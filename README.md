# Functionless `λ<`

[![npm version](https://badge.fury.io/js/functionless.svg)](https://badge.fury.io/js/functionless)

**Functionless** is a compiler plugin and Construct library that enhances your cloud programming experience with TypeScript and the AWS Cloud Development Kit (CDK). Tedious and error-prone configurations are inferred directly from your application logic, including IAM Policies, environment variables and proprietary domain specific languages such as Amazon States Language, Velocity Templates and Event Bridge Pattern Documents. This makes it simple, easy and fun(!) to configure AWS's powerful services without learning a new language or abstraction. Functionless always ensures that your IAM Policies are minimally permissive and that there is no missing plumbing code, so you can be confident that when your code compiles - then it also deploys, runs and is secure!

# Documentation

- [Functionless Documentation](https://functionless.org)

# Example Developer Experience

The below snippet shows how easy it is to configure AWS Appsync, Lambda, Step Functions and DynamoDB.

Functionless parses the TypeScript code and converts it to IAM Policies, Amazon States Language, Apache Velocity Templates and a CloudFormation configuration - saving you from writing all of that boilerplate!

```ts
const postTable = new functionless.Table<Post, "postId">(this, "PostTable", {
  partitionKey: {
    name: "postId",
    type: aws_dynamodb.AttributeType.String,
  },
  billingMode: aws_dynamodb.BillingMode.PAY_PER_REQUEST,
});

// Query.addPost AppSync Resolver
const addPost = new functionless.AppsyncResolver<
  { title: string; text: string },
  Post
>(($context) => {
  const post = postDatabase.get({
    key: $util.toDynamoDB($util.autoUuid()),
    title: $util.toDynamoDB($context.arguments.title),
    text: $util.toDynamoDB($context.arguments.text),
  });

  // start execution of a long-running workflow to validate the Post
  validatePostWorkflow(post);

  return post;
});

// a Lambda Function which can validate the contents of a Post
<<<<<<< HEAD
const validatePost = new Function<Post, { status: string}>(this, "Validate", async (event) => {...});

// Step Function workflow that validates the contents of a Post and deletes it if bad
const validatePostWorkflow = new StepFunction(this, "ValidatePostWorkflow", (post: Post) => {
  const validationResult = validatePost(post);
  if (validationResult.status === "Not Cool") {
    $AWS.DynamoDB.DeleteItem({
      TableName: postTable,
      Key: {
        postId: {
          S: post.postId
        }
      }
    });
  }
});
```

Functionless parses the TypeScript code and converts it to Amazon States Language, Apache Velocity Templates and a CloudFormation configuration, saving you from writing all of that boilerplate.

## Why you should use Service-to-Service Integrations

Paul Swail has a piece on this topic which is worth reading: https://serverlessfirst.com/functionless-integration-trade-offs/.

In short: these integrations have many advantages over using AWS Lambda Functions, including:

1. **lower latency** - there is no cold start, so a service-to-service integration will feel "snappy" when compared to a Lambda Function.
2. **lower cost** - there's no intermediate Lambda Invocation when AppSync calls DynamoDB directly.
3. **higher scalability** - the handlers are not subject to Lambda's concurrent invocation limits and are running on dedicated Amazon servers.
4. **no operational maintenance** - such as upgrading dependencies, patching security vulnerabilities, etc. - theoretically, once the configuration is confirmed to be correct, it then becomes entirely AWS's responsibility to ensure the code is running optimally.

The downsides of these integrations are their dependence on Domain Specific Languages (DSL) such as Apache Velocity Templates or Amazon States Language JSON. These DSLs are difficult to work with since they lack the type-safety and expressiveness of TypeScript. Functionless aims to solve this problem by converting beautiful, type-safe TypeScript code directly into these configurations.

## Setup

First, install the `functionless` and `ts-patch` NPM packages.

```shell
npm install --save-dev functionless ts-patch
```

Then, add `ts-patch install -s` to your `prepare` script (see [ts-patch](https://github.com/nonara/ts-patch) for mode details.)

```json
{
  "scripts": {
    "prepare": "ts-patch install -s"
  }
}
```

Make sure to run `npm install` to bootstrap `ts-patch` (via the `prepare` script).

```shell
npm install
```

Finally, configure the `functionless/lib/compile` TypeScript transformer plugin in your `tsconfig.json`:

```json
{
  "compilerOptions": {
    "plugins": [
      {
        "transform": "functionless/lib/compile"
      }
    ]
  }
}
```

Files can be ignored by the transformer by using glob patterns in the `tsconfig.json`:

```json
{
  "compilerOptions": {
    "plugins": [
      {
        "transform": "functionless/lib/compile",
        "exclude": ["./src/**/protected/*"]
      }
    ]
  }
}
```

## Usage

`functionless` makes configuring services like AWS Appsync as easy as writing TypeScript functions.

- [App Sync](#App-Sync)
- [Event Bridge](#Event-Bridge)
- [Lambda](#Lambda)

### App Sync

There are three aspects your need to learn before using Functionless in your CDK application:

1. Appsync Integration interfaces for `Function` and `Table`.
2. `AppsyncResolver` construct for defining Appsync Resolver with TypeScript syntax.
3. Add Resolvers to an `@aws-cdk/aws-appsync-alpha.GraphQLApi`.

#### Appsync Integration interfaces for `Function` and `Table`

You must wrap your CDK L2 Constructs in the corresponding wrapper class provided by functionless. Currently, Lambda `Function` and DynamoDB `Table` are supported.

**Function**

The `Function` wrapper annotates an `aws_lambda.Function` with a TypeScript function signature that controls how it can be called from within an `AppsyncResolver`.

```ts
import { aws_lambda } from "aws-cdk-lib";
import { Function } from "functionless";

const myFunc = Function.fromFunction<{ name: string }, string>(
  new aws_lambda.Function(this, "MyFunc", {
    ..
  })
);
```

Within an [AppsyncResolver](#AppsyncResolver), you can use the `myFunc` reference like an ordinary Function:

```ts
new AppsyncResolver(() => {
  return myFunc({ name: "my name" });
});
```

The first argument is passed to the Lambda Function.

```json
{
  "name": "my name"
}
```

**Table**

The `Table` wrapper annotates an `aws_dynamodb.Table` with a type-safe interface that describes the Table's data.

See [`typesafe-dynamodb`](https://github.com/sam-goodwin/typesafe-dynamodb) for more information on how to model DynamoDB Tables with TypeScript.

In short: you first declare an `interface` describing the data in your Table:

```ts
interface Item {
  key: string;
  data: number;
}
```

Then, wrap a `aws_dynamodb.Table` CDK Construct with the `functionless.Table` construct, specify the `Item` type, Partition Key `"id"` and (optionally) the Range Key.

```ts
import { aws_dynamodb } from "aws-cdk-lib";
import { Table } from "functionless";

// see https://github.com/sam-goodwin/typesafe-dynamodb for more information on type-safe DynamoDB Tables.
const myTable = new Table<Item, "key">(
  new aws_dynamodb.Table(this, "MyTable", {
    ..
  })
)
```

Finally, call `getItem`, `putItem`, etc. (see: [#3](https://github.com/sam-goodwin/functionless/issues/3)) from within an [AppsyncResolver](#AppsyncResolver):
=======
const validatePost = new Function(this, "ValidatePost", async (post: Post) => {
  if (post.title.includes("Functionless")) {
    return "Cool";
  } else {
    return "Not Cool";
  }
});
>>>>>>> 497e8492

// Step Function workflow that validates the contents of a Post and deletes it if bad
const validatePostWorkflow = new StepFunction(
  this,
<<<<<<< HEAD
  "deleteRule",
  (event) => event["detail-type"] === "Delete"
);
```

We also want to do something special when we get a new cat lover who is between 18 and 30 years old, lets make another rule for those.

```ts
const catPeopleEvents = bus.when(
  (event) =>
    event["detail-type"] === "Create" &&
    event.detail.interests.includes("CATS") &&
    event.detail.age >= 18 &&
    event.detail.age < 30
);
```

Rules can be further refined by calling `when` on a Functionless `EventBusRule`.

```ts
// Cat people who are between 18 and 30 and do not also like dogs.
catPeopleEvents.when((event) => !event.detail.interests.includes("DOGS"));
```

#### Transform the event before sending to some services like `Lambda` Functions.

We have two lambda functions to invoke, one for create or updates and another for deletes, lets make those.

```ts
const createOrUpdateFunction = new aws_lambda.Function(this, 'createOrUpdate', ...);
const deleteFunction = new aws_lambda.Function(this, 'delete', ...);
```

and wrap them with Functionless's `Function` wrapper, including given them input types.

```ts
interface CreateOrUpdate {
  id?: string;
  name: string;
  age: number;
  operation: "Create" | "Update";
  interests: string[];
}

interface Delete {
  id: string;
}

const createOrUpdateOperation = functionless.Function<CreateOrUpdate, void>(
  createOrUpdateFunction
);
const deleteOperation = functionless.Function<Delete, void>(deleteFunction);
```

The events from before do not match the formats from before, so lets transform them to the structures match.

```ts
const createOrUpdateEventsTransformed =
  createOrUpdateEvents.map<CreateOrUpdate>((event) => ({
    id: event.detail.id,
    name: event.detail.name,
    age: event.detail.age,
    operation: event["detail-type"],
    interests: event.detail.interests,
  }));

const deleteEventsTransformed = createOrUpdateEvents.map<Delete>((event) => ({
  id: event.detail.id,
}));
```

#### Target other AWS services like Lambda and other Event Buses

Now that we have created rules on our event buses using `when` and transformed those matched events using `map`, we need to send the events somewhere.

We can `pipe` the transformed events to the lambda functions we defined earlier.

```ts
createOrUpdateEventsTransformed.pipe(createOrUpdateOperation);
deleteEventsTransformed.pipe(deleteOperation);
```

What about our young cat lovers? We want to forward those events to our sister team's event bus for processing.

```ts
const catPeopleBus = functionless.EventBus.fromBus(
  aws_events.EventBus.fromEventBusArn(this, "catTeamBus", catTeamBusArn)
);

// Note: EventBridge does not support transforming events which target other event buses. These events are sent as is.
catPeopleEvents.pipe(catPeopleBus);
```

#### Put Events from other sources

Event Bridge Put Events API is one of the methods for putting new events on an event bus. We support some first party integrations between services and event bus.

Support (See [issues](https://github.com/sam-goodwin/functionless/issues?q=is%3Aissue+is%3Aopen+label%3Aevent-bridge) for progress):

- Step Functions
- App Sync (coming soon)
- API Gateway (coming soon)
- More - Please create a new issue in the form `Event Bridge + [Service]`

```ts
bus = new EventBus(stack, "bus");
new StepFunction<{ value: string }, void>((input) => {
  bus({
    detail: {
      value: input.value,
    },
  });
});
```

This will create a step function which sends an event. It is also possible to send multiple events and use other Step Function logic.

> Limit: It is not currently possible to dynamically generate different numbers of events. All events sent must start from objects in the form `{ detail: ..., source: ... }` where all fields are optional.

#### Summary

Lets look at the above all together.

```ts
interface UserDetails {
  id?: string;
  name: string;
  age: number;
  interests: string[];
}

interface UserEvent
  extends functionless.EventBusRuleInput<
    UserDetails,
    // We can provide custom detail-types to match on
    "Create" | "Update" | "Delete"
  > {}

interface CreateOrUpdate {
  id?: string;
  name: string;
  age: number;
  operation: "Create" | "Update";
  interests: string[];
}

interface Delete {
  id: string;
}

const createOrUpdateFunction = new functionless.Function<CreateOrUpdate, void>(this, "createOrUpdate", ...);

const deleteFunction = new functionless.Function<Delete, void>(this, "delete", ...);

const bus = new functionless.EventBus<UserEvent>(this, "myBus");

// Create and update events are sent to a specific lambda function.
bus
  .when(
    this,
    "createOrUpdateRule",
    (event) =>
      event["detail-type"] === "Create" || event["detail-type"] === "Update"
  )
  .map<CreateOrUpdate>((event) => ({
    id: event.detail.id,
    name: event.detail.name,
    age: event.detail.age,
    operation: event["detail-type"] as "Create" | "Update",
    interests: event.detail.interests,
  }))
  .pipe(createOrUpdateFunction);

// Delete events are sent to a specific lambda function.
bus
  .when(this, "deleteRule", (event) => event["detail-type"] === "Delete")
  .map<Delete>((event) => ({
    id: event.detail.id!,
  }))
  .pipe(deleteFunction);

// New, young users interested in cat are forwarded to our sister team.
bus
  .when(
    this,
    "catLovers",
    (event) =>
      event["detail-type"] === "Create" &&
      event.detail.interests.includes("CATS") &&
      event.detail.age >= 18 &&
      event.detail.age < 30
  )
  .pipe(
    functionless.EventBus<UserEvent>.fromBus(
      aws_events.EventBus.fromEventBusArn(this, "catTeamBus", catBusArn)
    )
  );
```

### Lambda

Functionless supports the use of native typescript callbacks as lambda function handlers.

```ts
new Function(this, "myFunction", async (event) => {
  console.log(event);
  return Object.keys(event).length;
});
```

#### !!CAVEAT: Using Function Callbacks with `app.synth()`!!

https://github.com/sam-goodwin/functionless/issues/128

Normal use of the CDK through the CLI should work just fine without doing anything special.

The problem comes when using the explicit `app.synth()` method. This is a common case if trying to test your CDK code through testing tooling like `jest`.

CDK does not natively support async code through the constructs, however, Functionless is using `pulumi`'s `serializeFunction` which is an async function.

When using `.synth()` programmatically, use the provided `asyncSynth` method to wrap your app.

```ts
const cloudAssembly = await asyncSynth(app, options);
```

For a full example of testing CDK using [`localstack`](https://localstack.cloud/) in jest, see [here](https://github.com/sam-goodwin/functionless/blob/253c33a14c246b70481f75f94cbffcb38d21053b/test/localstack.ts#L18).

#### Troubleshooting: Tests with `Function` are extremely slow.

1. Ensure you are not running coverage on your `/test` files. The function serializer will try to serialize the coverage instrumentation.
2. Use `Function.fromFunction` if you are not testing the behavior of your lambda.

## TypeScript -> Velocity Template Logic

In order to write effective VTL templates, it helps to understand how TypeScript syntax maps to Velocity Template Statements.

An AppSync Request Mapping Template is synthesized by evaluating all [Expressions](./src/expression.ts) to a series of `#set`, `$util.qr`, `#foreach` and `#if` statements. The end result is an object containing the returned result of the function which can then be converted to JSON with `$util.toJson`.

The following section provides a reference guide on how each of the supported TypeScript syntax is mapped to VTL.

<details>
<summary>Click to expand</summary>

#### Parameter Reference

A reference to the top-level Function Parameter is mapped to a `$context` in VTL:

```ts
new AppsyncResolver((c: AppsyncContext<{ arg: string }>) => {
  return c.arguments.arg;
});
```

```
#return($context.arguments.arg)
```

#### Variable Declaration

If in the top-level scope, all Variables are stored in `$context.stash`.

```ts
new AppsyncResolver(() => {
  const a = "value";
  const b = a;
});
```

```
#set($context.stash.a = 'value')
#set($context.stash.b = $context.stash.a)
```

#### Variable Declaration in a nested scope

If in a nested scope, then the local variable name is used. These variables will not be available across Resolver Pipeline stages - but this should not be a problem as they are contained within a nested scope in TypeScript also.

```ts
new AppsyncResolver(() => {
  if (condition) {
    const a = "value";
    const b = a;
  }

  for (const i in list) {
    const a = "value";
    const b = a;
  }
});
```

```
#if($condition)
#set($a = 'value')
#set($b = $a)
#end

#foreach($i in $list)
#set($a = 'value')
#set($b = $a)
#end
```

#### Template Expressions (string interpolation)

Template expressions translate almost 1:1 with VTL:

```ts
const a = `hello ${name}`;
```

```
#set($context.stash.a = "hello ${name}")
```

#### Property and Index Assignment

```ts
a[0] = value;
a.prop = value;
a["prop"] = value;
a[prop] = value;
```

```
$util.qr($a[0] = $value)
$util.qr($a.prop = $value)
$util.qr($a['prop'] = $value)
$util.qr($a[$prop] = $value)
```

#### ArrayLiteralExpr

Array Literals can contain arbitrary expressions.

```ts
const a = [];
const b = ["hello", 1, util.toJson(a)];
```

```
#set($a = [])
#set($b = ['hello', 1, $util.toJson($a)])
```

#### SpreadElementExpr

There is a special case when you use a `SpreadElementExpr` (e.g. `[...list]`) because there is no way to achieve this behavior in VTL without first assigning a list and then using `addAll` to copy the items in.

If you ever use `SpreadElementExpr`, a temporary variable will be first initialized with an empty array (`[]`):

```ts
const c = [...b];
```

```
#set($v1 = [])
$util.qr($c.addAll($b))
#set($c = $v1)
```

#### ObjectLiteralExpr

An `ObjectLiteralExpr` is first stored as an empty map `{}` in a temporary variable and subsequent statements are generated to add each of the elements in.

```ts
const a = {
  key: "string",
};
```

```
#set($a = {})
$util.qr($a.put('key', 'string'))
```

#### SpreadAssignExpr

If you spread an object into another, a [`java.util.Map.putAll`](https://docs.oracle.com/javase/8/docs/api/java/util/HashMap.html#putAll-java.util.Map-) statement is generated to copy over each item in the source object into the destination object.

```ts
const a = {
  ...obj,
};
```

```
#set($a = {})
$util.qr($a.putAll($obj))
```

#### CallExpr - $util

The `$util.*` utility functions are translated verbatim into a VTL expression.

```ts
$util.error("error");
const a = $util.toJson(val);
```

```
$util.error('error')
#set($a = $util.toJson($val))
```

#### If Statement

An `if` statement translates to a series of `#if`, `#else` statements.

```ts
if (a === "hello") {
  return a;
}
```

```
#if($a == 'hello')
  #return($a)
#end
```

`#elseif` is not used because evaluating the condition may translate to a series of `#set` or `$util.qr` statements. For this reason, all `else if` clauses are translated to `#else` with a nested `#if`:

```ts
if (a === "hello") {
  return a;
} else if (call() === "hello") {
  return false;
}
```

```
#if($a == 'hello')
  #return($a)
#else
  #set($v1 = call())
  #if($v1 === "hello")
    #return($a)
  #end
#end
```

#### Conditional Expressions

A conditional expression, i.e. `cond ? then : else` are translated into `#if` and `#else` statements that assign a shared variable with the result of their computation;

```ts
const a = condition ? "left" : "right;
```

```
#if($condition)
#set($result = 'left')
#else
#set($result = 'right')
#end
#set($a = $result)
```

#### For-In-Statement

A `for-in` statement iterates over the keys in an object using `java.util.Map.keySet()`.

```ts
for (const i in obj) {
  const a = obj[i];
}
```

```
#foreach($i in $obj.keySet())
#set($a = $obj[$i])
#end
```

#### For-Of-Statement

A `for-of` statement iterates over the items in a `java.util.List`.

```ts
for (const item in list) {
}
```

```
#foreach($item in $list)
#end
```

#### CallExpr - map

When you map over a list, a new list is created and then `#foreach` is used to iterate over the source list, evaluate your function and add the result to the new list.

**Warning**: chains of `map`, `forEach` and `reduce` results in redundant `#foreach` loops, see https://github.com/sam-goodwin/functionless/issues/2

```ts
const newList = list.map((i) => i + 1);
```

```
#set($newList = [])
#foreach($i in $list)
$util.qr($newList.add($i + 1))
#end
```

#### CallExpr - forEach

`forEach` is similar to `map` except it does not produce a value. The (below) example emulates `map` with `forEach`.

**Warning**: chains of `map`, `forEach` and `reduce` results in redundant `#foreach` loops, see https://github.com/sam-goodwin/functionless/issues/2

```ts
const newList = [];
list.forEach((i) => newList.push(i + 1));
```

```
#set($newList = [])
#foreach($i in $list)
$util.qr($newList.add($i + 1))
#end
```

#### CallExpr - reduce

`reduce` has two variants: 1) with an `initialValue` and 2) without.

**Warning**: chains of `map`, `forEach` and `reduce` results in redundant `#foreach` loops, see https://github.com/sam-goodwin/functionless/issues/2

If there is no initial value, then the list cannot be empty - if an empty list is encountered an error will be raised with `$util.error`.

Within the loop, the first value will not be processed by your function, instead it becomes the first value `$a`.

```ts
// without an initial value
const sum = list.reduce((a, b) => a + b);
```

```
#set(sum = [])
#if($list.isEmpty())
$util.error('Reduce of empty array with no initial value')
#end
#foreach($b in $list)
#if($foreach.index == 0)
#set($a = $b)
#else
#set($a = $a + $b)
#end
#end
```

If there is an initial value, then it is stored as a variable, referenced in the `#foreach` loop and overwritten at the end of each loop.

```ts
// with an initial value
const obj = list.reduce((a: Record<string, boolean>, b: string) => {
  ...a,
  [b]: true
}, {})
```

```
#set($a = {})
#foreach($b in $obj)
#set($v1 = {})
$util.qr($v1.putAll($a))
$util.qr($v1.put($b, true))
#set($a = $v1)
#end
```

</details>

## Typescript -> Event patterns

Event patterns are all predicates that filter on the incoming event. The pattern is modeled as a predicate on the bus, resulting in a rule that follows the logic in the predicate.

https://docs.aws.amazon.com/eventbridge/latest/userguide/eb-event-patterns.html

```ts
.when(event => event.detail.value === "something")
```

<details>
<summary>Click to expand</summary>

### Equals

```ts
.when(event => event.source === "lambda")
```

```json
{
  "source": ["lambda"]
}
```

### Not Equals

```ts
.when(event => event.source !== "lambda")
```

```json
{
  "source": [{ "anything-but": "lambda" }]
}
```

### Starts With

```ts
.when(event => event.source.startsWith("lambda"))
```

```json
{
  "source": [{ "prefix": "lambda" }]
}
```

### Not Starts With

```ts
.when(event => !event.source.startsWith("lambda"))
```

```json
{
  "source": [{ "anything-but": { "prefix": "lambda" } }]
}
```

> Limit: Anything-but Prefix cannot work with any other logic on the same field.

### List Includes

```ts
.when(event => event.resources.includes("some arn"))
```

```json
{
  "resources": ["some arn"]
}
```

> Limit: Event Bridge patterns only support includes logic for lists, exact match and order based logic is not supported.

### Numbers

```ts
.when(event => event.detail.age > 30 && event.detail.age <= 60)
```

```json
{
  "detail": {
    "age": [{ "numeric": [">", 30, ",<=", 60] }]
  }
}
```

Non-converging ranges

```ts
.when(event => event.detail.age < 30 || event.detail.age >= 60)
```

```json
{
  "detail": {
    "age": [{ "numeric": [">", 30] }, { "numeric": [">=", 60] }]
  }
}
```

Inversion

```ts
.when(event => !(event.detail.age < 30 && event.detail.age >= 60))
```

```json
{
  "detail": {
    "age": [{ "numeric": [">=", 30, "<", 60] }]
  }
}
```

Reduction

```ts
.when(event => (event.detail.age < 30 || event.detail.age >= 60) &&
               (event.detail.age < 20 || event.detail.age >= 50) &&
               event.detail.age > 0)
```

```json
{
  "detail": {
    "age": [{ "numeric": [">", 0, "<", 20] }, { "numeric": [">=", 60] }]
  }
}
```

### Or Logic

> Limit: Event Bridge patterns do not support OR logic between fields. The logic `event.source === "lambda" || event['detail-type'] === "LambdaLike"` is impossible within the same rule.

```ts
.when(event => event.source === "lambda" || event.source === "dynamo")
```

```json
{
  "source": ["lambda", "dynamo"]
}
```

### And Logic

> Limit: Except for the case of numeric ranges and a few others Event Bridge does not support AND logic within the same field. The logic `event.resources.includes("resource1") && event.resources.includes("resource2")` is impossible.

```ts
.when(event => event.source === "lambda" && event.id.startsWith("idPrefix"))
```

```json
{
  "source": ["lambda"],
  "id": [{ "prefix": "isPrefix" }]
}
```

### Presence

Exists

```ts
.when(event => event.detail.optional !== undefined)
.when(event => !!event.detail.optional)
```

```json
{
  "detail": {
    "optional": { "exists": true }
  }
}
```

Does not Exist

```ts
.when(event => event.detail.optional === undefined)
.when(event => !event.detail.optional)
```

```json
{
  "detail": {
    "optional": { "exists": false }
  }
}
```

Simplification

```ts
.when(event => event.detail.optional && event.detail.optional === "value")
```

```json
{
  "detail": {
    "optional": ["value"]
  }
}
```

</details>

## Typescript -> Event Target Input Transformers

Event input transformers are pure functions that transform the input json into a json object or string sent to the target. The transformer is modeled as a map function.

https://docs.aws.amazon.com/eventbridge/latest/userguide/eb-transform-target-input.html

> Limit: Event Bridge does not support input transformation when sending data between buses.

<details>
<summary>Click to expand</summary>

### Constant

```ts
.map(() => "got one!")
```

```json
{
  "input": "got one!"
}
```

### String field

```ts
.map(event => event.source)
```

Simple inputs can use `eventPath`.

```json
{
  "inputPath": "$.source"
}
```

### Formatted String

```ts
.map(event => `the source is ${event.source}`)
```

```json
{
  "inputPathsMap": {
    "source": "$.source"
  },
  "inputTemplate": "the source is <source>"
}
```

### Whole Event

```ts
.map(event => event)
```

```json
{
  "inputPathsMap": {},
  "inputTemplate": "<aws.events.event>"
}
```

### Rule Name and Rule Arn

```ts
.map((event, $utils) => `name: ${$utils.context.ruleName} arn: ${$utils.context.ruleArn}`)
```

```json
{
  "inputPathsMap": {},
  "inputTemplate": "name: <aws.events.rule-name> arn: <aws.events.rule-arn>"
}
```

### Constant Objects

```ts
.map(event => event.detail)
```

```json
{
  "inputPath": "$.detail"
}
```

### Objects

```ts
.map(event => ({
  value: event.detail.field,
  source: event.source,
  constant: "hello"
}))
```

```json
{
  "inputPathsMap": {
    "field": "$.detail.field",
    "source": "$.source"
  },
  "inputTemplate": "{ \"value\": <field>, \"source\": <source>, \"constant\": \"hello\" }"
}
```

</details>

## How it Works

When you compile your application with `tsc`, the [`functionless/lib/compile`](./src/compile.ts) transformer will replace the function declaration, `F`, in `new AppsyncResolver(F)` with its corresponding [Abstract Syntax Tree](./src/expression.ts) representation. This representation is then synthesized to Velocity Templates and AWS AppSync Resolver configurations, using the `@aws-cdk/aws-appsync-alpha` CDK Construct Library.

For example, this function declaration:

```ts
new AppsyncResolver<(input: { name: string }) => Person>((_$context, input) => {
  const person = this.personTable.putItem({
    key: {
      id: {
        S: $util.autoId(),
      },
    },
    attributeValues: {
      name: {
        S: input.name,
      },
    },
  });

  return person;
});
```

Is replaced with the following AST data structure:

```ts
new AppsyncResolver(
  new FunctionDecl(
    [new ParameterDecl("input")],
    new BlockStmt([
      new VariableStmt(
        "person",
        new CallExpr(
          new PropAccessExpr(
            new ReferenceExpr(() => this.personTable),
            "putItem"
          ),
          {
            input: new ObjectLiteralExpr([
              new PropAssignExpr(
                "key",
                new ObjectLiteralExpr([
                  new PropAssignExpr(
                    "id",
                    new ObjectLiteralExpr([
                      new PropAssignExpr(
                        "S",
                        new CallExpr(
                          new PropAccessExpr(new Identifier("$util"), "autoId"),
                          {}
                        )
                      ),
                    ])
                  ),
                ])
              ),
              new PropAssignExpr(
                "attributeValues",
                new ObjectLiteralExpr([
                  new PropAssignExpr(
                    "name",
                    new ObjectLiteralExpr([
                      new PropAssignExpr(
                        "S",
                        new PropAccessExpr(new Identifier("input"), "name")
                      ),
                    ])
                  ),
                ])
              ),
            ]),
          }
        )
      ),
      new ReturnStmt(new Identifier("person")),
    ])
  )
);
```

## Writing your own interpreters

Functionless converts TypeScript function syntax into a [`FunctionDecl`](./src/declaration.ts) AST data object. This object contains a total representation of the syntax contained within the Function and can then be processed within your CDK application.

To get a `FunctionDecl` for a function, use the `functionless.reflect` utility:

```ts
import { reflect } from "functionless";

const functionDecl = reflect((arg: string) => {
  return `${arg}_1`;
});
```

Then, write a recursive function to process the representation:

```ts
import { FunctionlessNode } from "functionless";

function processExpr(node: FunctionlessNode) {
  // do work
  if (node.kind === "FunctionDecl") {
    // blah
  }
}
```

See the following files to understand the structure of the Abstract Syntax Tree:

1. [expression.ts](./src/expression.ts)
2. [statement.ts](./src/statement.ts)
3. [declaration.ts](./src/declaration.ts)

For an example of an evaluator, see [vtl.ts](./src/vtl.ts).

## Generating resolver types from the schema

Functionless can be used together with [graphql code generator](https://www.graphql-code-generator.com/) to automatically generate types from the schema.

Two plugins are necessary to generate resolver types:

- [typescript](https://www.graphql-code-generator.com/plugins/typescript)
- [typescript-resolver](https://www.graphql-code-generator.com/plugins/typescript-resolvers)

Both of those plugins need to be configured by creating a [codegen.yml](./src/test-app/codegen.yml) file.

```yaml
overwrite: true
schema:
  # The path to your schema
  - "schema.gql"
generates:
  # path to the file with the generated types
  src/generated-types.ts:
    plugins:
      - "typescript"
      - "typescript-resolvers"
    config:
      # Set to true in order to allow the Resolver type to be callable
      makeResolverTypeCallable: true
      # This will cause the generator to avoid using optionals (?), so all field resolvers must be implemented in order to avoid compilation errors
      avoidOptionals: true
      # custom type for the resolver makes it easy to reference arguments, source and result from the resolver
      customResolverFn: "{ args: TArgs; context: TContext; result: TResult; source: TParent;}"
      # appsync allows returnning undefined instead of null only when a type is optional
      maybeValue: T | null | undefined
      # typename is not really usefull for resolvers and can cause clashes in the case where a type extends another type but have different names
      skipTypename: true
```

you can then use `npx graphql-codegen --config codegen.yml` to generate a [file containing the types](./src/test-app/generated-types.ts), you should re-generate them any time you update your schema.

If you use the following schema

```gql
type Person {
  id: String!
  name: String!
}

type Query {
  getPerson(id: String!): ProcessedPerson
}
```

The generated types will include type definitions for all graphql types, inputs and resovlers. Those types can then be imported in your cdk app.

```ts
import { QueryResolvers, Person } from "./generated-types";
import { $util, AppsyncResolver } from "functionless";

export class PeopleDatabase extends Construct {
  readonly personTable;
  readonly getPerson;

  constructor(scope: Construct, id: string) {
    super(scope, id);
    // Person type can be used to define your typesafe dynamodb table
    this.personTable = new Table<Person, "id", undefined>(
      new aws_dynamodb.Table(this, "table", {
        partitionKey: {
          name: "id",
          type: aws_dynamodb.AttributeType.STRING,
        },
      })
    );
    // QueryResolvers type can be used to get parameters for AppsyncResolver
    this.getPerson = new AppsyncResolver<
      QueryResolvers["addPerson"]["args"],
      QueryResolvers["addPerson"]["result"]
    >(($context) => {
      const person = this.personTable.putItem({
        key: {
          id: {
            S: $util.autoId(),
          },
        },
        attributeValues: {
          name: {
            S: $context.arguments.input.name,
=======
  "ValidatePostWorkflow",
  (post: Post) => {
    const validationResult = validatePost(post);
    if (validationResult.status === "Not Cool") {
      $AWS.DynamoDB.DeleteItem({
        TableName: postTable,
        Key: {
          postId: {
            S: post.postId,
>>>>>>> 497e8492
          },
        },
      });
    }
  }
);
```<|MERGE_RESOLUTION|>--- conflicted
+++ resolved
@@ -41,7 +41,6 @@
 });
 
 // a Lambda Function which can validate the contents of a Post
-<<<<<<< HEAD
 const validatePost = new Function<Post, { status: string}>(this, "Validate", async (event) => {...});
 
 // Step Function workflow that validates the contents of a Post and deletes it if bad
@@ -209,20 +208,40 @@
 ```
 
 Finally, call `getItem`, `putItem`, etc. (see: [#3](https://github.com/sam-goodwin/functionless/issues/3)) from within an [AppsyncResolver](#AppsyncResolver):
-=======
-const validatePost = new Function(this, "ValidatePost", async (post: Post) => {
-  if (post.title.includes("Functionless")) {
-    return "Cool";
-  } else {
-    return "Not Cool";
-  }
-});
->>>>>>> 497e8492
+
+```ts
+new AppsyncResolver(() => {
+  return myTable.get({
+    key: $util.toDynamoDB("key"),
+  });
+});
+```
+
+#### `AppsyncResolver` construct for defining Appsync Resolver with TypeScript syntax
+
+After wrapping your Functions/Tables, you can then instantiate an `AppsyncResolver` and interact with them using standard TypeScript syntax.
+
+```ts
+const getItem = new AppsyncResolver(
+  ($context: AppsyncContext<{ key: string }>, key) => {
+    const item = myTable.get({
+      key: {
+        S: key,
+      },
+    });
+
+    const processedName = myFunc(item.key);
+
+    return {
+      ...item,
+      processedName,
+    };
+  }
+});
 
 // Step Function workflow that validates the contents of a Post and deletes it if bad
 const validatePostWorkflow = new StepFunction(
   this,
-<<<<<<< HEAD
   "deleteRule",
   (event) => event["detail-type"] === "Delete"
 );
@@ -512,834 +531,5 @@
     const a = "value";
     const b = a;
   }
-});
-```
-
-```
-#if($condition)
-#set($a = 'value')
-#set($b = $a)
-#end
-
-#foreach($i in $list)
-#set($a = 'value')
-#set($b = $a)
-#end
-```
-
-#### Template Expressions (string interpolation)
-
-Template expressions translate almost 1:1 with VTL:
-
-```ts
-const a = `hello ${name}`;
-```
-
-```
-#set($context.stash.a = "hello ${name}")
-```
-
-#### Property and Index Assignment
-
-```ts
-a[0] = value;
-a.prop = value;
-a["prop"] = value;
-a[prop] = value;
-```
-
-```
-$util.qr($a[0] = $value)
-$util.qr($a.prop = $value)
-$util.qr($a['prop'] = $value)
-$util.qr($a[$prop] = $value)
-```
-
-#### ArrayLiteralExpr
-
-Array Literals can contain arbitrary expressions.
-
-```ts
-const a = [];
-const b = ["hello", 1, util.toJson(a)];
-```
-
-```
-#set($a = [])
-#set($b = ['hello', 1, $util.toJson($a)])
-```
-
-#### SpreadElementExpr
-
-There is a special case when you use a `SpreadElementExpr` (e.g. `[...list]`) because there is no way to achieve this behavior in VTL without first assigning a list and then using `addAll` to copy the items in.
-
-If you ever use `SpreadElementExpr`, a temporary variable will be first initialized with an empty array (`[]`):
-
-```ts
-const c = [...b];
-```
-
-```
-#set($v1 = [])
-$util.qr($c.addAll($b))
-#set($c = $v1)
-```
-
-#### ObjectLiteralExpr
-
-An `ObjectLiteralExpr` is first stored as an empty map `{}` in a temporary variable and subsequent statements are generated to add each of the elements in.
-
-```ts
-const a = {
-  key: "string",
-};
-```
-
-```
-#set($a = {})
-$util.qr($a.put('key', 'string'))
-```
-
-#### SpreadAssignExpr
-
-If you spread an object into another, a [`java.util.Map.putAll`](https://docs.oracle.com/javase/8/docs/api/java/util/HashMap.html#putAll-java.util.Map-) statement is generated to copy over each item in the source object into the destination object.
-
-```ts
-const a = {
-  ...obj,
-};
-```
-
-```
-#set($a = {})
-$util.qr($a.putAll($obj))
-```
-
-#### CallExpr - $util
-
-The `$util.*` utility functions are translated verbatim into a VTL expression.
-
-```ts
-$util.error("error");
-const a = $util.toJson(val);
-```
-
-```
-$util.error('error')
-#set($a = $util.toJson($val))
-```
-
-#### If Statement
-
-An `if` statement translates to a series of `#if`, `#else` statements.
-
-```ts
-if (a === "hello") {
-  return a;
-}
-```
-
-```
-#if($a == 'hello')
-  #return($a)
-#end
-```
-
-`#elseif` is not used because evaluating the condition may translate to a series of `#set` or `$util.qr` statements. For this reason, all `else if` clauses are translated to `#else` with a nested `#if`:
-
-```ts
-if (a === "hello") {
-  return a;
-} else if (call() === "hello") {
-  return false;
-}
-```
-
-```
-#if($a == 'hello')
-  #return($a)
-#else
-  #set($v1 = call())
-  #if($v1 === "hello")
-    #return($a)
-  #end
-#end
-```
-
-#### Conditional Expressions
-
-A conditional expression, i.e. `cond ? then : else` are translated into `#if` and `#else` statements that assign a shared variable with the result of their computation;
-
-```ts
-const a = condition ? "left" : "right;
-```
-
-```
-#if($condition)
-#set($result = 'left')
-#else
-#set($result = 'right')
-#end
-#set($a = $result)
-```
-
-#### For-In-Statement
-
-A `for-in` statement iterates over the keys in an object using `java.util.Map.keySet()`.
-
-```ts
-for (const i in obj) {
-  const a = obj[i];
-}
-```
-
-```
-#foreach($i in $obj.keySet())
-#set($a = $obj[$i])
-#end
-```
-
-#### For-Of-Statement
-
-A `for-of` statement iterates over the items in a `java.util.List`.
-
-```ts
-for (const item in list) {
-}
-```
-
-```
-#foreach($item in $list)
-#end
-```
-
-#### CallExpr - map
-
-When you map over a list, a new list is created and then `#foreach` is used to iterate over the source list, evaluate your function and add the result to the new list.
-
-**Warning**: chains of `map`, `forEach` and `reduce` results in redundant `#foreach` loops, see https://github.com/sam-goodwin/functionless/issues/2
-
-```ts
-const newList = list.map((i) => i + 1);
-```
-
-```
-#set($newList = [])
-#foreach($i in $list)
-$util.qr($newList.add($i + 1))
-#end
-```
-
-#### CallExpr - forEach
-
-`forEach` is similar to `map` except it does not produce a value. The (below) example emulates `map` with `forEach`.
-
-**Warning**: chains of `map`, `forEach` and `reduce` results in redundant `#foreach` loops, see https://github.com/sam-goodwin/functionless/issues/2
-
-```ts
-const newList = [];
-list.forEach((i) => newList.push(i + 1));
-```
-
-```
-#set($newList = [])
-#foreach($i in $list)
-$util.qr($newList.add($i + 1))
-#end
-```
-
-#### CallExpr - reduce
-
-`reduce` has two variants: 1) with an `initialValue` and 2) without.
-
-**Warning**: chains of `map`, `forEach` and `reduce` results in redundant `#foreach` loops, see https://github.com/sam-goodwin/functionless/issues/2
-
-If there is no initial value, then the list cannot be empty - if an empty list is encountered an error will be raised with `$util.error`.
-
-Within the loop, the first value will not be processed by your function, instead it becomes the first value `$a`.
-
-```ts
-// without an initial value
-const sum = list.reduce((a, b) => a + b);
-```
-
-```
-#set(sum = [])
-#if($list.isEmpty())
-$util.error('Reduce of empty array with no initial value')
-#end
-#foreach($b in $list)
-#if($foreach.index == 0)
-#set($a = $b)
-#else
-#set($a = $a + $b)
-#end
-#end
-```
-
-If there is an initial value, then it is stored as a variable, referenced in the `#foreach` loop and overwritten at the end of each loop.
-
-```ts
-// with an initial value
-const obj = list.reduce((a: Record<string, boolean>, b: string) => {
-  ...a,
-  [b]: true
-}, {})
-```
-
-```
-#set($a = {})
-#foreach($b in $obj)
-#set($v1 = {})
-$util.qr($v1.putAll($a))
-$util.qr($v1.put($b, true))
-#set($a = $v1)
-#end
-```
-
-</details>
-
-## Typescript -> Event patterns
-
-Event patterns are all predicates that filter on the incoming event. The pattern is modeled as a predicate on the bus, resulting in a rule that follows the logic in the predicate.
-
-https://docs.aws.amazon.com/eventbridge/latest/userguide/eb-event-patterns.html
-
-```ts
-.when(event => event.detail.value === "something")
-```
-
-<details>
-<summary>Click to expand</summary>
-
-### Equals
-
-```ts
-.when(event => event.source === "lambda")
-```
-
-```json
-{
-  "source": ["lambda"]
-}
-```
-
-### Not Equals
-
-```ts
-.when(event => event.source !== "lambda")
-```
-
-```json
-{
-  "source": [{ "anything-but": "lambda" }]
-}
-```
-
-### Starts With
-
-```ts
-.when(event => event.source.startsWith("lambda"))
-```
-
-```json
-{
-  "source": [{ "prefix": "lambda" }]
-}
-```
-
-### Not Starts With
-
-```ts
-.when(event => !event.source.startsWith("lambda"))
-```
-
-```json
-{
-  "source": [{ "anything-but": { "prefix": "lambda" } }]
-}
-```
-
-> Limit: Anything-but Prefix cannot work with any other logic on the same field.
-
-### List Includes
-
-```ts
-.when(event => event.resources.includes("some arn"))
-```
-
-```json
-{
-  "resources": ["some arn"]
-}
-```
-
-> Limit: Event Bridge patterns only support includes logic for lists, exact match and order based logic is not supported.
-
-### Numbers
-
-```ts
-.when(event => event.detail.age > 30 && event.detail.age <= 60)
-```
-
-```json
-{
-  "detail": {
-    "age": [{ "numeric": [">", 30, ",<=", 60] }]
-  }
-}
-```
-
-Non-converging ranges
-
-```ts
-.when(event => event.detail.age < 30 || event.detail.age >= 60)
-```
-
-```json
-{
-  "detail": {
-    "age": [{ "numeric": [">", 30] }, { "numeric": [">=", 60] }]
-  }
-}
-```
-
-Inversion
-
-```ts
-.when(event => !(event.detail.age < 30 && event.detail.age >= 60))
-```
-
-```json
-{
-  "detail": {
-    "age": [{ "numeric": [">=", 30, "<", 60] }]
-  }
-}
-```
-
-Reduction
-
-```ts
-.when(event => (event.detail.age < 30 || event.detail.age >= 60) &&
-               (event.detail.age < 20 || event.detail.age >= 50) &&
-               event.detail.age > 0)
-```
-
-```json
-{
-  "detail": {
-    "age": [{ "numeric": [">", 0, "<", 20] }, { "numeric": [">=", 60] }]
-  }
-}
-```
-
-### Or Logic
-
-> Limit: Event Bridge patterns do not support OR logic between fields. The logic `event.source === "lambda" || event['detail-type'] === "LambdaLike"` is impossible within the same rule.
-
-```ts
-.when(event => event.source === "lambda" || event.source === "dynamo")
-```
-
-```json
-{
-  "source": ["lambda", "dynamo"]
-}
-```
-
-### And Logic
-
-> Limit: Except for the case of numeric ranges and a few others Event Bridge does not support AND logic within the same field. The logic `event.resources.includes("resource1") && event.resources.includes("resource2")` is impossible.
-
-```ts
-.when(event => event.source === "lambda" && event.id.startsWith("idPrefix"))
-```
-
-```json
-{
-  "source": ["lambda"],
-  "id": [{ "prefix": "isPrefix" }]
-}
-```
-
-### Presence
-
-Exists
-
-```ts
-.when(event => event.detail.optional !== undefined)
-.when(event => !!event.detail.optional)
-```
-
-```json
-{
-  "detail": {
-    "optional": { "exists": true }
-  }
-}
-```
-
-Does not Exist
-
-```ts
-.when(event => event.detail.optional === undefined)
-.when(event => !event.detail.optional)
-```
-
-```json
-{
-  "detail": {
-    "optional": { "exists": false }
-  }
-}
-```
-
-Simplification
-
-```ts
-.when(event => event.detail.optional && event.detail.optional === "value")
-```
-
-```json
-{
-  "detail": {
-    "optional": ["value"]
-  }
-}
-```
-
-</details>
-
-## Typescript -> Event Target Input Transformers
-
-Event input transformers are pure functions that transform the input json into a json object or string sent to the target. The transformer is modeled as a map function.
-
-https://docs.aws.amazon.com/eventbridge/latest/userguide/eb-transform-target-input.html
-
-> Limit: Event Bridge does not support input transformation when sending data between buses.
-
-<details>
-<summary>Click to expand</summary>
-
-### Constant
-
-```ts
-.map(() => "got one!")
-```
-
-```json
-{
-  "input": "got one!"
-}
-```
-
-### String field
-
-```ts
-.map(event => event.source)
-```
-
-Simple inputs can use `eventPath`.
-
-```json
-{
-  "inputPath": "$.source"
-}
-```
-
-### Formatted String
-
-```ts
-.map(event => `the source is ${event.source}`)
-```
-
-```json
-{
-  "inputPathsMap": {
-    "source": "$.source"
-  },
-  "inputTemplate": "the source is <source>"
-}
-```
-
-### Whole Event
-
-```ts
-.map(event => event)
-```
-
-```json
-{
-  "inputPathsMap": {},
-  "inputTemplate": "<aws.events.event>"
-}
-```
-
-### Rule Name and Rule Arn
-
-```ts
-.map((event, $utils) => `name: ${$utils.context.ruleName} arn: ${$utils.context.ruleArn}`)
-```
-
-```json
-{
-  "inputPathsMap": {},
-  "inputTemplate": "name: <aws.events.rule-name> arn: <aws.events.rule-arn>"
-}
-```
-
-### Constant Objects
-
-```ts
-.map(event => event.detail)
-```
-
-```json
-{
-  "inputPath": "$.detail"
-}
-```
-
-### Objects
-
-```ts
-.map(event => ({
-  value: event.detail.field,
-  source: event.source,
-  constant: "hello"
-}))
-```
-
-```json
-{
-  "inputPathsMap": {
-    "field": "$.detail.field",
-    "source": "$.source"
-  },
-  "inputTemplate": "{ \"value\": <field>, \"source\": <source>, \"constant\": \"hello\" }"
-}
-```
-
-</details>
-
-## How it Works
-
-When you compile your application with `tsc`, the [`functionless/lib/compile`](./src/compile.ts) transformer will replace the function declaration, `F`, in `new AppsyncResolver(F)` with its corresponding [Abstract Syntax Tree](./src/expression.ts) representation. This representation is then synthesized to Velocity Templates and AWS AppSync Resolver configurations, using the `@aws-cdk/aws-appsync-alpha` CDK Construct Library.
-
-For example, this function declaration:
-
-```ts
-new AppsyncResolver<(input: { name: string }) => Person>((_$context, input) => {
-  const person = this.personTable.putItem({
-    key: {
-      id: {
-        S: $util.autoId(),
-      },
-    },
-    attributeValues: {
-      name: {
-        S: input.name,
-      },
-    },
-  });
-
-  return person;
-});
-```
-
-Is replaced with the following AST data structure:
-
-```ts
-new AppsyncResolver(
-  new FunctionDecl(
-    [new ParameterDecl("input")],
-    new BlockStmt([
-      new VariableStmt(
-        "person",
-        new CallExpr(
-          new PropAccessExpr(
-            new ReferenceExpr(() => this.personTable),
-            "putItem"
-          ),
-          {
-            input: new ObjectLiteralExpr([
-              new PropAssignExpr(
-                "key",
-                new ObjectLiteralExpr([
-                  new PropAssignExpr(
-                    "id",
-                    new ObjectLiteralExpr([
-                      new PropAssignExpr(
-                        "S",
-                        new CallExpr(
-                          new PropAccessExpr(new Identifier("$util"), "autoId"),
-                          {}
-                        )
-                      ),
-                    ])
-                  ),
-                ])
-              ),
-              new PropAssignExpr(
-                "attributeValues",
-                new ObjectLiteralExpr([
-                  new PropAssignExpr(
-                    "name",
-                    new ObjectLiteralExpr([
-                      new PropAssignExpr(
-                        "S",
-                        new PropAccessExpr(new Identifier("input"), "name")
-                      ),
-                    ])
-                  ),
-                ])
-              ),
-            ]),
-          }
-        )
-      ),
-      new ReturnStmt(new Identifier("person")),
-    ])
-  )
-);
-```
-
-## Writing your own interpreters
-
-Functionless converts TypeScript function syntax into a [`FunctionDecl`](./src/declaration.ts) AST data object. This object contains a total representation of the syntax contained within the Function and can then be processed within your CDK application.
-
-To get a `FunctionDecl` for a function, use the `functionless.reflect` utility:
-
-```ts
-import { reflect } from "functionless";
-
-const functionDecl = reflect((arg: string) => {
-  return `${arg}_1`;
-});
-```
-
-Then, write a recursive function to process the representation:
-
-```ts
-import { FunctionlessNode } from "functionless";
-
-function processExpr(node: FunctionlessNode) {
-  // do work
-  if (node.kind === "FunctionDecl") {
-    // blah
-  }
-}
-```
-
-See the following files to understand the structure of the Abstract Syntax Tree:
-
-1. [expression.ts](./src/expression.ts)
-2. [statement.ts](./src/statement.ts)
-3. [declaration.ts](./src/declaration.ts)
-
-For an example of an evaluator, see [vtl.ts](./src/vtl.ts).
-
-## Generating resolver types from the schema
-
-Functionless can be used together with [graphql code generator](https://www.graphql-code-generator.com/) to automatically generate types from the schema.
-
-Two plugins are necessary to generate resolver types:
-
-- [typescript](https://www.graphql-code-generator.com/plugins/typescript)
-- [typescript-resolver](https://www.graphql-code-generator.com/plugins/typescript-resolvers)
-
-Both of those plugins need to be configured by creating a [codegen.yml](./src/test-app/codegen.yml) file.
-
-```yaml
-overwrite: true
-schema:
-  # The path to your schema
-  - "schema.gql"
-generates:
-  # path to the file with the generated types
-  src/generated-types.ts:
-    plugins:
-      - "typescript"
-      - "typescript-resolvers"
-    config:
-      # Set to true in order to allow the Resolver type to be callable
-      makeResolverTypeCallable: true
-      # This will cause the generator to avoid using optionals (?), so all field resolvers must be implemented in order to avoid compilation errors
-      avoidOptionals: true
-      # custom type for the resolver makes it easy to reference arguments, source and result from the resolver
-      customResolverFn: "{ args: TArgs; context: TContext; result: TResult; source: TParent;}"
-      # appsync allows returnning undefined instead of null only when a type is optional
-      maybeValue: T | null | undefined
-      # typename is not really usefull for resolvers and can cause clashes in the case where a type extends another type but have different names
-      skipTypename: true
-```
-
-you can then use `npx graphql-codegen --config codegen.yml` to generate a [file containing the types](./src/test-app/generated-types.ts), you should re-generate them any time you update your schema.
-
-If you use the following schema
-
-```gql
-type Person {
-  id: String!
-  name: String!
-}
-
-type Query {
-  getPerson(id: String!): ProcessedPerson
-}
-```
-
-The generated types will include type definitions for all graphql types, inputs and resovlers. Those types can then be imported in your cdk app.
-
-```ts
-import { QueryResolvers, Person } from "./generated-types";
-import { $util, AppsyncResolver } from "functionless";
-
-export class PeopleDatabase extends Construct {
-  readonly personTable;
-  readonly getPerson;
-
-  constructor(scope: Construct, id: string) {
-    super(scope, id);
-    // Person type can be used to define your typesafe dynamodb table
-    this.personTable = new Table<Person, "id", undefined>(
-      new aws_dynamodb.Table(this, "table", {
-        partitionKey: {
-          name: "id",
-          type: aws_dynamodb.AttributeType.STRING,
-        },
-      })
-    );
-    // QueryResolvers type can be used to get parameters for AppsyncResolver
-    this.getPerson = new AppsyncResolver<
-      QueryResolvers["addPerson"]["args"],
-      QueryResolvers["addPerson"]["result"]
-    >(($context) => {
-      const person = this.personTable.putItem({
-        key: {
-          id: {
-            S: $util.autoId(),
-          },
-        },
-        attributeValues: {
-          name: {
-            S: $context.arguments.input.name,
-=======
-  "ValidatePostWorkflow",
-  (post: Post) => {
-    const validationResult = validatePost(post);
-    if (validationResult.status === "Not Cool") {
-      $AWS.DynamoDB.DeleteItem({
-        TableName: postTable,
-        Key: {
-          postId: {
-            S: post.postId,
->>>>>>> 497e8492
-          },
-        },
-      });
-    }
-  }
 );
 ```