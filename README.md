# Functionless `λ<`

[![npm version](https://badge.fury.io/js/functionless.svg)](https://badge.fury.io/js/functionless)

**Functionless** is a TypeScript plugin that transforms TypeScript code into Service-to-Service (aka. "functionless") integrations, such as AWS AppSync [Resolvers](https://docs.aws.amazon.com/appsync/latest/devguide/configuring-resolvers.html) and [Velocity Templates](https://docs.aws.amazon.com/appsync/latest/devguide/resolver-mapping-template-reference-programming-guide.html), or [Amazon States Language](https://docs.aws.amazon.com/step-functions/latest/dg/concepts-amazon-states-language.html) for AWS Step Functions.

For example, the below function creates an Appsync Resolver Pipeline with two stages:

1. Put an item into the `postTable` DynamoDB Table
2. Trigger a long-running Step Function workflow to validate the contents

```ts
const postTable = new Table<Post, "postId">(new aws_dynamodb.Table(this, "PostTable", { .. }));

// Query.addPost AppSync Resolver
const addPost = new AppsyncResolver<{ title: string, text: string }, Post>(($context) => {
  const post = postDatabase.get({
    key: $util.toDynamoDB($util.autoUuid()),
    title: $util.toDynamoDB($context.arguments.title),
    text: $util.toDynamoDB($context.arguments.text),
  });

  // start execution of a long-running workflow to validate the Post
  validatePostWorkflow(post);

  return post;
});

// a Lambda Function which can validate the contents of a Post
const validatePost = new Function<Post, >(new aws_lambda.Function(this, "Validate", { .. }))

// Step Function workflow that validates the contents of a Post and deletes it if bad
const validatePostWorkflow = new StepFunction(this, "ValidatePostWorkflow", (post: Post) => {
  const validationResult = validatePost(post);
  if (validationResult.status === "Not Cool") {
    $AWS.DynamoDB.DeleteItem({
      TableName: postTable,
      Key: {
        postId: {
          S: post.postId
        }
      }
    });
  }
});
```

Functionless parses the TypeScript code and converts it to Amazon States Language, Apache Velocity Templates and a CloudFormation configuration, saving you from writing all of that boilerplate.

## Why you should use Service-to-Service Integrations

Paul Swail has a piece on this topic which is worth reading: https://serverlessfirst.com/functionless-integration-trade-offs/.

In short: these integrations have many advantages over using AWS Lambda Functions, including:

1. **lower latency** - there is no cold start, so a service-to-service integration will feel "snappy" when compared to a Lambda Function.
2. **lower cost** - there's no intermediate Lambda Invocation when AppSync calls DynamoDB directly.
3. **higher scalability** - the handlers are not subject to Lambda's concurrent invocation limits and are running on dedicated Amazon servers.
4. **no operational maintenance** - such as upgrading dependencies, patching security vulnerabilities, etc. - theoretically, once the configuration is confirmed to be correct, it then becomes entirely AWS's responsibility to ensure the code is running optimally.

The downsides of these integrations are their dependence on Domain Specific Languages (DSL) such as Apache Velocity Templates or Amazon States Language JSON. These DSLs are difficult to work with since they lack the type-safety and expressiveness of TypeScript. Functionless aims to solve this problem by converting beautiful, type-safe TypeScript code directly into these configurations.

## Setup

First, install the `functionless` and `ts-patch` NPM packages.

```shell
npm install --save-dev functionless ts-patch
```

Then, add `ts-patch install -s` to your `prepare` script (see [ts-patch](https://github.com/nonara/ts-patch) for mode details.)

```json
{
  "scripts": {
    "prepare": "ts-patch install -s"
  }
}
```

Make sure to run `npm install` to bootstrap `ts-patch` (via the `prepare` script).

```shell
npm install
```

Finally, configure the `functionless/lib/compile` TypeScript transformer plugin in your `tsconfig.json`:

```json
{
  "compilerOptions": {
    "plugins": [
      {
        "transform": "functionless/lib/compile"
      }
    ]
  }
}
```

Files can be ignored by the transformer by using glob patterns in the `tsconfig.json`:

```json
{
  "compilerOptions": {
    "plugins": [
      {
        "transform": "functionless/lib/compile",
        "exclude": ["./src/**/protected/*"]
      }
    ]
  }
}
```

## Usage

<details>
  <summary>App Sync</summary>

`functionless` makes configuring services like AWS Appsync as easy as writing TypeScript functions.

- [App Sync](#App-Sync)
- [Event Bridge](#Event-Bridge)

### App Sync

There are three aspects your need to learn before using Functionless in your CDK application:

1. Appsync Integration interfaces for `Function` and `Table`.
2. `AppsyncResolver` construct for defining Appsync Resolver with TypeScript syntax.
3. Add Resolvers to an `@aws-cdk/aws-appsync-alpha.GraphQLApi`.

#### Appsync Integration interfaces for `Function` and `Table`

You must wrap your CDK L2 Constructs in the corresponding wrapper class provided by functionless. Currently, Lambda `Function` and DynamoDB `Table` are supported.

**Function**

The `Function` wrapper annotates an `aws_lambda.Function` with a TypeScript function signature that controls how it can be called from within an `AppsyncResolver`.

```ts
import { aws_lambda } from "aws-cdk-lib";
import { Function } from "functionless";

const myFunc = new Function<{ name: string }, string>(
  new aws_lambda.Function(this, "MyFunc", {
    ..
  })
);
```

Within an [AppsyncResolver](#AppsyncResolver), you can use the `myFunc` reference like an ordinary Function:

```ts
new AppsyncResolver(() => {
  return myFunc({ name: "my name" });
});
```

The first argument is passed to the Lambda Function.

```json
{
  "name": "my name"
}
```

**Table**

The `Table` wrapper annotates an `aws_dynamodb.Table` with a type-safe interface that describes the Table's data.

See [`typesafe-dynamodb`](https://github.com/sam-goodwin/typesafe-dynamodb) for more information on how to model DynamoDB Tables with TypeScript.

In short: you first declare an `interface` describing the data in your Table:

```ts
interface Item {
  key: string;
  data: number;
}
```

Then, wrap a `aws_dynamodb.Table` CDK Construct with the `functionless.Table` construct, specify the `Item` type, Partition Key `"id"` and (optionally) the Range Key.

```ts
import { aws_dynamodb } from "aws-cdk-lib";
import { Table } from "functionless";

// see https://github.com/sam-goodwin/typesafe-dynamodb for more information on type-safe DynamoDB Tables.
const myTable = new Table<Item, "key">(
  new aws_dynamodb.Table(this, "MyTable", {
    ..
  })
)
```

Finally, call `getItem`, `putItem`, etc. (see: [#3](https://github.com/sam-goodwin/functionless/issues/3)) from within an [AppsyncResolver](#AppsyncResolver):

```ts
new AppsyncResolver(() => {
  return myTable.get({
    key: $util.toDynamoDB("key"),
  });
});
```

#### `AppsyncResolver` construct for defining Appsync Resolver with TypeScript syntax

After wrapping your Functions/Tables, you can then instantiate an `AppsyncResolver` and interact with them using standard TypeScript syntax.

```ts
const getItem = new AppsyncResolver(
  ($context: AppsyncContext<{ key: string }>, key) => {
    const item = myTable.get({
      key: {
        S: key,
      },
    });

    const processedName = myFunc(item.key);

    return {
      ...item,
      processedName,
    };
  }
);
```

Calls to services such as Table or Function can only be performed at the top-level. See below for some examples of valid and invalid service calls

**Valid**:

```ts
// stash the result of the service call - the most common use-case
const item = myTable.get();

// calling the service but discarding the result is fine
myTable.get();
```

**Invalid**:

```ts
// you cannot in-line a call as the if condition, store it as a variable first
if (myTable.get()) {
}

if (condition) {
  // it is not currently possible to conditionally call a service, but this will be supported at a later time
  myTable.get();
}

for (const item in list) {
  // resolvers cannot be contained within a loop
  myTable.get();
}
```

#### Add Resolvers to an `@aws-cdk/aws-appsync-alpha.GraphQLApi`

When you create a `new AppsyncResolver`, it does not immediately generate an Appsync Resolver. `AppsyncResolver` is more like a template for creating resolvers and can be re-used across more than one API.

To add to an API, use the `addResolver` utility on `AppsyncResolver`.

```ts
const app = new App();

const stack = new Stack(app, "stack");

const schema = new appsync.Schema({
  filePath: path.join(__dirname, "..", "schema.gql"),
});

const api = new appsync.GraphqlApi(stack, "Api", {
  name: "demo",
  schema,
  authorizationConfig: {
    defaultAuthorization: {
      authorizationType: appsync.AuthorizationType.IAM,
    },
  },
  xrayEnabled: true,
});

// create a template AppsyncResolver
const getPerson = new AppsyncResolver(..);

// use it add resolvers to a GraphqlApi.
getPerson.addResolver(api, {
  typeName: "Query",
  fieldName: "getPerson",
});
```

<<<<<<< HEAD
</details>
<details>
  <summary>Event Bridge</summary>
=======
### Event Bridge
>>>>>>> ff25c84d

Functionless makes using Event Bridge easy by leveraging typescript instead of AWS Event Bridge's proprietary logic and transform configuration.

Event Bridge can:

- Create Rules (`EventBusRule`) on a Event Bus to match incoming events.
- Transform the event before sending to some services like `Lambda` Functions.
- Target other AWS services like Lambda and other Event Buses

Functionless uses a wrapped version of CDK's Event Bus, lets create a CDK event bus first.

```ts
// Create a new Event Bus using CDK.
<<<<<<< HEAD
const bus = new functionless.EventBus(this, "myBus");

// Functionless also supports using the default bus or importing an Event Bus.
const awsBus = functionless.EventBus.fromBus(
  new aws_events.EventBus(this, "awsBus")
);
const defaultBus = functionless.EventBus.fromBus(
  aws_events.EventBus.fromEventBusName(this, "defaultBus", "default")
);
const importedBus = functionless.EventBus.fromBus(
  aws_events.EventBus.fromEventBusArn(this, "defaultBus", arn)
);
=======
const awsBus = new aws_events.EventBus(this, "myBus");

// Functionless also supports using the default bus or importing an Event Bus.
const defaultBus = EventBus.fromEventBusName(this, "defaultBus", "default");
const importedBus = EventBus.fromEventBusArn(this, "defaultBus", arn);
>>>>>>> ff25c84d
```

Functionless supports well typed events, lets add our event schema to Typescript.

```ts
interface UserDetails {
  id?: string;
  name: string;
  age: number;
  interests: string[];
}

interface UserEvent
  extends functionless.EventBusRuleInput<
    UserDetails,
    // We can provide custom detail-types to match on
    "Create" | "Update" | "Delete"
  > {}
```

<<<<<<< HEAD
### Create Rules (`EventBusRule`) on a Event Bus to match incoming events.
=======
And wrap our CDK `EventBus`

```ts
const bus = functionless.EventBus<UserEvent>(awsEventBus);
```

#### Create Rules (`EventBusRule`) on a Event Bus to match incoming events.
>>>>>>> ff25c84d

Now that you have a wrapped `EventBus`, lets add some rules.

Functionless lets you write logic in Typescript on the type safe event.

<<<<<<< HEAD
Lets match all of the `Create` or `Update` events with one rule and another rule for `Delete`s.
=======
Lets match all of the create or updated events with one rule and another rule for deletes.
>>>>>>> ff25c84d

```ts
const createOrUpdateEvents = bus.when(
  this,
  "createOrUpdateRule",
  (event) =>
    event["detail-type"] === "Create" || event["detail-type"] === "Update"
);
const deleteEvents = bus.when(
  this,
  "deleteRule",
  (event) => event["detail-type"] === "Delete"
);
```

We also want to do something special when we get a new cat lover who is between 18 and 30 years old, lets make another rule for those.

```ts
<<<<<<< HEAD
const catPeopleEvents = bus.when(
=======
const youngAdultCatLoversEvents = bus.when(
>>>>>>> ff25c84d
  (event) =>
    event["detail-type"] === "Create" &&
    event.detail.interests.includes("CATS") &&
    event.detail.age >= 18 &&
    event.detail.age < 30
);
```

<<<<<<< HEAD
### Transform the event before sending to some services like `Lambda` Functions.
=======
#### Transform the event before sending to some services like `Lambda` Functions.
>>>>>>> ff25c84d

We have two lambda functions to invoke, one for create or updates and another for deletes, lets make those.

```ts
const createOrUpdateFunction = new aws_lambda.Function(this, 'createOrUpdate', ...);
const deleteFunction = new aws_lambda.Function(this, 'delete', ...);
```

and wrap them with Functionless's `Function` wrapper, including given them input types.

```ts
interface CreateOrUpdate {
  id?: string;
  name: string;
  age: number;
  operation: "Create" | "Update";
  interests: string[];
}

interface Delete {
  id: string;
}

<<<<<<< HEAD
const createOrUpdateOperation = functionless.Function<CreateOrUpdate, void>(
  createOrUpdateFunction
);
const deleteOperation = functionless.Function<Delete, void>(
  createOrUpdateFunction
);
=======
const createOrUpdate = functionless.Function<CreateOrUpdate, void>(createOrUpdateFunction);
const delete = functionless.Function<Delete, void>(createOrUpdateFunction);
>>>>>>> ff25c84d
```

The events from before do not match the formats from before, so lets transform them to the structures match.

```ts
const createOrUpdateEventsTransformed =
  createOrUpdateEvents.map<CreateOrUpdate>((event) => ({
    id: event.detail.id,
    name: event.detai.name,
    age: event.detail.age,
    operation: event["detail-type"],
    interests: event.detail.interests,
  }));

const deleteEventsTransformed = createOrUpdateEvents.map<Delete>((event) => ({
  id: event.detail.id,
}));
```

<<<<<<< HEAD
### Target other AWS services like Lambda and other Event Buses
=======
#### Target other AWS services like Lambda and other Event Buses
>>>>>>> ff25c84d

Now that we have created rules on our event buses using `when` and transformed those matched events using `map`, we need to send the events somewhere.

We can `pipe` the transformed events to the lambda functions we defined earlier.

```ts
<<<<<<< HEAD
createOrUpdateEventsTransformed.pipe(createOrUpdateOperation);
deleteEventsTransformed.pipe(deleteOperation);
=======
createOrUpdateEventsTransformed.pipe(createOrUpdate);
deleteEventsTransformed.pipe(delete);
>>>>>>> ff25c84d
```

What about our young cat lovers? We want to forward those events to our sister team's event bus for processing.

```ts
<<<<<<< HEAD
const catPeopleBus = functionless.EventBus.fromBus(
=======
const youngAdultCatLoversEvents = functionless.EventBus(
>>>>>>> ff25c84d
  aws_events.EventBus.fromEventBusArn(this, "catTeamBus", catTeamBusArn)
);

// Note: EventBridge does not support transforming events which target other event buses. These events are sent as is.
<<<<<<< HEAD
catPeopleEvents.pipe(catPeopleBus);
```

### Summary
=======
youngAdultCatLoversEvents.pipe(youngAdultCatLoversEvents);
```

#### Summary
>>>>>>> ff25c84d

Lets look at the above all together.

```ts
interface UserDetails {
  id?: string;
  name: string;
  age: number;
  interests: string[];
}

interface UserEvent
  extends functionless.EventBusRuleInput<
    UserDetails,
    // We can provide custom detail-types to match on
    "Create" | "Update" | "Delete"
  > {}

interface CreateOrUpdate {
  id?: string;
  name: string;
  age: number;
  operation: "Create" | "Update";
  interests: string[];
}

interface Delete {
  id: string;
}

const createOrUpdateFunction = new functionless.Function<CreateOrUpdate, void>(
  new aws_lambda.Function(this, "createOrUpdate", { ... })
);

const deleteFunction = new functionless.Function<Delete, void>(
  new aws_lambda.Function(this, "delete", { ... })
);

<<<<<<< HEAD
const bus = new functionless.EventBus<UserEvent>(this, "myBus");
=======
const bus = new functionless.EventBus<UserEvent>(
  new aws_events.EventBus(this, "myBus")
);
>>>>>>> ff25c84d

// Create and update events are sent to a spcific lambda function.
bus
  .when(
    this,
    "createOrUpdateRule",
    (event) =>
      event["detail-type"] === "Create" || event["detail-type"] === "Update"
  )
  .map<CreateOrUpdate>((event) => ({
    id: event.detail.id,
    name: event.detail.name,
    age: event.detail.age,
    operation: event["detail-type"] as "Create" | "Update",
    interests: event.detail.interests,
  }))
  .pipe(createOrUpdateFunction);

// Delete events are sent to a spcific lambda function.
bus
  .when(this, "deleteRule", (event) => event["detail-type"] === "Delete")
  .map<Delete>((event) => ({
    id: event.detail.id!,
  }))
  .pipe(deleteFunction);

<<<<<<< HEAD
// New, young users interested in cat are forwarded to our sister team.
=======
const youngAdultCatLoversBus = new functionless.EventBus<UserEvent>(
  aws_events.EventBus.fromEventBusArn(this, "catTeamBus", catBusArn)
);

// New, young, cat loving users are forwarded to our sister team.
>>>>>>> ff25c84d
bus
  .when(
    this,
    "catLovers",
    (event) =>
      event["detail-type"] === "Create" &&
      event.detail.interests.includes("CATS") &&
      event.detail.age >= 18 &&
      event.detail.age < 30
  )
<<<<<<< HEAD
  .pipe(
    functionless.EventBus<UserEvent>.fromBus(
      aws_events.EventBus.fromEventBusArn(this, "catTeamBus", catBusArn)
    )
  );
```

</details>

## TypeScript 

<details>
  <summary>-> Velocity Template Logic</summary>
=======
  .pipe(youngAdultCatLoversBus);
```

## TypeScript -> Velocity Template Logic
>>>>>>> ff25c84d

In order to write effective VTL templates, it helps to understand how TypeScript syntax maps to Velocity Template Statements.

An AppSync Request Mapping Template is synthesized by evaluating all [Expressions](./src/expression.ts) to a series of `#set`, `$util.qr`, `#foreach` and `#if` statements. The end result is an object containing the returned result of the function which can then be converted to JSON with `$util.toJson`.

The following section provides a reference guide on how each of the supported TypeScript syntax is mapped to VTL.

<details>
<summary>Click to expand</summary>

#### Parameter Reference

A reference to the top-level Function Parameter is mapped to a `$context` in VTL:

```ts
new AppsyncResolver((c: AppsyncContext<{ arg: string }>) => {
  return c.arguments.arg;
});
```

```
#return($context.arguments.arg)
```

#### Variable Declaration

If in the top-level scope, all Variables are stored in `$context.stash`.

```ts
new AppsyncResolver(() => {
  const a = "value";
  const b = a;
});
```

```
#set($context.stash.a = 'value')
#set($context.stash.b = $context.stash.a)
```

#### Variable Declaration in a nested scope

If in a nested scope, then the local variable name is used. These variables will not be available across Resolver Pipeline stages - but this should not be a problem as they are contained within a nested scope in TypeScript also.

```ts
new AppsyncResolver(() => {
  if (condition) {
    const a = "value";
    const b = a;
  }

  for (const i in list) {
    const a = "value";
    const b = a;
  }
});
```

```
#if($condition)
#set($a = 'value')
#set($b = $a)
#end

#foreach($i in $list)
#set($a = 'value')
#set($b = $a)
#end
```

#### Template Expressions (string interpolation)

Template expressions translate almost 1:1 with VTL:

```ts
const a = `hello ${name}`;
```

```
#set($context.stash.a = "hello ${name}")
```

#### Property and Index Assignment

```ts
a[0] = value;
a.prop = value;
a["prop"] = value;
a[prop] = value;
```

```
$util.qr($a[0] = $value)
$util.qr($a.prop = $value)
$util.qr($a['prop'] = $value)
$util.qr($a[$prop] = $value)
```

#### ArrayLiteralExpr

Array Literals can contain arbitrary expressions.

```ts
const a = [];
const b = ["hello", 1, util.toJson(a)];
```

```
#set($a = [])
#set($b = ['hello', 1, $util.toJson($a)])
```

#### SpreadElementExpr

There is a special case when you use a `SpreadElementExpr` (e.g. `[...list]`) because there is no way to achieve this behavior in VTL without first assigning a list and then using `addAll` to copy the items in.

If you ever use `SpreadElementExpr`, a temporary variable will be first initialized with an empty array (`[]`):

```ts
const c = [...b];
```

```
#set($v1 = [])
$util.qr($c.addAll($b))
#set($c = $v1)
```

#### ObjectLiteralExpr

An `ObjectLiteralExpr` is first stored as an empty map `{}` in a temporary variable and subsequent statements are generated to add each of the elements in.

```ts
const a = {
  key: "string",
};
```

```
#set($a = {})
$util.qr($a.put('key', 'string'))
```

#### SpreadAssignExpr

If you spread an object into another, a [`java.util.Map.putAll`](https://docs.oracle.com/javase/8/docs/api/java/util/HashMap.html#putAll-java.util.Map-) statement is generated to copy over each item in the source object into the destination object.

```ts
const a = {
  ...obj,
};
```

```
#set($a = {})
$util.qr($a.putAll($obj))
```

#### CallExpr - $util

The `$util.*` utility functions are translated verbatim into a VTL expression.

```ts
$util.error("error");
const a = $util.toJson(val);
```

```
$util.error('error')
#set($a = $util.toJson($val))
```

#### If Statement

An `if` statement translates to a series of `#if`, `#else` statements.

```ts
if (a === "hello") {
  return a;
}
```

```
#if($a == 'hello')
  #return($a)
#end
```

`#elseif` is not used because evaluating the condition may translate to a series of `#set` or `$util.qr` statements. For this reason, all `else if` clauses are translated to `#else` with a nested `#if`:

```ts
if (a === "hello") {
  return a;
} else if (call() === "hello") {
  return false;
}
```

```
#if($a == 'hello')
  #return($a)
#else
  #set($v1 = call())
  #if($v1 === "hello")
    #return($a)
  #end
#end
```

#### Conditional Expressions

A conditional expression, i.e. `cond ? then : else` are translated into `#if` and `#else` statements that assign a shared variable with the result of their computation;

```ts
const a = condition ? "left" : "right;
```

```
#if($condition)
#set($result = 'left')
#else
#set($result = 'right')
#end
#set($a = $result)
```

#### For-In-Statement

A `for-in` statement iterates over the keys in an object using `java.util.Map.keySet()`.

```ts
for (const i in obj) {
  const a = obj[i];
}
```

```
#foreach($i in $obj.keySet())
#set($a = $obj[$i])
#end
```

#### For-Of-Statement

A `for-of` statement iterates over the items in a `java.util.List`.

```ts
for (const item in list) {
}
```

```
#foreach($item in $list)
#end
```

#### CallExpr - map

When you map over a list, a new list is created and then `#foreach` is used to iterate over the source list, evaluate your function and add the result to the new list.

**Warning**: chains of `map`, `forEach` and `reduce` results in redundant `#foreach` loops, see https://github.com/sam-goodwin/functionless/issues/2

```ts
const newList = list.map((i) => i + 1);
```

```
#set($newList = [])
#foreach($i in $list)
$util.qr($newList.add($i + 1))
#end
```

#### CallExpr - forEach

`forEach` is similar to `map` except it does not produce a value. The (below) example emulates `map` with `forEach`.

**Warning**: chains of `map`, `forEach` and `reduce` results in redundant `#foreach` loops, see https://github.com/sam-goodwin/functionless/issues/2

```ts
const newList = [];
list.forEach((i) => newList.push(i + 1));
```

```
#set($newList = [])
#foreach($i in $list)
$util.qr($newList.add($i + 1))
#end
```

#### CallExpr - reduce

`reduce` has two variants: 1) with an `initialValue` and 2) without.

**Warning**: chains of `map`, `forEach` and `reduce` results in redundant `#foreach` loops, see https://github.com/sam-goodwin/functionless/issues/2

If there is no initial value, then the list cannot be empty - if an empty list is encountered an error will be raised with `$util.error`.

Within the loop, the first value will not be processed by your function, instead it becomes the first value `$a`.

```ts
// without an initial value
const sum = list.reduce((a, b) => a + b);
```

```
#set(sum = [])
#if($list.isEmpty())
$util.error('Reduce of empty array with no initial value')
#end
#foreach($b in $list)
#if($foreach.index == 0)
#set($a = $b)
#else
#set($a = $a + $b)
#end
#end
```

If there is an initial value, then it is stored as a variable, referenced in the `#foreach` loop and overwritten at the end of each loop.

```ts
// with an initial value
const obj = list.reduce((a: Record<string, boolean>, b: string) => {
  ...a,
  [b]: true
}, {})
```

```
#set($a = {})
#foreach($b in $obj)
#set($v1 = {})
$util.qr($v1.putAll($a))
$util.qr($v1.put($b, true))
#set($a = $v1)
#end
```

</details>
<<<<<<< HEAD
<details>
  <summary>-> Event patterns</summary>
=======

## Typescript -> Event patterns
>>>>>>> ff25c84d

Event patterns are all predicates that filter on the incoming event. The pattern is modeled as a predicate on the bus, resulting in a rule that follows the logic in the predicate.

https://docs.aws.amazon.com/eventbridge/latest/userguide/eb-event-patterns.html

```ts
.when(event => event.detail.value === "something")
```

<<<<<<< HEAD
=======
<details>
<summary>Click to expand</summary>

>>>>>>> ff25c84d
### Equals

```ts
.when(event => event.source === "lambda")
```

```json
{
  "source": ["lambda"]
}
```

### Not Equals

```ts
.when(event => event.source !== "lambda")
```

```json
{
  "source": [{ "anything-but": "lambda" }]
}
```

### Starts With

```ts
.when(event => event.source.startsWith("lambda"))
```

```json
{
  "source": [{ "prefix": "lambda" }]
}
```

### Not Starts With

```ts
.when(event => !event.source.startsWith("lambda"))
```

```json
{
  "source": [{ "anything-but": { "prefix": "lambda" } }]
}
```

> Limit: Anything-but Prefix cannot work with any other logic on the same field.

### List Includes

```ts
.when(event => event.resources.includes("some arn"))
```

```json
{
  "resources": ["some arn"]
}
```

> Limit: Event Bridge patterns only support includes logic for lists, exact match and order based logic is not supported.

### Numbers

```ts
.when(event => event.detail.age > 30 && event.detail.age <= 60)
```

```json
{
  "detail": {
    "age": [{ "numeric": [">", 30, ",<=", 60] }]
  }
}
```

Non-converging ranges

```ts
.when(event => event.detail.age < 30 || event.detail.age >= 60)
```

```json
{
  "detail": {
    "age": [{ "numeric": [">", 30] }, { "numeric": [">=", 60] }]
  }
}
```

Inversion

```ts
.when(event => !(event.detail.age < 30 && event.detail.age >= 60))
```

```json
{
  "detail": {
    "age": [{ "numeric": [">=", 30, "<", 60] }]
  }
}
```

Reduction

```ts
.when(event => (event.detail.age < 30 || event.detail.age >= 60) &&
               (event.detail.age < 20 || event.detail.age >= 50) &&
               event.detail.age > 0)
```

```json
{
  "detail": {
    "age": [{ "numeric": [">", 0, "<", 20] }, { "numeric": [">=", 60] }]
  }
}
```

### Or Logic

> Limit: Event Bridge patterns do not support OR logic between fields. The logic `event.source === "lambda" || event['detail-type'] === "LambdaLike"` is impossible within the same rule.

```ts
.when(event => event.source === "lambda" || event.source === "dynamo")
```

```json
{
  "source": ["lambda", "dynamo"]
}
```

### And Logic

> Limit: Except for the case of numeric ranges and a few others Event Bridge does not support AND logic within the same field. The logic `event.resources.includs("resource1") && event.resources.includs("resource2")` is impossible.

```ts
.when(event => event.source === "lambda" && event.id.startsWith("idPrefix"))
```

```json
{
  "source": ["lambda"],
  "id": [{ "prefix": "isPrefix" }]
}
```

### Presense

Exists

```ts
.when(event => event.detail.optional !== undefined)
.when(event => !!event.detail.optional)
```

```json
{
  "detail": {
    "optional": { "exists": true }
  }
}
```

Does not Exist

```ts
.when(event => event.detail.optional === undefined)
.when(event => !event.detail.optional)
```

```json
{
  "detail": {
    "optional": { "exists": false }
  }
}
```

Simplification

```ts
.when(event => event.detail.optional && event.detail.optional === "value")
```

```json
{
  "detail": {
    "optional": ["value"]
  }
}
```

<<<<<<< HEAD
</details>
<details>
  <summary>-> Event Target Input Transformers</summary>
=======
## Typescript -> Event Target Input Transformers
>>>>>>> ff25c84d

Event input transformers are pure functions that transform the input json into a json object or string sent to the target. The transformer is modeled as a map function.

https://docs.aws.amazon.com/eventbridge/latest/userguide/eb-transform-target-input.html

> Limit: Event Bridge does not support input transformation when sending data between buses.

### Constant

```ts
.map(() => "got one!")
```

```json
{
  "input": "got one!"
}
```

### String field

```ts
.map(event => event.source)
```

Simple inputs can use `eventPath`.

```json
{
  "inputPath": "$.source"
}
```

### Formatted String

```ts
.map(event => `the source is ${event.source}`)
```

```json
{
  "inputPathsMap": {
    "source": "$.source"
  },
  "inputTemplate": "the source is <source>"
}
```

### Whole Event

```ts
.map(event => event)
```

```json
{
  "inputPathsMap": {},
  "inputTemplate": "<aws.events.event>"
}
```

### Rule Name and Rule Arn

```ts
.map((event, $utils) => `name: ${$utils.context.ruleName} arn: ${$utils.context.ruleArn}`)
```

```json
{
  "inputPathsMap": {},
  "inputTemplate": "name: <aws.events.rule-name> arn: <aws.events.rule-arn>"
}
```

### Constant Objects

```ts
.map(event => event.detail)
```

```json
{
  "inputPath": "$.detail"
}
```

### Objects

```ts
.map(event => ({
  value: event.detail.field,
  source: event.source,
  constant: "hello"
}))
```

```json
{
  "inputPathsMap": {
    "field": "$.detail.field",
    "source": "$.source"
  },
  "inputTemplate": "{ \"value\": <field>, \"source\": <source>, \"constant\": \"hello\" }"
}
```

</details>

## How it Works

When you compile your application with `tsc`, the [`functionless/lib/compile`](./src/compile.ts) transformer will replace the function declaration, `F`, in `new AppsyncResolver(F)` with its corresponding [Abstract Syntax Tree](./src/expression.ts) representation. This representation is then synthesized to Velocity Templates and AWS AppSync Resolver configurations, using the `@aws-cdk/aws-appsync-alpha` CDK Construct Library.

For example, this function declaration:

```ts
new AppsyncResolver<(input: { name: string }) => Person>((_$context, input) => {
  const person = this.personTable.putItem({
    key: {
      id: {
        S: $util.autoId(),
      },
    },
    attributeValues: {
      name: {
        S: input.name,
      },
    },
  });

  return person;
});
```

Is replaced with the following AST data structure:

```ts
new AppsyncResolver(
  new FunctionDecl(
    [new ParameterDecl("input")],
    new BlockStmt([
      new VariableStmt(
        "person",
        new CallExpr(
          new PropAccessExpr(
            new ReferenceExpr(() => this.personTable),
            "putItem"
          ),
          {
            input: new ObjectLiteralExpr([
              new PropAssignExpr(
                "key",
                new ObjectLiteralExpr([
                  new PropAssignExpr(
                    "id",
                    new ObjectLiteralExpr([
                      new PropAssignExpr(
                        "S",
                        new CallExpr(
                          new PropAccessExpr(new Identifier("$util"), "autoId"),
                          {}
                        )
                      ),
                    ])
                  ),
                ])
              ),
              new PropAssignExpr(
                "attributeValues",
                new ObjectLiteralExpr([
                  new PropAssignExpr(
                    "name",
                    new ObjectLiteralExpr([
                      new PropAssignExpr(
                        "S",
                        new PropAccessExpr(new Identifier("input"), "name")
                      ),
                    ])
                  ),
                ])
              ),
            ]),
          }
        )
      ),
      new ReturnStmt(new Identifier("person")),
    ])
  )
);
```

## Writing your own interpreters

Functionless converts TypeScript function syntax into a [`FunctionDecl`](./src/declaration.ts) AST data object. This object contains a total representation of the syntax contained within the Function and can then be processed within your CDK application.

To get a `FunctionDecl` for a function, use the `functionless.reflect` utility:

```ts
import { reflect } from "functionless";

const functionDecl = reflect((arg: string) => {
  return `${arg}_1`;
});
```

Then, write a recursive function to process the representation:

```ts
import { FunctionlessNode } from "functionless";

function processExpr(node: FunctionlessNode) {
  // do work
  if (node.kind === "FunctionDecl") {
    // blah
  }
}
```

See the following files to understand the structure of the Abstract Syntax Tree:

1. [expression.ts](./src/expression.ts)
2. [statement.ts](./src/statement.ts)
3. [declaration.ts](./src/declaration.ts)

For an example of an evaluator, see [vtl.ts](./src/vtl.ts).<|MERGE_RESOLUTION|>--- conflicted
+++ resolved
@@ -115,9 +115,6 @@
 
 ## Usage
 
-<details>
-  <summary>App Sync</summary>
-
 `functionless` makes configuring services like AWS Appsync as easy as writing TypeScript functions.
 
 - [App Sync](#App-Sync)
@@ -294,13 +291,7 @@
 });
 ```
 
-<<<<<<< HEAD
-</details>
-<details>
-  <summary>Event Bridge</summary>
-=======
 ### Event Bridge
->>>>>>> ff25c84d
 
 Functionless makes using Event Bridge easy by leveraging typescript instead of AWS Event Bridge's proprietary logic and transform configuration.
 
@@ -314,7 +305,6 @@
 
 ```ts
 // Create a new Event Bus using CDK.
-<<<<<<< HEAD
 const bus = new functionless.EventBus(this, "myBus");
 
 // Functionless also supports using the default bus or importing an Event Bus.
@@ -327,13 +317,6 @@
 const importedBus = functionless.EventBus.fromBus(
   aws_events.EventBus.fromEventBusArn(this, "defaultBus", arn)
 );
-=======
-const awsBus = new aws_events.EventBus(this, "myBus");
-
-// Functionless also supports using the default bus or importing an Event Bus.
-const defaultBus = EventBus.fromEventBusName(this, "defaultBus", "default");
-const importedBus = EventBus.fromEventBusArn(this, "defaultBus", arn);
->>>>>>> ff25c84d
 ```
 
 Functionless supports well typed events, lets add our event schema to Typescript.
@@ -354,27 +337,13 @@
   > {}
 ```
 
-<<<<<<< HEAD
-### Create Rules (`EventBusRule`) on a Event Bus to match incoming events.
-=======
-And wrap our CDK `EventBus`
-
-```ts
-const bus = functionless.EventBus<UserEvent>(awsEventBus);
-```
-
 #### Create Rules (`EventBusRule`) on a Event Bus to match incoming events.
->>>>>>> ff25c84d
 
 Now that you have a wrapped `EventBus`, lets add some rules.
 
 Functionless lets you write logic in Typescript on the type safe event.
 
-<<<<<<< HEAD
 Lets match all of the `Create` or `Update` events with one rule and another rule for `Delete`s.
-=======
-Lets match all of the create or updated events with one rule and another rule for deletes.
->>>>>>> ff25c84d
 
 ```ts
 const createOrUpdateEvents = bus.when(
@@ -393,11 +362,7 @@
 We also want to do something special when we get a new cat lover who is between 18 and 30 years old, lets make another rule for those.
 
 ```ts
-<<<<<<< HEAD
 const catPeopleEvents = bus.when(
-=======
-const youngAdultCatLoversEvents = bus.when(
->>>>>>> ff25c84d
   (event) =>
     event["detail-type"] === "Create" &&
     event.detail.interests.includes("CATS") &&
@@ -406,11 +371,7 @@
 );
 ```
 
-<<<<<<< HEAD
-### Transform the event before sending to some services like `Lambda` Functions.
-=======
 #### Transform the event before sending to some services like `Lambda` Functions.
->>>>>>> ff25c84d
 
 We have two lambda functions to invoke, one for create or updates and another for deletes, lets make those.
 
@@ -434,17 +395,12 @@
   id: string;
 }
 
-<<<<<<< HEAD
 const createOrUpdateOperation = functionless.Function<CreateOrUpdate, void>(
   createOrUpdateFunction
 );
 const deleteOperation = functionless.Function<Delete, void>(
   createOrUpdateFunction
 );
-=======
-const createOrUpdate = functionless.Function<CreateOrUpdate, void>(createOrUpdateFunction);
-const delete = functionless.Function<Delete, void>(createOrUpdateFunction);
->>>>>>> ff25c84d
 ```
 
 The events from before do not match the formats from before, so lets transform them to the structures match.
@@ -464,49 +420,29 @@
 }));
 ```
 
-<<<<<<< HEAD
-### Target other AWS services like Lambda and other Event Buses
-=======
 #### Target other AWS services like Lambda and other Event Buses
->>>>>>> ff25c84d
 
 Now that we have created rules on our event buses using `when` and transformed those matched events using `map`, we need to send the events somewhere.
 
 We can `pipe` the transformed events to the lambda functions we defined earlier.
 
 ```ts
-<<<<<<< HEAD
 createOrUpdateEventsTransformed.pipe(createOrUpdateOperation);
 deleteEventsTransformed.pipe(deleteOperation);
-=======
-createOrUpdateEventsTransformed.pipe(createOrUpdate);
-deleteEventsTransformed.pipe(delete);
->>>>>>> ff25c84d
 ```
 
 What about our young cat lovers? We want to forward those events to our sister team's event bus for processing.
 
 ```ts
-<<<<<<< HEAD
 const catPeopleBus = functionless.EventBus.fromBus(
-=======
-const youngAdultCatLoversEvents = functionless.EventBus(
->>>>>>> ff25c84d
   aws_events.EventBus.fromEventBusArn(this, "catTeamBus", catTeamBusArn)
 );
 
 // Note: EventBridge does not support transforming events which target other event buses. These events are sent as is.
-<<<<<<< HEAD
 catPeopleEvents.pipe(catPeopleBus);
 ```
 
-### Summary
-=======
-youngAdultCatLoversEvents.pipe(youngAdultCatLoversEvents);
-```
-
 #### Summary
->>>>>>> ff25c84d
 
 Lets look at the above all together.
 
@@ -545,13 +481,7 @@
   new aws_lambda.Function(this, "delete", { ... })
 );
 
-<<<<<<< HEAD
 const bus = new functionless.EventBus<UserEvent>(this, "myBus");
-=======
-const bus = new functionless.EventBus<UserEvent>(
-  new aws_events.EventBus(this, "myBus")
-);
->>>>>>> ff25c84d
 
 // Create and update events are sent to a spcific lambda function.
 bus
@@ -578,15 +508,7 @@
   }))
   .pipe(deleteFunction);
 
-<<<<<<< HEAD
 // New, young users interested in cat are forwarded to our sister team.
-=======
-const youngAdultCatLoversBus = new functionless.EventBus<UserEvent>(
-  aws_events.EventBus.fromEventBusArn(this, "catTeamBus", catBusArn)
-);
-
-// New, young, cat loving users are forwarded to our sister team.
->>>>>>> ff25c84d
 bus
   .when(
     this,
@@ -597,7 +519,6 @@
       event.detail.age >= 18 &&
       event.detail.age < 30
   )
-<<<<<<< HEAD
   .pipe(
     functionless.EventBus<UserEvent>.fromBus(
       aws_events.EventBus.fromEventBusArn(this, "catTeamBus", catBusArn)
@@ -605,18 +526,7 @@
   );
 ```
 
-</details>
-
-## TypeScript 
-
-<details>
-  <summary>-> Velocity Template Logic</summary>
-=======
-  .pipe(youngAdultCatLoversBus);
-```
-
 ## TypeScript -> Velocity Template Logic
->>>>>>> ff25c84d
 
 In order to write effective VTL templates, it helps to understand how TypeScript syntax maps to Velocity Template Statements.
 
@@ -958,13 +868,8 @@
 ```
 
 </details>
-<<<<<<< HEAD
-<details>
-  <summary>-> Event patterns</summary>
-=======
 
 ## Typescript -> Event patterns
->>>>>>> ff25c84d
 
 Event patterns are all predicates that filter on the incoming event. The pattern is modeled as a predicate on the bus, resulting in a rule that follows the logic in the predicate.
 
@@ -974,12 +879,9 @@
 .when(event => event.detail.value === "something")
 ```
 
-<<<<<<< HEAD
-=======
 <details>
 <summary>Click to expand</summary>
 
->>>>>>> ff25c84d
 ### Equals
 
 ```ts
@@ -1177,19 +1079,18 @@
 }
 ```
 
-<<<<<<< HEAD
 </details>
+
+## Typescript -> Event Target Input Transformers
+
+Event input transformers are pure functions that transform the input json into a json object or string sent to the target. The transformer is modeled as a map function.
+
+https://docs.aws.amazon.com/eventbridge/latest/userguide/eb-transform-target-input.html
+
+> Limit: Event Bridge does not support input transformation when sending data between buses.
+
 <details>
-  <summary>-> Event Target Input Transformers</summary>
-=======
-## Typescript -> Event Target Input Transformers
->>>>>>> ff25c84d
-
-Event input transformers are pure functions that transform the input json into a json object or string sent to the target. The transformer is modeled as a map function.
-
-https://docs.aws.amazon.com/eventbridge/latest/userguide/eb-transform-target-input.html
-
-> Limit: Event Bridge does not support input transformation when sending data between buses.
+<summary>Click to expand</summary>
 
 ### Constant
 
