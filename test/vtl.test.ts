import "jest";
import {
  $util,
  AppsyncContext,
  ComparatorOp,
  MathBinaryOp,
  ResolverFunction,
  ValueComparisonBinaryOp,
} from "../src";
import { reflect } from "../src/reflect";
<<<<<<< HEAD
import { appsyncTestCase } from "./util";
=======
import { appsyncTestCase, testAppsyncVelocity } from "./util";
>>>>>>> 774ae373

test("empty function returning an argument", () => {
  appsyncTestCase(
    reflect((context: AppsyncContext<{ a: string }>) => {
      return context.arguments.a;
    })
  );
});

test("return literal object with values", () => {
  appsyncTestCase(
    reflect(
      (context: AppsyncContext<{ arg: string; obj: Record<string, any> }>) => {
        const arg = context.arguments.arg;
        const obj = context.arguments.obj;
        return {
          null: null,
          undefined: undefined,
          string: "hello",
          number: 1,
          ["list"]: ["hello"],
          obj: {
            key: "value",
          },
          arg,
          ...obj,
        };
      }
    )
  );
});

test("computed property names", () => {
  appsyncTestCase(
    reflect(
      (context: AppsyncContext<{ arg: string; obj: Record<string, any> }>) => {
        const name = context.arguments.arg;
        const value = name + "_test";
        return {
          [name]: context.arguments.arg,
          [value]: context.arguments.arg,
        };
      }
    )
  );
});

test("null and undefined", () => {
  appsyncTestCase(
    reflect(
      (_context: AppsyncContext<{ arg: string; obj: Record<string, any> }>) => {
        return {
          name: null,
          value: undefined,
        };
      }
    )
  );
});

test("call function and return its value", () => {
  appsyncTestCase(
    reflect(() => {
      return $util.autoId();
    })
  );
});

test("call function, assign to variable and return variable reference", () => {
  appsyncTestCase(
    reflect(() => {
      const id = $util.autoId();
      return id;
    })
  );
});

test("return in-line spread object", () => {
  appsyncTestCase(
    reflect((context: AppsyncContext<{ obj: { key: string } }>) => {
      return {
        id: $util.autoId(),
        ...context.arguments.obj,
      };
    })
  );
});

test("return in-line list literal", () => {
  appsyncTestCase(
    reflect((context: AppsyncContext<{ a: string; b: string }>) => {
      return [context.arguments.a, context.arguments.b];
    })
  );
});

test("return list literal variable", () => {
  appsyncTestCase(
    reflect((context: AppsyncContext<{ a: string; b: string }>) => {
      const list = [context.arguments.a, context.arguments.b];
      return list;
    })
  );
});

test("return list element", () => {
  appsyncTestCase(
    reflect((context: AppsyncContext<{ a: string; b: string }>) => {
      const list = [context.arguments.a, context.arguments.b];
      return list[0];
    })
  );
});

test("push element to array is renamed to add", () => {
  appsyncTestCase(
    reflect((context: AppsyncContext<{ list: string[] }>) => {
      context.arguments.list.push("hello");
      return context.arguments.list;
    })
  );
});

// TODO https://github.com/functionless/functionless/issues/8
// test("push multiple args is expanded to multiple add calls", () => {
//   const template = reflect((context: AppsyncContext<{ list: string[] }>) => {
//     list.push("hello", "world");
//     return list;
//   });

//   const vtl = new VTL();
//   vtl.eval(template.body);
//   const actual = vtl.toVTL();
//   const expected = `$util.qr($context.arguments.list.addAll(['hello']))
//   $util.qr($context.arguments.list.addAll(['world']))
// ${returnExpr("$context.arguments.list")}`;
//   expect(actual).toEqual(expected);
// });

test("if statement", () => {
  appsyncTestCase(
    reflect((context: AppsyncContext<{ list: string[] }>) => {
      if (context.arguments.list.length > 0) {
        return true;
      } else {
        return false;
      }
    })
  );
});

test("return conditional expression", () => {
  appsyncTestCase(
    reflect((context: AppsyncContext<{ list: string[] }>) => {
      return context.arguments.list.length > 0 ? true : false;
    })
  );
});

test("property assignment of conditional expression", () => {
  appsyncTestCase(
    reflect((context: AppsyncContext<{ list: string[] }>) => {
      return {
        prop: context.arguments.list.length > 0 ? true : false,
      };
    })
  );
});

test("for-of loop", () => {
  appsyncTestCase(
    reflect((context: AppsyncContext<{ list: string[] }>) => {
      const newList = [];
      for (const item of context.arguments.list) {
        newList.push(item);
      }
      return newList;
    })
  );
});

test("break from for-loop", () => {
  appsyncTestCase(
    reflect((context: AppsyncContext<{ list: string[] }>) => {
      const newList = [];
      for (const item of context.arguments.list) {
        if (item === "hello") {
          break;
        }
        newList.push(item);
      }
      return newList;
    })
  );
});

test("local variable inside for-of loop is declared as a local variable", () => {
  appsyncTestCase(
    reflect((context: AppsyncContext<{ list: string[] }>) => {
      const newList = [];
      for (const item of context.arguments.list) {
        const i = item;
        newList.push(i);
      }
      return newList;
    })
  );
});

test("for-in loop and element access", () => {
  appsyncTestCase(
    reflect((context: AppsyncContext<{ record: Record<string, any> }>) => {
      const newList = [];
      for (const key in context.arguments.record) {
        newList.push(context.arguments.record[key]);
      }
      return newList;
    })
  );
});

test("template expression", () => {
  appsyncTestCase(
    reflect((context: AppsyncContext<{ a: string }>) => {
      const local = context.arguments.a;
      return `head ${context.arguments.a} ${local}${context.arguments.a}`;
    })
  );
});

test("conditional expression in template expression", () => {
  appsyncTestCase(
    reflect((context: AppsyncContext<{ a: string }>) => {
      return `head ${
        context.arguments.a === "hello" ? "world" : context.arguments.a
      }`;
    })
  );
});

test("map over list", () => {
  appsyncTestCase(
    reflect((context: AppsyncContext<{ list: string[] }>) => {
      return context.arguments.list.map((item) => {
        return `hello ${item}`;
      });
    })
<<<<<<< HEAD
  ));

test("map over list with in-line return", () =>
=======
  );
});

test("map over list with in-line return", () => {
>>>>>>> 774ae373
  appsyncTestCase(
    reflect((context: AppsyncContext<{ list: string[] }>) => {
      return context.arguments.list.map((item) => `hello ${item}`);
    })
<<<<<<< HEAD
  ));

test("chain map over list", () =>
=======
  );
});

test("chain map over list", () => {
>>>>>>> 774ae373
  appsyncTestCase(
    reflect((context: AppsyncContext<{ list: string[] }>) => {
      return context.arguments.list
        .map((item) => `hello ${item}`)
        .map((item) => `hello ${item}`);
    })
<<<<<<< HEAD
  ));

test("chain map over list multiple array", () =>
=======
  );
});

test("chain map over list multiple array", () => {
>>>>>>> 774ae373
  appsyncTestCase(
    reflect((context: AppsyncContext<{ list: string[] }>) => {
      return context.arguments.list
        .map((item, _i, _arr) => `hello ${item}`)
        .map((item, _i, _arr) => `hello ${item}`);
    })
<<<<<<< HEAD
  ));

test("chain map over list complex", () =>
=======
  );
});

test("chain map over list complex", () => {
>>>>>>> 774ae373
  appsyncTestCase(
    reflect((context: AppsyncContext<{ list: string[] }>) => {
      return context.arguments.list
        .map((item, i, arr) => {
          const x = i + 1;
          return `hello ${item} ${x} ${arr.length}`;
        })
        .map((item2, ii) => `hello ${item2} ${ii}`);
    })
<<<<<<< HEAD
  ));

test("forEach over list", () =>
=======
  );
});

test("forEach over list", () => {
>>>>>>> 774ae373
  appsyncTestCase(
    reflect((context: AppsyncContext<{ list: string[] }>) => {
      return context.arguments.list.forEach((item) => {
        $util.error(item);
      });
    })
<<<<<<< HEAD
  ));
=======
  );
});
>>>>>>> 774ae373

test("reduce over list with initial value", () => {
  appsyncTestCase(
    reflect((context: AppsyncContext<{ list: string[] }>) => {
      return context.arguments.list.reduce((newList: string[], item) => {
        return [...newList, item];
      }, []);
    })
<<<<<<< HEAD
  ));

test("reduce over list without initial value", () =>
=======
  );
});

test("reduce over list without initial value", () => {
>>>>>>> 774ae373
  appsyncTestCase(
    reflect((context: AppsyncContext<{ list: string[] }>) => {
      return context.arguments.list.reduce((str: string, item) => {
        return `${str}${item}`;
      });
    })
<<<<<<< HEAD
  ));

test("map and reduce over list with initial value", () =>
=======
  );
});

test("map and reduce over list with initial value", () => {
>>>>>>> 774ae373
  appsyncTestCase(
    reflect((context: AppsyncContext<{ list: string[] }>) => {
      return context.arguments.list
        .map((item) => `hello ${item}`)
        .reduce((newList: string[], item) => {
          return [...newList, item];
        }, []);
    })
<<<<<<< HEAD
  ));

test("map and reduce with array over list with initial value", () =>
=======
  );
});

test("map and reduce with array over list with initial value", () => {
>>>>>>> 774ae373
  appsyncTestCase(
    reflect((context: AppsyncContext<{ list: string[] }>) => {
      return context.arguments.list
        .map((item) => `hello ${item}`)
        .reduce((newList: string[], item, _i, _arr) => {
          return [...newList, item];
        }, []);
    })
<<<<<<< HEAD
  ));

test("map and reduce and map and reduce over list with initial value", () =>
=======
  );
});

test("map and reduce and map and reduce over list with initial value", () => {
>>>>>>> 774ae373
  appsyncTestCase(
    reflect((context: AppsyncContext<{ list: string[] }>) => {
      return context.arguments.list
        .map((item) => `hello ${item}`)
        .reduce((newList: string[], item) => {
          return [...newList, item];
        }, [])
        .map((item) => `hello ${item}`)
        .reduce((newList: string[], item) => {
          return [...newList, item];
        }, []);
    })
<<<<<<< HEAD
  ));

test("$util.time.nowISO8601", () =>
=======
  );
});

test("$util.time.nowISO8601", () => {
>>>>>>> 774ae373
  appsyncTestCase(
    reflect(() => {
      return $util.time.nowISO8601();
    })
<<<<<<< HEAD
  ));
=======
  );
});

test("$util.log.info(message)", () => {
  appsyncTestCase(
    reflect(() => {
      return $util.log.info("hello world");
    })
  );
});

test("$util.log.info(message, ...Object)", () => {
  appsyncTestCase(
    reflect(() => {
      return $util.log.info("hello world", { a: 1 }, { b: 2 });
    })
  );
});
>>>>>>> 774ae373

test("$util.log.error(message)", () => {
  appsyncTestCase(
    reflect(() => {
      return $util.log.error("hello world");
    })
  );
});

test("$util.log.error(message, ...Object)", () => {
  appsyncTestCase(
    reflect(() => {
      return $util.log.error("hello world", { a: 1 }, { b: 2 });
    })
  );
});

test("BinaryExpr and UnaryExpr are evaluated to temporary variables", () => {
  appsyncTestCase(
    reflect(() => {
      return {
        x: -1,
        y: -(1 + 1),
        z: !(true && false),
      };
    })
<<<<<<< HEAD
  ));
=======
  );
});

test("binary expr in", () => {
  const templates = appsyncTestCase(
    reflect<
      ResolverFunction<{ key: string } | { key2: string }, { out: string }, any>
    >(($context) => {
      if ("key" in $context.arguments) {
        return { out: $context.arguments.key };
      }
      return { out: $context.arguments.key2 };
    })
  );

  testAppsyncVelocity(templates[1], {
    arguments: { key: "hi" },
    resultMatch: { out: "hi" },
  });

  // falsey value
  testAppsyncVelocity(templates[1], {
    arguments: { key: "" },
    resultMatch: { out: "" },
  });

  testAppsyncVelocity(templates[1], {
    arguments: { key2: "hello" },
    resultMatch: { out: "hello" },
  });
});

test("binary expr ==", () => {
  const templates = appsyncTestCase(
    reflect<ResolverFunction<{ key: string }, { out: boolean[] }, any>>(
      ($context) => {
        return {
          out: [
            $context.arguments.key == "key",
            "key" == $context.arguments.key,
          ],
        };
      }
    )
  );

  testAppsyncVelocity(templates[1], {
    arguments: { key: "key" },
    resultMatch: { out: [true, true] },
  });
});

test("binary expr in map", () => {
  const templates = appsyncTestCase(
    reflect<ResolverFunction<{}, { in: boolean; notIn: boolean }, any>>(() => {
      const obj = {
        key: "value",
        // $null does not appear to work in amplify simulator
        // keyNull: null,
        keyEmpty: "",
      };
      return {
        in: "key" in obj,
        notIn: "otherKey" in obj,
        // inNull: "keyNull" in obj,
        inEmpty: "keyEmpty" in obj,
      };
    })
  );

  testAppsyncVelocity(templates[1], {
    resultMatch: {
      in: true,
      notIn: false,
      // inNull: true,
      inEmpty: true,
    },
  });
});

// amplify simulator does not support .class
// https://github.com/aws-amplify/amplify-cli/issues/10575
test.skip("binary expr in array", () => {
  const templates = appsyncTestCase(
    reflect<ResolverFunction<{ arr: string[] }, { out: string }, any>>(
      ($context) => {
        if (1 in $context.arguments.arr) {
          return { out: $context.arguments.arr[1] };
        }
        return { out: $context.arguments.arr[0] };
      }
    )
  );

  testAppsyncVelocity(templates[1], {
    arguments: { arr: ["1", "2"] },
    resultMatch: { out: "2" },
  });

  testAppsyncVelocity(templates[1], {
    arguments: { arr: ["1", ""] },
    resultMatch: { out: "" },
  });

  testAppsyncVelocity(templates[1], {
    arguments: { arr: ["1"] },
    resultMatch: { out: "1" },
  });
});

test("binary exprs value comparison", () => {
  const templates = appsyncTestCase(
    reflect<
      ResolverFunction<
        { a: number; b: number },
        Record<ValueComparisonBinaryOp, boolean>,
        any
      >
    >(($context) => {
      const a = $context.arguments.a;
      const b = $context.arguments.b;
      return {
        "!=": a != b,
        "&&": a && b,
        "||": a || b,
        "<": a < b,
        "<=": a <= b,
        "==": a == b,
        ">": a > b,
        ">=": a >= b,
      };
    })
  );

  testAppsyncVelocity(templates[1], {
    arguments: { a: 1, b: 2 },
    resultMatch: {
      "!=": true,
      "<": true,
      "<=": true,
      "==": false,
      ">": false,
      ">=": false,
    },
  });

  testAppsyncVelocity(templates[1], {
    arguments: { a: 2, b: 1 },
    resultMatch: {
      "!=": true,
      "<": false,
      "<=": false,
      "==": false,
      ">": true,
      ">=": true,
    },
  });

  testAppsyncVelocity(templates[1], {
    arguments: { a: 1, b: 1 },
    resultMatch: {
      "!=": false,
      "<": false,
      "<=": true,
      "==": true,
      ">": false,
      ">=": true,
    },
  });
});

test("binary exprs logical", () => {
  const templates = appsyncTestCase(
    reflect<
      ResolverFunction<
        { a: boolean; b: boolean },
        Record<ComparatorOp, boolean>,
        any
      >
    >(($context) => {
      const a = $context.arguments.a;
      const b = $context.arguments.b;
      return {
        "&&": a && b,
        "||": a || b,
      };
    })
  );

  testAppsyncVelocity(templates[1], {
    arguments: { a: true, b: true },
    resultMatch: {
      "&&": true,
      "||": true,
    },
  });

  testAppsyncVelocity(templates[1], {
    arguments: { a: true, b: false },
    resultMatch: {
      "&&": false,
      "||": true,
    },
  });

  testAppsyncVelocity(templates[1], {
    arguments: { a: false, b: false },
    resultMatch: {
      "&&": false,
      "||": false,
    },
  });
});

test("binary exprs math", () => {
  const templates = appsyncTestCase(
    reflect<
      ResolverFunction<
        { a: number; b: number },
        Record<MathBinaryOp, number>,
        any
      >
    >(($context) => {
      const a = $context.arguments.a;
      const b = $context.arguments.b;
      return {
        "+": a + b,
        "-": a - b,
        "*": a * b,
        "/": a / b,
      };
    })
  );

  testAppsyncVelocity(templates[1], {
    arguments: { a: 6, b: 2 },
    resultMatch: {
      "+": 8,
      "-": 4,
      "*": 12,
      "/": 3,
    },
  });
});

test("binary expr =", () => {
  const templates = appsyncTestCase(
    reflect<ResolverFunction<{ key: string }, { out: string }, any>>(
      ($context) => {
        if ($context.arguments.key == "help me") {
          $context.arguments.key = "hello";
        }
        if ($context.arguments.key == "hello") {
          return { out: "ohh hi" };
        }
        return { out: "wot" };
      }
    )
  );

  testAppsyncVelocity(templates[1], {
    arguments: { key: "hello" },
    resultMatch: { out: "ohh hi" },
  });

  testAppsyncVelocity(templates[1], {
    arguments: { key: "giddyup" },
    resultMatch: { out: "wot" },
  });

  testAppsyncVelocity(templates[1], {
    arguments: { key: "help me" },
    resultMatch: { out: "ohh hi" },
  });
});

// https://github.com/functionless/functionless/issues/232
test.skip("binary expr +=", () => {
  const templates = appsyncTestCase(
    reflect<ResolverFunction<{ key: string }, { out: number }, any>>(
      ($context) => {
        var n = 0;
        if ($context.arguments.key == "hello") {
          n += 1;
        }
        return { out: n };
      }
    )
  );

  testAppsyncVelocity(templates[1], {
    arguments: { key: "hello" },
    resultMatch: { out: 1 },
  });

  testAppsyncVelocity(templates[1], {
    arguments: { key: "giddyup" },
    resultMatch: { out: 0 },
  });
});
>>>>>>> 774ae373
<|MERGE_RESOLUTION|>--- conflicted
+++ resolved
@@ -8,11 +8,7 @@
   ValueComparisonBinaryOp,
 } from "../src";
 import { reflect } from "../src/reflect";
-<<<<<<< HEAD
-import { appsyncTestCase } from "./util";
-=======
 import { appsyncTestCase, testAppsyncVelocity } from "./util";
->>>>>>> 774ae373
 
 test("empty function returning an argument", () => {
   appsyncTestCase(
@@ -260,62 +256,38 @@
         return `hello ${item}`;
       });
     })
-<<<<<<< HEAD
-  ));
-
-test("map over list with in-line return", () =>
-=======
   );
 });
 
 test("map over list with in-line return", () => {
->>>>>>> 774ae373
   appsyncTestCase(
     reflect((context: AppsyncContext<{ list: string[] }>) => {
       return context.arguments.list.map((item) => `hello ${item}`);
     })
-<<<<<<< HEAD
-  ));
-
-test("chain map over list", () =>
-=======
   );
 });
 
 test("chain map over list", () => {
->>>>>>> 774ae373
   appsyncTestCase(
     reflect((context: AppsyncContext<{ list: string[] }>) => {
       return context.arguments.list
         .map((item) => `hello ${item}`)
         .map((item) => `hello ${item}`);
     })
-<<<<<<< HEAD
-  ));
-
-test("chain map over list multiple array", () =>
-=======
   );
 });
 
 test("chain map over list multiple array", () => {
->>>>>>> 774ae373
   appsyncTestCase(
     reflect((context: AppsyncContext<{ list: string[] }>) => {
       return context.arguments.list
         .map((item, _i, _arr) => `hello ${item}`)
         .map((item, _i, _arr) => `hello ${item}`);
     })
-<<<<<<< HEAD
-  ));
-
-test("chain map over list complex", () =>
-=======
   );
 });
 
 test("chain map over list complex", () => {
->>>>>>> 774ae373
   appsyncTestCase(
     reflect((context: AppsyncContext<{ list: string[] }>) => {
       return context.arguments.list
@@ -325,28 +297,18 @@
         })
         .map((item2, ii) => `hello ${item2} ${ii}`);
     })
-<<<<<<< HEAD
-  ));
-
-test("forEach over list", () =>
-=======
   );
 });
 
 test("forEach over list", () => {
->>>>>>> 774ae373
   appsyncTestCase(
     reflect((context: AppsyncContext<{ list: string[] }>) => {
       return context.arguments.list.forEach((item) => {
         $util.error(item);
       });
     })
-<<<<<<< HEAD
-  ));
-=======
-  );
-});
->>>>>>> 774ae373
+  );
+});
 
 test("reduce over list with initial value", () => {
   appsyncTestCase(
@@ -355,32 +317,20 @@
         return [...newList, item];
       }, []);
     })
-<<<<<<< HEAD
-  ));
-
-test("reduce over list without initial value", () =>
-=======
   );
 });
 
 test("reduce over list without initial value", () => {
->>>>>>> 774ae373
   appsyncTestCase(
     reflect((context: AppsyncContext<{ list: string[] }>) => {
       return context.arguments.list.reduce((str: string, item) => {
         return `${str}${item}`;
       });
     })
-<<<<<<< HEAD
-  ));
-
-test("map and reduce over list with initial value", () =>
-=======
   );
 });
 
 test("map and reduce over list with initial value", () => {
->>>>>>> 774ae373
   appsyncTestCase(
     reflect((context: AppsyncContext<{ list: string[] }>) => {
       return context.arguments.list
@@ -389,16 +339,10 @@
           return [...newList, item];
         }, []);
     })
-<<<<<<< HEAD
-  ));
-
-test("map and reduce with array over list with initial value", () =>
-=======
   );
 });
 
 test("map and reduce with array over list with initial value", () => {
->>>>>>> 774ae373
   appsyncTestCase(
     reflect((context: AppsyncContext<{ list: string[] }>) => {
       return context.arguments.list
@@ -407,16 +351,10 @@
           return [...newList, item];
         }, []);
     })
-<<<<<<< HEAD
-  ));
-
-test("map and reduce and map and reduce over list with initial value", () =>
-=======
   );
 });
 
 test("map and reduce and map and reduce over list with initial value", () => {
->>>>>>> 774ae373
   appsyncTestCase(
     reflect((context: AppsyncContext<{ list: string[] }>) => {
       return context.arguments.list
@@ -429,23 +367,14 @@
           return [...newList, item];
         }, []);
     })
-<<<<<<< HEAD
-  ));
-
-test("$util.time.nowISO8601", () =>
-=======
   );
 });
 
 test("$util.time.nowISO8601", () => {
->>>>>>> 774ae373
   appsyncTestCase(
     reflect(() => {
       return $util.time.nowISO8601();
     })
-<<<<<<< HEAD
-  ));
-=======
   );
 });
 
@@ -464,7 +393,6 @@
     })
   );
 });
->>>>>>> 774ae373
 
 test("$util.log.error(message)", () => {
   appsyncTestCase(
@@ -491,9 +419,6 @@
         z: !(true && false),
       };
     })
-<<<<<<< HEAD
-  ));
-=======
   );
 });
 
@@ -793,5 +718,4 @@
     arguments: { key: "giddyup" },
     resultMatch: { out: 0 },
   });
-});
->>>>>>> 774ae373
+});