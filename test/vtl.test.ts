import "jest";
import {
  $util,
  AppsyncContext,
  ComparatorOp,
  MathBinaryOp,
  ResolverFunction,
  ValueComparisonBinaryOp,
} from "../src";
import { reflect } from "../src/reflect";
import { appsyncTestCase, testAppsyncVelocity } from "./util";

test("empty function returning an argument", () => {
  appsyncTestCase(
    reflect((context: AppsyncContext<{ a: string }>) => {
      return context.arguments.a;
    })
  );
});

test("return literal object with values", () => {
  appsyncTestCase(
    reflect(
      (context: AppsyncContext<{ arg: string; obj: Record<string, any> }>) => {
        const arg = context.arguments.arg;
        const obj = context.arguments.obj;
        return {
          null: null,
          undefined: undefined,
          string: "hello",
          number: 1,
          ["list"]: ["hello"],
          obj: {
            key: "value",
          },
          arg,
          ...obj,
        };
      }
    )
  );
});

test("computed property names", () => {
  appsyncTestCase(
    reflect(
      (context: AppsyncContext<{ arg: string; obj: Record<string, any> }>) => {
        const name = context.arguments.arg;
        const value = name + "_test";
        return {
          [name]: context.arguments.arg,
          [value]: context.arguments.arg,
        };
      }
    )
  );
});

test("null and undefined", () => {
  appsyncTestCase(
    reflect(
      (_context: AppsyncContext<{ arg: string; obj: Record<string, any> }>) => {
        return {
          name: null,
          value: undefined,
        };
      }
    )
  );
});

test("call function and return its value", () => {
  appsyncTestCase(
    reflect(() => {
      return $util.autoId();
    })
  );
});

test("call function, assign to variable and return variable reference", () => {
  appsyncTestCase(
    reflect(() => {
      const id = $util.autoId();
      return id;
    })
  );
});

test("return in-line spread object", () => {
  appsyncTestCase(
    reflect((context: AppsyncContext<{ obj: { key: string } }>) => {
      return {
        id: $util.autoId(),
        ...context.arguments.obj,
      };
    })
  );
});

test("return in-line list literal", () => {
  appsyncTestCase(
    reflect((context: AppsyncContext<{ a: string; b: string }>) => {
      return [context.arguments.a, context.arguments.b];
    })
  );
});

test("return list literal variable", () => {
  appsyncTestCase(
    reflect((context: AppsyncContext<{ a: string; b: string }>) => {
      const list = [context.arguments.a, context.arguments.b];
      return list;
    })
  );
});

test("return list element", () => {
  appsyncTestCase(
    reflect((context: AppsyncContext<{ a: string; b: string }>) => {
      const list = [context.arguments.a, context.arguments.b];
      return list[0];
    })
  );
});

test("push element to array is renamed to add", () => {
  appsyncTestCase(
    reflect((context: AppsyncContext<{ list: string[] }>) => {
      context.arguments.list.push("hello");
      return context.arguments.list;
    })
  );
});

// TODO https://github.com/functionless/functionless/issues/8
// test("push multiple args is expanded to multiple add calls", () => {
//   const template = reflect((context: AppsyncContext<{ list: string[] }>) => {
//     list.push("hello", "world");
//     return list;
//   });

//   const vtl = new VTL();
//   vtl.eval(template.body);
//   const actual = vtl.toVTL();
//   const expected = `$util.qr($context.arguments.list.addAll(['hello']))
//   $util.qr($context.arguments.list.addAll(['world']))
// ${returnExpr("$context.arguments.list")}`;
//   expect(actual).toEqual(expected);
// });

test("if statement", () => {
  appsyncTestCase(
    reflect((context: AppsyncContext<{ list: string[] }>) => {
      if (context.arguments.list.length > 0) {
        return true;
      } else {
        return false;
      }
    })
  );
});

test("return conditional expression", () => {
  appsyncTestCase(
    reflect((context: AppsyncContext<{ list: string[] }>) => {
      return context.arguments.list.length > 0 ? true : false;
    })
  );
});

test("property assignment of conditional expression", () => {
  appsyncTestCase(
    reflect((context: AppsyncContext<{ list: string[] }>) => {
      return {
        prop: context.arguments.list.length > 0 ? true : false,
      };
    })
  );
});

test("for-of loop", () => {
  appsyncTestCase(
    reflect((context: AppsyncContext<{ list: string[] }>) => {
      const newList = [];
      for (const item of context.arguments.list) {
        newList.push(item);
      }
      return newList;
    })
  );
});

test("break from for-loop", () => {
  appsyncTestCase(
    reflect((context: AppsyncContext<{ list: string[] }>) => {
      const newList = [];
      for (const item of context.arguments.list) {
        if (item === "hello") {
          break;
        }
        newList.push(item);
      }
      return newList;
    })
  );
});

test("local variable inside for-of loop is declared as a local variable", () => {
  appsyncTestCase(
    reflect((context: AppsyncContext<{ list: string[] }>) => {
      const newList = [];
      for (const item of context.arguments.list) {
        const i = item;
        newList.push(i);
      }
      return newList;
    })
  );
});

test("for-in loop and element access", () => {
  appsyncTestCase(
    reflect((context: AppsyncContext<{ record: Record<string, any> }>) => {
      const newList = [];
      for (const key in context.arguments.record) {
        newList.push(context.arguments.record[key]);
      }
      return newList;
    })
  );
});

test("template expression", () => {
  appsyncTestCase(
    reflect((context: AppsyncContext<{ a: string }>) => {
      const local = context.arguments.a;
      return `head ${context.arguments.a} ${local}${context.arguments.a}`;
    })
  );
});

test("conditional expression in template expression", () => {
  appsyncTestCase(
    reflect((context: AppsyncContext<{ a: string }>) => {
      return `head ${
        context.arguments.a === "hello" ? "world" : context.arguments.a
      }`;
    })
  );
});

test("map over list", () => {
  appsyncTestCase(
    reflect((context: AppsyncContext<{ list: string[] }>) => {
      return context.arguments.list.map((item) => {
        return `hello ${item}`;
      });
    })
  );
});

test("map over list with in-line return", () => {
  appsyncTestCase(
    reflect((context: AppsyncContext<{ list: string[] }>) => {
      return context.arguments.list.map((item) => `hello ${item}`);
    })
  );
});

test("chain map over list", () => {
  appsyncTestCase(
    reflect((context: AppsyncContext<{ list: string[] }>) => {
      return context.arguments.list
        .map((item) => `hello ${item}`)
        .map((item) => `hello ${item}`);
    })
  );
});

test("chain map over list multiple array", () => {
  appsyncTestCase(
    reflect((context: AppsyncContext<{ list: string[] }>) => {
      return context.arguments.list
        .map((item, _i, _arr) => `hello ${item}`)
        .map((item, _i, _arr) => `hello ${item}`);
    })
  );
});

test("chain map over list complex", () => {
  appsyncTestCase(
    reflect((context: AppsyncContext<{ list: string[] }>) => {
      return context.arguments.list
        .map((item, i, arr) => {
          const x = i + 1;
          return `hello ${item} ${x} ${arr.length}`;
        })
        .map((item2, ii) => `hello ${item2} ${ii}`);
    })
  );
});

test("forEach over list", () => {
  appsyncTestCase(
    reflect((context: AppsyncContext<{ list: string[] }>) => {
      return context.arguments.list.forEach((item) => {
        $util.error(item);
      });
    })
  );
});

test("reduce over list with initial value", () => {
  appsyncTestCase(
    reflect((context: AppsyncContext<{ list: string[] }>) => {
      return context.arguments.list.reduce((newList: string[], item) => {
        return [...newList, item];
      }, []);
    })
  );
});

test("reduce over list without initial value", () => {
  appsyncTestCase(
    reflect((context: AppsyncContext<{ list: string[] }>) => {
      return context.arguments.list.reduce((str: string, item) => {
        return `${str}${item}`;
      });
    })
  );
});

test("map and reduce over list with initial value", () => {
  appsyncTestCase(
    reflect((context: AppsyncContext<{ list: string[] }>) => {
      return context.arguments.list
        .map((item) => `hello ${item}`)
        .reduce((newList: string[], item) => {
          return [...newList, item];
        }, []);
    })
  );
});

test("map and reduce with array over list with initial value", () => {
  appsyncTestCase(
    reflect((context: AppsyncContext<{ list: string[] }>) => {
      return context.arguments.list
        .map((item) => `hello ${item}`)
        .reduce((newList: string[], item, _i, _arr) => {
          return [...newList, item];
        }, []);
    })
  );
});

test("map and reduce and map and reduce over list with initial value", () => {
  appsyncTestCase(
    reflect((context: AppsyncContext<{ list: string[] }>) => {
      return context.arguments.list
        .map((item) => `hello ${item}`)
        .reduce((newList: string[], item) => {
          return [...newList, item];
        }, [])
        .map((item) => `hello ${item}`)
        .reduce((newList: string[], item) => {
          return [...newList, item];
        }, []);
    })
  );
});

test("$util.time.nowISO8601", () => {
  appsyncTestCase(
    reflect(() => {
      return $util.time.nowISO8601();
    })
  );
});

<<<<<<< HEAD
test("BinaryExpr and UnaryExpr are evaluated to temporary variables", () => {
=======
test("$util.log.info(message)", () =>
  appsyncTestCase(
    reflect(() => {
      return $util.log.info("hello world");
    })
  ));

test("$util.log.info(message, ...Object)", () =>
  appsyncTestCase(
    reflect(() => {
      return $util.log.info("hello world", { a: 1 }, { b: 2 });
    })
  ));

test("$util.log.error(message)", () =>
  appsyncTestCase(
    reflect(() => {
      return $util.log.error("hello world");
    })
  ));

test("$util.log.error(message, ...Object)", () =>
  appsyncTestCase(
    reflect(() => {
      return $util.log.error("hello world", { a: 1 }, { b: 2 });
    })
  ));

test("BinaryExpr and UnaryExpr are evaluated to temporary variables", () =>
>>>>>>> 08843651
  appsyncTestCase(
    reflect(() => {
      return {
        x: -1,
        y: -(1 + 1),
        z: !(true && false),
      };
    })
  );
});

test("binary expr in", () => {
  const templates = appsyncTestCase(
    reflect<
      ResolverFunction<{ key: string } | { key2: string }, { out: string }, any>
    >(($context) => {
      if ("key" in $context.arguments) {
        return { out: $context.arguments.key };
      }
      return { out: $context.arguments.key2 };
    })
  );

  testAppsyncVelocity(templates[1], {
    arguments: { key: "hi" },
    resultMatch: { out: "hi" },
  });

  // falsey value
  testAppsyncVelocity(templates[1], {
    arguments: { key: "" },
    resultMatch: { out: "" },
  });

  testAppsyncVelocity(templates[1], {
    arguments: { key2: "hello" },
    resultMatch: { out: "hello" },
  });
});

test("binary expr ==", () => {
  const templates = appsyncTestCase(
    reflect<ResolverFunction<{ key: string }, { out: boolean[] }, any>>(
      ($context) => {
        return {
          out: [
            $context.arguments.key == "key",
            "key" == $context.arguments.key,
          ],
        };
      }
    )
  );

  testAppsyncVelocity(templates[1], {
    arguments: { key: "key" },
    resultMatch: { out: [true, true] },
  });
});

test("binary expr in map", () => {
  const templates = appsyncTestCase(
    reflect<ResolverFunction<{}, { in: boolean; notIn: boolean }, any>>(() => {
      const obj = {
        key: "value",
        // $null does not appear to work in amplify simulator
        // keyNull: null,
        keyEmpty: "",
      };
      return {
        in: "key" in obj,
        notIn: "otherKey" in obj,
        // inNull: "keyNull" in obj,
        inEmpty: "keyEmpty" in obj,
      };
    })
  );

  testAppsyncVelocity(templates[1], {
    resultMatch: {
      in: true,
      notIn: false,
      // inNull: true,
      inEmpty: true,
    },
  });
});

// amplify simulator does not support .class
// https://github.com/aws-amplify/amplify-cli/issues/10575
test.skip("binary expr in array", () => {
  const templates = appsyncTestCase(
    reflect<ResolverFunction<{ arr: string[] }, { out: string }, any>>(
      ($context) => {
        if (1 in $context.arguments.arr) {
          return { out: $context.arguments.arr[1] };
        }
        return { out: $context.arguments.arr[0] };
      }
    )
  );

  testAppsyncVelocity(templates[1], {
    arguments: { arr: ["1", "2"] },
    resultMatch: { out: "2" },
  });

  testAppsyncVelocity(templates[1], {
    arguments: { arr: ["1", ""] },
    resultMatch: { out: "" },
  });

  testAppsyncVelocity(templates[1], {
    arguments: { arr: ["1"] },
    resultMatch: { out: "1" },
  });
});

test("binary exprs value comparison", () => {
  const templates = appsyncTestCase(
    reflect<
      ResolverFunction<
        { a: number; b: number },
        Record<ValueComparisonBinaryOp, boolean>,
        any
      >
    >(($context) => {
      const a = $context.arguments.a;
      const b = $context.arguments.b;
      return {
        "!=": a != b,
        "&&": a && b,
        "||": a || b,
        "<": a < b,
        "<=": a <= b,
        "==": a == b,
        ">": a > b,
        ">=": a >= b,
      };
    })
  );

  testAppsyncVelocity(templates[1], {
    arguments: { a: 1, b: 2 },
    resultMatch: {
      "!=": true,
      "<": true,
      "<=": true,
      "==": false,
      ">": false,
      ">=": false,
    },
  });

  testAppsyncVelocity(templates[1], {
    arguments: { a: 2, b: 1 },
    resultMatch: {
      "!=": true,
      "<": false,
      "<=": false,
      "==": false,
      ">": true,
      ">=": true,
    },
  });

  testAppsyncVelocity(templates[1], {
    arguments: { a: 1, b: 1 },
    resultMatch: {
      "!=": false,
      "<": false,
      "<=": true,
      "==": true,
      ">": false,
      ">=": true,
    },
  });
});

test("binary exprs logical", () => {
  const templates = appsyncTestCase(
    reflect<
      ResolverFunction<
        { a: boolean; b: boolean },
        Record<ComparatorOp, boolean>,
        any
      >
    >(($context) => {
      const a = $context.arguments.a;
      const b = $context.arguments.b;
      return {
        "&&": a && b,
        "||": a || b,
      };
    })
  );

  testAppsyncVelocity(templates[1], {
    arguments: { a: true, b: true },
    resultMatch: {
      "&&": true,
      "||": true,
    },
  });

  testAppsyncVelocity(templates[1], {
    arguments: { a: true, b: false },
    resultMatch: {
      "&&": false,
      "||": true,
    },
  });

  testAppsyncVelocity(templates[1], {
    arguments: { a: false, b: false },
    resultMatch: {
      "&&": false,
      "||": false,
    },
  });
});

test("binary exprs math", () => {
  const templates = appsyncTestCase(
    reflect<
      ResolverFunction<
        { a: number; b: number },
        Record<MathBinaryOp, number>,
        any
      >
    >(($context) => {
      const a = $context.arguments.a;
      const b = $context.arguments.b;
      return {
        "+": a + b,
        "-": a - b,
        "*": a * b,
        "/": a / b,
      };
    })
  );

  testAppsyncVelocity(templates[1], {
    arguments: { a: 6, b: 2 },
    resultMatch: {
      "+": 8,
      "-": 4,
      "*": 12,
      "/": 3,
    },
  });
});

test("binary expr =", () => {
  const templates = appsyncTestCase(
    reflect<ResolverFunction<{ key: string }, { out: string }, any>>(
      ($context) => {
        if ($context.arguments.key == "help me") {
          $context.arguments.key = "hello";
        }
        if ($context.arguments.key == "hello") {
          return { out: "ohh hi" };
        }
        return { out: "wot" };
      }
    )
  );

  testAppsyncVelocity(templates[1], {
    arguments: { key: "hello" },
    resultMatch: { out: "ohh hi" },
  });

  testAppsyncVelocity(templates[1], {
    arguments: { key: "giddyup" },
    resultMatch: { out: "wot" },
  });

  testAppsyncVelocity(templates[1], {
    arguments: { key: "help me" },
    resultMatch: { out: "ohh hi" },
  });
});

// https://github.com/functionless/functionless/issues/232
test.skip("binary expr +=", () => {
  const templates = appsyncTestCase(
    reflect<ResolverFunction<{ key: string }, { out: number }, any>>(
      ($context) => {
        var n = 0;
        if ($context.arguments.key == "hello") {
          n += 1;
        }
        return { out: n };
      }
    )
  );

  testAppsyncVelocity(templates[1], {
    arguments: { key: "hello" },
    resultMatch: { out: 1 },
  });

  testAppsyncVelocity(templates[1], {
    arguments: { key: "giddyup" },
    resultMatch: { out: 0 },
  });
});<|MERGE_RESOLUTION|>--- conflicted
+++ resolved
@@ -378,39 +378,39 @@
   );
 });
 
-<<<<<<< HEAD
-test("BinaryExpr and UnaryExpr are evaluated to temporary variables", () => {
-=======
-test("$util.log.info(message)", () =>
+test("$util.log.info(message)", () => {
   appsyncTestCase(
     reflect(() => {
       return $util.log.info("hello world");
     })
-  ));
-
-test("$util.log.info(message, ...Object)", () =>
+  );
+});
+
+test("$util.log.info(message, ...Object)", () => {
   appsyncTestCase(
     reflect(() => {
       return $util.log.info("hello world", { a: 1 }, { b: 2 });
     })
-  ));
-
-test("$util.log.error(message)", () =>
+  );
+});
+
+test("$util.log.error(message)", () => {
   appsyncTestCase(
     reflect(() => {
       return $util.log.error("hello world");
     })
-  ));
-
-test("$util.log.error(message, ...Object)", () =>
+  );
+});
+
+test("$util.log.error(message, ...Object)", () => {
   appsyncTestCase(
     reflect(() => {
       return $util.log.error("hello world", { a: 1 }, { b: 2 });
     })
-  ));
-
-test("BinaryExpr and UnaryExpr are evaluated to temporary variables", () =>
->>>>>>> 08843651
+  );
+});
+
+test("BinaryExpr and UnaryExpr are evaluated to temporary variables", () => {
   appsyncTestCase(
     reflect(() => {
       return {
