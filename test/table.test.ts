import { App, aws_dynamodb, Stack } from "aws-cdk-lib";
import "jest";
import {
  Table,
  $util,
  AppsyncContext,
  reflect,
  $AWS,
  ITable,
  AnyTable,
} from "../src";
import { appsyncTestCase } from "./util";

interface Item {
  id: string;
  name: number;
}

const app = new App({ autoSynth: false });
const stack = new Stack(app, "stack");

const fromTable = Table.fromTable<Item, "id">(
  new aws_dynamodb.Table(stack, "FromTable", {
    partitionKey: {
      name: "id",
      type: aws_dynamodb.AttributeType.STRING,
    },
  })
);

const newTable = new Table<Item, "id">(stack, "NewTable", {
  partitionKey: {
    name: "id",
    type: aws_dynamodb.AttributeType.STRING,
  },
});

const fromTableSortKey = Table.fromTable<Item, "id", "name">(
  new aws_dynamodb.Table(stack, "FromTableSortKey", {
    partitionKey: {
      name: "id",
      type: aws_dynamodb.AttributeType.STRING,
    },
    sortKey: {
      name: "name",
      type: aws_dynamodb.AttributeType.NUMBER,
    },
  })
);

const newTableSortKey = new Table<Item, "id", "name">(
  stack,
  "NewTableSortKey",
  {
    partitionKey: {
      name: "id",
      type: aws_dynamodb.AttributeType.STRING,
    },
    sortKey: {
      name: "name",
      type: aws_dynamodb.AttributeType.NUMBER,
    },
  }
);

/**
 * Enclose calls to $AWS.DynamoDB in a function so that they never run.
 *
 * The contents of this function are for type-level tests only.
 *
 * We use @ts-expect-error to validate that types are inferred properly.
 */
export async function typeCheck() {
  let t1: Table<any, any, any> | undefined;
  let t2: Table<Item, "id"> | undefined;
  let t3: Table<Record<string, any>, string, string | undefined> | undefined;

  t1 = t2;
  t1 = t3;

  // type checks because Table<any, any, any> short circuits
  t2 = t1;
  // @ts-expect-error - Table<Record<string | number | symbol, any>, string | number | symbol, string | number | symbol | undefined> | undefined' is not assignable to type 'Table<Item, "id", undefined> | undefined
  t2 = t3;

  t3 = t1;
  t3 = t2;

  let t4: ITable<any, any, any> | undefined;
  let t5: ITable<Item, "id"> | undefined;
  let t6: AnyTable | undefined;

  t4 = t1;
  t4 = t2;
  t4 = t3;
  t4 = t5;
  t4 = t6;

  // type checks because Table<any, any, any> short circuits
  t5 = t2;
  // @ts-expect-error - Table<Record<string | number | symbol, any>, string | number | symbol, string | number | symbol | undefined> | undefined' is not assignable to type 'ITable<Item, "id", undefined> | undefined
  t5 = t3;
  // type checks because ITable<any, any, any> short circuits
  t5 = t4;
  // @ts-expect-error - 'AnyTable | undefined' is not assignable to type 'ITable<Item, "id", undefined> | undefined'
  t5 = t6;

  t6 = t1;
  t6 = t2;
  t6 = t3;
  t6 = t4;
  t6 = t5;

  // Test1: type checking should work for Table
  await $AWS.DynamoDB.GetItem({
    TableName: newTable,
    // @ts-expect-error - missing id prop
    Key: {},
  });
  await $AWS.DynamoDB.PutItem({
    TableName: newTable,
    Item: {
      id: {
        S: "",
      },
      name: {
        N: `1`,
      },
      // @ts-expect-error
      nonExistent: {
        S: "",
      },
    },
  });
  await $AWS.DynamoDB.DeleteItem({
    TableName: newTable,
    // @ts-expect-error - missing id prop
    Key: {},
  });
  await $AWS.DynamoDB.UpdateItem({
    TableName: newTable,
    // @ts-expect-error - missing id prop
    Key: {},
    UpdateExpression: "",
  });

  // Test2: type checking should work for ITable
  await $AWS.DynamoDB.GetItem({
    TableName: fromTable,
    // @ts-expect-error - missing id prop
    Key: {},
  });
  await $AWS.DynamoDB.PutItem({
    TableName: fromTable,
    Item: {
      id: {
        S: "",
      },
      name: {
        N: `1`,
      },
      // @ts-expect-error
      nonExistent: {
        S: "",
      },
    },
  });
  await $AWS.DynamoDB.DeleteItem({
    TableName: fromTable,
    // @ts-expect-error - missing id prop
    Key: {},
  });
  await $AWS.DynamoDB.UpdateItem({
    TableName: fromTable,
    // @ts-expect-error - missing id prop
    Key: {},
    UpdateExpression: "",
  });
}

/**
 * Enclose calls to $AWS.DynamoDB in a function so that they never run.
 *
 * The contents of this function are for type-level tests only.
 *
 * We use @ts-expect-error to validate that types are inferred properly.
 */
export async function typeCheckSortKey() {
  let t1: Table<any, any, any> | undefined;
  let t2: Table<Item, "id", "name"> | undefined;
  let t3: Table<Record<string, any>, string, string | undefined> | undefined;

  t1 = t2;
  t1 = t3;

  // type checks because Table<any, any, any> short circuits
  t2 = t1;
  // @ts-expect-error - Table<Record<string | number | symbol, any>, string | number | symbol, string | number | symbol | undefined> | undefined' is not assignable to type 'Table<Item, "id", undefined> | undefined
  t2 = t3;

  t3 = t1;
  t3 = t2;

  let t4: ITable<any, any, any> | undefined;
  let t5: ITable<Item, "id", "name"> | undefined;
  let t6: AnyTable | undefined;

  t4 = t1;
  t4 = t2;
  t4 = t3;
  t4 = t5;
  t4 = t6;

  // type checks because Table<any, any, any> short circuits
  t5 = t2;
  // @ts-expect-error - Table<Record<string | number | symbol, any>, string | number | symbol, string | number | symbol | undefined> | undefined' is not assignable to type 'ITable<Item, "id", undefined> | undefined
  t5 = t3;
  // type checks because ITable<any, any, any> short circuits
  t5 = t4;
  // @ts-expect-error - 'AnyTable | undefined' is not assignable to type 'ITable<Item, "id", undefined> | undefined'
  t5 = t6;

  t6 = t1;
  t6 = t2;
  t6 = t3;
  t6 = t4;
  t6 = t5;

  // Test1: type checking should work for Table
  await $AWS.DynamoDB.GetItem({
    TableName: newTable,
    // @ts-expect-error - missing id prop
    Key: {},
  });
  await $AWS.DynamoDB.PutItem({
    TableName: newTable,
    Item: {
      id: {
        S: "",
      },
      name: {
        N: `1`,
      },
      // @ts-expect-error
      nonExistent: {
        S: "",
      },
    },
  });
  await $AWS.DynamoDB.DeleteItem({
    TableName: newTable,
    // @ts-expect-error - missing id prop
    Key: {},
  });
  await $AWS.DynamoDB.UpdateItem({
    TableName: newTable,
    // @ts-expect-error - missing id prop
    Key: {},
    UpdateExpression: "",
  });

  // Test2: type checking should work for ITable
  await $AWS.DynamoDB.GetItem({
    TableName: fromTable,
    // @ts-expect-error - missing id prop
    Key: {},
  });
  await $AWS.DynamoDB.PutItem({
    TableName: fromTable,
    Item: {
      id: {
        S: "",
      },
      name: {
        N: `1`,
      },
      // @ts-expect-error
      nonExistent: {
        S: "",
      },
    },
  });
  await $AWS.DynamoDB.DeleteItem({
    TableName: fromTable,
    // @ts-expect-error - missing id prop
    Key: {},
  });
  await $AWS.DynamoDB.UpdateItem({
    TableName: fromTable,
    // @ts-expect-error - missing id prop
    Key: {},
    UpdateExpression: "",
  });
}

test.each([fromTable, newTable])("get item", (table) => {
  appsyncTestCase(
<<<<<<< HEAD
    reflect(
      async (
        context: AppsyncContext<{ id: string }>
      ): Promise<Item | undefined> => {
        return table.getItem({
          key: {
            id: {
              S: context.arguments.id,
            },
=======
    reflect((context: AppsyncContext<{ id: string }>): Item | undefined => {
      return table.appsync.getItem({
        key: {
          id: {
            S: context.arguments.id,
>>>>>>> 5ae1624e
          },
        });
      }
    )
  );
});

test.each([fromTableSortKey, newTableSortKey])("get item", (table) => {
  appsyncTestCase(
<<<<<<< HEAD
    reflect(async (context: AppsyncContext<{ id: string }>) => {
      return table.getItem({
=======
    reflect((context: AppsyncContext<{ id: string }>): Item | undefined => {
      return table.appsync.getItem({
>>>>>>> 5ae1624e
        key: {
          id: {
            S: context.arguments.id,
          },
          name: {
            N: "1",
          },
        },
      });
    })
  );
});

test.each([fromTable, newTable])(
  "get item and set consistentRead:true",
  (table) => {
    appsyncTestCase(
<<<<<<< HEAD
      reflect(
        async (
          context: AppsyncContext<{ id: string }>
        ): Promise<Item | undefined> => {
          return table.getItem({
            key: {
              id: {
                S: context.arguments.id,
              },
=======
      reflect((context: AppsyncContext<{ id: string }>): Item | undefined => {
        return table.appsync.getItem({
          key: {
            id: {
              S: context.arguments.id,
>>>>>>> 5ae1624e
            },
            consistentRead: true,
          });
        }
      )
    );
  }
);

test.each([fromTableSortKey, newTableSortKey])(
  "get item and set consistentRead:true",
  (table) => {
    appsyncTestCase(
<<<<<<< HEAD
      reflect(async (context: AppsyncContext<{ id: string }>) => {
        return table.getItem({
=======
      reflect((context: AppsyncContext<{ id: string }>): Item | undefined => {
        return table.appsync.getItem({
>>>>>>> 5ae1624e
          key: {
            id: {
              S: context.arguments.id,
            },
            name: {
              N: "1",
            },
          },
          consistentRead: true,
        });
      })
    );
  }
);

test.each([fromTable, newTable])("put item", (table) => {
  appsyncTestCase(
    reflect(
      async (
        context: AppsyncContext<{ id: string; name: number }>
<<<<<<< HEAD
      ): Promise<Item | undefined> => {
        return table.putItem({
=======
      ): Item | undefined => {
        return table.appsync.putItem({
>>>>>>> 5ae1624e
          key: {
            id: {
              S: context.arguments.id,
            },
          },
          attributeValues: {
            name: {
              N: `${context.arguments.name}`,
            },
          },
          condition: {
            expression: "#name = :val",
            expressionNames: {
              "#name": "name",
            },
            expressionValues: {
              ":val": {
                S: context.arguments.id,
              },
            },
          },
        });
      }
    )
  );
});

test.each([fromTableSortKey, newTableSortKey])("put item", (table) => {
  appsyncTestCase(
    reflect(async (context: AppsyncContext<{ id: string; name: number }>) => {
      return table.putItem({
        key: {
          id: {
            S: context.arguments.id,
          },
          name: {
            N: "1",
          },
        },
        attributeValues: {},
        condition: {
          expression: "#name = :val",
          expressionNames: {
            "#name": "name",
          },
          expressionValues: {
            ":val": {
              S: context.arguments.id,
            },
          },
        },
      });
    })
  );
});

test.each([fromTable, newTable])("update item", (table) => {
  appsyncTestCase(
    reflect(
<<<<<<< HEAD
      async (
        context: AppsyncContext<{ id: string }>
      ): Promise<Item | undefined> => {
        return table.updateItem({
=======
      (
        context: AppsyncContext<{ id: string; name: number }>
      ): Item | undefined => {
        return table.appsync.putItem({
>>>>>>> 5ae1624e
          key: {
            id: {
              S: context.arguments.id,
            },
          },
          update: {
            expression: "#name = #name + 1",
            expressionNames: {
              "#name": "name",
            },
          },
        });
      }
    )
  );
});

<<<<<<< HEAD
test.each([fromTableSortKey, newTableSortKey])("update item", (table) => {
  appsyncTestCase(
    reflect(async (context: AppsyncContext<{ id: string }>) => {
      return table.updateItem({
=======
test.each([fromTable, newTable])("update item", (table) => {
  appsyncTestCase(
    reflect((context: AppsyncContext<{ id: string }>): Item | undefined => {
      return table.appsync.updateItem({
        key: {
          id: {
            S: context.arguments.id,
          },
        },
        update: {
          expression: "#name = #name + 1",
          expressionNames: {
            "#name": "name",
          },
        },
      });
    })
  );
});

test.each([fromTableSortKey, newTableSortKey])("update item", (table) => {
  appsyncTestCase(
    reflect((context: AppsyncContext<{ id: string }>): Item | undefined => {
      return table.appsync.updateItem({
>>>>>>> 5ae1624e
        key: {
          id: {
            S: context.arguments.id,
          },
          name: {
            N: "1",
          },
        },
        update: {
          expression: "#name = #name + 1",
          expressionNames: {
            "#name": "name",
          },
        },
      });
    })
  );
});

test.each([fromTable, newTable])("delete item", (table) => {
  appsyncTestCase(
<<<<<<< HEAD
    reflect(
      async (
        context: AppsyncContext<{ id: string }>
      ): Promise<Item | undefined> => {
        return table.deleteItem({
          key: {
            id: {
              S: context.arguments.id,
            },
=======
    reflect((context: AppsyncContext<{ id: string }>): Item | undefined => {
      return table.appsync.deleteItem({
        key: {
          id: {
            S: context.arguments.id,
>>>>>>> 5ae1624e
          },
          condition: {
            expression: "#name = #name + 1",
            expressionNames: {
              "#name": "name",
            },
          },
        });
      }
    )
  );
});

test.each([fromTableSortKey, newTableSortKey])("delete item", (table) => {
  appsyncTestCase(
<<<<<<< HEAD
    reflect(async (context: AppsyncContext<{ id: string }>) => {
      return table.deleteItem({
=======
    reflect((context: AppsyncContext<{ id: string }>): Item | undefined => {
      return table.appsync.deleteItem({
>>>>>>> 5ae1624e
        key: {
          id: {
            S: context.arguments.id,
          },
          name: {
            N: "1",
          },
        },
        condition: {
          expression: "#name = #name + 1",
          expressionNames: {
            "#name": "name",
          },
        },
      });
    })
  );
});

test.each([fromTable, newTable])("query", (table) => {
  appsyncTestCase(
<<<<<<< HEAD
    reflect(
      async (
        context: AppsyncContext<{ id: string; sort: number }>
      ): Promise<Item[]> => {
        return (
          await table.query({
            query: {
              expression: "id = :id and #name = :val",
              expressionNames: {
                "#name": "name",
              },
              expressionValues: {
                ":id": $util.dynamodb.toDynamoDB(context.arguments.id),
                ":val": $util.dynamodb.toDynamoDB(context.arguments.sort),
              },
            },
          })
        ).items;
      }
    )
=======
    reflect((context: AppsyncContext<{ id: string; sort: number }>): Item[] => {
      return table.appsync.query({
        query: {
          expression: "id = :id and #name = :val",
          expressionNames: {
            "#name": "name",
          },
          expressionValues: {
            ":id": $util.dynamodb.toDynamoDB(context.arguments.id),
            ":val": $util.dynamodb.toDynamoDB(context.arguments.sort),
          },
        },
      }).items;
    })
>>>>>>> 5ae1624e
  );
});

test.each([fromTableSortKey, newTableSortKey])("query", (table) => {
  appsyncTestCase(
<<<<<<< HEAD
    reflect(async (context: AppsyncContext<{ id: string; sort: number }>) => {
      return (
        await table.query({
          query: {
            expression: "id = :id and #name = :val",
            expressionNames: {
              "#name": "name",
            },
            expressionValues: {
              ":id": $util.dynamodb.toDynamoDB(context.arguments.id),
              ":val": $util.dynamodb.toDynamoDB(context.arguments.sort),
            },
=======
    reflect((context: AppsyncContext<{ id: string; sort: number }>): Item[] => {
      return table.appsync.query({
        query: {
          expression: "id = :id and #name = :val",
          expressionNames: {
            "#name": "name",
          },
          expressionValues: {
            ":id": $util.dynamodb.toDynamoDB(context.arguments.id),
            ":val": $util.dynamodb.toDynamoDB(context.arguments.sort),
>>>>>>> 5ae1624e
          },
        })
      ).items;
    })
  );
});<|MERGE_RESOLUTION|>--- conflicted
+++ resolved
@@ -295,42 +295,29 @@
 
 test.each([fromTable, newTable])("get item", (table) => {
   appsyncTestCase(
-<<<<<<< HEAD
     reflect(
       async (
         context: AppsyncContext<{ id: string }>
       ): Promise<Item | undefined> => {
-        return table.getItem({
+        return table.appsync.getItem({
           key: {
             id: {
               S: context.arguments.id,
             },
-=======
-    reflect((context: AppsyncContext<{ id: string }>): Item | undefined => {
+          },
+        });
+      }
+    )
+  );
+});
+
+test.each([fromTableSortKey, newTableSortKey])("get item", (table) => {
+  appsyncTestCase(
+    reflect(async (context: AppsyncContext<{ id: string }>) => {
       return table.appsync.getItem({
         key: {
           id: {
             S: context.arguments.id,
->>>>>>> 5ae1624e
-          },
-        });
-      }
-    )
-  );
-});
-
-test.each([fromTableSortKey, newTableSortKey])("get item", (table) => {
-  appsyncTestCase(
-<<<<<<< HEAD
-    reflect(async (context: AppsyncContext<{ id: string }>) => {
-      return table.getItem({
-=======
-    reflect((context: AppsyncContext<{ id: string }>): Item | undefined => {
-      return table.appsync.getItem({
->>>>>>> 5ae1624e
-        key: {
-          id: {
-            S: context.arguments.id,
           },
           name: {
             N: "1",
@@ -345,23 +332,15 @@
   "get item and set consistentRead:true",
   (table) => {
     appsyncTestCase(
-<<<<<<< HEAD
       reflect(
         async (
           context: AppsyncContext<{ id: string }>
         ): Promise<Item | undefined> => {
-          return table.getItem({
+          return table.appsync.getItem({
             key: {
               id: {
                 S: context.arguments.id,
               },
-=======
-      reflect((context: AppsyncContext<{ id: string }>): Item | undefined => {
-        return table.appsync.getItem({
-          key: {
-            id: {
-              S: context.arguments.id,
->>>>>>> 5ae1624e
             },
             consistentRead: true,
           });
@@ -375,13 +354,8 @@
   "get item and set consistentRead:true",
   (table) => {
     appsyncTestCase(
-<<<<<<< HEAD
       reflect(async (context: AppsyncContext<{ id: string }>) => {
-        return table.getItem({
-=======
-      reflect((context: AppsyncContext<{ id: string }>): Item | undefined => {
         return table.appsync.getItem({
->>>>>>> 5ae1624e
           key: {
             id: {
               S: context.arguments.id,
@@ -402,13 +376,8 @@
     reflect(
       async (
         context: AppsyncContext<{ id: string; name: number }>
-<<<<<<< HEAD
       ): Promise<Item | undefined> => {
-        return table.putItem({
-=======
-      ): Item | undefined => {
         return table.appsync.putItem({
->>>>>>> 5ae1624e
           key: {
             id: {
               S: context.arguments.id,
@@ -439,7 +408,7 @@
 test.each([fromTableSortKey, newTableSortKey])("put item", (table) => {
   appsyncTestCase(
     reflect(async (context: AppsyncContext<{ id: string; name: number }>) => {
-      return table.putItem({
+      return table.appsync.putItem({
         key: {
           id: {
             S: context.arguments.id,
@@ -468,17 +437,10 @@
 test.each([fromTable, newTable])("update item", (table) => {
   appsyncTestCase(
     reflect(
-<<<<<<< HEAD
       async (
         context: AppsyncContext<{ id: string }>
       ): Promise<Item | undefined> => {
-        return table.updateItem({
-=======
-      (
-        context: AppsyncContext<{ id: string; name: number }>
-      ): Item | undefined => {
-        return table.appsync.putItem({
->>>>>>> 5ae1624e
+        return table.appsync.updateItem({
           key: {
             id: {
               S: context.arguments.id,
@@ -496,19 +458,16 @@
   );
 });
 
-<<<<<<< HEAD
 test.each([fromTableSortKey, newTableSortKey])("update item", (table) => {
   appsyncTestCase(
     reflect(async (context: AppsyncContext<{ id: string }>) => {
-      return table.updateItem({
-=======
-test.each([fromTable, newTable])("update item", (table) => {
-  appsyncTestCase(
-    reflect((context: AppsyncContext<{ id: string }>): Item | undefined => {
       return table.appsync.updateItem({
         key: {
           id: {
             S: context.arguments.id,
+          },
+          name: {
+            N: "1",
           },
         },
         update: {
@@ -524,47 +483,42 @@
 
 test.each([fromTableSortKey, newTableSortKey])("update item", (table) => {
   appsyncTestCase(
-    reflect((context: AppsyncContext<{ id: string }>): Item | undefined => {
-      return table.appsync.updateItem({
->>>>>>> 5ae1624e
-        key: {
-          id: {
-            S: context.arguments.id,
-          },
-          name: {
-            N: "1",
-          },
-        },
-        update: {
-          expression: "#name = #name + 1",
-          expressionNames: {
-            "#name": "name",
-          },
-        },
-      });
-    })
-  );
-});
-
-test.each([fromTable, newTable])("delete item", (table) => {
-  appsyncTestCase(
-<<<<<<< HEAD
     reflect(
       async (
         context: AppsyncContext<{ id: string }>
       ): Promise<Item | undefined> => {
-        return table.deleteItem({
+        return table.appsync.updateItem({
           key: {
             id: {
               S: context.arguments.id,
             },
-=======
-    reflect((context: AppsyncContext<{ id: string }>): Item | undefined => {
-      return table.appsync.deleteItem({
-        key: {
-          id: {
-            S: context.arguments.id,
->>>>>>> 5ae1624e
+            name: {
+              N: "1",
+            },
+          },
+          update: {
+            expression: "#name = #name + 1",
+            expressionNames: {
+              "#name": "name",
+            },
+          },
+        });
+      }
+    )
+  );
+});
+
+test.each([fromTable, newTable])("delete item", (table) => {
+  appsyncTestCase(
+    reflect(
+      async (
+        context: AppsyncContext<{ id: string }>
+      ): Promise<Item | undefined> => {
+        return table.appsync.deleteItem({
+          key: {
+            id: {
+              S: context.arguments.id,
+            },
           },
           condition: {
             expression: "#name = #name + 1",
@@ -580,13 +534,8 @@
 
 test.each([fromTableSortKey, newTableSortKey])("delete item", (table) => {
   appsyncTestCase(
-<<<<<<< HEAD
     reflect(async (context: AppsyncContext<{ id: string }>) => {
-      return table.deleteItem({
-=======
-    reflect((context: AppsyncContext<{ id: string }>): Item | undefined => {
       return table.appsync.deleteItem({
->>>>>>> 5ae1624e
         key: {
           id: {
             S: context.arguments.id,
@@ -608,13 +557,12 @@
 
 test.each([fromTable, newTable])("query", (table) => {
   appsyncTestCase(
-<<<<<<< HEAD
     reflect(
       async (
         context: AppsyncContext<{ id: string; sort: number }>
       ): Promise<Item[]> => {
         return (
-          await table.query({
+          await table.appsync.query({
             query: {
               expression: "id = :id and #name = :val",
               expressionNames: {
@@ -629,31 +577,14 @@
         ).items;
       }
     )
-=======
-    reflect((context: AppsyncContext<{ id: string; sort: number }>): Item[] => {
-      return table.appsync.query({
-        query: {
-          expression: "id = :id and #name = :val",
-          expressionNames: {
-            "#name": "name",
-          },
-          expressionValues: {
-            ":id": $util.dynamodb.toDynamoDB(context.arguments.id),
-            ":val": $util.dynamodb.toDynamoDB(context.arguments.sort),
-          },
-        },
-      }).items;
-    })
->>>>>>> 5ae1624e
   );
 });
 
 test.each([fromTableSortKey, newTableSortKey])("query", (table) => {
   appsyncTestCase(
-<<<<<<< HEAD
     reflect(async (context: AppsyncContext<{ id: string; sort: number }>) => {
       return (
-        await table.query({
+        await table.appsync.query({
           query: {
             expression: "id = :id and #name = :val",
             expressionNames: {
@@ -663,18 +594,6 @@
               ":id": $util.dynamodb.toDynamoDB(context.arguments.id),
               ":val": $util.dynamodb.toDynamoDB(context.arguments.sort),
             },
-=======
-    reflect((context: AppsyncContext<{ id: string; sort: number }>): Item[] => {
-      return table.appsync.query({
-        query: {
-          expression: "id = :id and #name = :val",
-          expressionNames: {
-            "#name": "name",
-          },
-          expressionValues: {
-            ":id": $util.dynamodb.toDynamoDB(context.arguments.id),
-            ":val": $util.dynamodb.toDynamoDB(context.arguments.sort),
->>>>>>> 5ae1624e
           },
         })
       ).items;
