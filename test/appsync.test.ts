--- conflicted
+++ resolved
@@ -11,31 +11,10 @@
   test("machine with no parameters", () => {
     const machine = new StepFunction(stack, "machine", async () => {});
 
-<<<<<<< HEAD
-    appsyncTestCase(
+    const templates = appsyncTestCase(
       reflect(async () => {
         await machine({});
-      }),
-      {
-        executeTemplates: [
-          {
-            index: 1,
-            match: {
-              params: {
-                body: {
-                  stateMachineArn: machine.stateMachineArn,
-                },
-              },
-            },
-          },
-        ],
-      }
-=======
-    const templates = appsyncTestCase(
-      reflect(() => {
-        machine({});
-      })
->>>>>>> 109bcd56
+      })
     );
 
     testAppsyncVelocity(templates[1], {
@@ -56,31 +35,10 @@
       async () => {}
     );
 
-<<<<<<< HEAD
-    appsyncTestCase(
+    const templates = appsyncTestCase(
       reflect(async () => {
         await machine({ input: { id: "1" } });
-      }),
-      {
-        executeTemplates: [
-          {
-            index: 1,
-            match: {
-              params: {
-                body: {
-                  stateMachineArn: machine.stateMachineArn,
-                },
-              },
-            },
-          },
-        ],
-      }
-=======
-    const templates = appsyncTestCase(
-      reflect(() => {
-        machine({ input: { id: "1" } });
-      })
->>>>>>> 109bcd56
+      })
     );
 
     testAppsyncVelocity(templates[1], {
@@ -101,32 +59,10 @@
       async () => {}
     );
 
-<<<<<<< HEAD
-    appsyncTestCase(
-      reflect(async (context) => {
+    const templates = appsyncTestCase(
+      reflect(async (context: AppsyncContext<{ id: string }>) => {
         await machine({ input: { id: context.arguments.id } });
-      }),
-      {
-        executeTemplates: [
-          {
-            index: 1,
-            context: { arguments: { id: "1" }, source: {} },
-            match: {
-              params: {
-                body: {
-                  stateMachineArn: machine.stateMachineArn,
-                },
-              },
-            },
-          },
-        ],
-      }
-=======
-    const templates = appsyncTestCase(
-      reflect((context: AppsyncContext<{ id: string }>) => {
-        machine({ input: { id: context.arguments.id } });
-      })
->>>>>>> 109bcd56
+      })
     );
 
     testAppsyncVelocity(templates[1], {
@@ -144,32 +80,10 @@
   test("machine with name", () => {
     const machine = new StepFunction(stack, "machine", async () => {});
 
-<<<<<<< HEAD
-    appsyncTestCase(
-      reflect(async (context) => {
+    const templates = appsyncTestCase(
+      reflect(async (context: AppsyncContext<{ id: string }>) => {
         await machine({ name: context.arguments.id });
-      }),
-      {
-        executeTemplates: [
-          {
-            index: 1,
-            context: { arguments: { id: "1" }, source: {} },
-            match: {
-              params: {
-                body: {
-                  stateMachineArn: machine.stateMachineArn,
-                },
-              },
-            },
-          },
-        ],
-      }
-=======
-    const templates = appsyncTestCase(
-      reflect((context: AppsyncContext<{ id: string }>) => {
-        machine({ name: context.arguments.id });
-      })
->>>>>>> 109bcd56
+      })
     );
 
     testAppsyncVelocity(templates[1], {
@@ -195,26 +109,11 @@
   test("machine describe exec", () => {
     const machine = new StepFunction(stack, "machine", async () => {});
 
-<<<<<<< HEAD
-    appsyncTestCase(
+    const templates = appsyncTestCase(
       reflect(async () => {
         const exec = "exec1";
         await machine.describeExecution(exec);
-      }),
-      {
-        executeTemplates: [
-          {
-            index: 1,
-          },
-        ],
-      }
-=======
-    const templates = appsyncTestCase(
-      reflect(() => {
-        const exec = "exec1";
-        machine.describeExecution(exec);
-      })
->>>>>>> 109bcd56
+      })
     );
 
     testAppsyncVelocity(templates[1]);
@@ -225,25 +124,10 @@
   test("machine describe exec string", () => {
     const machine = new StepFunction(stack, "machine", async () => {});
 
-<<<<<<< HEAD
-    appsyncTestCase(
+    const templates = appsyncTestCase(
       reflect(async () => {
         await machine.describeExecution("exec1");
-      }),
-      {
-        expectedTemplateCount: 4,
-        executeTemplates: [
-          {
-            index: 1,
-          },
-        ],
-      }
-=======
-    const templates = appsyncTestCase(
-      reflect(() => {
-        machine.describeExecution("exec1");
-      })
->>>>>>> 109bcd56
+      })
     );
 
     testAppsyncVelocity(templates[1]);
@@ -260,21 +144,12 @@
 test("multiple isolated integrations", () => {
   const machine = new StepFunction(stack, "machine", () => {});
 
-<<<<<<< HEAD
-  appsyncTestCase(
+  const templates = appsyncTestCase(
     reflect(async () => {
       await machine.describeExecution("exec1");
       await machine.describeExecution("exec2");
       await machine.describeExecution("exec3");
       await machine.describeExecution("exec4");
-=======
-  const templates = appsyncTestCase(
-    reflect(() => {
-      machine.describeExecution("exec1");
-      machine.describeExecution("exec2");
-      machine.describeExecution("exec3");
-      machine.describeExecution("exec4");
->>>>>>> 109bcd56
     }),
     {
       expectedTemplateCount: 10,
@@ -287,29 +162,12 @@
 test("multiple linked integrations", () => {
   const machine = new StepFunction(stack, "machine", () => {});
 
-<<<<<<< HEAD
-  appsyncTestCase(
+  const templates = appsyncTestCase(
     reflect(async () => {
       const res1 = await machine({ input: {} });
       const res2 = await machine({ input: res1 });
       await machine({ input: res2 });
-    }),
-    {
-      expectedTemplateCount: 8,
-      executeTemplates: [
-        {
-          index: 1,
-        },
-      ],
-    }
-=======
-  const templates = appsyncTestCase(
-    reflect(() => {
-      const res1 = machine({ input: {} });
-      const res2 = machine({ input: res1 });
-      machine({ input: res2 });
     })
->>>>>>> 109bcd56
   );
 
   testAppsyncVelocity(templates[1]);
@@ -318,13 +176,8 @@
 test("multiple linked integrations pre-compute", () => {
   const machine = new StepFunction(stack, "machine", () => {});
 
-<<<<<<< HEAD
-  appsyncTestCase(
-    reflect(async () => {
-=======
-  const templates = appsyncTestCase(
-    reflect(() => {
->>>>>>> 109bcd56
+  const templates = appsyncTestCase(
+    reflect(async () => {
       const x = "y";
       const res1 = await machine({ input: { x } });
       const res2 = await machine({ input: res1 });
@@ -341,19 +194,11 @@
 test("multiple linked integrations post-compute", () => {
   const machine = new StepFunction(stack, "machine", () => {});
 
-<<<<<<< HEAD
-  appsyncTestCase(
+  const templates = appsyncTestCase(
     reflect(async () => {
       const res1 = await machine({ input: {} });
       const res2 = await machine({ input: res1 });
       const result = await machine({ input: res2 });
-=======
-  const templates = appsyncTestCase(
-    reflect(() => {
-      const res1 = machine({ input: {} });
-      const res2 = machine({ input: res1 });
-      const result = machine({ input: res2 });
->>>>>>> 109bcd56
       return result.startDate;
     })
   );
@@ -364,19 +209,11 @@
 test("multiple linked integrations with props", () => {
   const machine = new StepFunction(stack, "machine", () => {});
 
-<<<<<<< HEAD
-  appsyncTestCase(
+  const templates = appsyncTestCase(
     reflect(async () => {
       const res1 = await machine.describeExecution("exec1");
       const res2 = await machine.describeExecution(res1.executionArn);
       await machine.describeExecution(res2.executionArn);
-=======
-  const templates = appsyncTestCase(
-    reflect(() => {
-      const res1 = machine.describeExecution("exec1");
-      const res2 = machine.describeExecution(res1.executionArn);
-      machine.describeExecution(res2.executionArn);
->>>>>>> 109bcd56
     }),
     {
       expectedTemplateCount: 8,
@@ -390,17 +227,11 @@
 test.skip("multiple nested integrations", () => {
   const machine = new StepFunction(stack, "machine", () => {});
 
-<<<<<<< HEAD
-  appsyncTestCase(
+  const templates = appsyncTestCase(
     reflect(async () => {
       await machine({
         input: await machine({ input: await machine({ input: {} }) }),
       });
-=======
-  const templates = appsyncTestCase(
-    reflect(() => {
-      machine({ input: machine({ input: machine({ input: {} }) }) });
->>>>>>> 109bcd56
     }),
     {
       expectedTemplateCount: 8,
@@ -414,8 +245,7 @@
 test.skip("multiple nested integrations prop access", () => {
   const machine = new StepFunction(stack, "machine", () => {});
 
-<<<<<<< HEAD
-  appsyncTestCase(
+  const templates = appsyncTestCase(
     reflect(async () => {
       await machine.describeExecution(
         (
@@ -424,13 +254,6 @@
               await machine.describeExecution("exec1")
             ).executionArn
           )
-=======
-  const templates = appsyncTestCase(
-    reflect(() => {
-      machine.describeExecution(
-        machine.describeExecution(
-          machine.describeExecution("exec1").executionArn
->>>>>>> 109bcd56
         ).executionArn
       );
     }),
@@ -445,29 +268,12 @@
 test("multiple linked integrations with mutation", () => {
   const machine = new StepFunction(stack, "machine", () => {});
 
-<<<<<<< HEAD
-  appsyncTestCase(
+  const templates = appsyncTestCase(
     reflect(async () => {
       const res1 = await machine.describeExecution("exec1");
       const formatted = `status: ${res1.status}`;
       await machine({ input: { x: formatted } });
-    }),
-    {
-      expectedTemplateCount: 6,
-      executeTemplates: [
-        {
-          index: 1,
-        },
-      ],
-    }
-=======
-  const templates = appsyncTestCase(
-    reflect(() => {
-      const res1 = machine.describeExecution("exec1");
-      const formatted = `status: ${res1.status}`;
-      machine({ input: { x: formatted } });
     })
->>>>>>> 109bcd56
   );
 
   testAppsyncVelocity(templates[1]);
