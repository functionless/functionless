import { GraphqlApi } from "@aws-cdk/aws-appsync-alpha";
import { Stack } from "aws-cdk-lib";
<<<<<<< HEAD
import { AppsyncResolver, reflect, StepFunction } from "../src";
import { appsyncTestCase } from "./util";
=======
import {
  AppsyncContext,
  AppsyncResolver,
  reflect,
  StepFunction,
  Function,
} from "../src";
import { appsyncTestCase, testAppsyncVelocity } from "./util";
>>>>>>> 774ae373

let stack: Stack;
let api: GraphqlApi;
beforeEach(() => {
  stack = new Stack();
  api = new GraphqlApi(stack, "api", {
    name: "api",
  });
});

describe("step function integration", () => {
  test("machine with no parameters", () => {
    const machine = new StepFunction(stack, "machine", async () => {});

<<<<<<< HEAD
    appsyncTestCase(
      reflect(async () => {
        await machine({});
      }),
      {
        executeTemplates: [
          {
            index: 1,
            match: {
              params: {
                body: {
                  stateMachineArn: machine.stateMachineArn,
                },
              },
            },
          },
        ],
      }
    );
=======
    const templates = appsyncTestCase(
      reflect(async () => {
        await machine({});
      })
    );

    testAppsyncVelocity(templates[1], {
      resultMatch: {
        params: {
          body: {
            stateMachineArn: machine.resource.stateMachineArn,
          },
        },
      },
    });
>>>>>>> 774ae373
  });

  test("machine with static parameters", () => {
    const machine = new StepFunction<{ id: string }, void>(
      stack,
      "machine",
      async () => {}
<<<<<<< HEAD
    );

    appsyncTestCase(
      reflect(async () => {
        await machine({ input: { id: "1" } });
      }),
      {
        executeTemplates: [
          {
            index: 1,
            match: {
              params: {
                body: {
                  stateMachineArn: machine.stateMachineArn,
                },
              },
            },
          },
        ],
      }
    );
=======
    );

    const templates = appsyncTestCase(
      reflect(async () => {
        await machine({ input: { id: "1" } });
      })
    );

    testAppsyncVelocity(templates[1], {
      resultMatch: {
        params: {
          body: {
            stateMachineArn: machine.resource.stateMachineArn,
          },
        },
      },
    });
>>>>>>> 774ae373
  });

  test("machine with dynamic parameters", () => {
    const machine = new StepFunction<{ id: string }, void>(
      stack,
      "machine",
      async () => {}
<<<<<<< HEAD
    );

    appsyncTestCase(
      reflect(async (context) => {
        await machine({ input: { id: context.arguments.id } });
      }),
      {
        executeTemplates: [
          {
            index: 1,
            context: { arguments: { id: "1" }, source: {} },
            match: {
              params: {
                body: {
                  stateMachineArn: machine.stateMachineArn,
                },
              },
            },
          },
        ],
      }
    );
=======
    );

    const templates = appsyncTestCase(
      reflect(async (context: AppsyncContext<{ id: string }>) => {
        await machine({ input: { id: context.arguments.id } });
      })
    );

    testAppsyncVelocity(templates[1], {
      arguments: { id: "1" },
      resultMatch: {
        params: {
          body: {
            stateMachineArn: machine.resource.stateMachineArn,
          },
        },
      },
    });
>>>>>>> 774ae373
  });

  test("machine with name", () => {
    const machine = new StepFunction(stack, "machine", async () => {});
<<<<<<< HEAD

    appsyncTestCase(
      reflect(async (context) => {
        await machine({ name: context.arguments.id });
      }),
      {
        executeTemplates: [
          {
            index: 1,
            context: { arguments: { id: "1" }, source: {} },
            match: {
              params: {
                body: {
                  stateMachineArn: machine.stateMachineArn,
                },
              },
            },
          },
        ],
      }
    );
=======

    const templates = appsyncTestCase(
      reflect(async (context: AppsyncContext<{ id: string }>) => {
        await machine({ name: context.arguments.id });
      })
    );

    testAppsyncVelocity(templates[1], {
      arguments: { id: "1" },
      resultMatch: {
        params: {
          body: {
            stateMachineArn: machine.resource.stateMachineArn,
          },
        },
      },
    });
>>>>>>> 774ae373
  });

  test("machine with trace header", () => {
    const machine = new StepFunction(stack, "machine", async () => {});

<<<<<<< HEAD
    new AppsyncResolver<{ id: string }, void>(async (context) => {
      await machine({ traceHeader: context.arguments.id });
    });
=======
    new AppsyncResolver<{ id: string }, void>(
      stack,
      "resolver",
      {
        api,
        fieldName: "field",
        typeName: "type",
      },
      async (context) => {
        await machine({ traceHeader: context.arguments.id });
      }
    );
>>>>>>> 774ae373
  });

  test("machine describe exec", () => {
    const machine = new StepFunction(stack, "machine", async () => {});
<<<<<<< HEAD

    appsyncTestCase(
      reflect(async () => {
        const exec = "exec1";
        await machine.describeExecution(exec);
      }),
      {
        executeTemplates: [
          {
            index: 1,
          },
        ],
      }
    );
  });
=======

    const templates = appsyncTestCase(
      reflect(async () => {
        const exec = "exec1";
        await machine.describeExecution(exec);
      })
    );

    testAppsyncVelocity(templates[1]);
  });
});

test("if first argument is a GraphQLApi, then api can be omitted from the props", () => {
  const machine = new StepFunction(stack, "machine", () => {});

  new AppsyncResolver<{ id: string }, void>(
    api,
    "resolver",
    {
      fieldName: "field",
      typeName: "type",
    },
    async (context) => {
      await machine({ traceHeader: context.arguments.id });
    }
  );
});

test("machine describe exec return", () => {
  const machine = new StepFunction(stack, "machine", () => {});

  const templates = appsyncTestCase(
    reflect(() => {
      const exec = "exec1";
      return machine.describeExecution(exec);
    })
  );

  testAppsyncVelocity(templates[1]);
});

test("machine describe exec var", () => {
  const machine = new StepFunction(stack, "machine", () => {});

  const templates = appsyncTestCase(
    reflect(() => {
      const exec = "exec1";
      const v = machine.describeExecution(exec);
      return v;
    })
  );

  testAppsyncVelocity(templates[1]);
>>>>>>> 774ae373
});

describe("step function describe execution", () => {
  test("machine describe exec string", () => {
    const machine = new StepFunction(stack, "machine", async () => {});

<<<<<<< HEAD
    appsyncTestCase(
      reflect(async () => {
        await machine.describeExecution("exec1");
      }),
      {
        expectedTemplateCount: 4,
        executeTemplates: [
          {
            index: 1,
          },
        ],
=======
    const templates = appsyncTestCase(
      reflect(async () => {
        await machine.describeExecution("exec1");
      })
    );

    testAppsyncVelocity(templates[1]);
  });

  test("machine with trace header", () => {
    const machine = new StepFunction(stack, "machine", () => {});
    new AppsyncResolver<{ id: string }, void>(
      stack,
      "resolver",
      {
        api,
        fieldName: "field",
        typeName: "type",
      },
      async (context) => {
        await machine({ traceHeader: context.arguments.id });
>>>>>>> 774ae373
      }
    );
  });
});

<<<<<<< HEAD
  test("machine with trace header", () => {
    const machine = new StepFunction(stack, "machine", async () => {});
    new AppsyncResolver<{ id: string }, void>(async (context) => {
      await machine({ traceHeader: context.arguments.id });
    });
  });
});

test("multiple isolated integrations", () => {
  const machine = new StepFunction(stack, "machine", () => {});

  appsyncTestCase(
    reflect(async () => {
      await machine.describeExecution("exec1");
      await machine.describeExecution("exec2");
      await machine.describeExecution("exec3");
      await machine.describeExecution("exec4");
    }),
    {
      expectedTemplateCount: 10,
      executeTemplates: [
        {
          index: 1,
        },
      ],
    }
  );
});

test("multiple linked integrations", () => {
  const machine = new StepFunction(stack, "machine", () => {});

  appsyncTestCase(
    reflect(async () => {
      const res1 = await machine({ input: {} });
      const res2 = await machine({ input: res1 });
      await machine({ input: res2 });
    }),
    {
      expectedTemplateCount: 8,
      executeTemplates: [
        {
          index: 1,
        },
      ],
    }
  );
});

test("multiple linked integrations pre-compute", () => {
  const machine = new StepFunction(stack, "machine", () => {});

  appsyncTestCase(
    reflect(async () => {
      const x = "y";
      const res1 = await machine({ input: { x } });
      const res2 = await machine({ input: res1 });
      await machine({ input: res2 });
    }),
    {
      expectedTemplateCount: 8,
      executeTemplates: [
        {
          index: 1,
        },
      ],
    }
  );
});

test("multiple linked integrations post-compute", () => {
  const machine = new StepFunction(stack, "machine", () => {});

  appsyncTestCase(
    reflect(async () => {
      const res1 = await machine({ input: {} });
      const res2 = await machine({ input: res1 });
      const result = await machine({ input: res2 });
      return result.startDate;
    }),
    {
      executeTemplates: [
        {
          index: 1,
        },
      ],
    }
  );
});

test("multiple linked integrations with props", () => {
  const machine = new StepFunction(stack, "machine", () => {});

  appsyncTestCase(
    reflect(async () => {
      const res1 = await machine.describeExecution("exec1");
      const res2 = await machine.describeExecution(res1.executionArn);
      await machine.describeExecution(res2.executionArn);
    }),
    {
      expectedTemplateCount: 8,
      executeTemplates: [
        {
          index: 1,
        },
      ],
    }
  );
});

// https://github.com/functionless/functionless/issues/212
test.skip("multiple nested integrations", () => {
  const machine = new StepFunction(stack, "machine", () => {});

  appsyncTestCase(
    reflect(async () => {
      await machine({
        input: await machine({ input: await machine({ input: {} }) }),
      });
    }),
    {
      expectedTemplateCount: 8,
      executeTemplates: [
        {
          index: 1,
        },
      ],
    }
  );
});

// https://github.com/functionless/functionless/issues/212
test.skip("multiple nested integrations prop access", () => {
  const machine = new StepFunction(stack, "machine", () => {});

  appsyncTestCase(
    reflect(async () => {
      await machine.describeExecution(
        (
          await machine.describeExecution(
            (
              await machine.describeExecution("exec1")
            ).executionArn
          )
        ).executionArn
      );
    }),
    {
      expectedTemplateCount: 8,
      executeTemplates: [
        {
          index: 1,
        },
      ],
    }
  );
=======
test("multiple isolated integrations", () => {
  const machine = new StepFunction(stack, "machine", () => {});

  const templates = appsyncTestCase(
    reflect(async () => {
      await machine.describeExecution("exec1");
      await machine.describeExecution("exec2");
      await machine.describeExecution("exec3");
      await machine.describeExecution("exec4");
    }),
    {
      expectedTemplateCount: 10,
    }
  );

  testAppsyncVelocity(templates[1]);
});

test("multiple linked integrations", () => {
  const machine = new StepFunction(stack, "machine", () => {});

  const templates = appsyncTestCase(
    reflect(async () => {
      const res1 = await machine({ input: {} });
      const res2 = await machine({ input: res1 });
      await machine({ input: res2 });
    })
  );

  testAppsyncVelocity(templates[1]);
});

test("multiple linked integrations pre-compute", () => {
  const machine = new StepFunction(stack, "machine", () => {});

  const templates = appsyncTestCase(
    reflect(async () => {
      const x = "y";
      const res1 = await machine({ input: { x } });
      const res2 = await machine({ input: res1 });
      await machine({ input: res2 });
    }),
    {
      expectedTemplateCount: 8,
    }
  );

  testAppsyncVelocity(templates[1]);
});

test("multiple linked integrations post-compute", () => {
  const machine = new StepFunction(stack, "machine", () => {});

  const templates = appsyncTestCase(
    reflect(async () => {
      const res1 = await machine({ input: {} });
      const res2 = await machine({ input: res1 });
      const result = await machine({ input: res2 });
      return result.startDate;
    })
  );

  testAppsyncVelocity(templates[1]);
});

test("multiple linked integrations with props", () => {
  const machine = new StepFunction(stack, "machine", () => {});

  const templates = appsyncTestCase(
    reflect(async () => {
      const res1 = await machine.describeExecution("exec1");
      const res2 = await machine.describeExecution(res1.executionArn);
      await machine.describeExecution(res2.executionArn);
    }),
    {
      expectedTemplateCount: 8,
    }
  );

  testAppsyncVelocity(templates[1]);
});

// https://github.com/functionless/functionless/issues/212
test("multiple nested integrations", () => {
  const machine = new StepFunction(stack, "machine", () => {});

  const templates = appsyncTestCase(
    reflect(async () => {
      await machine({
        input: await machine({ input: await machine({ input: {} }) }),
      });
    }),
    {
      expectedTemplateCount: 8,
    }
  );

  testAppsyncVelocity(templates[1]);
});

// https://github.com/functionless/functionless/issues/212
test("multiple nested integrations prop access", () => {
  const machine = new StepFunction(stack, "machine", () => {});

  const templates = appsyncTestCase(
    reflect(async () => {
      await machine.describeExecution(
        (
          await machine.describeExecution(
            (
              await machine.describeExecution("exec1")
            ).executionArn
          )
        ).executionArn
      );
    }),
    {
      expectedTemplateCount: 8,
    }
  );

  testAppsyncVelocity(templates[1]);
});

test("integrations separated by in", () => {
  const func = new Function(stack, "func1", async () => {
    return "key";
  });
  const func2 = new Function(stack, "func2", async () => {
    return { key: "value" };
  });

  const templates = appsyncTestCase(
    reflect(async () => {
      if ((await func({})) in (await func2({}))) {
        return true;
      }
      return false;
    }),
    {
      expectedTemplateCount: 6,
    }
  );

  testAppsyncVelocity(templates[1]);
>>>>>>> 774ae373
});

test("multiple linked integrations with mutation", () => {
  const machine = new StepFunction(stack, "machine", () => {});

<<<<<<< HEAD
  appsyncTestCase(
=======
  const templates = appsyncTestCase(
>>>>>>> 774ae373
    reflect(async () => {
      const res1 = await machine.describeExecution("exec1");
      const formatted = `status: ${res1.status}`;
      await machine({ input: { x: formatted } });
<<<<<<< HEAD
    }),
    {
      expectedTemplateCount: 6,
      executeTemplates: [
        {
          index: 1,
        },
      ],
    }
  );
=======
    })
  );

  testAppsyncVelocity(templates[1]);
>>>>>>> 774ae373
});<|MERGE_RESOLUTION|>--- conflicted
+++ resolved
@@ -1,9 +1,5 @@
 import { GraphqlApi } from "@aws-cdk/aws-appsync-alpha";
 import { Stack } from "aws-cdk-lib";
-<<<<<<< HEAD
-import { AppsyncResolver, reflect, StepFunction } from "../src";
-import { appsyncTestCase } from "./util";
-=======
 import {
   AppsyncContext,
   AppsyncResolver,
@@ -12,7 +8,6 @@
   Function,
 } from "../src";
 import { appsyncTestCase, testAppsyncVelocity } from "./util";
->>>>>>> 774ae373
 
 let stack: Stack;
 let api: GraphqlApi;
@@ -27,27 +22,6 @@
   test("machine with no parameters", () => {
     const machine = new StepFunction(stack, "machine", async () => {});
 
-<<<<<<< HEAD
-    appsyncTestCase(
-      reflect(async () => {
-        await machine({});
-      }),
-      {
-        executeTemplates: [
-          {
-            index: 1,
-            match: {
-              params: {
-                body: {
-                  stateMachineArn: machine.stateMachineArn,
-                },
-              },
-            },
-          },
-        ],
-      }
-    );
-=======
     const templates = appsyncTestCase(
       reflect(async () => {
         await machine({});
@@ -63,7 +37,6 @@
         },
       },
     });
->>>>>>> 774ae373
   });
 
   test("machine with static parameters", () => {
@@ -71,29 +44,6 @@
       stack,
       "machine",
       async () => {}
-<<<<<<< HEAD
-    );
-
-    appsyncTestCase(
-      reflect(async () => {
-        await machine({ input: { id: "1" } });
-      }),
-      {
-        executeTemplates: [
-          {
-            index: 1,
-            match: {
-              params: {
-                body: {
-                  stateMachineArn: machine.stateMachineArn,
-                },
-              },
-            },
-          },
-        ],
-      }
-    );
-=======
     );
 
     const templates = appsyncTestCase(
@@ -111,7 +61,6 @@
         },
       },
     });
->>>>>>> 774ae373
   });
 
   test("machine with dynamic parameters", () => {
@@ -119,30 +68,6 @@
       stack,
       "machine",
       async () => {}
-<<<<<<< HEAD
-    );
-
-    appsyncTestCase(
-      reflect(async (context) => {
-        await machine({ input: { id: context.arguments.id } });
-      }),
-      {
-        executeTemplates: [
-          {
-            index: 1,
-            context: { arguments: { id: "1" }, source: {} },
-            match: {
-              params: {
-                body: {
-                  stateMachineArn: machine.stateMachineArn,
-                },
-              },
-            },
-          },
-        ],
-      }
-    );
-=======
     );
 
     const templates = appsyncTestCase(
@@ -161,34 +86,10 @@
         },
       },
     });
->>>>>>> 774ae373
   });
 
   test("machine with name", () => {
     const machine = new StepFunction(stack, "machine", async () => {});
-<<<<<<< HEAD
-
-    appsyncTestCase(
-      reflect(async (context) => {
-        await machine({ name: context.arguments.id });
-      }),
-      {
-        executeTemplates: [
-          {
-            index: 1,
-            context: { arguments: { id: "1" }, source: {} },
-            match: {
-              params: {
-                body: {
-                  stateMachineArn: machine.stateMachineArn,
-                },
-              },
-            },
-          },
-        ],
-      }
-    );
-=======
 
     const templates = appsyncTestCase(
       reflect(async (context: AppsyncContext<{ id: string }>) => {
@@ -206,17 +107,11 @@
         },
       },
     });
->>>>>>> 774ae373
   });
 
   test("machine with trace header", () => {
     const machine = new StepFunction(stack, "machine", async () => {});
 
-<<<<<<< HEAD
-    new AppsyncResolver<{ id: string }, void>(async (context) => {
-      await machine({ traceHeader: context.arguments.id });
-    });
-=======
     new AppsyncResolver<{ id: string }, void>(
       stack,
       "resolver",
@@ -229,28 +124,10 @@
         await machine({ traceHeader: context.arguments.id });
       }
     );
->>>>>>> 774ae373
   });
 
   test("machine describe exec", () => {
     const machine = new StepFunction(stack, "machine", async () => {});
-<<<<<<< HEAD
-
-    appsyncTestCase(
-      reflect(async () => {
-        const exec = "exec1";
-        await machine.describeExecution(exec);
-      }),
-      {
-        executeTemplates: [
-          {
-            index: 1,
-          },
-        ],
-      }
-    );
-  });
-=======
 
     const templates = appsyncTestCase(
       reflect(async () => {
@@ -304,26 +181,12 @@
   );
 
   testAppsyncVelocity(templates[1]);
->>>>>>> 774ae373
 });
 
 describe("step function describe execution", () => {
   test("machine describe exec string", () => {
     const machine = new StepFunction(stack, "machine", async () => {});
 
-<<<<<<< HEAD
-    appsyncTestCase(
-      reflect(async () => {
-        await machine.describeExecution("exec1");
-      }),
-      {
-        expectedTemplateCount: 4,
-        executeTemplates: [
-          {
-            index: 1,
-          },
-        ],
-=======
     const templates = appsyncTestCase(
       reflect(async () => {
         await machine.describeExecution("exec1");
@@ -345,25 +208,15 @@
       },
       async (context) => {
         await machine({ traceHeader: context.arguments.id });
->>>>>>> 774ae373
       }
     );
   });
 });
 
-<<<<<<< HEAD
-  test("machine with trace header", () => {
-    const machine = new StepFunction(stack, "machine", async () => {});
-    new AppsyncResolver<{ id: string }, void>(async (context) => {
-      await machine({ traceHeader: context.arguments.id });
-    });
-  });
-});
-
 test("multiple isolated integrations", () => {
   const machine = new StepFunction(stack, "machine", () => {});
 
-  appsyncTestCase(
+  const templates = appsyncTestCase(
     reflect(async () => {
       await machine.describeExecution("exec1");
       await machine.describeExecution("exec2");
@@ -372,39 +225,30 @@
     }),
     {
       expectedTemplateCount: 10,
-      executeTemplates: [
-        {
-          index: 1,
-        },
-      ],
-    }
-  );
+    }
+  );
+
+  testAppsyncVelocity(templates[1]);
 });
 
 test("multiple linked integrations", () => {
   const machine = new StepFunction(stack, "machine", () => {});
 
-  appsyncTestCase(
+  const templates = appsyncTestCase(
     reflect(async () => {
       const res1 = await machine({ input: {} });
       const res2 = await machine({ input: res1 });
       await machine({ input: res2 });
-    }),
-    {
-      expectedTemplateCount: 8,
-      executeTemplates: [
-        {
-          index: 1,
-        },
-      ],
-    }
-  );
+    })
+  );
+
+  testAppsyncVelocity(templates[1]);
 });
 
 test("multiple linked integrations pre-compute", () => {
   const machine = new StepFunction(stack, "machine", () => {});
 
-  appsyncTestCase(
+  const templates = appsyncTestCase(
     reflect(async () => {
       const x = "y";
       const res1 = await machine({ input: { x } });
@@ -413,39 +257,31 @@
     }),
     {
       expectedTemplateCount: 8,
-      executeTemplates: [
-        {
-          index: 1,
-        },
-      ],
-    }
-  );
+    }
+  );
+
+  testAppsyncVelocity(templates[1]);
 });
 
 test("multiple linked integrations post-compute", () => {
   const machine = new StepFunction(stack, "machine", () => {});
 
-  appsyncTestCase(
+  const templates = appsyncTestCase(
     reflect(async () => {
       const res1 = await machine({ input: {} });
       const res2 = await machine({ input: res1 });
       const result = await machine({ input: res2 });
       return result.startDate;
-    }),
-    {
-      executeTemplates: [
-        {
-          index: 1,
-        },
-      ],
-    }
-  );
+    })
+  );
+
+  testAppsyncVelocity(templates[1]);
 });
 
 test("multiple linked integrations with props", () => {
   const machine = new StepFunction(stack, "machine", () => {});
 
-  appsyncTestCase(
+  const templates = appsyncTestCase(
     reflect(async () => {
       const res1 = await machine.describeExecution("exec1");
       const res2 = await machine.describeExecution(res1.executionArn);
@@ -453,20 +289,17 @@
     }),
     {
       expectedTemplateCount: 8,
-      executeTemplates: [
-        {
-          index: 1,
-        },
-      ],
-    }
-  );
+    }
+  );
+
+  testAppsyncVelocity(templates[1]);
 });
 
 // https://github.com/functionless/functionless/issues/212
-test.skip("multiple nested integrations", () => {
-  const machine = new StepFunction(stack, "machine", () => {});
-
-  appsyncTestCase(
+test("multiple nested integrations", () => {
+  const machine = new StepFunction(stack, "machine", () => {});
+
+  const templates = appsyncTestCase(
     reflect(async () => {
       await machine({
         input: await machine({ input: await machine({ input: {} }) }),
@@ -474,20 +307,17 @@
     }),
     {
       expectedTemplateCount: 8,
-      executeTemplates: [
-        {
-          index: 1,
-        },
-      ],
-    }
-  );
+    }
+  );
+
+  testAppsyncVelocity(templates[1]);
 });
 
 // https://github.com/functionless/functionless/issues/212
-test.skip("multiple nested integrations prop access", () => {
-  const machine = new StepFunction(stack, "machine", () => {});
-
-  appsyncTestCase(
+test("multiple nested integrations prop access", () => {
+  const machine = new StepFunction(stack, "machine", () => {});
+
+  const templates = appsyncTestCase(
     reflect(async () => {
       await machine.describeExecution(
         (
@@ -501,132 +331,6 @@
     }),
     {
       expectedTemplateCount: 8,
-      executeTemplates: [
-        {
-          index: 1,
-        },
-      ],
-    }
-  );
-=======
-test("multiple isolated integrations", () => {
-  const machine = new StepFunction(stack, "machine", () => {});
-
-  const templates = appsyncTestCase(
-    reflect(async () => {
-      await machine.describeExecution("exec1");
-      await machine.describeExecution("exec2");
-      await machine.describeExecution("exec3");
-      await machine.describeExecution("exec4");
-    }),
-    {
-      expectedTemplateCount: 10,
-    }
-  );
-
-  testAppsyncVelocity(templates[1]);
-});
-
-test("multiple linked integrations", () => {
-  const machine = new StepFunction(stack, "machine", () => {});
-
-  const templates = appsyncTestCase(
-    reflect(async () => {
-      const res1 = await machine({ input: {} });
-      const res2 = await machine({ input: res1 });
-      await machine({ input: res2 });
-    })
-  );
-
-  testAppsyncVelocity(templates[1]);
-});
-
-test("multiple linked integrations pre-compute", () => {
-  const machine = new StepFunction(stack, "machine", () => {});
-
-  const templates = appsyncTestCase(
-    reflect(async () => {
-      const x = "y";
-      const res1 = await machine({ input: { x } });
-      const res2 = await machine({ input: res1 });
-      await machine({ input: res2 });
-    }),
-    {
-      expectedTemplateCount: 8,
-    }
-  );
-
-  testAppsyncVelocity(templates[1]);
-});
-
-test("multiple linked integrations post-compute", () => {
-  const machine = new StepFunction(stack, "machine", () => {});
-
-  const templates = appsyncTestCase(
-    reflect(async () => {
-      const res1 = await machine({ input: {} });
-      const res2 = await machine({ input: res1 });
-      const result = await machine({ input: res2 });
-      return result.startDate;
-    })
-  );
-
-  testAppsyncVelocity(templates[1]);
-});
-
-test("multiple linked integrations with props", () => {
-  const machine = new StepFunction(stack, "machine", () => {});
-
-  const templates = appsyncTestCase(
-    reflect(async () => {
-      const res1 = await machine.describeExecution("exec1");
-      const res2 = await machine.describeExecution(res1.executionArn);
-      await machine.describeExecution(res2.executionArn);
-    }),
-    {
-      expectedTemplateCount: 8,
-    }
-  );
-
-  testAppsyncVelocity(templates[1]);
-});
-
-// https://github.com/functionless/functionless/issues/212
-test("multiple nested integrations", () => {
-  const machine = new StepFunction(stack, "machine", () => {});
-
-  const templates = appsyncTestCase(
-    reflect(async () => {
-      await machine({
-        input: await machine({ input: await machine({ input: {} }) }),
-      });
-    }),
-    {
-      expectedTemplateCount: 8,
-    }
-  );
-
-  testAppsyncVelocity(templates[1]);
-});
-
-// https://github.com/functionless/functionless/issues/212
-test("multiple nested integrations prop access", () => {
-  const machine = new StepFunction(stack, "machine", () => {});
-
-  const templates = appsyncTestCase(
-    reflect(async () => {
-      await machine.describeExecution(
-        (
-          await machine.describeExecution(
-            (
-              await machine.describeExecution("exec1")
-            ).executionArn
-          )
-        ).executionArn
-      );
-    }),
-    {
-      expectedTemplateCount: 8,
     }
   );
 
@@ -654,36 +358,18 @@
   );
 
   testAppsyncVelocity(templates[1]);
->>>>>>> 774ae373
 });
 
 test("multiple linked integrations with mutation", () => {
   const machine = new StepFunction(stack, "machine", () => {});
 
-<<<<<<< HEAD
-  appsyncTestCase(
-=======
-  const templates = appsyncTestCase(
->>>>>>> 774ae373
+  const templates = appsyncTestCase(
     reflect(async () => {
       const res1 = await machine.describeExecution("exec1");
       const formatted = `status: ${res1.status}`;
       await machine({ input: { x: formatted } });
-<<<<<<< HEAD
-    }),
-    {
-      expectedTemplateCount: 6,
-      executeTemplates: [
-        {
-          index: 1,
-        },
-      ],
-    }
-  );
-=======
-    })
-  );
-
-  testAppsyncVelocity(templates[1]);
->>>>>>> 774ae373
+    })
+  );
+
+  testAppsyncVelocity(templates[1]);
 });