--- conflicted
+++ resolved
@@ -140,7 +140,6 @@
   });
 });
 
-<<<<<<< HEAD
 test("if first argument is a GraphQLApi, then api can be omitted from the props", () => {
   const machine = new StepFunction(stack, "machine", () => {});
 
@@ -155,7 +154,8 @@
       machine({ traceHeader: context.arguments.id });
     }
   );
-=======
+});
+
 test("machine describe exec return", () => {
   const machine = new StepFunction(stack, "machine", () => {});
 
@@ -181,7 +181,6 @@
   );
 
   testAppsyncVelocity(templates[1]);
->>>>>>> c559da3b
 });
 
 describe("step function describe execution", () => {
