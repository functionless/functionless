import { Stack } from "aws-cdk-lib";
<<<<<<< HEAD
import { AppsyncResolver, AppsyncVTL, reflect, StepFunction } from "../src";
import {
  appsyncTestCase,
  appsyncVelocityJsonTestCase,
  getAppSyncTemplates,
} from "./util";
=======
import { AppsyncContext, AppsyncResolver, reflect, StepFunction } from "../src";
import { appsyncTestCase, testAppsyncVelocity } from "./util";
>>>>>>> fb7e5058

let stack: Stack;
beforeEach(() => {
  stack = new Stack();
});

describe("step function integration", () => {
  test("machine with no parameters", () => {
    const machine = new StepFunction(stack, "machine", () => {});

<<<<<<< HEAD
    const func = reflect(() => {
      machine({});
    });

    appsyncTestCase(
      func,
      "{}",
      `${AppsyncVTL.CircuitBreaker}
#set($v1 = {})
$util.qr($v1.put('stateMachineArn', '${machine.stateMachineArn}'))
{
  "version": "2018-05-29",
  "method": "POST",
  "resourcePath": "/",
  "params": {
    "headers": {
      "content-type": "application/x-amz-json-1.0",
      "x-amz-target": "AWSStepFunctions.StartExecution"
    },
    "body": $util.toJson($v1)
  }
}`,
      "{}",
      AppsyncVTL.CircuitBreaker
=======
    const templates = appsyncTestCase(
      reflect(() => {
        machine({});
      })
>>>>>>> fb7e5058
    );

    testAppsyncVelocity(templates[1], {
      resultMatch: {
        params: {
          body: {
            stateMachineArn: machine.resource.stateMachineArn,
          },
        },
      },
    });
  });

  test("machine with static parameters", () => {
    const machine = new StepFunction<{ id: string }, void>(
      stack,
      "machine",
      () => {}
    );

    const templates = appsyncTestCase(
      reflect(() => {
        machine({ input: { id: "1" } });
      })
    );

    testAppsyncVelocity(templates[1], {
      resultMatch: {
        params: {
          body: {
            stateMachineArn: machine.resource.stateMachineArn,
          },
        },
      },
    });
  });

  test("machine with dynamic parameters", () => {
    const machine = new StepFunction<{ id: string }, void>(
      stack,
      "machine",
      () => {}
    );

    const templates = appsyncTestCase(
      reflect((context: AppsyncContext<{ id: string }>) => {
        machine({ input: { id: context.arguments.id } });
      })
    );

    testAppsyncVelocity(templates[1], {
      arguments: { id: "1" },
      resultMatch: {
        params: {
          body: {
            stateMachineArn: machine.resource.stateMachineArn,
          },
        },
      },
    });
  });

  test("machine with name", () => {
    const machine = new StepFunction(stack, "machine", () => {});

    const templates = appsyncTestCase(
      reflect((context: AppsyncContext<{ id: string }>) => {
        machine({ name: context.arguments.id });
      })
    );

    testAppsyncVelocity(templates[1], {
      arguments: { id: "1" },
      resultMatch: {
        params: {
          body: {
            stateMachineArn: machine.resource.stateMachineArn,
          },
        },
      },
    });
  });

  test("machine with trace header", () => {
    const machine = new StepFunction(stack, "machine", () => {});

    new AppsyncResolver<{ id: string }, void>((context) => {
      machine({ traceHeader: context.arguments.id });
    });
  });

  test("machine describe exec", () => {
    const machine = new StepFunction(stack, "machine", () => {});

<<<<<<< HEAD
    const func = reflect(() => {
      const exec = "exec1";
      machine.describeExecution(exec);
    });

    appsyncTestCase(
      func,
      "{}",
      `${AppsyncVTL.CircuitBreaker}
#set($context.stash.exec = 'exec1')
{
  "version": "2018-05-29",
  "method": "POST",
  "resourcePath": "/",
  "params": {
    "headers": {
      "content-type": "application/x-amz-json-1.0",
      "x-amz-target": "AWSStepFunctions.DescribeExecution"
    },
    "body": {
      "executionArn": $util.toJson($context.stash.exec)
    }
  }
}`,
      "{}",
      AppsyncVTL.CircuitBreaker
=======
    const templates = appsyncTestCase(
      reflect(() => {
        const exec = "exec1";
        machine.describeExecution(exec);
      })
>>>>>>> fb7e5058
    );

    testAppsyncVelocity(templates[1]);
  });
});

describe("step function describe execution", () => {
  test("machine describe exec string", () => {
    const machine = new StepFunction(stack, "machine", () => {});

<<<<<<< HEAD
    const func = reflect(() => {
      machine.describeExecution("exec1");
    });

    appsyncTestCase(
      func,
      "{}",
      `${AppsyncVTL.CircuitBreaker}
{
  "version": "2018-05-29",
  "method": "POST",
  "resourcePath": "/",
  "params": {
    "headers": {
      "content-type": "application/x-amz-json-1.0",
      "x-amz-target": "AWSStepFunctions.DescribeExecution"
    },
    "body": {
      "executionArn": $util.toJson('exec1')
    }
  }
}`,
      "{}",
      AppsyncVTL.CircuitBreaker
=======
    const templates = appsyncTestCase(
      reflect(() => {
        machine.describeExecution("exec1");
      })
>>>>>>> fb7e5058
    );

    testAppsyncVelocity(templates[1]);
  });

  test("machine with trace header", () => {
    const machine = new StepFunction(stack, "machine", () => {});
    new AppsyncResolver<{ id: string }, void>((context) => {
      machine({ traceHeader: context.arguments.id });
    });
  });
});

test("multiple isolated integrations", () => {
  const machine = new StepFunction(stack, "machine", () => {});

  const templates = appsyncTestCase(
    reflect(() => {
      machine.describeExecution("exec1");
      machine.describeExecution("exec2");
      machine.describeExecution("exec3");
      machine.describeExecution("exec4");
    }),
    {
      expectedTemplateCount: 10,
    }
  );

  testAppsyncVelocity(templates[1]);
});

test("multiple linked integrations", () => {
  const machine = new StepFunction(stack, "machine", () => {});

  const templates = appsyncTestCase(
    reflect(() => {
      const res1 = machine({ input: {} });
      const res2 = machine({ input: res1 });
      machine({ input: res2 });
    })
  );

  testAppsyncVelocity(templates[1]);
});

test("multiple linked integrations pre-compute", () => {
  const machine = new StepFunction(stack, "machine", () => {});

  const templates = appsyncTestCase(
    reflect(() => {
      const x = "y";
      const res1 = machine({ input: { x } });
      const res2 = machine({ input: res1 });
      machine({ input: res2 });
    }),
    {
      expectedTemplateCount: 8,
    }
  );

  testAppsyncVelocity(templates[1]);
});

test("multiple linked integrations post-compute", () => {
  const machine = new StepFunction(stack, "machine", () => {});

  const templates = appsyncTestCase(
    reflect(() => {
      const res1 = machine({ input: {} });
      const res2 = machine({ input: res1 });
      const result = machine({ input: res2 });
      return result.startDate;
    })
  );

  testAppsyncVelocity(templates[1]);
});

test("multiple linked integrations with props", () => {
  const machine = new StepFunction(stack, "machine", () => {});

  const templates = appsyncTestCase(
    reflect(() => {
      const res1 = machine.describeExecution("exec1");
      const res2 = machine.describeExecution(res1.executionArn);
      machine.describeExecution(res2.executionArn);
    }),
    {
      expectedTemplateCount: 8,
    }
  );

  testAppsyncVelocity(templates[1]);
});

// https://github.com/functionless/functionless/issues/212
test.skip("multiple nested integrations", () => {
  const machine = new StepFunction(stack, "machine", () => {});

  const templates = appsyncTestCase(
    reflect(() => {
      machine({ input: machine({ input: machine({ input: {} }) }) });
    }),
    {
      expectedTemplateCount: 8,
    }
  );

  testAppsyncVelocity(templates[1]);
});

// https://github.com/functionless/functionless/issues/212
test.skip("multiple nested integrations prop access", () => {
  const machine = new StepFunction(stack, "machine", () => {});

  const templates = appsyncTestCase(
    reflect(() => {
      machine.describeExecution(
        machine.describeExecution(
          machine.describeExecution("exec1").executionArn
        ).executionArn
      );
    }),
    {
      expectedTemplateCount: 8,
    }
  );

  testAppsyncVelocity(templates[1]);
});

test("multiple linked integrations with mutation", () => {
  const machine = new StepFunction(stack, "machine", () => {});

  const templates = appsyncTestCase(
    reflect(() => {
      const res1 = machine.describeExecution("exec1");
      const formatted = `status: ${res1.status}`;
      machine({ input: { x: formatted } });
    })
  );

  testAppsyncVelocity(templates[1]);
});<|MERGE_RESOLUTION|>--- conflicted
+++ resolved
@@ -1,15 +1,6 @@
 import { Stack } from "aws-cdk-lib";
-<<<<<<< HEAD
-import { AppsyncResolver, AppsyncVTL, reflect, StepFunction } from "../src";
-import {
-  appsyncTestCase,
-  appsyncVelocityJsonTestCase,
-  getAppSyncTemplates,
-} from "./util";
-=======
 import { AppsyncContext, AppsyncResolver, reflect, StepFunction } from "../src";
 import { appsyncTestCase, testAppsyncVelocity } from "./util";
->>>>>>> fb7e5058
 
 let stack: Stack;
 beforeEach(() => {
@@ -20,37 +11,10 @@
   test("machine with no parameters", () => {
     const machine = new StepFunction(stack, "machine", () => {});
 
-<<<<<<< HEAD
-    const func = reflect(() => {
-      machine({});
-    });
-
-    appsyncTestCase(
-      func,
-      "{}",
-      `${AppsyncVTL.CircuitBreaker}
-#set($v1 = {})
-$util.qr($v1.put('stateMachineArn', '${machine.stateMachineArn}'))
-{
-  "version": "2018-05-29",
-  "method": "POST",
-  "resourcePath": "/",
-  "params": {
-    "headers": {
-      "content-type": "application/x-amz-json-1.0",
-      "x-amz-target": "AWSStepFunctions.StartExecution"
-    },
-    "body": $util.toJson($v1)
-  }
-}`,
-      "{}",
-      AppsyncVTL.CircuitBreaker
-=======
     const templates = appsyncTestCase(
       reflect(() => {
         machine({});
       })
->>>>>>> fb7e5058
     );
 
     testAppsyncVelocity(templates[1], {
@@ -145,40 +109,11 @@
   test("machine describe exec", () => {
     const machine = new StepFunction(stack, "machine", () => {});
 
-<<<<<<< HEAD
-    const func = reflect(() => {
-      const exec = "exec1";
-      machine.describeExecution(exec);
-    });
-
-    appsyncTestCase(
-      func,
-      "{}",
-      `${AppsyncVTL.CircuitBreaker}
-#set($context.stash.exec = 'exec1')
-{
-  "version": "2018-05-29",
-  "method": "POST",
-  "resourcePath": "/",
-  "params": {
-    "headers": {
-      "content-type": "application/x-amz-json-1.0",
-      "x-amz-target": "AWSStepFunctions.DescribeExecution"
-    },
-    "body": {
-      "executionArn": $util.toJson($context.stash.exec)
-    }
-  }
-}`,
-      "{}",
-      AppsyncVTL.CircuitBreaker
-=======
     const templates = appsyncTestCase(
       reflect(() => {
         const exec = "exec1";
         machine.describeExecution(exec);
       })
->>>>>>> fb7e5058
     );
 
     testAppsyncVelocity(templates[1]);
@@ -189,37 +124,10 @@
   test("machine describe exec string", () => {
     const machine = new StepFunction(stack, "machine", () => {});
 
-<<<<<<< HEAD
-    const func = reflect(() => {
-      machine.describeExecution("exec1");
-    });
-
-    appsyncTestCase(
-      func,
-      "{}",
-      `${AppsyncVTL.CircuitBreaker}
-{
-  "version": "2018-05-29",
-  "method": "POST",
-  "resourcePath": "/",
-  "params": {
-    "headers": {
-      "content-type": "application/x-amz-json-1.0",
-      "x-amz-target": "AWSStepFunctions.DescribeExecution"
-    },
-    "body": {
-      "executionArn": $util.toJson('exec1')
-    }
-  }
-}`,
-      "{}",
-      AppsyncVTL.CircuitBreaker
-=======
     const templates = appsyncTestCase(
       reflect(() => {
         machine.describeExecution("exec1");
       })
->>>>>>> fb7e5058
     );
 
     testAppsyncVelocity(templates[1]);
