import { aws_stepfunctions, Stack } from "aws-cdk-lib";
import { Pass } from "aws-cdk-lib/aws-stepfunctions";
import "jest";
import {
  $AWS,
  $SFN,
  EventBus,
  Event,
  ExpressStepFunction,
  StepFunction,
  SyncExecutionResult,
  ErrorCodes,
  SynthError,
} from "../src";
import { StateMachine, States, Task } from "../src/asl";
<<<<<<< HEAD
=======
import { Function } from "../src/function";
>>>>>>> 774ae373
import { initStepFunctionApp, normalizeCDKJson, Person } from "./util";

/**
 * Removes randomized values (CDK token strings) form the definitions.
 */
const normalizeDefinition = (definition: StateMachine<States>): any => {
  return normalizeCDKJson(definition);
};

/**
 * Expect a task to match the given contents. Use Jest's `toMatchObject`.
 * Selects the task to check using the first key in states or by finding the key using the taskNameMatcher.
 */
const expectTaskToMatch = (
  definition: StateMachine<States>,
  partialTask: Partial<Task>,
  taskNameMatcher?: string | RegExp
): any => {
  const [key] = !taskNameMatcher
    ? Object.keys(definition.States)
    : Object.keys(definition.States).filter((k) =>
        typeof taskNameMatcher === "string"
          ? k.includes(taskNameMatcher)
          : taskNameMatcher.test(k)
      );

  expect(key).toBeDefined();

  const task = <Task>definition.States[key];

  expect(task).toMatchObject(partialTask);
};

test("empty function", () => {
  const { stack } = initStepFunctionApp();
  const definition = new ExpressStepFunction(stack, "fn", () => {}).definition;

  expect(normalizeDefinition(definition)).toMatchSnapshot();
});

test("return identifier", () => {
  const { stack } = initStepFunctionApp();
  const definition = new ExpressStepFunction<{ id: string }, string>(
    stack,
    "fn",
    (input) => {
      return input.id;
    }
  ).definition;

  expect(normalizeDefinition(definition)).toMatchSnapshot();
});

test("return PropAccessExpr", () => {
  const { stack } = initStepFunctionApp();
  const definition = new ExpressStepFunction(
    stack,
    "fn",
    (input: { input: { id: string } }) => {
      return input.input.id;
    }
  ).definition;

  expect(normalizeDefinition(definition)).toMatchSnapshot();
});

test("return optional PropAccessExpr", () => {
  const { stack } = initStepFunctionApp();
  const definition = new ExpressStepFunction<
    { input: { id?: string } },
    string | undefined
  >(stack, "fn", (input) => {
    return input.input?.id;
  }).definition;

  expect(normalizeDefinition(definition)).toMatchSnapshot();
});

test("return items.slice(1)", () => {
  const { stack } = initStepFunctionApp();
  const definition = new ExpressStepFunction<{ items: string[] }, string[]>(
    stack,
    "fn",
    (input) => {
      return input.items.slice(1);
    }
  ).definition;

  expect(normalizeDefinition(definition)).toMatchSnapshot();
});

test("return items.slice(1, undefined)", () => {
  const { stack } = initStepFunctionApp();
  const definition = new ExpressStepFunction<{ items: string[] }, string[]>(
    stack,
    "fn",
    (input) => {
      return input.items.slice(1, undefined);
    }
  ).definition;

  expect(normalizeDefinition(definition)).toMatchSnapshot();
});

test("return items.slice(-1)", () => {
  const { stack } = initStepFunctionApp();
  const definition = new ExpressStepFunction<{ items: string[] }, string[]>(
    stack,
    "fn",
    (input) => {
      return input.items.slice(-1);
    }
  ).definition;

  expect(normalizeDefinition(definition)).toMatchSnapshot();
});

test("return items.slice(0, -1)", () => {
  const { stack } = initStepFunctionApp();
  const definition = new ExpressStepFunction<{ items: string[] }, string[]>(
    stack,
    "fn",
    (input) => {
      return input.items.slice(0, -1);
    }
  ).definition;

  expect(normalizeDefinition(definition)).toMatchSnapshot();
});

test("return items.slice(1, 3)", () => {
  const { stack } = initStepFunctionApp();
  const definition = new ExpressStepFunction<{ items: string[] }, string[]>(
    stack,
    "fn",
    (input) => {
      return input.items.slice(1, 3);
    }
  ).definition;

  expect(normalizeDefinition(definition)).toMatchSnapshot();
});

test("return task({key: items.slice(1, 3)})", () => {
  const { stack, task } = initStepFunctionApp();
  const definition = new ExpressStepFunction<
    { items: string[] },
    number | null
  >(stack, "fn", async (input) => {
    return task({ key: input.items.slice(1, 3) });
  }).definition;

  expect(normalizeDefinition(definition)).toMatchSnapshot();
});

test("let and set", () => {
  const { stack } = initStepFunctionApp();
  const definition = new ExpressStepFunction(stack, "fn", () => {
    let a;
    a = null;
    a = true;
    a = false;
    a = 0;
    a = -1;
    a = -100;
    a = 1 + 2;
    a = "hello";
    a = "hello" + " world";
    a = "hello" + 1;
    a = 1 + "hello";
    a = "hello" + true;
    a = false + "hello";
    a = null + "hello";
    a = "hello" + null;
    a = [null];
    a = [1];
    a = [-1];
    a = [true];
    a = [
      {
        key: "value",
      },
    ];
    a = {
      key: "value",
    };
    a = a;
    a = "hello" + { place: "world" };
    a = "hello" + ["world"];
    return a;
  }).definition;

  expect(normalizeDefinition(definition)).toMatchSnapshot();
});

test("task(any)", () => {
  const { stack, task } = initStepFunctionApp();
  const definition = new ExpressStepFunction(stack, "fn", async () => {
    await task(null);
    await task(true);
    await task(false);
    await task(0);
    await task(-1);
    await task(-100);
    await task(1 + 2);
    await task("hello");
    await task("hello" + " world");
    await task("hello" + 1);
    await task(1 + "hello");
    await task("hello" + true);
    await task(false + "hello");
    await task(null + "hello");
    await task("hello" + null);
    await task([null]);
    await task([1]);
    await task([-1]);
    await task([true]);
    await task([
      {
        key: "value",
      },
    ]);
    await task({
      key: "value",
    });
    await task("hello" + { place: "world" });
    await task("hello" + ["world"]);
  }).definition;

  expect(normalizeDefinition(definition)).toMatchSnapshot();
});

test("spread constant array and object", () => {
  const array = [1, 2];
  const object = { hello: "world" };

  const definition = new StepFunction(stack, "fn", () => {
    return {
      array: [0, ...array, 3],
      object: {
        key: "value",
        ...object,
      },
    };
  }).definition;

  expect(normalizeDefinition(definition)).toMatchSnapshot();
});

test("return void", () => {
  const { stack } = initStepFunctionApp();
  const definition = new ExpressStepFunction(stack, "fn", () => {
    return;
  }).definition;

  expect(normalizeDefinition(definition)).toMatchSnapshot();
});

test("conditionally return void", () => {
  const { stack } = initStepFunctionApp();
  const definition = new ExpressStepFunction<{ id: string }, void>(
    stack,
    "fn",
    (input) => {
      if (input.id === "hello") {
        return;
      }
    }
  ).definition;

  expect(normalizeDefinition(definition)).toMatchSnapshot();
});

test("if-else", () => {
  const { stack } = initStepFunctionApp();
  const definition = new ExpressStepFunction<{ id: string }, string>(
    stack,
    "fn",
    (input) => {
      if (input.id === "hello") {
        return "hello";
      } else {
        return "world";
      }
    }
  ).definition;

  expect(normalizeDefinition(definition)).toMatchSnapshot();
});

test("if (typeof x === ??)", () => {
  const { stack } = initStepFunctionApp();
  const definition = new ExpressStepFunction<{ id: string }, string | null>(
    stack,
    "fn",
    (input) => {
      if (input.id === undefined) {
        return "null";
      } else if (typeof input.id === "undefined") {
        return "undefined";
      } else if (typeof input.id === "string") {
        return "string";
      } else if (typeof input.id === "boolean") {
        return "boolean";
      } else if (typeof input.id === "number") {
        return "number";
      } else if (typeof input.id === "bigint") {
        return "bigint";
      }
      return null;
    }
  ).definition;

  expect(normalizeDefinition(definition)).toMatchSnapshot();
});

let stack: Stack;

beforeEach(() => {
  stack = new Stack();
});

test("put an event bus event", () => {
  interface BusDetails {
    value: string;
  }
  interface BusEvent extends Event<BusDetails> {}

  const bus = new EventBus<BusEvent>(stack, "testBus2");

  const definition = new ExpressStepFunction<{ id: string }, void>(
    stack,
    "fn",
    async (input) => {
      await bus.putEvents({
        "detail-type": "someEvent",
        source: "sfnTest",
        detail: {
          value: input.id,
        },
      });
    }
  ).definition;

  expectTaskToMatch(
    definition,
    {
      Parameters: { Entries: [{ EventBusName: bus.eventBusArn }] },
    },
    "bus.putEvents"
  );

  expect(normalizeDefinition(definition)).toMatchSnapshot();
});

test("put multiple event bus events", () => {
  interface BusDetails {
    value: string;
    constant?: string;
  }
  interface BusEvent extends Event<BusDetails> {}

  const bus = new EventBus<BusEvent>(stack, "testBus");

  const definition = new ExpressStepFunction<{ id: string }, void>(
    stack,
    "fn",
    async (input) => {
      await bus.putEvents(
        {
          "detail-type": "someEvent",
          source: "sfnTest",
          detail: {
            value: input.id,
          },
        },
        {
          "detail-type": "someOtherEvent",
          source: "sfnTest",
          detail: {
            constant: "hi",
            value: input.id,
          },
        }
      );
    }
  ).definition;

  expect(normalizeDefinition(definition)).toMatchSnapshot();
});

test("if (typeof x !== ??)", () => {
  const definition = new ExpressStepFunction<{ id: any }, string | null>(
    stack,
    "fn",
    (input) => {
      if (input.id !== undefined) {
        return "null";
      } else if ("undefined" !== typeof input.id) {
        return "undefined";
      } else if (typeof input.id !== "string") {
        return "string";
      } else if (typeof input.id !== "boolean") {
        return "boolean";
      } else if (typeof input.id !== "number") {
        return "number";
      } else if (typeof input.id !== "bigint") {
        return "bigint";
      }
      return null;
    }
  ).definition;

  expect(normalizeDefinition(definition)).toMatchSnapshot();
});

test("if-else-if", () => {
  const { stack } = initStepFunctionApp();
  const definition = new ExpressStepFunction<{ id: string }, string | void>(
    stack,
    "fn",
    (input) => {
      if (input.id === "hello") {
        return "hello";
      } else if (input.id === "world") {
        return "world";
      }
      return;
    }
  ).definition;

  expect(normalizeDefinition(definition)).toMatchSnapshot();
});

test("for-loop and do nothing", () => {
  const { stack } = initStepFunctionApp();
  const definition = new ExpressStepFunction<{ items: string[] }, void>(
    stack,
    "fn",
    (input) => {
      for (const item of input.items) {
        // @ts-ignore
        const a = item;
      }
    }
  ).definition;

  expect(normalizeDefinition(definition)).toMatchSnapshot();
});

test("for i in items, items[i]", () => {
  const { stack } = initStepFunctionApp();
  const definition = new ExpressStepFunction<{ items: string[] }, void>(
    stack,
    "fn",
    (input) => {
      for (const i in input.items) {
        // @ts-ignore
        const a = items[i];
      }
    }
  ).definition;

  expect(normalizeDefinition(definition)).toMatchSnapshot();
});

test("return a single Lambda Function call", () => {
  const { stack, getPerson } = initStepFunctionApp();
  const definition = new ExpressStepFunction<
    { id: string },
    Person | undefined
  >(stack, "fn", async (input) => {
    return getPerson({ id: input.id });
  }).definition;

  expectTaskToMatch(definition, {
    Parameters: {
      FunctionName: getPerson.resource.functionName,
    },
  });

  expect(normalizeDefinition(definition)).toMatchSnapshot();
});

test("task(-1)", () => {
  const { stack, task } = initStepFunctionApp();
  const definition = new ExpressStepFunction<{ id: string }, any>(
    stack,
    "fn",
    () => {
      return task(-1);
    }
  ).definition;

  expect(normalizeDefinition(definition)).toMatchSnapshot();
});

test("task(input.list[-1])", () => {
  const { stack, task } = initStepFunctionApp();
  const definition = new ExpressStepFunction(
    stack,
    "fn",
    (input: { list: { [-1]: string } }) => {
      return task(input.list[-1]);
    }
  ).definition;

  expect(normalizeDefinition(definition)).toMatchSnapshot();
});

test("call Lambda Function, store as variable, return variable", () => {
  const { stack, getPerson } = initStepFunctionApp();
  const definition = new ExpressStepFunction<
    { id: string },
    Person | undefined
  >(stack, "fn", async (input) => {
    const person = await getPerson({ id: input.id });
    return person;
  }).definition;

  expect(normalizeDefinition(definition)).toMatchSnapshot();
});

<<<<<<< HEAD
=======
test("call Lambda Function, store as variable, return variable no block", () => {
  const { stack, getPerson } = initStepFunctionApp();
  const definition = new ExpressStepFunction<
    { id: string },
    Person | undefined
  >(stack, "fn", async (input) => getPerson({ id: input.id })).definition;

  expect(normalizeDefinition(definition)).toMatchSnapshot();
});

>>>>>>> 774ae373
// TODO: support use case where promise is ultimately returned with no logic in between?
test.skip("call Lambda Function, store as variable, return promise variable", () => {
  const { stack, getPerson } = initStepFunctionApp();
  const definition = new ExpressStepFunction<
    { id: string },
    Person | undefined
  >(stack, "fn", async (input) => {
    const person = getPerson({ id: input.id });
    return person;
  }).definition;

  expect(normalizeDefinition(definition)).toMatchSnapshot();
});

test("return AWS.DynamoDB.GetItem", () => {
  const { stack, personTable } = initStepFunctionApp();
  const definition = new ExpressStepFunction<
    { id: string },
    Person | undefined
  >(stack, "fn", async (input) => {
    const person = await $AWS.DynamoDB.GetItem({
<<<<<<< HEAD
      TableName: personTable,
=======
      Table: personTable,
>>>>>>> 774ae373
      Key: {
        id: {
          S: input.id,
        },
      },
    });

    if (person.Item === undefined) {
      return undefined;
    }

    return {
      id: person.Item.id.S,
      name: person.Item.name.S,
    };
  }).definition;

  expect(normalizeDefinition(definition)).toMatchSnapshot();
});

test("call AWS.DynamoDB.GetItem, then Lambda and return LiteralExpr", () => {
  const { stack, personTable, computeScore } = initStepFunctionApp();
  const definition = new ExpressStepFunction<
    { id: string },
    (Person & { score: number }) | undefined
  >(stack, "fn", async (input) => {
    const person = await $AWS.DynamoDB.GetItem({
<<<<<<< HEAD
      TableName: personTable,
=======
      Table: personTable,
>>>>>>> 774ae373
      Key: {
        id: {
          S: input.id,
        },
      },
    });

    if (person.Item === undefined) {
      return undefined;
    }

    const score = await computeScore({
      id: person.Item.id.S,
      name: person.Item.name.S,
    });

    return {
      id: person.Item.id.S,
      name: person.Item.name.S,
      score,
    };
  }).definition;

  expect(normalizeDefinition(definition)).toMatchSnapshot();
});

test("for-loop over a list literal", () => {
  const { stack, computeScore } = initStepFunctionApp();
  const definition = new ExpressStepFunction<{ id: string }, void>(
    stack,
    "fn",
    async (input) => {
      const people = ["sam", "brendan"];
      for (const name of people) {
        await computeScore({
          id: input.id,
          name,
        });
      }
    }
  ).definition;

  expect(normalizeDefinition(definition)).toMatchSnapshot();
});

test("conditionally call DynamoDB and then void", () => {
  const { stack, personTable } = initStepFunctionApp();
  const definition = new ExpressStepFunction<{ id: string }, void>(
    stack,
    "fn",
    async (input): Promise<void> => {
      if (input.id === "hello") {
        await $AWS.DynamoDB.GetItem({
<<<<<<< HEAD
          TableName: personTable,
=======
          Table: personTable,
>>>>>>> 774ae373
          Key: {
            id: {
              S: input.id,
            },
          },
        });
      }
    }
  ).definition;

  expectTaskToMatch(
    definition,
    {
      Parameters: {
        TableName: personTable.resource.tableName,
      },
    },
    "$AWS.DynamoDB.GetItem"
  );

  expect(normalizeDefinition(definition)).toMatchSnapshot();
});

test("waitFor literal number of seconds", () => {
  const { stack } = initStepFunctionApp();

  const definition = new ExpressStepFunction(stack, "fn", (): string | void => {
    $SFN.waitFor(1);
  }).definition;

  expect(normalizeDefinition(definition)).toMatchSnapshot();
});

test("waitFor reference number of seconds", () => {
  const { stack } = initStepFunctionApp();

  const definition = new ExpressStepFunction<
    { seconds: number },
    string | void
  >(stack, "fn", (input) => {
    $SFN.waitFor(input.seconds);
  }).definition;

  expect(normalizeDefinition(definition)).toMatchSnapshot();
});
test("waitFor literal timestamp", () => {
  const { stack } = initStepFunctionApp();

  const definition = new ExpressStepFunction(stack, "fn", (): string | void => {
    $SFN.waitUntil("2022-08-01T00:00:00Z");
  }).definition;

  expect(normalizeDefinition(definition)).toMatchSnapshot();
});

test("waitUntil reference timestamp", () => {
  const { stack } = initStepFunctionApp();

  const definition = new ExpressStepFunction<{ until: string }, string | void>(
    stack,
    "fn",
    (input) => {
      $SFN.waitUntil(input.until);
    }
  ).definition;

  expect(normalizeDefinition(definition)).toMatchSnapshot();
});

test("throw new Error", () => {
  const { stack } = initStepFunctionApp();

  const definition = new ExpressStepFunction(stack, "fn", () => {
    throw new Error("cause");
  }).definition;

  expect(normalizeDefinition(definition)).toMatchSnapshot();
});

test("throw Error", () => {
  const { stack } = initStepFunctionApp();

  const definition = new ExpressStepFunction(stack, "fn", () => {
    throw Error("cause");
  }).definition;

  expect(normalizeDefinition(definition)).toMatchSnapshot();
});

class CustomError {
  constructor(readonly property: string) {}
}

test("throw new CustomError", () => {
  const { stack } = initStepFunctionApp();

  const definition = new ExpressStepFunction(stack, "fn", () => {
    throw new CustomError("cause");
  }).definition;

  expect(normalizeDefinition(definition)).toMatchSnapshot();
});

test("try, throw Error('error'), empty catch", () => {
  const { stack } = initStepFunctionApp();

  const definition = new ExpressStepFunction(stack, "fn", () => {
    try {
      throw Error("cause");
    } catch {}
  }).definition;

  expect(normalizeDefinition(definition)).toMatchSnapshot();
});

test("try, throw, empty catch", () => {
  const { stack } = initStepFunctionApp();

  const definition = new ExpressStepFunction(stack, "fn", () => {
    try {
      throw new CustomError("cause");
    } catch {}
  }).definition;

  expect(normalizeDefinition(definition)).toMatchSnapshot();
});

test("try, task, empty catch", () => {
  const { stack, computeScore } = initStepFunctionApp();

  const definition = new ExpressStepFunction(stack, "fn", async () => {
    try {
      await computeScore({
        id: "id",
        name: "name",
      });
    } catch {}
  }).definition;

  expect(normalizeDefinition(definition)).toMatchSnapshot();
});

test("catch and throw new Error", () => {
  const { stack } = initStepFunctionApp();

  const definition = new ExpressStepFunction(stack, "fn", () => {
    try {
      throw new Error("cause");
    } catch (err: any) {
      throw new CustomError("custom cause");
    }
  }).definition;

  expect(normalizeDefinition(definition)).toMatchSnapshot();
});

test("catch and throw Error", () => {
  const { stack } = initStepFunctionApp();

  const definition = new ExpressStepFunction(stack, "fn", () => {
    try {
      throw Error("cause");
    } catch (err: any) {
      throw new CustomError("custom cause");
    }
  }).definition;

  expect(normalizeDefinition(definition)).toMatchSnapshot();
});

test("try-catch with inner return and no catch variable", () => {
  const { stack, computeScore } = initStepFunctionApp();

  const definition = new ExpressStepFunction(stack, "fn", async () => {
    try {
      await computeScore({
        id: "id",
        name: "name",
      });
      return "hello";
    } catch {
      return "world";
    }
  }).definition;

  expect(normalizeDefinition(definition)).toMatchSnapshot();
});

test("try-catch with inner return and a catch variable", () => {
  const { stack, computeScore } = initStepFunctionApp();

  const definition = new ExpressStepFunction(stack, "fn", async () => {
    try {
      await computeScore({
        id: "id",
        name: "name",
      });
      return "hello";
    } catch (err: any) {
      return err.message;
    }
  }).definition;

  expect(normalizeDefinition(definition)).toMatchSnapshot();
});

test("try-catch with guaranteed throw new Error", () => {
  const { stack } = initStepFunctionApp();

  const definition = new ExpressStepFunction(stack, "fn", () => {
    try {
      throw new Error("cause");
    } catch (err: any) {
      if (err.message === "cause") {
        return "hello";
      } else {
        return "world";
      }
    }
  }).definition;

  expect(normalizeDefinition(definition)).toMatchSnapshot();
});

test("try-catch with optional throw of an Error", () => {
  const { stack } = initStepFunctionApp();

  const definition = new ExpressStepFunction<{ id: string }, string>(
    stack,
    "fn",
    (input) => {
      try {
        if (input.id === "hello") {
          throw new Error("cause");
        }
        return "hello world";
      } catch (err: any) {
        if (err.message === "cause") {
          return "hello";
        } else {
          return "world";
        }
      }
    }
  ).definition;

  expect(normalizeDefinition(definition)).toMatchSnapshot();
});

test("try-catch with optional task", () => {
  const { stack, computeScore } = initStepFunctionApp();

  const definition = new ExpressStepFunction<{ id: string }, string>(
    stack,
    "fn",
    async (input) => {
      try {
        if (input.id === "hello") {
          await computeScore({
            id: input.id,
            name: "sam",
          });
        }
        return "hello world";
      } catch (err: any) {
        if (err.message === "cause") {
          return "hello";
        } else {
          return "world";
        }
      }
    }
  ).definition;

  expect(normalizeDefinition(definition)).toMatchSnapshot();
});

test("try-catch with optional return of task", () => {
  const { stack, computeScore } = initStepFunctionApp();

  const definition = new ExpressStepFunction<{ id: string }, string | number>(
    stack,
    "fn",
    async (input) => {
<<<<<<< HEAD
      try {
        if (input.id === "hello") {
          await computeScore({
            id: input.id,
            name: "sam",
          });
        }
        return "hello world";
      } catch (err: any) {
        if (err.message === "cause") {
          return "hello";
        } else {
          return "world";
        }
      }
    }
  ).definition;

  expect(normalizeDefinition(definition)).toMatchSnapshot();
});

test("try-catch with optional return of task", () => {
  const { stack, computeScore } = initStepFunctionApp();

  const definition = new ExpressStepFunction<{ id: string }, string | number>(
    stack,
    "fn",
    async (input) => {
      try {
        if (input.id === "hello") {
=======
      try {
        if (input.id === "hello") {
          await computeScore({
            id: input.id,
            name: "sam",
          });
        }
        return "hello world";
      } catch (err: any) {
        if (err.message === "cause") {
          return "hello";
        } else {
          return "world";
        }
      }
    }
  ).definition;

  expect(normalizeDefinition(definition)).toMatchSnapshot();
});

test("try-catch with optional return of task", () => {
  const { stack, computeScore } = initStepFunctionApp();

  const definition = new ExpressStepFunction<{ id: string }, string | number>(
    stack,
    "fn",
    async (input) => {
      try {
        if (input.id === "hello") {
>>>>>>> 774ae373
          return await computeScore({
            id: input.id,
            name: "sam",
          });
        }
        return "hello world";
      } catch (err: any) {
        if (err.message === "cause") {
          return "hello";
        } else {
          return "world";
        }
      }
    }
  ).definition;

  expect(normalizeDefinition(definition)).toMatchSnapshot();
});

test("nested try-catch", () => {
  const { stack } = initStepFunctionApp();

  const definition = new ExpressStepFunction(stack, "fn", () => {
    try {
      try {
        throw new Error("error1");
      } catch {
        throw new Error("error2");
      }
    } catch {
      throw new Error("error3");
    }
  }).definition;

  expect(normalizeDefinition(definition)).toMatchSnapshot();
});

test("throw in for-of", () => {
  const { stack } = initStepFunctionApp();

  const definition = new ExpressStepFunction<{ items: string[] }, void>(
    stack,
    "fn",
    (input) => {
      // @ts-ignore
      for (const item of input.items) {
        throw new Error("err");
      }
    }
  ).definition;

  expect(normalizeDefinition(definition)).toMatchSnapshot();
});

test("try-catch, no variable, contains for-of, throw", () => {
  const { stack } = initStepFunctionApp();

  const definition = new ExpressStepFunction<
    { items: string[] },
    string | void
  >(stack, "fn", (input): string | void => {
    try {
      // @ts-ignore
      for (const item of input.items) {
        throw new Error("err");
      }
    } catch {
      return "hello";
    }
  }).definition;

  expect(normalizeDefinition(definition)).toMatchSnapshot();
});

test("try-catch, err variable, contains for-of, throw new Error", () => {
  const { stack } = initStepFunctionApp();

  const definition = new ExpressStepFunction<
    { items: string[] },
    string | void
  >(stack, "fn", (input): string | void => {
    try {
      // @ts-ignore
      for (const item of input.items) {
        throw new Error("err");
      }
    } catch (err: any) {
      return err.message;
    }
  }).definition;

  expect(normalizeDefinition(definition)).toMatchSnapshot();
});

test("try-catch, err variable, contains for-of, throw Error", () => {
  const { stack } = initStepFunctionApp();

  const definition = new ExpressStepFunction<
    { items: string[] },
    string | void
  >(stack, "fn", (input): string | void => {
    try {
      // @ts-ignore
      for (const item of input.items) {
        throw Error("err");
      }
    } catch (err: any) {
      return err.message;
    }
  }).definition;

  expect(normalizeDefinition(definition)).toMatchSnapshot();
});

test("try-catch-finally", () => {
  const { stack, computeScore } = initStepFunctionApp();

  const definition = new ExpressStepFunction(
    stack,
    "fn",
    async (): Promise<string | void> => {
      try {
        await computeScore({
          id: "id",
          name: "name",
        });
      } catch {
      } finally {
        return "hello";
      }
    }
  ).definition;

  expect(normalizeDefinition(definition)).toMatchSnapshot();
});

test("try { task } catch { throw } finally { task() }", () => {
  const { stack, task } = initStepFunctionApp();

  const definition = new ExpressStepFunction(
    stack,
    "fn",
    async (): Promise<string | void> => {
      try {
        await task();
      } catch {
        throw new Error("cause");
      } finally {
        await task("recover");
      }
    }
  ).definition;

  expect(normalizeDefinition(definition)).toMatchSnapshot();
});

test("try { task() } catch { task() } finally { task() }", () => {
  const { stack, task } = initStepFunctionApp();

  const definition = new ExpressStepFunction(
    stack,
    "fn",
    async (): Promise<void> => {
      try {
        await task("1");
      } catch {
        await task("2");
      } finally {
        await task("3");
      }
    }
  ).definition;

  expect(normalizeDefinition(definition)).toMatchSnapshot();
});

test("try, throw, finally", () => {
  const { stack } = initStepFunctionApp();

  const definition = new ExpressStepFunction(stack, "fn", (): string | void => {
    try {
      throw new Error("cause");
    } catch {
    } finally {
      return "hello";
    }
  }).definition;

  expect(normalizeDefinition(definition)).toMatchSnapshot();
});

test("try, throw, catch, throw, finally, return", () => {
  const { stack } = initStepFunctionApp();

  const definition = new ExpressStepFunction(stack, "fn", (): string | void => {
    try {
      throw new Error("go");
    } catch {
      throw new Error("little");
    } finally {
      return "rock-star";
    }
  }).definition;

  expect(normalizeDefinition(definition)).toMatchSnapshot();
});

test("try { throw } catch { (maybe) throw } finally { task }", () => {
  const { stack, task } = initStepFunctionApp();

  const definition = new ExpressStepFunction<{ id: string }, string | void>(
    stack,
    "fn",
    async (input) => {
      try {
        throw new Error("go");
      } catch {
        if (input.id === "sam") {
          throw new Error("little");
        }
      } finally {
        // task should run after both throws
        // for second throw, an error should be re-thrown
        await task();
      }
    }
  ).definition;

  expect(normalizeDefinition(definition)).toMatchSnapshot();
});

test("try { task() } catch { (maybe) throw } finally { task }", () => {
  const { stack, task } = initStepFunctionApp();

  const definition = new ExpressStepFunction<{ id: string }, string | void>(
    stack,
    "fn",
    async (input) => {
      try {
        await task("1");
      } catch {
        if (input.id === "sam") {
          throw new Error("little");
        }
      } finally {
        // task should run after both throws
        // for second throw, an error should be re-thrown
        await task("2");
      }
    }
  ).definition;

  expect(normalizeDefinition(definition)).toMatchSnapshot();
});

test("try { task() } catch(err) { (maybe) throw } finally { task }", () => {
  const { stack, task } = initStepFunctionApp();

  const definition = new ExpressStepFunction(
    stack,
    "fn",
    async (): Promise<string | void> => {
      try {
        await task("1");
      } catch (err: any) {
        if (err.message === "sam") {
          throw new Error("little");
        }
      } finally {
        // task should run after both throws
        // for second throw, an error should be re-thrown
        await task("2");
      }
    }
  ).definition;

  expect(normalizeDefinition(definition)).toMatchSnapshot();
});

test("try { for-of } catch { (maybe) throw } finally { task }", () => {
  const { stack, task } = initStepFunctionApp();

  const definition = new ExpressStepFunction<
    { items: string[] },
    string | void
  >(stack, "fn", async (input): Promise<string | void> => {
    try {
      for (const item of input.items) {
        await task(item);
      }
    } catch (err: any) {
      if (err.message === "you dun' goofed") {
        throw new Error("little");
      }
    } finally {
      // task should run after both throws
      // for second throw, an error should be re-thrown
      await task("2");
    }
  }).definition;

  expect(normalizeDefinition(definition)).toMatchSnapshot();
});

test("for-of { try { task() } catch (err) { if(err) throw } finally { task() } }", () => {
  const { stack, task } = initStepFunctionApp();

  const definition = new ExpressStepFunction<
    { items: string[] },
    string | void
  >(stack, "fn", async (input): Promise<string | void> => {
    for (const item of input.items) {
      try {
        await task(item);
      } catch (err: any) {
        if (err.message === "you dun' goofed") {
          throw new Error("little");
        }
      } finally {
        // task should run after both throws
        // for second throw, an error should be re-thrown
        await task("2");
      }
    }
  }).definition;

  expect(normalizeDefinition(definition)).toMatchSnapshot();
});

test("while (cond) { cond = task() }", () => {
  const { stack, task } = initStepFunctionApp();
  const definition = new ExpressStepFunction(stack, "fn", async () => {
    let cond;
    while (cond === undefined) {
      cond = await task();
    }
  }).definition;

  expect(normalizeDefinition(definition)).toMatchSnapshot();
});

test("while (cond); cond = task()", () => {
  const { stack, task } = initStepFunctionApp();
  const definition = new ExpressStepFunction(stack, "fn", async () => {
    let cond;
    while (cond === undefined) cond = await task();
  }).definition;

  expect(normalizeDefinition(definition)).toMatchSnapshot();
});

test("let cond; do { cond = task() } while (cond)", () => {
  const { stack, task } = initStepFunctionApp();
  const definition = new ExpressStepFunction(stack, "fn", async () => {
    let cond;
    do {
      cond = await task();
    } while (cond === undefined);
  }).definition;

  expect(normalizeDefinition(definition)).toMatchSnapshot();
});

test("list.map(item => task(item))", () => {
  const { stack, task } = initStepFunctionApp();
  const definition = new ExpressStepFunction<
    { list: string[] },
    (number | null)[]
  >(stack, "fn", async (input) => {
    return Promise.all(input.list.map((item) => task(item)));
  }).definition;

  expect(normalizeDefinition(definition)).toMatchSnapshot();
});

test("list.filter(item => item.length > 2).map(item => task(item))", () => {
  const { stack, task } = initStepFunctionApp();
  const definition = new ExpressStepFunction<
    { list: string[] },
    (number | null)[]
  >(stack, "fn", async (input) => {
    return Promise.all(
      input.list.filter((item) => item.length > 2).map((item) => task(item))
    );
  }).definition;

  expect(normalizeDefinition(definition)).toMatchSnapshot();
});

// https://github.com/functionless/functionless/issues/209
test.skip("`template me ${input.value}`", () => {
  const { stack } = initStepFunctionApp();
  const definition = new ExpressStepFunction<{ value: string }, string>(
    stack,
    "fn",
    (input) => {
      return `template me ${input.value}`;
    }
  ).definition;

  expect(normalizeDefinition(definition)).toMatchSnapshot();
});

// https://github.com/functionless/functionless/issues/209
test.skip("`template me ${await task(input.value)}`", () => {
  const { stack, task } = initStepFunctionApp();
  const definition = new ExpressStepFunction<{ value: string }, string>(
    stack,
    "fn",
    async (input) => {
      return `template me ${await task(input.value)}`;
    }
  ).definition;

  expect(normalizeDefinition(definition)).toMatchSnapshot();
});

test("list.filter(item => item.length > 2).map(item => item)", () => {
  const { stack } = initStepFunctionApp();
  const definition = new ExpressStepFunction<
    { list: string[] },
    (string | null)[]
  >(stack, "fn", async (input) => {
    return input.list.filter((item) => item.length > 2).map((item) => item);
  }).definition;

  expect(normalizeDefinition(definition)).toMatchSnapshot();
});

// https://github.com/functionless/functionless/issues/210
test.skip("input.list.map((item) => item).filter((item) => item.length > 2)", () => {
  const { stack } = initStepFunctionApp();
  const definition = new ExpressStepFunction<
    { list: string[] },
    (string | null)[]
  >(stack, "fn", async (input) => {
    return input.list.map((item) => item).filter((item) => item.length > 2);
  }).definition;

  expect(normalizeDefinition(definition)).toMatchSnapshot();
});

test.skip("await Promise.all(input.list.map((item) => task(item)))).filter", () => {
  const { stack, task } = initStepFunctionApp();
  const definition = new ExpressStepFunction<
    { list: string[] },
    (number | null)[]
  >(stack, "fn", async (input) => {
    return (await Promise.all(input.list.map((item) => task(item)))).filter(
      (item) => item !== null
    );
<<<<<<< HEAD
=======
  }).definition;

  expect(normalizeDefinition(definition)).toMatchSnapshot();
});

test("list.filter(item => item.length > 2).map(item => task(item))", () => {
  const { stack, task } = initStepFunctionApp();
  const definition = new ExpressStepFunction<
    { list: string[] },
    (number | null)[]
  >(stack, "fn", async (input) => {
    return Promise.all(
      input.list.filter((item) => item.length > 2).map((item) => task(item))
    );
  }).definition;

  expect(normalizeDefinition(definition)).toMatchSnapshot();
});

// https://github.com/functionless/functionless/issues/209
test.skip("`template me ${input.value}`", () => {
  const { stack } = initStepFunctionApp();
  const definition = new ExpressStepFunction<{ value: string }, string>(
    stack,
    "fn",
    (input) => {
      return `template me ${input.value}`;
    }
  ).definition;

  expect(normalizeDefinition(definition)).toMatchSnapshot();
});

// https://github.com/functionless/functionless/issues/209
test.skip("`template me ${await task(input.value)}`", () => {
  const { stack, task } = initStepFunctionApp();
  const definition = new ExpressStepFunction<{ value: string }, string>(
    stack,
    "fn",
    (input) => {
      return `template me ${task(input.value)}`;
    }
  ).definition;

  expect(normalizeDefinition(definition)).toMatchSnapshot();
});

test("list.filter(item => item.length > 2).map(item => item)", () => {
  const { stack } = initStepFunctionApp();
  const definition = new ExpressStepFunction<
    { list: string[] },
    (string | null)[]
  >(stack, "fn", (input) => {
    return input.list.filter((item) => item.length > 2).map((item) => item);
>>>>>>> 774ae373
  }).definition;

  expect(normalizeDefinition(definition)).toMatchSnapshot();
});

// https://github.com/functionless/functionless/issues/210
test.skip("input.list.map((item) => item).filter((item) => item.length > 2)", () => {
  const { stack } = initStepFunctionApp();
  const definition = new ExpressStepFunction<
    { list: string[] },
    (string | null)[]
  >(stack, "fn", (input) => {
    return input.list.map((item) => item).filter((item) => item.length > 2);
  }).definition;

  expect(normalizeDefinition(definition)).toMatchSnapshot();
});

test.skip("await Promise.all(input.list.map((item) => task(item)))).filter", () => {
  const { stack, task } = initStepFunctionApp();
  const definition = new ExpressStepFunction<
    { list: string[] },
    (number | null)[]
  >(stack, "fn", async (input) => {
<<<<<<< HEAD
=======
    return (await Promise.all(input.list.map((item) => task(item)))).filter(
      (item) => item !== null
    );
  }).definition;

  expect(normalizeDefinition(definition)).toMatchSnapshot();
});

test("list.filter(item => item.length > 2).map(item => task(item))", () => {
  const { stack, task } = initStepFunctionApp();
  const definition = new ExpressStepFunction<
    { list: string[] },
    (number | null)[]
  >(stack, "fn", async (input) => {
    return Promise.all(
      input.list.filter((item) => item.length > 2).map((item) => task(item))
    );
  }).definition;

  expect(normalizeDefinition(definition)).toMatchSnapshot();
});

// https://github.com/functionless/functionless/issues/209
test.skip("`template me ${input.value}`", () => {
  const { stack } = initStepFunctionApp();
  const definition = new ExpressStepFunction<{ value: string }, string>(
    stack,
    "fn",
    (input) => {
      return `template me ${input.value}`;
    }
  ).definition;

  expect(normalizeDefinition(definition)).toMatchSnapshot();
});

// https://github.com/functionless/functionless/issues/209
test.skip("`template me ${await task(input.value)}`", () => {
  const { stack, task } = initStepFunctionApp();
  const definition = new ExpressStepFunction<{ value: string }, string>(
    stack,
    "fn",
    (input) => {
      return `template me ${task(input.value)}`;
    }
  ).definition;

  expect(normalizeDefinition(definition)).toMatchSnapshot();
});

test("list.filter(item => item.length > 2).map(item => item)", () => {
  const { stack } = initStepFunctionApp();
  const definition = new ExpressStepFunction<
    { list: string[] },
    (string | null)[]
  >(stack, "fn", (input) => {
    return input.list.filter((item) => item.length > 2).map((item) => item);
  }).definition;

  expect(normalizeDefinition(definition)).toMatchSnapshot();
});

// https://github.com/functionless/functionless/issues/210
test.skip("input.list.map((item) => item).filter((item) => item.length > 2)", () => {
  const { stack } = initStepFunctionApp();
  const definition = new ExpressStepFunction<
    { list: string[] },
    (string | null)[]
  >(stack, "fn", (input) => {
    return input.list.map((item) => item).filter((item) => item.length > 2);
  }).definition;

  expect(normalizeDefinition(definition)).toMatchSnapshot();
});

test.skip("await Promise.all(input.list.map((item) => task(item)))).filter", () => {
  const { stack, task } = initStepFunctionApp();
  const definition = new ExpressStepFunction<
    { list: string[] },
    (number | null)[]
  >(stack, "fn", async (input) => {
    return (await Promise.all(input.list.map((item) => task(item)))).filter(
      (item) => item !== null
    );
  }).definition;

  expect(normalizeDefinition(definition)).toMatchSnapshot();
});

test("list.map((item, i) => if (i == 0) task(item))", () => {
  const { stack, task } = initStepFunctionApp();
  const definition = new ExpressStepFunction<
    { list: string[] },
    (number | null)[]
  >(stack, "fn", async (input) => {
>>>>>>> 774ae373
    return Promise.all(
      input.list.map(async (item, i) => {
        if (i === 0) {
          return task(item);
        } else {
          return null;
        }
      })
    );
  }).definition;

  expect(normalizeDefinition(definition)).toMatchSnapshot();
});

test("list.map((item, i, list) => if (i == 0) task(item) else task(list[0]))", () => {
  const { stack, task } = initStepFunctionApp();
  const definition = new ExpressStepFunction<
    { list: string[] },
    (number | null)[]
  >(stack, "fn", async (input) => {
    return Promise.all(
      input.list.map((item, i) => {
        if (i === 0) {
          return task(item);
        } else {
          return task(input.list[0]);
        }
      })
    );
  }).definition;

  expect(normalizeDefinition(definition)).toMatchSnapshot();
});

test("try { list.map(item => task(item)) }", () => {
  const { stack, task } = initStepFunctionApp();
  const definition = new ExpressStepFunction<
    { list: string[] },
    (null | number)[] | null
  >(stack, "fn", async (input) => {
    try {
      return await Promise.all(input.list.map((item) => task(item)));
    } catch {
      return null;
    }
  }).definition;

  expect(normalizeDefinition(definition)).toMatchSnapshot();
});

test("throw task(task())", () => {
  const { stack, task } = initStepFunctionApp();
  const definition = new ExpressStepFunction<
    { list: string[] },
    (null | number)[] | null
  >(stack, "fn", async (input) => {
    throw await task(await task(input));
  }).definition;

  expect(normalizeDefinition(definition)).toMatchSnapshot();
});

test.skip("input.b ? task() : task(input)", () => {
  const { stack, task } = initStepFunctionApp();
  const definition = new ExpressStepFunction<{ b: boolean }, null | number>(
    stack,
    "fn",
    (input) => {
      return input.b ? task() : task(input);
    }
  ).definition;

  expect(normalizeDefinition(definition)).toMatchSnapshot();
});

test("for (const i in [task(input)])", () => {
  const { stack, task } = initStepFunctionApp();
  const definition = new ExpressStepFunction<{ str: string }, any | null>(
    stack,
    "fn",
    async (input) => {
      for (const i in [await task(input)]) {
        await task(await task(i));
      }
      return null;
    }
  ).definition;

  expect(normalizeDefinition(definition)).toMatchSnapshot();
});

test("for (const i of [task(input)])", () => {
  const { stack, task } = initStepFunctionApp();
  const definition = new ExpressStepFunction<{ list: string }, any | null>(
    stack,
    "fn",
    async (input) => {
      for (const i of [await task(input)]) {
        await task(await task(i));
      }
      return null;
    }
  ).definition;

  expect(normalizeDefinition(definition)).toMatchSnapshot();
});

test("try { list.map(item => task(item)) }", () => {
  const { stack, task } = initStepFunctionApp();
  const definition = new ExpressStepFunction<
    { list: string[] },
    (number | null)[]
  >(stack, "fn", async (input) => {
    return Promise.all(
      input.list.map((item) => {
        try {
          return task(item);
        } catch {
          return null;
        }
      })
    );
  }).definition;

  expect(normalizeDefinition(definition)).toMatchSnapshot();
});

test("try { list.map(item => throw) }", () => {
  const { stack } = initStepFunctionApp();
  const definition = new ExpressStepFunction<
    { list: string[] },
    null | string[]
  >(stack, "fn", (input) => {
    try {
      return input.list.map(() => {
        throw new Error("cause");
      });
    } catch {
      return null;
    }
  }).definition;

  expect(normalizeDefinition(definition)).toMatchSnapshot();
});

test("try { list.map(item => throw) } catch (err)", () => {
  const { stack } = initStepFunctionApp();
  const definition = new ExpressStepFunction<
    { list: string[] },
    string[] | number
  >(stack, "fn", (input) => {
    try {
      return input.list.map(() => {
        throw new Error("cause");
      });
    } catch (err: any) {
      if (err.message === "cause") {
        return 0;
      } else {
        return 1;
      }
    }
  }).definition;

  expect(normalizeDefinition(definition)).toMatchSnapshot();
});

test("list.forEach(item => task(item))", () => {
  const { stack, task } = initStepFunctionApp();
  const definition = new ExpressStepFunction<{ list: string[] }, void>(
    stack,
    "fn",
    (input) => {
      return input.list.forEach((item) => task(item));
    }
  ).definition;

  expect(normalizeDefinition(definition)).toMatchSnapshot();
});

test("list.forEach((item, i) => if (i == 0) task(item))", () => {
  const { stack, task } = initStepFunctionApp();
  const definition = new ExpressStepFunction<{ list: string[] }, void>(
    stack,
    "fn",
    (input) => {
      return input.list.forEach((item, i) => {
        if (i === 0) {
          return task(item);
        } else {
          return null;
        }
      });
    }
  ).definition;

  expect(normalizeDefinition(definition)).toMatchSnapshot();
});

test("list.forEach((item, i, list) => if (i == 0) task(item) else task(list[0]))", () => {
  const { stack, task } = initStepFunctionApp();
  const definition = new ExpressStepFunction<{ list: string[] }, void>(
    stack,
    "fn",
    (input) => {
      return input.list.forEach((item, i) => {
        if (i === 0) {
          return task(item);
        } else {
          return task(input.list[0]);
        }
      });
    }
  ).definition;

  expect(normalizeDefinition(definition)).toMatchSnapshot();
});

test("try { list.forEach(item => task(item)) }", () => {
  const { stack, task } = initStepFunctionApp();
  const definition = new ExpressStepFunction<{ list: string[] }, void | null>(
    stack,
    "fn",
    (input) => {
      try {
        return input.list.forEach((item) => task(item));
      } catch {
        return null;
      }
    }
  ).definition;

  expect(normalizeDefinition(definition)).toMatchSnapshot();
});

test("try { list.forEach(item => task(item)) }", () => {
  const { stack, task } = initStepFunctionApp();
  const definition = new ExpressStepFunction<{ list: string[] }, void>(
    stack,
    "fn",
    (input) => {
      return input.list.forEach((item) => {
        try {
          return task(item);
        } catch {
          return null;
        }
      });
    }
  ).definition;

  expect(normalizeDefinition(definition)).toMatchSnapshot();
});

test("try { list.forEach(item => throw) }", () => {
  const { stack } = initStepFunctionApp();
  const definition = new ExpressStepFunction<{ list: string[] }, void | null>(
    stack,
    "fn",
    (input) => {
      try {
        return input.list.forEach(() => {
          throw new Error("cause");
        });
      } catch {
        return null;
      }
    }
  ).definition;

  expect(normalizeDefinition(definition)).toMatchSnapshot();
});

test("try { list.forEach(item => throw) } catch (err)", () => {
  const { stack } = initStepFunctionApp();
  const definition = new ExpressStepFunction<{ list: string[] }, void | number>(
    stack,
    "fn",
    (input) => {
      try {
        return input.list.forEach(() => {
          throw new Error("cause");
        });
      } catch (err: any) {
        if (err.message === "cause") {
          return 0;
        } else {
          return 1;
        }
      }
    }
  ).definition;

  expect(normalizeDefinition(definition)).toMatchSnapshot();
});

test("return $SFN.map(list, (item) => task(item))", () => {
  const { stack, task } = initStepFunctionApp();
  const definition = new ExpressStepFunction<
    { list: string[] },
    (number | null)[]
  >(stack, "fn", (input) => {
    return $SFN.map(input.list, (item) => task(item));
  }).definition;

  expect(normalizeDefinition(definition)).toMatchSnapshot();
});

test("return $SFN.map(list, {maxConcurrency: 2} (item) => task(item))", () => {
  const { stack, task } = initStepFunctionApp();
  const definition = new ExpressStepFunction<
    { list: string[] },
    (number | null)[]
  >(stack, "fn", (input) => {
    return $SFN.map(input.list, { maxConcurrency: 2 }, (item) => task(item));
  }).definition;

  expect(normalizeDefinition(definition)).toMatchSnapshot();
});

test("$SFN.map(list, (item) => task(item))", () => {
  const { stack, task } = initStepFunctionApp();
  const definition = new ExpressStepFunction<{ list: string[] }, void>(
    stack,
    "fn",
    async (input) => {
      await $SFN.map(input.list, async (item) => task(item));
    }
  ).definition;

  expect(normalizeDefinition(definition)).toMatchSnapshot();
});

test("result = $SFN.map(list, (item) => task(item))", () => {
  const { stack, task } = initStepFunctionApp();
  const definition = new ExpressStepFunction<
    { list: string[] },
    (number | null)[]
  >(stack, "fn", async (input) => {
    const result = await $SFN.map(input.list, (item) => task(item));
    return result;
  }).definition;

  expect(normalizeDefinition(definition)).toMatchSnapshot();
});

test("return $SFN.map(list, (item) => try { task(item)) } catch { return null }", () => {
  const { stack, task } = initStepFunctionApp();
  const definition = new ExpressStepFunction<
    { list: string[] },
    (number | null)[]
  >(stack, "fn", (input) => {
    return $SFN.map(input.list, (item) => {
      try {
        return task(item);
      } catch {
        return null;
      }
    });
  }).definition;

  expect(normalizeDefinition(definition)).toMatchSnapshot();
});

test("try { $SFN.map(list, (item) => task(item)) } catch { return null }", () => {
  const { stack, task } = initStepFunctionApp();
  const definition = new ExpressStepFunction<
    { list: string[] },
    (number | null)[] | null
  >(stack, "fn", (input) => {
    try {
      return $SFN.map(input.list, (item) => task(item));
    } catch {
      return null;
    }
  }).definition;

  expect(normalizeDefinition(definition)).toMatchSnapshot();
});

test("return $SFN.forEach(list, (item) => task(item))", () => {
  const { stack, task } = initStepFunctionApp();
  const definition = new ExpressStepFunction<{ list: string[] }, void>(
    stack,
    "fn",
    (input) => {
      return $SFN.forEach(input.list, async (item) => {
        await task(item);
      });
    }
  ).definition;

  expect(normalizeDefinition(definition)).toMatchSnapshot();
});

test("return $SFN.forEach(list, {maxConcurrency: 2} (item) => task(item))", () => {
  const { stack, task } = initStepFunctionApp();
  const definition = new ExpressStepFunction<{ list: string[] }, void>(
    stack,
    "fn",
    (input) => {
      return $SFN.forEach(input.list, { maxConcurrency: 2 }, async (item) => {
        await task(item);
      });
    }
  ).definition;

  expect(normalizeDefinition(definition)).toMatchSnapshot();
});

test("$SFN.forEach(list, (item) => task(item))", () => {
  const { stack, task } = initStepFunctionApp();
  const definition = new ExpressStepFunction<{ list: string[] }, void>(
    stack,
    "fn",
    async (input) => {
      await $SFN.forEach(input.list, async (item) => task(item));
    }
  ).definition;

  expect(normalizeDefinition(definition)).toMatchSnapshot();
});

test("result = $SFN.forEach(list, (item) => task(item))", () => {
  const { stack, task } = initStepFunctionApp();
  const definition = new ExpressStepFunction<{ list: string[] }, void>(
    stack,
    "fn",
    async (input) => {
      return $SFN.forEach(input.list, async (item) => task(item));
    }
  ).definition;

  expect(normalizeDefinition(definition)).toMatchSnapshot();
});

test("return $SFN.forEach(list, (item) => try { task(item)) } catch { return null }", () => {
  const { stack, task } = initStepFunctionApp();
  const definition = new ExpressStepFunction<{ list: string[] }, void>(
    stack,
    "fn",
    (input) => {
      return $SFN.forEach(input.list, async (item) => {
        try {
          await task(item);
        } catch {
          return;
        }
      });
    }
  ).definition;

  expect(normalizeDefinition(definition)).toMatchSnapshot();
});

test("try { $SFN.forEach(list, (item) => task(item)) } catch { return null }", () => {
  const { stack, task } = initStepFunctionApp();
  const definition = new ExpressStepFunction<{ list: string[] }, void | null>(
    stack,
    "fn",
    (input) => {
      try {
        return $SFN.forEach(input.list, async (item) => task(item));
      } catch {
        return null;
      }
    }
  ).definition;

  expect(normalizeDefinition(definition)).toMatchSnapshot();
});

test('return $SFN.parallel(() => "hello", () => "world"))', () => {
  const { stack } = initStepFunctionApp();
  const definition = new ExpressStepFunction(stack, "fn", () => {
    return $SFN.parallel(
      () => "hello",
      () => "world"
    );
  }).definition;

  expect(normalizeDefinition(definition)).toMatchSnapshot();
});

test('try { return $SFN.parallel(() => "hello", () => "world")) } catch { return null }', () => {
  const { stack } = initStepFunctionApp();
  const definition = new ExpressStepFunction(stack, "fn", () => {
    try {
      return $SFN.parallel(
        () => "hello",
        () => "world"
      );
    } catch {
      return null;
    }
  }).definition;

  expect(normalizeDefinition(definition)).toMatchSnapshot();
});

test('try { return $SFN.parallel(() => "hello", async () => { await task(); await task(); })) } catch { return null }', () => {
  const { stack, task } = initStepFunctionApp();
  const definition = new ExpressStepFunction(stack, "fn", () => {
    try {
      return $SFN.parallel(
        () => "hello",
        async () => {
          await task();
          await task();
        }
      );
    } catch {
      return null;
    }
  }).definition;

  expect(normalizeDefinition(definition)).toMatchSnapshot();
});

test("return $SFN.parallel(() => try { task() } catch { return null })) }", () => {
  const { stack, task } = initStepFunctionApp();
  const definition = new ExpressStepFunction(stack, "fn", () => {
    try {
      return $SFN.parallel(() => {
        try {
          return task();
        } catch {
          return null;
        }
      });
    } catch {
      return null;
    }
  }).definition;

  expect(normalizeDefinition(definition)).toMatchSnapshot();
});

test("return task({ key: items.filter(*) })", () => {
  const { stack, task } = initStepFunctionApp();
  const definition = new ExpressStepFunction<
    { items: { str: string; items: string[] }[] },
    number | null
  >(stack, "fn", (input) => {
    return task({
      equals: input.items.filter((item) => item.str === "hello"),
      and: input.items.filter(
        (item) => item.str === "hello" && item.items[0] === "hello"
      ),
      or: input.items.filter(
        (item) => item.str === "hello" || item.items[0] === "hello"
      ),
    });
  }).definition;

  expect(normalizeDefinition(definition)).toMatchSnapshot();
});

test("single quotes in StringLiteralExpr should be escaped in a JSON Path filter expression", () => {
  const { stack, task } = initStepFunctionApp();
  const definition = new ExpressStepFunction<
    { items: { str: string; items: string[] }[] },
    number | null
  >(stack, "fn", (input) => {
    return task({
      escape: input.items.filter((item) => item.str === "hello'world"),
    });
  }).definition;

  expect(normalizeDefinition(definition)).toMatchSnapshot();
});

test("template literal strings", () => {
  const { stack, task } = initStepFunctionApp();
  const definition = new ExpressStepFunction<
    { obj: { str: string; items: string } },
    number | null
  >(stack, "fn", (input) => {
    return task({
      key: `${input.obj.str} ${"hello"} ${input.obj.items[0]}`,
    });
  }).definition;

  expect(normalizeDefinition(definition)).toMatchSnapshot();
});

test("break from for-loop", () => {
  const { stack } = initStepFunctionApp();
  const definition = new ExpressStepFunction<{ items: string[] }, void>(
    stack,
    "fn",
    (input) => {
      for (const item of input.items) {
        if (item === "hello") {
          break;
        }
      }
    }
  ).definition;

  expect(normalizeDefinition(definition)).toMatchSnapshot();
});

test("break from while-loop", () => {
  const { stack } = initStepFunctionApp();
  const definition = new ExpressStepFunction(stack, "fn", () => {
    while (true) {
      break;
    }
  }).definition;

  expect(normalizeDefinition(definition)).toMatchSnapshot();
});

test("break from do-while-loop", () => {
  const { stack } = initStepFunctionApp();
  const definition = new ExpressStepFunction(stack, "fn", () => {
    do {
      break;
    } while (true);
  }).definition;

  expect(normalizeDefinition(definition)).toMatchSnapshot();
});

test("continue in for loop", () => {
  const { stack } = initStepFunctionApp();
  const definition = new ExpressStepFunction<{ items: string[] }, void>(
    stack,
    "fn",
    (input) => {
      for (const item of input.items) {
        if (item === "hello") {
          continue;
        }
      }
    }
  ).definition;

  expect(normalizeDefinition(definition)).toMatchSnapshot();
});

test("continue in while loop", () => {
  const { stack, task } = initStepFunctionApp();
  const definition = new ExpressStepFunction<{ key: string }, void>(
    stack,
    "fn",
    async (input) => {
      while (true) {
        if (input.key === "sam") {
          continue;
        }
        await task(input.key);
      }
    }
  ).definition;

  expect(normalizeDefinition(definition)).toMatchSnapshot();
});

test("continue in do..while loop", () => {
  const { stack, task } = initStepFunctionApp();
  const definition = new ExpressStepFunction<{ key: string }, void>(
    stack,
    "fn",
    async (input) => {
      do {
        if (input.key === "sam") {
          continue;
        }
        await task(input.key);
      } while (true);
    }
  ).definition;

  expect(normalizeDefinition(definition)).toMatchSnapshot();
});

test("return task(await task())", () => {
  const { stack, task } = initStepFunctionApp();
  const definition = new ExpressStepFunction(stack, "fn", async () => {
    return task(await task());
  }).definition;

  expect(normalizeDefinition(definition)).toMatchSnapshot();
});

test("return await task(await task())", () => {
  const { stack, task } = initStepFunctionApp();
  const definition = new ExpressStepFunction(stack, "fn", async () => {
    return task(await task());
  }).definition;

  expect(normalizeDefinition(definition)).toMatchSnapshot();
});

// test("return cond ? task(1) : task(2))", () => {
//   const { stack, task } = initStepFunctionApp();
//   const definition = new ExpressStepFunction(stack, "fn", (cond: boolean) => {
//     return cond ? task(1) : task(2);
//   }).definition;

//   expect(definition).toMatchSnapshot()
// });

// test("return task(1) ?? task(2))", () => {
//   const { stack, task } = initStepFunctionApp();
//   const definition = new ExpressStepFunction(stack, "fn", () => {
//     return task(1) ?? task(2);
//   }).definition;

//   expect(definition).toMatchSnapshot()
// });

test("while(true) { try { } catch { wait }", () => {
  const { stack, task } = initStepFunctionApp();
  const definition = new ExpressStepFunction(stack, "fn", async () => {
    while (true) {
      try {
        await task();
      } catch {
        $SFN.waitFor(1);
      }
    }
  }).definition;

  expect(normalizeDefinition(definition)).toMatchSnapshot();
});

test("call Step Function from another Step Function", () => {
  const { stack } = initStepFunctionApp();
  const machine1 = new ExpressStepFunction(stack, "machine1", () => {
    return "hello";
  });

  const definition = new ExpressStepFunction(stack, "machine2", () => {
    return machine1({});
  }).definition;

  expectTaskToMatch(definition, {
    Parameters: { StateMachineArn: machine1.resource.stateMachineArn },
  });

  expect(normalizeDefinition(definition)).toMatchSnapshot();
});

test("call Step Function from another Step Function with name and trace", () => {
  const { stack } = initStepFunctionApp();
  const machine1 = new ExpressStepFunction(stack, "machine1", () => {
    return "hello";
  });

  const definition = new ExpressStepFunction(stack, "machine2", () => {
    return machine1({
      name: "exec1",
      traceHeader: "1",
    });
  }).definition;

  expect(normalizeDefinition(definition)).toMatchSnapshot();
});

test("call Step Function from another Step Function with name and trace from variables", () => {
  const { stack } = initStepFunctionApp();
  const machine1 = new ExpressStepFunction(stack, "machine1", () => {
    return "hello";
  });

  const definition = new ExpressStepFunction(
    stack,
    "machine2",
    (input: { name: string; header: string }) => {
      return machine1({
        name: input.name,
        traceHeader: input.header,
      });
    }
  ).definition;

  expect(normalizeDefinition(definition)).toMatchSnapshot();
});

test("call Step Function from another Step Function with input", () => {
  const { stack } = initStepFunctionApp();
  const machine1 = new ExpressStepFunction<{ value: string }, string>(
    stack,
    "machine1",
    () => {
      return "hello";
    }
  );

  const definition = new ExpressStepFunction(stack, "machine2", () => {
    return machine1({
      input: {
        value: "hello",
      },
    });
  }).definition;

  expect(normalizeDefinition(definition)).toMatchSnapshot();
});

test("call Step Function from another Step Function with dynamic input", () => {
  const { stack } = initStepFunctionApp();
  const machine1 = new ExpressStepFunction<{ value: string }, string>(
    stack,
    "machine1",
    () => {
      return "hello";
    }
  );

  const definition = new ExpressStepFunction<
    { value1: string },
    SyncExecutionResult<string>
  >(stack, "machine2", (input) => {
    return machine1({
      input: {
        value: input.value1,
      },
    });
  }).definition;

  expect(normalizeDefinition(definition)).toMatchSnapshot();
});

test("call Step Function from another Step Function with dynamic input field input", () => {
  const { stack } = initStepFunctionApp();
  const machine1 = new ExpressStepFunction<{ value: string }, string>(
    stack,
    "machine1",
    () => {
      return "hello";
    }
  );

  const definition = new ExpressStepFunction<
    { value: string },
    SyncExecutionResult<string>
  >(stack, "machine2", (input) => {
    return machine1({
      input: input,
    });
  }).definition;

  expect(normalizeDefinition(definition)).toMatchSnapshot();
});

test("call Step Function from another Step Function not supported with reference argument", () => {
  const { stack } = initStepFunctionApp();
  const machine1 = new ExpressStepFunction<{ value: string }, string>(
    stack,
    "machine1",
    () => {
      return "hello";
    }
  );

  expect(
    () =>
      new ExpressStepFunction<{ value1: string }, SyncExecutionResult<string>>(
        stack,
        "machine2",
        (input) => {
          const _input = {
            input: {
              value: input.value1,
            },
          };
          return machine1(_input);
        }
      )
  ).toThrow(
    "Step function invocation must use a single, inline object parameter. Variable references are not supported currently."
  );
});

test("call Step Function from another Step Function not supported with computed keys", () => {
  const { stack } = initStepFunctionApp();
  const machine1 = new ExpressStepFunction<{ value: string }, string>(
    stack,
    "machine1",
    () => {
      return "hello";
    }
  );

  expect(
    () =>
      new ExpressStepFunction<{ value1: string }, SyncExecutionResult<string>>(
        stack,
        "machine2",
        (input) => {
          const _inputStr = "input";
          return machine1({
            [_inputStr]: {
              value: input.value1,
            },
          });
        }
      )
  ).toThrow(
    "Step function invocation must use a single, inline object instantiated without computed or spread keys."
  );
});

test("call Step Function from another Step Function not supported with spread assignment", () => {
  const { stack } = initStepFunctionApp();
  const machine1 = new ExpressStepFunction<{ value: string }, string>(
    stack,
    "machine1",
    () => {
      return "hello";
    }
  );

  expect(
    () =>
      new ExpressStepFunction<{ value1: string }, SyncExecutionResult<string>>(
        stack,
        "machine2",
        (input) => {
          const _input = {
            input: {
              value: input.value1,
            },
          };
          return machine1({ ..._input });
        }
      )
  ).toThrow(
    "Step function invocation must use a single, inline object instantiated without computed or spread keys."
  );
});

test("call Step Function describe from another Step Function", () => {
  const { stack } = initStepFunctionApp();
  const machine1 = new StepFunction<{ value: string }, string>(
    stack,
    "machine1",
    () => {
      return "hello";
    }
  );

  const definition = new ExpressStepFunction(stack, "machine2", () => {
    return machine1.describeExecution("hello");
  }).definition;

  expect(normalizeDefinition(definition)).toMatchSnapshot();
});

test("call Step Function describe from another Step Function from context", () => {
  const { stack } = initStepFunctionApp();
  const machine1 = new StepFunction<{ value: string }, string>(
    stack,
    "machine1",
    () => {
      return "hello";
    }
  );

  const definition = new ExpressStepFunction(
    stack,
    "machine2",
    (input: { id: string }) => {
      return machine1.describeExecution(input.id);
    }
  ).definition;

  expect(normalizeDefinition(definition)).toMatchSnapshot();
});

test("on success event", () => {
  const machine = new StepFunction(stack, "machine", () => {});

  const success = machine.onSucceeded(stack, "onSuccess");

  expect(success.resource._renderEventPattern()).toEqual({
    source: ["aws.states"],
    "detail-type": ["Step Functions Execution Status Change"],
    detail: {
      status: ["SUCCEEDED"],
      stateMachineArn: [machine.resource.stateMachineArn],
    },
  });
});

test("on status change event", () => {
  const machine = new StepFunction(stack, "machine", () => {});

  const statusChange = machine.onStatusChanged(stack, "onSuccess");

  expect(statusChange.resource._renderEventPattern()).toEqual({
    source: ["aws.states"],
    "detail-type": ["Step Functions Execution Status Change"],
    detail: {
      stateMachineArn: [machine.resource.stateMachineArn],
    },
  });
});

test("on status change event refine", () => {
  const machine = new StepFunction(stack, "machine", () => {});

  const success = machine
    .onStatusChanged(stack, "onStatus")
    .when(stack, "onRunning", (event) => event.detail.status === "RUNNING");

  expect(success.resource._renderEventPattern()).toEqual({
    source: ["aws.states"],
    "detail-type": ["Step Functions Execution Status Change"],
    detail: {
      status: ["RUNNING"],
      stateMachineArn: [machine.resource.stateMachineArn],
    },
  });
});

test("import from state machine", () => {
  const awsMachine = new aws_stepfunctions.StateMachine(stack, "m", {
    definition: new Pass(stack, "p"),
  });
  const machine = StepFunction.fromStateMachine<{ id: string }, string>(
    awsMachine
  );

  new Function(stack, "func", async () => {
    await machine({
      input: {
        id: "hi",
      },
    });
  });
});

test("import from state machine into state machine", () => {
  const awsMachine = new aws_stepfunctions.StateMachine(stack, "m", {
    definition: new Pass(stack, "p"),
  });
  const machine = StepFunction.fromStateMachine<{ id: string }, string>(
    awsMachine
  );

  const definition = new StepFunction(stack, "func", async () => {
    await machine({
      input: {
        id: "hi",
      },
    });
  }).definition;

  expect(normalizeDefinition(definition)).toMatchSnapshot();

  expectTaskToMatch(
    definition,
    {
      Parameters: {
        StateMachineArn: awsMachine.stateMachineArn,
      },
    },
    "machine"
  );
});

test("import express from standard should fail", () => {
  const awsMachine = new aws_stepfunctions.StateMachine(stack, "m", {
    definition: new Pass(stack, "p"),
    stateMachineType: aws_stepfunctions.StateMachineType.EXPRESS,
  });

  expect(() =>
    StepFunction.fromStateMachine<{ id: string }, string>(awsMachine)
  ).toThrow(new SynthError(ErrorCodes.Incorrect_StateMachine_Import_Type));
});

test("import from express state machine", () => {
  const awsMachine = new aws_stepfunctions.StateMachine(stack, "m", {
    definition: new Pass(stack, "p"),
    stateMachineType: aws_stepfunctions.StateMachineType.EXPRESS,
  });
  const machine = ExpressStepFunction.fromStateMachine<{ id: string }, string>(
    awsMachine
  );

  new Function(stack, "func", async () => {
    await machine({
      input: {
        id: "hi",
      },
    });
  });
});

test("import from express state machine into machine", () => {
  const awsMachine = new aws_stepfunctions.StateMachine(stack, "m", {
    definition: new Pass(stack, "p"),
    stateMachineType: aws_stepfunctions.StateMachineType.EXPRESS,
  });
  const machine = ExpressStepFunction.fromStateMachine<{ id: string }, string>(
    awsMachine
  );

  const definition = new StepFunction(stack, "func", async () => {
    await machine({
      input: {
        id: "hi",
      },
    });
  }).definition;

  expect(normalizeDefinition(definition)).toMatchSnapshot();

  expectTaskToMatch(
    definition,
    {
      Parameters: {
        StateMachineArn: awsMachine.stateMachineArn,
      },
    },
    "machine"
  );
});

test("import standard from express should fail", () => {
  const awsMachine = new aws_stepfunctions.StateMachine(stack, "m", {
    definition: new Pass(stack, "p"),
    stateMachineType: aws_stepfunctions.StateMachineType.STANDARD,
  });

  expect(() =>
    ExpressStepFunction.fromStateMachine<{ id: string }, string>(awsMachine)
  ).toThrow(new SynthError(ErrorCodes.Incorrect_StateMachine_Import_Type));
});<|MERGE_RESOLUTION|>--- conflicted
+++ resolved
@@ -13,10 +13,7 @@
   SynthError,
 } from "../src";
 import { StateMachine, States, Task } from "../src/asl";
-<<<<<<< HEAD
-=======
 import { Function } from "../src/function";
->>>>>>> 774ae373
 import { initStepFunctionApp, normalizeCDKJson, Person } from "./util";
 
 /**
@@ -540,8 +537,6 @@
   expect(normalizeDefinition(definition)).toMatchSnapshot();
 });
 
-<<<<<<< HEAD
-=======
 test("call Lambda Function, store as variable, return variable no block", () => {
   const { stack, getPerson } = initStepFunctionApp();
   const definition = new ExpressStepFunction<
@@ -552,7 +547,6 @@
   expect(normalizeDefinition(definition)).toMatchSnapshot();
 });
 
->>>>>>> 774ae373
 // TODO: support use case where promise is ultimately returned with no logic in between?
 test.skip("call Lambda Function, store as variable, return promise variable", () => {
   const { stack, getPerson } = initStepFunctionApp();
@@ -574,11 +568,7 @@
     Person | undefined
   >(stack, "fn", async (input) => {
     const person = await $AWS.DynamoDB.GetItem({
-<<<<<<< HEAD
-      TableName: personTable,
-=======
       Table: personTable,
->>>>>>> 774ae373
       Key: {
         id: {
           S: input.id,
@@ -606,11 +596,7 @@
     (Person & { score: number }) | undefined
   >(stack, "fn", async (input) => {
     const person = await $AWS.DynamoDB.GetItem({
-<<<<<<< HEAD
-      TableName: personTable,
-=======
       Table: personTable,
->>>>>>> 774ae373
       Key: {
         id: {
           S: input.id,
@@ -664,11 +650,7 @@
     async (input): Promise<void> => {
       if (input.id === "hello") {
         await $AWS.DynamoDB.GetItem({
-<<<<<<< HEAD
-          TableName: personTable,
-=======
           Table: personTable,
->>>>>>> 774ae373
           Key: {
             id: {
               S: input.id,
@@ -953,7 +935,6 @@
     stack,
     "fn",
     async (input) => {
-<<<<<<< HEAD
       try {
         if (input.id === "hello") {
           await computeScore({
@@ -984,38 +965,6 @@
     async (input) => {
       try {
         if (input.id === "hello") {
-=======
-      try {
-        if (input.id === "hello") {
-          await computeScore({
-            id: input.id,
-            name: "sam",
-          });
-        }
-        return "hello world";
-      } catch (err: any) {
-        if (err.message === "cause") {
-          return "hello";
-        } else {
-          return "world";
-        }
-      }
-    }
-  ).definition;
-
-  expect(normalizeDefinition(definition)).toMatchSnapshot();
-});
-
-test("try-catch with optional return of task", () => {
-  const { stack, computeScore } = initStepFunctionApp();
-
-  const definition = new ExpressStepFunction<{ id: string }, string | number>(
-    stack,
-    "fn",
-    async (input) => {
-      try {
-        if (input.id === "hello") {
->>>>>>> 774ae373
           return await computeScore({
             id: input.id,
             name: "sam",
@@ -1467,8 +1416,6 @@
     return (await Promise.all(input.list.map((item) => task(item)))).filter(
       (item) => item !== null
     );
-<<<<<<< HEAD
-=======
   }).definition;
 
   expect(normalizeDefinition(definition)).toMatchSnapshot();
@@ -1523,7 +1470,6 @@
     (string | null)[]
   >(stack, "fn", (input) => {
     return input.list.filter((item) => item.length > 2).map((item) => item);
->>>>>>> 774ae373
   }).definition;
 
   expect(normalizeDefinition(definition)).toMatchSnapshot();
@@ -1548,8 +1494,6 @@
     { list: string[] },
     (number | null)[]
   >(stack, "fn", async (input) => {
-<<<<<<< HEAD
-=======
     return (await Promise.all(input.list.map((item) => task(item)))).filter(
       (item) => item !== null
     );
@@ -1645,7 +1589,6 @@
     { list: string[] },
     (number | null)[]
   >(stack, "fn", async (input) => {
->>>>>>> 774ae373
     return Promise.all(
       input.list.map(async (item, i) => {
         if (i === 0) {
