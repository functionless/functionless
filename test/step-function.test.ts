import { aws_stepfunctions, Stack } from "aws-cdk-lib";
import { Pass } from "aws-cdk-lib/aws-stepfunctions";
import "jest";
import {
  $AWS,
  $SFN,
  EventBus,
  Event,
  ExpressStepFunction,
  StepFunction,
  SyncExecutionResult,
  ErrorCodes,
  SynthError,
} from "../src";
import { StateMachine, States, Task } from "../src/asl";
import { Function } from "../src/function";
import { initStepFunctionApp, normalizeCDKJson, Person } from "./util";

/**
 * Removes randomized values (CDK token strings) form the definitions.
 */
const normalizeDefinition = (definition: StateMachine<States>): any => {
  return normalizeCDKJson(definition);
};

/**
 * Expect a task to match the given contents. Use Jest's `toMatchObject`.
 * Selects the task to check using the first key in states or by finding the key using the taskNameMatcher.
 */
const expectTaskToMatch = (
  definition: StateMachine<States>,
  partialTask: Partial<Task>,
  taskNameMatcher?: string | RegExp
): any => {
  const [key] = !taskNameMatcher
    ? Object.keys(definition.States)
    : Object.keys(definition.States).filter((k) =>
        typeof taskNameMatcher === "string"
          ? k.includes(taskNameMatcher)
          : taskNameMatcher.test(k)
      );

  expect(key).toBeDefined();

  const task = <Task>definition.States[key];

  expect(task).toMatchObject(partialTask);
};

test("empty function", () => {
  const { stack } = initStepFunctionApp();
  const definition = new ExpressStepFunction(stack, "fn", () => {}).definition;

  expect(normalizeDefinition(definition)).toMatchSnapshot();
});

test("return identifier", () => {
  const { stack } = initStepFunctionApp();
  const definition = new ExpressStepFunction<{ id: string }, string>(
    stack,
    "fn",
    (input) => {
      return input.id;
    }
  ).definition;

  expect(normalizeDefinition(definition)).toMatchSnapshot();
});

test("return PropAccessExpr", () => {
  const { stack } = initStepFunctionApp();
  const definition = new ExpressStepFunction(
    stack,
    "fn",
    (input: { input: { id: string } }) => {
      return input.input.id;
    }
  ).definition;

  expect(normalizeDefinition(definition)).toMatchSnapshot();
});

test("return ElementAccessExpr", () => {
  const { stack } = initStepFunctionApp();
  const definition = new ExpressStepFunction(
    stack,
    "fn",
    (input: { input: { "id special": string } }) => {
      return input.input["id special"];
    }
  ).definition;

  expect(normalizeDefinition(definition)).toMatchSnapshot();
});

test("return ElementAccessExpr identifier", () => {
  const { stack } = initStepFunctionApp();
  expect(
    () =>
      new ExpressStepFunction(
        stack,
        "fn",
        (input: { input: { id: string } }) => {
          const id = "id";
          return input.input[id];
        }
      )
  ).toThrow("Collection element accessor must be a constant string or number");
});

test("return ElementAccessExpr expression", () => {
  const { stack } = initStepFunctionApp();
  expect(
    () =>
      new ExpressStepFunction(
        stack,
        "fn",
        (input: { input: { id: string } }) => {
          const id: string | null = null;
          return input.input[id ?? "id"];
        }
      )
  ).toThrow("Collection element accessor must be a constant string or number");
});

test("return ElementAccessExpr number", () => {
  const { stack } = initStepFunctionApp();
  const definition = new ExpressStepFunction(
    stack,
    "fn",
    (input: { input: { arr: string[] } }) => {
      return input.input.arr[0];
    }
  ).definition;

  expect(normalizeDefinition(definition)).toMatchSnapshot();
});

test("return ElementAccessExpr number reference", () => {
  const { stack } = initStepFunctionApp();
  expect(
    () =>
      new ExpressStepFunction(
        stack,
        "fn",
        (input: { input: { arr: string[] } }) => {
          const id = 0;
          return input.input.arr[id];
        }
      )
  ).toThrow("Collection element accessor must be a constant string or number");
});

test("return optional PropAccessExpr", () => {
  const { stack } = initStepFunctionApp();
  const definition = new ExpressStepFunction<
    { input: { id?: string } },
    string | undefined
  >(stack, "fn", (input) => {
    return input.input?.id;
  }).definition;

  expect(normalizeDefinition(definition)).toMatchSnapshot();
});

test("return items.slice(1)", () => {
  const { stack } = initStepFunctionApp();
  const definition = new ExpressStepFunction<{ items: string[] }, string[]>(
    stack,
    "fn",
    (input) => {
      return input.items.slice(1);
    }
  ).definition;

  expect(normalizeDefinition(definition)).toMatchSnapshot();
});

test("return items.slice(1, undefined)", () => {
  const { stack } = initStepFunctionApp();
  const definition = new ExpressStepFunction<{ items: string[] }, string[]>(
    stack,
    "fn",
    (input) => {
      return input.items.slice(1, undefined);
    }
  ).definition;

  expect(normalizeDefinition(definition)).toMatchSnapshot();
});

test("return items.slice(-1)", () => {
  const { stack } = initStepFunctionApp();
  const definition = new ExpressStepFunction<{ items: string[] }, string[]>(
    stack,
    "fn",
    (input) => {
      return input.items.slice(-1);
    }
  ).definition;

  expect(normalizeDefinition(definition)).toMatchSnapshot();
});

test("return items.slice(0, -1)", () => {
  const { stack } = initStepFunctionApp();
  const definition = new ExpressStepFunction<{ items: string[] }, string[]>(
    stack,
    "fn",
    (input) => {
      return input.items.slice(0, -1);
    }
  ).definition;

  expect(normalizeDefinition(definition)).toMatchSnapshot();
});

test("return items.slice(1, 3)", () => {
  const { stack } = initStepFunctionApp();
  const definition = new ExpressStepFunction<{ items: string[] }, string[]>(
    stack,
    "fn",
    (input) => {
      return input.items.slice(1, 3);
    }
  ).definition;

  expect(normalizeDefinition(definition)).toMatchSnapshot();
});

test("return task({key: items.slice(1, 3)})", () => {
  const { stack, task } = initStepFunctionApp();
  const definition = new ExpressStepFunction<
    { items: string[] },
    number | null
  >(stack, "fn", async (input) => {
    return task({ key: input.items.slice(1, 3) });
  }).definition;

  expect(normalizeDefinition(definition)).toMatchSnapshot();
});

test("let and set", () => {
  const { stack } = initStepFunctionApp();
  const definition = new ExpressStepFunction(stack, "fn", () => {
    let a;
    a = null;
    a = true;
    a = false;
    a = 0;
    a = -1;
    a = -100;
    a = 1 + 2;
    a = "hello";
    a = "hello" + " world";
    a = "hello" + 1;
    a = 1 + "hello";
    a = "hello" + true;
    a = false + "hello";
    a = null + "hello";
    a = "hello" + null;
    a = [null];
    a = [1];
    a = [-1];
    a = [true];
    a = [
      {
        key: "value",
      },
    ];
    a = {
      key: "value",
    };
    a = a;
    a = "hello" + { place: "world" };
    a = "hello" + ["world"];
    return a;
  }).definition;

  expect(normalizeDefinition(definition)).toMatchSnapshot();
});

test("task(any)", () => {
  const { stack, task } = initStepFunctionApp();
  const definition = new ExpressStepFunction(stack, "fn", async () => {
    await task(null);
    await task(true);
    await task(false);
    await task(0);
    await task(-1);
    await task(-100);
    await task(1 + 2);
    await task("hello");
    await task("hello" + " world");
    await task("hello" + 1);
    await task(1 + "hello");
    await task("hello" + true);
    await task(false + "hello");
    await task(null + "hello");
    await task("hello" + null);
    await task([null]);
    await task([1]);
    await task([-1]);
    await task([true]);
    await task([
      {
        key: "value",
      },
    ]);
    await task({
      key: "value",
    });
    await task("hello" + { place: "world" });
    await task("hello" + ["world"]);
  }).definition;

  expect(normalizeDefinition(definition)).toMatchSnapshot();
});

test("spread constant array and object", () => {
  const array = [1, 2];
  const object = { hello: "world" };

  const definition = new StepFunction(stack, "fn", () => {
    return {
      array: [0, ...array, 3],
      object: {
        key: "value",
        ...object,
      },
    };
  }).definition;

  expect(normalizeDefinition(definition)).toMatchSnapshot();
});

test("return void", () => {
  const { stack } = initStepFunctionApp();
  const definition = new ExpressStepFunction(stack, "fn", () => {
    return;
  }).definition;

  expect(normalizeDefinition(definition)).toMatchSnapshot();
});

test("conditionally return void", () => {
  const { stack } = initStepFunctionApp();
  const definition = new ExpressStepFunction<{ id: string }, void>(
    stack,
    "fn",
    (input) => {
      if (input.id === "hello") {
        return;
      }
    }
  ).definition;

  expect(normalizeDefinition(definition)).toMatchSnapshot();
});

test("conditionally return void", () => {
  const { stack } = initStepFunctionApp();
  const definition = new ExpressStepFunction<{ id: string }, void>(
    stack,
    "fn",
    (input) => {
      if (input.id === "hello") {
        return;
      }
    }
  ).definition;

  expect(normalizeDefinition(definition)).toMatchSnapshot();
});

test("condition on task output", () => {
  const { stack, task } = initStepFunctionApp();
  const definition = new ExpressStepFunction<{ id: string }, void>(
    stack,
    "fn",
    async () => {
      if ((await task()) === 1) {
        return;
      }
    }
  ).definition;

  expect(normalizeDefinition(definition)).toMatchSnapshot();
});

test("boolean logic", () => {
  const { stack } = initStepFunctionApp();
  const definition = new ExpressStepFunction<
    { a: boolean; b: boolean },
    { and: boolean; or: boolean }
  >(stack, "fn", (input) => {
    return {
      and: input.a && input.b,
      or: input.a || input.b,
      not: !true,
      notAnd: !(input.a && input.b),
      notOr: !(input.a || input.b),
      chain: !(input.a || (input.b && input.a)),
    };
  }).definition;

  expect(normalizeDefinition(definition)).toMatchSnapshot();
});

test("binary and unary unsupported", () => {
  const { stack } = initStepFunctionApp();
  expect(
    () =>
      new ExpressStepFunction<{ a: number }, number>(
        stack,
        "fn",
        (input) => input.a + input.a
      )
  ).toThrow("Step Function does not support operator");
  expect(
    () =>
      new ExpressStepFunction<{ a: number }, number>(
        stack,
        "fn2",
        (input) => input.a - input.a
      )
  ).toThrow("Step Function does not support operator");
  expect(
    () =>
      new ExpressStepFunction<{ a: number }, number>(
        stack,
        "fn3",
        (input) => input.a * input.a
      )
  ).toThrow("Step Function does not support operator");
  expect(
    () =>
      new ExpressStepFunction<{ a: number }, number>(
        stack,
        "fn4",
        (input) => input.a / input.a
      )
  ).toThrow("Step Function does not support operator");
  expect(
    () =>
      new ExpressStepFunction<{ a: number }, number>(
        stack,
        "fn5",
        (input) => input.a % input.a
      )
  ).toThrow("Step Function does not support operator");
  expect(
    () =>
      new ExpressStepFunction<{ a: number }, number>(
        stack,
        "fn6",
        (input) => (input.a += input.a)
      )
  ).toThrow("Step Function does not support operator");
  expect(
    () =>
      new ExpressStepFunction<{ a: number }, number>(
        stack,
        "fn7",
        (input) => (input.a -= input.a)
      )
  ).toThrow("Step Function does not support operator");
  expect(
    () =>
      new ExpressStepFunction<{ a: number }, number>(
        stack,
        "fn8",
        (input) => (input.a *= input.a)
      )
  ).toThrow("Step Function does not support operator");
  expect(
    () =>
      new ExpressStepFunction<{ a: number }, number>(
        stack,
        "fn9",
        (input) => (input.a /= input.a)
      )
  ).toThrow("Step Function does not support operator");
  expect(
    () =>
      new ExpressStepFunction<{ a: number }, number>(
        stack,
        "fn10",
        (input) => (input.a %= input.a)
      )
  ).toThrow("Step Function does not support operator");
  expect(
    () =>
      new ExpressStepFunction<{ a: number }, number>(
        stack,
        "fn11",
        (input) => -input.a
      )
  ).toThrow("Step Function does not support operator");
  expect(
    () =>
      new ExpressStepFunction<{ a: number }, number>(
        stack,
        "fn12",
        (input) => --input.a
      )
  ).toThrow("Step Function does not support operator");
  expect(
    () =>
      new ExpressStepFunction<{ a: number }, number>(
        stack,
        "fn13",
        (input) => ++input.a
      )
  ).toThrow("Step Function does not support operator");
  expect(
    () =>
      new ExpressStepFunction<{ a: number }, number>(
        stack,
        "fn14",
        (input) => input.a++
      )
  ).toThrow("Step Function does not support operator");
  expect(
    () =>
      new ExpressStepFunction<{ a: number }, number>(
        stack,
        "fn15",
        (input) => input.a--
      )
  ).toThrow("Step Function does not support operator");
});

test("boolean return", () => {
  const { stack } = initStepFunctionApp();
  const definition = new ExpressStepFunction<
    { a: boolean; b: boolean },
    boolean
  >(stack, "fn", (input) => {
    return input.a && input.b;
  }).definition;

  expect(normalizeDefinition(definition)).toMatchSnapshot();
});

test("null coalesce logic", () => {
  const { stack } = initStepFunctionApp();
  const definition = new ExpressStepFunction<
    { a?: boolean; b: boolean },
    { null: boolean }
  >(stack, "fn", (input) => {
    return {
      null: input.a ?? input.b,
    };
  }).definition;

  expect(normalizeDefinition(definition)).toMatchSnapshot();
});

test("if-else", () => {
  const { stack } = initStepFunctionApp();
  const definition = new ExpressStepFunction<{ id: string }, string>(
    stack,
    "fn",
    (input) => {
      if (input.id === "hello") {
        return "hello";
      } else {
        return "world";
      }
    }
  ).definition;

  expect(normalizeDefinition(definition)).toMatchSnapshot();
});

test("if (typeof x === ??)", () => {
  const { stack } = initStepFunctionApp();
  const definition = new ExpressStepFunction<{ id: string }, string | null>(
    stack,
    "fn",
    (input) => {
      if (input.id === undefined) {
        return "null";
      } else if (typeof input.id === "undefined") {
        return "undefined";
      } else if (typeof input.id === "string") {
        return "string";
      } else if (typeof input.id === "boolean") {
        return "boolean";
      } else if (typeof input.id === "number") {
        return "number";
      } else if (typeof input.id === "bigint") {
        return "bigint";
      }
      return null;
    }
  ).definition;

  expect(normalizeDefinition(definition)).toMatchSnapshot();
});

test("if (?? === typeof x)", () => {
  const { stack } = initStepFunctionApp();
  const definition = new ExpressStepFunction<{ id: string }, string | null>(
    stack,
    "fn",
    (input) => {
      if (input.id === undefined) {
        return "null";
      } else if ("undefined" === typeof input.id) {
        return "undefined";
      } else if ("string" === typeof input.id) {
        return "string";
      } else if ("boolean" === typeof input.id) {
        return "boolean";
      } else if ("number" === typeof input.id) {
        return "number";
      } else if ("bigint" === typeof input.id) {
        return "bigint";
      }
      return null;
    }
  ).definition;

  expect(normalizeDefinition(definition)).toMatchSnapshot();
});

test("return typeof x", () => {
  const { stack } = initStepFunctionApp();
  const definition = new ExpressStepFunction<{ id: string }, string | null>(
    stack,
    "fn",
    (input) => {
      return typeof input.id;
    }
  ).definition;

  expect(normalizeDefinition(definition)).toMatchSnapshot();
});

test("if", () => {
  const { stack } = initStepFunctionApp();
  const definition = new ExpressStepFunction(stack, "fn", () => {
    if (true) {
      return "yup";
    }
    return "noop";
  }).definition;

  expect(normalizeDefinition(definition)).toMatchSnapshot();
});

test("else if", () => {
  const { stack } = initStepFunctionApp();
  const definition = new ExpressStepFunction(
    stack,
    "fn",
    (input: { val: string }) => {
      if (input.val === "a") {
        return "yup";
      } else if (input.val === "b") {
        return "yip";
      } else if (input.val === "c") {
        return "woop";
      }
      return "noop";
    }
  ).definition;

  expect(normalizeDefinition(definition)).toMatchSnapshot();
});

test("if else", () => {
  const { stack } = initStepFunctionApp();
  const definition = new ExpressStepFunction(
    stack,
    "fn",
    (input: { val: string }) => {
      if (input.val === "a") {
        return "yup";
      } else {
        return "noop";
      }
    }
  ).definition;

  expect(normalizeDefinition(definition)).toMatchSnapshot();
});

test("else if else", () => {
  const { stack } = initStepFunctionApp();
  const definition = new ExpressStepFunction(
    stack,
    "fn",
    (input: { val: string }) => {
      if (input.val === "a") {
        return "yup";
      } else if (input.val === "b") {
        return "woop";
      } else {
        return "noop";
      }
    }
  ).definition;

  expect(normalizeDefinition(definition)).toMatchSnapshot();
});

test("if if", () => {
  const { stack } = initStepFunctionApp();
  const definition = new ExpressStepFunction(
    stack,
    "fn",
    (input: { val: string }) => {
      if (input.val !== "a") {
        if (input.val === "b") {
          return "hullo";
        }
      }
      return "woop";
    }
  ).definition;

  expect(normalizeDefinition(definition)).toMatchSnapshot();
});

test("if invoke", () => {
  const { stack, task } = initStepFunctionApp();
  const definition = new ExpressStepFunction(stack, "fn", async () => {
    if (await task()) {
      return "hi";
    }
    return "woop";
  }).definition;

  expect(normalizeDefinition(definition)).toMatchSnapshot();
});

let stack: Stack;

beforeEach(() => {
  stack = new Stack();
});

test("put an event bus event", () => {
  interface BusDetails {
    value: string;
  }
  interface BusEvent extends Event<BusDetails> {}

  const bus = new EventBus<BusEvent>(stack, "testBus2");

  const definition = new ExpressStepFunction<{ id: string }, void>(
    stack,
    "fn",
    async (input) => {
      await bus.putEvents({
        "detail-type": "someEvent",
        source: "sfnTest",
        detail: {
          value: input.id,
        },
      });
    }
  ).definition;

  expectTaskToMatch(
    definition,
    {
      Parameters: { Entries: [{ EventBusName: bus.eventBusArn }] },
    },
    "bus.putEvents"
  );

  expect(normalizeDefinition(definition)).toMatchSnapshot();
});

test("put multiple event bus events", () => {
  interface BusDetails {
    value: string;
    constant?: string;
  }
  interface BusEvent extends Event<BusDetails> {}

  const bus = new EventBus<BusEvent>(stack, "testBus");

  const definition = new ExpressStepFunction<{ id: string }, void>(
    stack,
    "fn",
    async (input) => {
      await bus.putEvents(
        {
          "detail-type": "someEvent",
          source: "sfnTest",
          detail: {
            value: input.id,
          },
        },
        {
          "detail-type": "someOtherEvent",
          source: "sfnTest",
          detail: {
            constant: "hi",
            value: input.id,
          },
        }
      );
    }
  ).definition;

  expect(normalizeDefinition(definition)).toMatchSnapshot();
});

test("if-else-if", () => {
  const { stack } = initStepFunctionApp();
  const definition = new ExpressStepFunction<{ id: string }, string | void>(
    stack,
    "fn",
    (input) => {
      if (input.id === "hello") {
        return "hello";
      } else if (input.id === "world") {
        return "world";
      }
      return;
    }
  ).definition;

  expect(normalizeDefinition(definition)).toMatchSnapshot();
});

test("for-loop and do nothing", () => {
  const { stack } = initStepFunctionApp();
  const definition = new ExpressStepFunction<{ items: string[] }, void>(
    stack,
    "fn",
    (input) => {
      for (const item of input.items) {
        // @ts-ignore
        const a = item;
      }
    }
  ).definition;

  expect(normalizeDefinition(definition)).toMatchSnapshot();
});

test("for-loop inline array", () => {
  const { stack } = initStepFunctionApp();
  const definition = new ExpressStepFunction<{ items: string[] }, void>(
    stack,
    "fn",
    () => {
      for (const item of [1, 2, 3]) {
        // @ts-ignore
        const a = item;
      }
    }
  ).definition;

  expect(normalizeDefinition(definition)).toMatchSnapshot();
});

test("for i in items, items[i]", () => {
  const { stack } = initStepFunctionApp();
  const definition = new ExpressStepFunction<{ items: string[] }, void>(
    stack,
    "fn",
    (input) => {
      for (const i in input.items) {
        // @ts-ignore
        const a = items[i];
      }
    }
  ).definition;

  expect(normalizeDefinition(definition)).toMatchSnapshot();
});

<<<<<<< HEAD
test("for return", () => {
  const { stack } = initStepFunctionApp();
  const definition = new ExpressStepFunction<{ items: string[] }, string>(
    stack,
    "fn",
    (input) => {
      for (const i in input.items) {
        if (input.items[i] === "1") {
          return input.items[i];
        }
      }

      for (const i of input.items) {
        if (i === "1") {
          return i;
        }
      }

      return "end";
    }
  ).definition;

  expect(normalizeDefinition(definition)).toMatchSnapshot();
});

test("for continue", () => {
  const { stack } = initStepFunctionApp();
  const definition = new ExpressStepFunction<{ items: string[] }, string>(
    stack,
    "fn",
    (input) => {
      for (const i in input.items) {
        if (input.items[i] === "1") {
          continue;
        }
        return input.items[i];
      }

      for (const i of input.items) {
        if (i === "1") {
          continue;
        }
        return i;
      }

      return "end";
    }
  ).definition;

  expect(normalizeDefinition(definition)).toMatchSnapshot();
});

test("for break", () => {
  const { stack } = initStepFunctionApp();
  const definition = new ExpressStepFunction<{ items: string[] }, string>(
    stack,
    "fn",
    (input) => {
      for (const i in input.items) {
        if (input.items[i] === "1") {
          break;
        }
        return input.items[i];
      }

      for (const i of input.items) {
        if (i === "1") {
          break;
        }
        return i;
      }

      return "end";
    }
  ).definition;

  expect(normalizeDefinition(definition)).toMatchSnapshot();
});

test("for assign", () => {
  const { stack } = initStepFunctionApp();
  const definition = new ExpressStepFunction<{ items: string[] }, string>(
    stack,
    "fn",
    (input) => {
      let a = "";
      for (const i in input.items) {
        a = `${i}`;
      }

      for (const i of input.items) {
        a = `${i}`;
      }

      return a;
=======
test("empty for", () => {
  const { stack, task } = initStepFunctionApp();
  const definition = new ExpressStepFunction<{ items: string[] }, void>(
    stack,
    "fn",
    async (input) => {
      for (const _ of [await task(input.items)]) {
      }
>>>>>>> 4627a35b
    }
  ).definition;

  expect(normalizeDefinition(definition)).toMatchSnapshot();
});

test("return a single Lambda Function call", () => {
  const { stack, getPerson } = initStepFunctionApp();
  const definition = new ExpressStepFunction<
    { id: string },
    Person | undefined
  >(stack, "fn", async (input) => {
    return getPerson({ id: input.id });
  }).definition;

  expectTaskToMatch(
    definition,
    {
      Resource: getPerson.resource.functionArn,
    },
    "getPerson"
  );

  expect(normalizeDefinition(definition)).toMatchSnapshot();
});

test("task(-1)", () => {
  const { stack, task } = initStepFunctionApp();
  const definition = new ExpressStepFunction<{ id: string }, any>(
    stack,
    "fn",
    () => {
      return task(-1);
    }
  ).definition;

  expect(normalizeDefinition(definition)).toMatchSnapshot();
});

test("task(input.list[-1])", () => {
  const { stack, task } = initStepFunctionApp();
  const definition = new ExpressStepFunction(
    stack,
    "fn",
    (input: { list: { [-1]: string } }) => {
      return task(input.list[-1]);
    }
  ).definition;

  expect(normalizeDefinition(definition)).toMatchSnapshot();
});

test("call Lambda Function, store as variable, return variable", () => {
  const { stack, getPerson } = initStepFunctionApp();
  const definition = new ExpressStepFunction<
    { id: string },
    Person | undefined
  >(stack, "fn", async (input) => {
    const person = await getPerson({ id: input.id });
    return person;
  }).definition;

  expect(normalizeDefinition(definition)).toMatchSnapshot();
});

test("call Lambda Function, store as variable, return variable no block", () => {
  const { stack, getPerson } = initStepFunctionApp();
  const definition = new ExpressStepFunction<
    { id: string },
    Person | undefined
  >(stack, "fn", async (input) => getPerson({ id: input.id })).definition;

  expect(normalizeDefinition(definition)).toMatchSnapshot();
});

// TODO: support use case where promise is ultimately returned with no logic in between?
test.skip("call Lambda Function, store as variable, return promise variable", () => {
  const { stack, getPerson } = initStepFunctionApp();
  const definition = new ExpressStepFunction<
    { id: string },
    Person | undefined
  >(stack, "fn", async (input) => {
    const person = getPerson({ id: input.id });
    return person;
  }).definition;

  expect(normalizeDefinition(definition)).toMatchSnapshot();
});

test("return AWS.DynamoDB.GetItem", () => {
  const { stack, personTable } = initStepFunctionApp();
  const definition = new ExpressStepFunction<
    { id: string },
    Person | undefined
  >(stack, "fn", async (input) => {
    const person = await $AWS.DynamoDB.GetItem({
      Table: personTable,
      Key: {
        id: {
          S: input.id,
        },
      },
    });

    if (person.Item === undefined) {
      return undefined;
    }

    return {
      id: person.Item.id.S,
      name: person.Item.name.S,
    };
  }).definition;

  expect(normalizeDefinition(definition)).toMatchSnapshot();
});

test("return AWS.DynamoDB.GetItem dynamic parameters", () => {
  const { stack, personTable } = initStepFunctionApp();
  const definition = new ExpressStepFunction<
    { id: string | undefined },
    Person | undefined
  >(stack, "fn", async (input) => {
    const person = await $AWS.DynamoDB.GetItem({
      Table: personTable,
      Key: {
        id: {
          S: input.id ?? "default",
        },
      },
    });

    if (person.Item === undefined) {
      return undefined;
    }

    return {
      id: person.Item.id.S,
      name: person.Item.name.S,
    };
  }).definition;

  expect(normalizeDefinition(definition)).toMatchSnapshot();
});

test("return AWS.Lambda.Invoke dynamic parameters", () => {
  const { stack, task } = initStepFunctionApp();
  const definition = new ExpressStepFunction<
    { id: string | undefined },
    number | undefined
  >(stack, "fn", async (input) => {
    return (
      await $AWS.Lambda.Invoke({
        Function: task,
        Payload: {
          id: input.id ?? "default",
        },
      })
    ).Payload;
  }).definition;

  expect(normalizeDefinition(definition)).toMatchSnapshot();
});

test("call AWS.DynamoDB.GetItem, then Lambda and return LiteralExpr", () => {
  const { stack, personTable, computeScore } = initStepFunctionApp();
  const definition = new ExpressStepFunction<
    { id: string },
    (Person & { score: number }) | undefined
  >(stack, "fn", async (input) => {
    const person = await $AWS.DynamoDB.GetItem({
      Table: personTable,
      Key: {
        id: {
          S: input.id,
        },
      },
    });

    if (person.Item === undefined) {
      return undefined;
    }

    const score = await computeScore({
      id: person.Item.id.S,
      name: person.Item.name.S,
    });

    return {
      id: person.Item.id.S,
      name: person.Item.name.S,
      score,
    };
  }).definition;

  expect(normalizeDefinition(definition)).toMatchSnapshot();
});

test("for-loop over a list literal", () => {
  const { stack, computeScore } = initStepFunctionApp();
  const definition = new ExpressStepFunction<{ id: string }, void>(
    stack,
    "fn",
    async (input) => {
      const people = ["sam", "sam"];
      for (const name of people) {
        await computeScore({
          id: input.id,
          name,
        });
      }
    }
  ).definition;

  expect(normalizeDefinition(definition)).toMatchSnapshot();
});

test("conditionally call DynamoDB and then void", () => {
  const { stack, personTable } = initStepFunctionApp();
  const definition = new ExpressStepFunction<{ id: string }, void>(
    stack,
    "fn",
    async (input): Promise<void> => {
      if (input.id === "hello") {
        await $AWS.DynamoDB.GetItem({
          Table: personTable,
          Key: {
            id: {
              S: input.id,
            },
          },
        });
      }
    }
  ).definition;

  expectTaskToMatch(
    definition,
    {
      Parameters: {
        TableName: personTable.resource.tableName,
      },
    },
    "$AWS.DynamoDB.GetItem"
  );

  expect(normalizeDefinition(definition)).toMatchSnapshot();
});

test("waitFor literal number of seconds", () => {
  const { stack } = initStepFunctionApp();

  const definition = new ExpressStepFunction(stack, "fn", (): string | void => {
    $SFN.waitFor(1);
  }).definition;

  expect(normalizeDefinition(definition)).toMatchSnapshot();
});

test("waitFor reference number of seconds", () => {
  const { stack } = initStepFunctionApp();

  const definition = new ExpressStepFunction<
    { seconds: number },
    string | void
  >(stack, "fn", (input) => {
    $SFN.waitFor(input.seconds);
  }).definition;

  expect(normalizeDefinition(definition)).toMatchSnapshot();
});
test("waitFor literal timestamp", () => {
  const { stack } = initStepFunctionApp();

  const definition = new ExpressStepFunction(stack, "fn", (): string | void => {
    $SFN.waitUntil("2022-08-01T00:00:00Z");
  }).definition;

  expect(normalizeDefinition(definition)).toMatchSnapshot();
});

test("waitUntil reference timestamp", () => {
  const { stack } = initStepFunctionApp();

  const definition = new ExpressStepFunction<{ until: string }, string | void>(
    stack,
    "fn",
    (input) => {
      $SFN.waitUntil(input.until);
    }
  ).definition;

  expect(normalizeDefinition(definition)).toMatchSnapshot();
});

test("throw new Error", () => {
  const { stack } = initStepFunctionApp();

  const definition = new ExpressStepFunction(stack, "fn", () => {
    throw new Error("cause");
  }).definition;

  expect(normalizeDefinition(definition)).toMatchSnapshot();
});

test("throw new Error complex", () => {
  const { stack } = initStepFunctionApp();

  expect(
    () =>
      new ExpressStepFunction<{ val: string | undefined }, void>(
        stack,
        "fn",
        (input) => {
          throw new Error(input.val ?? "cause");
        }
      )
  ).toThrow("StepFunctions error cause must be a constant");
});

test("throw Error", () => {
  const { stack } = initStepFunctionApp();

  const definition = new ExpressStepFunction(stack, "fn", () => {
    throw Error("cause");
  }).definition;

  expect(normalizeDefinition(definition)).toMatchSnapshot();
});

class CustomError {
  constructor(readonly property: string) {}
}

test("throw new CustomError", () => {
  const { stack } = initStepFunctionApp();

  const definition = new ExpressStepFunction(stack, "fn", () => {
    throw new CustomError("cause");
  }).definition;

  expect(normalizeDefinition(definition)).toMatchSnapshot();
});

test("try, throw Error('error'), empty catch", () => {
  const { stack } = initStepFunctionApp();

  const definition = new ExpressStepFunction(stack, "fn", () => {
    try {
      throw Error("cause");
    } catch {}
  }).definition;

  expect(normalizeDefinition(definition)).toMatchSnapshot();
});

test("try, throw, empty catch", () => {
  const { stack } = initStepFunctionApp();

  const definition = new ExpressStepFunction(stack, "fn", () => {
    try {
      throw new CustomError("cause");
    } catch {}
  }).definition;

  expect(normalizeDefinition(definition)).toMatchSnapshot();
});

test("try, task, empty catch", () => {
  const { stack, computeScore } = initStepFunctionApp();

  const definition = new ExpressStepFunction(stack, "fn", async () => {
    try {
      await computeScore({
        id: "id",
        name: "name",
      });
    } catch {}
  }).definition;

  expect(normalizeDefinition(definition)).toMatchSnapshot();
});

test("catch and throw new Error", () => {
  const { stack } = initStepFunctionApp();

  const definition = new ExpressStepFunction(stack, "fn", () => {
    try {
      throw new Error("cause");
    } catch (err: any) {
      throw new CustomError("custom cause");
    }
  }).definition;

  expect(normalizeDefinition(definition)).toMatchSnapshot();
});

test("catch and throw Error", () => {
  const { stack } = initStepFunctionApp();

  const definition = new ExpressStepFunction(stack, "fn", () => {
    try {
      throw Error("cause");
    } catch (err: any) {
      throw new CustomError("custom cause");
    }
  }).definition;

  expect(normalizeDefinition(definition)).toMatchSnapshot();
});

test("try-catch with inner return and no catch variable", () => {
  const { stack, computeScore } = initStepFunctionApp();

  const definition = new ExpressStepFunction(stack, "fn", async () => {
    try {
      await computeScore({
        id: "id",
        name: "name",
      });
      return "hello";
    } catch {
      return "world";
    }
  }).definition;

  expect(normalizeDefinition(definition)).toMatchSnapshot();
});

test("try-catch with inner return and a catch variable", () => {
  const { stack, computeScore } = initStepFunctionApp();

  const definition = new ExpressStepFunction(stack, "fn", async () => {
    try {
      await computeScore({
        id: "id",
        name: "name",
      });
      return "hello";
    } catch (err: any) {
      return err.message;
    }
  }).definition;

  expect(normalizeDefinition(definition)).toMatchSnapshot();
});

test("try-catch with guaranteed throw new Error", () => {
  const { stack } = initStepFunctionApp();

  const definition = new ExpressStepFunction(stack, "fn", () => {
    try {
      throw new Error("cause");
    } catch (err: any) {
      if (err.message === "cause") {
        return "hello";
      } else {
        return "world";
      }
    }
  }).definition;

  expect(normalizeDefinition(definition)).toMatchSnapshot();
});

test("try-catch with optional throw of an Error", () => {
  const { stack } = initStepFunctionApp();

  const definition = new ExpressStepFunction<{ id: string }, string>(
    stack,
    "fn",
    (input) => {
      try {
        if (input.id === "hello") {
          throw new Error("cause");
        }
        return "hello world";
      } catch (err: any) {
        if (err.message === "cause") {
          return "hello";
        } else {
          return "world";
        }
      }
    }
  ).definition;

  expect(normalizeDefinition(definition)).toMatchSnapshot();
});

test("try-catch with optional task", () => {
  const { stack, computeScore } = initStepFunctionApp();

  const definition = new ExpressStepFunction<{ id: string }, string>(
    stack,
    "fn",
    async (input) => {
      try {
        if (input.id === "hello") {
          await computeScore({
            id: input.id,
            name: "sam",
          });
        }
        return "hello world";
      } catch (err: any) {
        if (err.message === "cause") {
          return "hello";
        } else {
          return "world";
        }
      }
    }
  ).definition;

  expect(normalizeDefinition(definition)).toMatchSnapshot();
});

test("try-catch with optional return of task", () => {
  const { stack, computeScore } = initStepFunctionApp();

  const definition = new ExpressStepFunction<{ id: string }, string | number>(
    stack,
    "fn",
    async (input) => {
      try {
        if (input.id === "hello") {
          await computeScore({
            id: input.id,
            name: "sam",
          });
        }
        return "hello world";
      } catch (err: any) {
        if (err.message === "cause") {
          return "hello";
        } else {
          return "world";
        }
      }
    }
  ).definition;

  expect(normalizeDefinition(definition)).toMatchSnapshot();
});

test("try-catch with optional return of task", () => {
  const { stack, computeScore } = initStepFunctionApp();

  const definition = new ExpressStepFunction<{ id: string }, string | number>(
    stack,
    "fn",
    async (input) => {
      try {
        if (input.id === "hello") {
          return await computeScore({
            id: input.id,
            name: "sam",
          });
        }
        return "hello world";
      } catch (err: any) {
        if (err.message === "cause") {
          return "hello";
        } else {
          return "world";
        }
      }
    }
  ).definition;

  expect(normalizeDefinition(definition)).toMatchSnapshot();
});

test("nested try-catch", () => {
  const { stack } = initStepFunctionApp();

  const definition = new ExpressStepFunction(stack, "fn", () => {
    try {
      try {
        throw new Error("error1");
      } catch {
        throw new Error("error2");
      }
    } catch {
      throw new Error("error3");
    }
  }).definition;

  expect(normalizeDefinition(definition)).toMatchSnapshot();
});

test("throw in for-of", () => {
  const { stack } = initStepFunctionApp();

  const definition = new ExpressStepFunction<{ items: string[] }, void>(
    stack,
    "fn",
    (input) => {
      // @ts-ignore
      for (const item of input.items) {
        throw new Error("err");
      }
    }
  ).definition;

  expect(normalizeDefinition(definition)).toMatchSnapshot();
});

test("try-catch, no variable, contains for-of, throw", () => {
  const { stack } = initStepFunctionApp();

  const definition = new ExpressStepFunction<
    { items: string[] },
    string | void
  >(stack, "fn", (input): string | void => {
    try {
      // @ts-ignore
      for (const item of input.items) {
        throw new Error("err");
      }
    } catch {
      return "hello";
    }
  }).definition;

  expect(normalizeDefinition(definition)).toMatchSnapshot();
});

test("try-catch, err variable, contains for-of, throw new Error", () => {
  const { stack } = initStepFunctionApp();

  const definition = new ExpressStepFunction<
    { items: string[] },
    string | void
  >(stack, "fn", (input): string | void => {
    try {
      // @ts-ignore
      for (const item of input.items) {
        throw new Error("err");
      }
    } catch (err: any) {
      return err.message;
    }
  }).definition;

  expect(normalizeDefinition(definition)).toMatchSnapshot();
});

test("try-catch, err variable, contains for-of, throw Error", () => {
  const { stack } = initStepFunctionApp();

  const definition = new ExpressStepFunction<
    { items: string[] },
    string | void
  >(stack, "fn", (input): string | void => {
    try {
      // @ts-ignore
      for (const item of input.items) {
        throw Error("err");
      }
    } catch (err: any) {
      return err.message;
    }
  }).definition;

  expect(normalizeDefinition(definition)).toMatchSnapshot();
});

test("try-catch-finally", () => {
  const { stack, computeScore } = initStepFunctionApp();

  const definition = new ExpressStepFunction(
    stack,
    "fn",
    async (): Promise<string | void> => {
      try {
        await computeScore({
          id: "id",
          name: "name",
        });
      } catch {
      } finally {
        return "hello";
      }
    }
  ).definition;

  expect(normalizeDefinition(definition)).toMatchSnapshot();
});

test("try { task } catch { throw } finally { task() }", () => {
  const { stack, task } = initStepFunctionApp();

  const definition = new ExpressStepFunction(
    stack,
    "fn",
    async (): Promise<string | void> => {
      try {
        await task();
      } catch {
        throw new Error("cause");
      } finally {
        await task("recover");
      }
    }
  ).definition;

  expect(normalizeDefinition(definition)).toMatchSnapshot();
});

test("try { task() } catch { task() } finally { task() }", () => {
  const { stack, task } = initStepFunctionApp();

  const definition = new ExpressStepFunction(
    stack,
    "fn",
    async (): Promise<void> => {
      try {
        await task("1");
      } catch {
        await task("2");
      } finally {
        await task("3");
      }
    }
  ).definition;

  expect(normalizeDefinition(definition)).toMatchSnapshot();
});

test("try, throw, finally", () => {
  const { stack } = initStepFunctionApp();

  const definition = new ExpressStepFunction(stack, "fn", (): string | void => {
    try {
      throw new Error("cause");
    } catch {
    } finally {
      return "hello";
    }
  }).definition;

  expect(normalizeDefinition(definition)).toMatchSnapshot();
});

test("try, throw, catch, throw, finally, return", () => {
  const { stack } = initStepFunctionApp();

  const definition = new ExpressStepFunction(stack, "fn", (): string | void => {
    try {
      throw new Error("go");
    } catch {
      throw new Error("little");
    } finally {
      return "rock-star";
    }
  }).definition;

  expect(normalizeDefinition(definition)).toMatchSnapshot();
});

test("try { throw } catch { (maybe) throw } finally { task }", () => {
  const { stack, task } = initStepFunctionApp();

  const definition = new ExpressStepFunction<{ id: string }, string | void>(
    stack,
    "fn",
    async (input) => {
      try {
        throw new Error("go");
      } catch {
        if (input.id === "sam") {
          throw new Error("little");
        }
      } finally {
        // task should run after both throws
        // for second throw, an error should be re-thrown
        await task();
      }
    }
  ).definition;

  expect(normalizeDefinition(definition)).toMatchSnapshot();
});

test("try { task() } catch { (maybe) throw } finally { task }", () => {
  const { stack, task } = initStepFunctionApp();

  const definition = new ExpressStepFunction<{ id: string }, string | void>(
    stack,
    "fn",
    async (input) => {
      try {
        await task("1");
      } catch {
        if (input.id === "sam") {
          throw new Error("little");
        }
      } finally {
        // task should run after both throws
        // for second throw, an error should be re-thrown
        await task("2");
      }
    }
  ).definition;

  expect(normalizeDefinition(definition)).toMatchSnapshot();
});

test("try { task() } catch(err) { (maybe) throw } finally { task }", () => {
  const { stack, task } = initStepFunctionApp();

  const definition = new ExpressStepFunction(
    stack,
    "fn",
    async (): Promise<string | void> => {
      try {
        await task("1");
      } catch (err: any) {
        if (err.message === "sam") {
          throw new Error("little");
        }
      } finally {
        // task should run after both throws
        // for second throw, an error should be re-thrown
        await task("2");
      }
    }
  ).definition;

  expect(normalizeDefinition(definition)).toMatchSnapshot();
});

test("try { for-of } catch { (maybe) throw } finally { task }", () => {
  const { stack, task } = initStepFunctionApp();

  const definition = new ExpressStepFunction<
    { items: string[] },
    string | void
  >(stack, "fn", async (input): Promise<string | void> => {
    try {
      for (const item of input.items) {
        await task(item);
      }
    } catch (err: any) {
      if (err.message === "you dun' goofed") {
        throw new Error("little");
      }
    } finally {
      // task should run after both throws
      // for second throw, an error should be re-thrown
      await task("2");
    }
  }).definition;

  expect(normalizeDefinition(definition)).toMatchSnapshot();
});

test("for-of { try { task() } catch (err) { if(err) throw } finally { task() } }", () => {
  const { stack, task } = initStepFunctionApp();

  const definition = new ExpressStepFunction<
    { items: string[] },
    string | void
  >(stack, "fn", async (input): Promise<string | void> => {
    for (const item of input.items) {
      try {
        await task(item);
      } catch (err: any) {
        if (err.message === "you dun' goofed") {
          throw new Error("little");
        }
      } finally {
        // task should run after both throws
        // for second throw, an error should be re-thrown
        await task("2");
      }
    }
  }).definition;

  expect(normalizeDefinition(definition)).toMatchSnapshot();
});

test("while (cond) { cond = task() }", () => {
  const { stack, task } = initStepFunctionApp();
  const definition = new ExpressStepFunction(stack, "fn", async () => {
    let cond;
    while (cond === undefined) {
      cond = await task();
    }
  }).definition;

  expect(normalizeDefinition(definition)).toMatchSnapshot();
});

test("while (cond); cond = task()", () => {
  const { stack, task } = initStepFunctionApp();
  const definition = new ExpressStepFunction(stack, "fn", async () => {
    let cond;
    while (cond === undefined) cond = await task();
  }).definition;

  expect(normalizeDefinition(definition)).toMatchSnapshot();
});

test("let cond; do { cond = task() } while (cond)", () => {
  const { stack, task } = initStepFunctionApp();
  const definition = new ExpressStepFunction(stack, "fn", async () => {
    let cond;
    do {
      cond = await task();
    } while (cond === undefined);
  }).definition;

  expect(normalizeDefinition(definition)).toMatchSnapshot();
});

test("list.map(item => task(item))", () => {
  const { stack, task } = initStepFunctionApp();
  const definition = new ExpressStepFunction<
    { list: string[] },
    (number | null)[]
  >(stack, "fn", async (input) => {
    return Promise.all(input.list.map((item) => task(item)));
  }).definition;

  expect(normalizeDefinition(definition)).toMatchSnapshot();
});

test("[1,2,3].map(item => item)", () => {
  const { stack } = initStepFunctionApp();
  const definition = new ExpressStepFunction<
    { list: string[] },
    (number | null)[]
  >(stack, "fn", () => {
    return [1, 2, 3].map((item) => item);
  }).definition;

  expect(normalizeDefinition(definition)).toMatchSnapshot();
});

test("list.filter(item => item.length > 2).map(item => task(item))", () => {
  const { stack, task } = initStepFunctionApp();
  const definition = new ExpressStepFunction<
    { list: string[] },
    (number | null)[]
  >(stack, "fn", async (input) => {
    return Promise.all(
      input.list.filter((item) => item.length > 2).map((item) => task(item))
    );
  }).definition;

  expect(normalizeDefinition(definition)).toMatchSnapshot();
});

test("[1,2,3,4].filter(item => item.length > 2)", () => {
  const { stack } = initStepFunctionApp();
  const definition = new ExpressStepFunction(stack, "fn", async () => {
    return [1, 2, 3, 4].filter((item) => item > 2);
  }).definition;

  expect(normalizeDefinition(definition)).toMatchSnapshot();
});

// https://github.com/functionless/functionless/issues/209
test("`template me ${input.value}`", () => {
  const { stack } = initStepFunctionApp();
  const definition = new ExpressStepFunction<{ value: string }, string>(
    stack,
    "fn",
    (input) => {
      return `template me ${input.value}`;
    }
  ).definition;

  expect(normalizeDefinition(definition)).toMatchSnapshot();
});

// https://github.com/functionless/functionless/issues/209
test("`template me ${await task(input.value)}`", () => {
  const { stack, task } = initStepFunctionApp();
  const definition = new ExpressStepFunction<{ value: string }, string>(
    stack,
    "fn",
    async (input) => {
      return `template me ${await task(input.value)}`;
    }
  ).definition;

  expect(normalizeDefinition(definition)).toMatchSnapshot();
});

test("list.filter(item => item.length > 2).map(item => item)", () => {
  const { stack } = initStepFunctionApp();
  const definition = new ExpressStepFunction<
    { list: string[] },
    (string | null)[]
  >(stack, "fn", async (input) => {
    return input.list.filter((item) => item.length > 2).map((item) => item);
  }).definition;

  expect(normalizeDefinition(definition)).toMatchSnapshot();
});

// https://github.com/functionless/functionless/issues/210
test.skip("input.list.map((item) => item).filter((item) => item.length > 2)", () => {
  const { stack } = initStepFunctionApp();
  const definition = new ExpressStepFunction<
    { list: string[] },
    (string | null)[]
  >(stack, "fn", async (input) => {
    return input.list.map((item) => item).filter((item) => item.length > 2);
  }).definition;

  expect(normalizeDefinition(definition)).toMatchSnapshot();
});

test.skip("await Promise.all(input.list.map((item) => task(item)))).filter", () => {
  const { stack, task } = initStepFunctionApp();
  const definition = new ExpressStepFunction<
    { list: string[] },
    (number | null)[]
  >(stack, "fn", async (input) => {
    return (await Promise.all(input.list.map((item) => task(item)))).filter(
      (item) => item !== null
    );
  }).definition;

  expect(normalizeDefinition(definition)).toMatchSnapshot();
});

test("list.map((item, i) => if (i == 0) task(item))", () => {
  const { stack, task } = initStepFunctionApp();
  const definition = new ExpressStepFunction<
    { list: string[] },
    (number | null)[]
  >(stack, "fn", async (input) => {
    return Promise.all(
      input.list.map(async (item, i) => {
        if (i === 0) {
          return task(item);
        } else {
          return null;
        }
      })
    );
  }).definition;

  expect(normalizeDefinition(definition)).toMatchSnapshot();
});

test("list.map((item, i, list) => if (i == 0) task(item) else task(list[0]))", () => {
  const { stack, task } = initStepFunctionApp();
  const definition = new ExpressStepFunction<
    { list: string[] },
    (number | null)[]
  >(stack, "fn", async (input) => {
    return Promise.all(
      input.list.map((item, i) => {
        if (i === 0) {
          return task(item);
        } else {
          return task(input.list[0]);
        }
      })
    );
  }).definition;

  expect(normalizeDefinition(definition)).toMatchSnapshot();
});

test("try { list.map(item => task(item)) }", () => {
  const { stack, task } = initStepFunctionApp();
  const definition = new ExpressStepFunction<
    { list: string[] },
    (null | number)[] | null
  >(stack, "fn", async (input) => {
    try {
      return await Promise.all(input.list.map((item) => task(item)));
    } catch {
      return null;
    }
  }).definition;

  expect(normalizeDefinition(definition)).toMatchSnapshot();
});

test("throw task(task())", () => {
  const { stack, task } = initStepFunctionApp();
  expect(
    () =>
      new ExpressStepFunction<{ list: string[] }, (null | number)[] | null>(
        stack,
        "fn",
        async (input) => {
          throw await task(await task(input));
        }
      )
  ).toThrow("StepFunctions error cause must be a constant");
});

test.skip("input.b ? task() : task(input)", () => {
  const { stack, task } = initStepFunctionApp();
  const definition = new ExpressStepFunction<{ b: boolean }, null | number>(
    stack,
    "fn",
    (input) => {
      return input.b ? task() : task(input);
    }
  ).definition;

  expect(normalizeDefinition(definition)).toMatchSnapshot();
});

test("for (const i in [task(input)])", () => {
  const { stack, task } = initStepFunctionApp();
  const definition = new ExpressStepFunction<{ str: string }, any | null>(
    stack,
    "fn",
    async (input) => {
      for (const i in [await task(input)]) {
        await task(await task(i));
      }
      return null;
    }
  ).definition;

  expect(normalizeDefinition(definition)).toMatchSnapshot();
});

test("for (const i of [task(input)])", () => {
  const { stack, task } = initStepFunctionApp();
  const definition = new ExpressStepFunction<{ list: string }, any | null>(
    stack,
    "fn",
    async (input) => {
      for (const i of [await task(input)]) {
        await task(await task(i));
      }
      return null;
    }
  ).definition;

  expect(normalizeDefinition(definition)).toMatchSnapshot();
});

test("try { list.map(item => task(item)) }", () => {
  const { stack, task } = initStepFunctionApp();
  const definition = new ExpressStepFunction<
    { list: string[] },
    (number | null)[]
  >(stack, "fn", async (input) => {
    return Promise.all(
      input.list.map((item) => {
        try {
          return task(item);
        } catch {
          return null;
        }
      })
    );
  }).definition;

  expect(normalizeDefinition(definition)).toMatchSnapshot();
});

test("try { list.map(item => throw) }", () => {
  const { stack } = initStepFunctionApp();
  const definition = new ExpressStepFunction<
    { list: string[] },
    null | string[]
  >(stack, "fn", (input) => {
    try {
      return input.list.map(() => {
        throw new Error("cause");
      });
    } catch {
      return null;
    }
  }).definition;

  expect(normalizeDefinition(definition)).toMatchSnapshot();
});

test("try { list.map(item => throw) } catch (err)", () => {
  const { stack } = initStepFunctionApp();
  const definition = new ExpressStepFunction<
    { list: string[] },
    string[] | number
  >(stack, "fn", (input) => {
    try {
      return input.list.map(() => {
        throw new Error("cause");
      });
    } catch (err: any) {
      if (err.message === "cause") {
        return 0;
      } else {
        return 1;
      }
    }
  }).definition;

  expect(normalizeDefinition(definition)).toMatchSnapshot();
});

test("list.forEach(item => task(item))", () => {
  const { stack, task } = initStepFunctionApp();
  const definition = new ExpressStepFunction<{ list: string[] }, void>(
    stack,
    "fn",
    (input) => {
      return input.list.forEach((item) => task(item));
    }
  ).definition;

  expect(normalizeDefinition(definition)).toMatchSnapshot();
});

test("list.forEach((item, i) => if (i == 0) task(item))", () => {
  const { stack, task } = initStepFunctionApp();
  const definition = new ExpressStepFunction<{ list: string[] }, void>(
    stack,
    "fn",
    (input) => {
      return input.list.forEach((item, i) => {
        if (i === 0) {
          return task(item);
        } else {
          return null;
        }
      });
    }
  ).definition;

  expect(normalizeDefinition(definition)).toMatchSnapshot();
});

test("list.forEach((item, i, list) => if (i == 0) task(item) else task(list[0]))", () => {
  const { stack, task } = initStepFunctionApp();
  const definition = new ExpressStepFunction<{ list: string[] }, void>(
    stack,
    "fn",
    (input) => {
      return input.list.forEach((item, i) => {
        if (i === 0) {
          return task(item);
        } else {
          return task(input.list[0]);
        }
      });
    }
  ).definition;

  expect(normalizeDefinition(definition)).toMatchSnapshot();
});

test("try { list.forEach(item => task(item)) }", () => {
  const { stack, task } = initStepFunctionApp();
  const definition = new ExpressStepFunction<{ list: string[] }, void | null>(
    stack,
    "fn",
    (input) => {
      try {
        return input.list.forEach((item) => task(item));
      } catch {
        return null;
      }
    }
  ).definition;

  expect(normalizeDefinition(definition)).toMatchSnapshot();
});

test("try { list.forEach(item => task(item)) }", () => {
  const { stack, task } = initStepFunctionApp();
  const definition = new ExpressStepFunction<{ list: string[] }, void>(
    stack,
    "fn",
    (input) => {
      return input.list.forEach((item) => {
        try {
          return task(item);
        } catch {
          return null;
        }
      });
    }
  ).definition;

  expect(normalizeDefinition(definition)).toMatchSnapshot();
});

test("try { list.forEach(item => throw) }", () => {
  const { stack } = initStepFunctionApp();
  const definition = new ExpressStepFunction<{ list: string[] }, void | null>(
    stack,
    "fn",
    (input) => {
      try {
        return input.list.forEach(() => {
          throw new Error("cause");
        });
      } catch {
        return null;
      }
    }
  ).definition;

  expect(normalizeDefinition(definition)).toMatchSnapshot();
});

test("try { list.forEach(item => throw) } catch (err)", () => {
  const { stack } = initStepFunctionApp();
  const definition = new ExpressStepFunction<{ list: string[] }, void | number>(
    stack,
    "fn",
    (input) => {
      try {
        return input.list.forEach(() => {
          throw new Error("cause");
        });
      } catch (err: any) {
        if (err.message === "cause") {
          return 0;
        } else {
          return 1;
        }
      }
    }
  ).definition;

  expect(normalizeDefinition(definition)).toMatchSnapshot();
});

test("$SFN.map([1, 2, 3], (item) => nitem)", () => {
  const { stack } = initStepFunctionApp();
  const definition = new ExpressStepFunction(stack, "fn", async () => {
    return $SFN.map([1, 2, 3], (item) => `n${item}`);
  }).definition;

  expect(normalizeDefinition(definition)).toMatchSnapshot();
});

test("return $SFN.map(list, (item) => task(item))", () => {
  const { stack, task } = initStepFunctionApp();
  const definition = new ExpressStepFunction<
    { list: string[] },
    (number | null)[]
  >(stack, "fn", (input) => {
    return $SFN.map(input.list, (item) => task(item));
  }).definition;

  expect(normalizeDefinition(definition)).toMatchSnapshot();
});

test("return $SFN.map(list, {maxConcurrency: 2} (item) => task(item))", () => {
  const { stack, task } = initStepFunctionApp();
  const definition = new ExpressStepFunction<
    { list: string[] },
    (number | null)[]
  >(stack, "fn", (input) => {
    return $SFN.map(input.list, { maxConcurrency: 2 }, (item) => task(item));
  }).definition;

  expect(normalizeDefinition(definition)).toMatchSnapshot();
});

test("$SFN.map(list, (item) => task(item))", () => {
  const { stack, task } = initStepFunctionApp();
  const definition = new ExpressStepFunction<{ list: string[] }, void>(
    stack,
    "fn",
    async (input) => {
      await $SFN.map(input.list, async (item) => task(item));
    }
  ).definition;

  expect(normalizeDefinition(definition)).toMatchSnapshot();
});

test("result = $SFN.map(list, (item) => task(item))", () => {
  const { stack, task } = initStepFunctionApp();
  const definition = new ExpressStepFunction<
    { list: string[] },
    (number | null)[]
  >(stack, "fn", async (input) => {
    const result = await $SFN.map(input.list, (item) => task(item));
    return result;
  }).definition;

  expect(normalizeDefinition(definition)).toMatchSnapshot();
});

test("return $SFN.map(list, (item) => try { task(item)) } catch { return null }", () => {
  const { stack, task } = initStepFunctionApp();
  const definition = new ExpressStepFunction<
    { list: string[] },
    (number | null)[]
  >(stack, "fn", (input) => {
    return $SFN.map(input.list, (item) => {
      try {
        return task(item);
      } catch {
        return null;
      }
    });
  }).definition;

  expect(normalizeDefinition(definition)).toMatchSnapshot();
});

test("try { $SFN.map(list, (item) => task(item)) } catch { return null }", () => {
  const { stack, task } = initStepFunctionApp();
  const definition = new ExpressStepFunction<
    { list: string[] },
    (number | null)[] | null
  >(stack, "fn", (input) => {
    try {
      return $SFN.map(input.list, (item) => task(item));
    } catch {
      return null;
    }
  }).definition;

  expect(normalizeDefinition(definition)).toMatchSnapshot();
});

test("return $SFN.forEach(list, (item) => task(item))", () => {
  const { stack, task } = initStepFunctionApp();
  const definition = new ExpressStepFunction<{ list: string[] }, void>(
    stack,
    "fn",
    (input) => {
      return $SFN.forEach(input.list, async (item) => {
        await task(item);
      });
    }
  ).definition;

  expect(normalizeDefinition(definition)).toMatchSnapshot();
});

test("return $SFN.forEach(list, {maxConcurrency: 2} (item) => task(item))", () => {
  const { stack, task } = initStepFunctionApp();
  const definition = new ExpressStepFunction<{ list: string[] }, void>(
    stack,
    "fn",
    (input) => {
      return $SFN.forEach(input.list, { maxConcurrency: 2 }, async (item) => {
        await task(item);
      });
    }
  ).definition;

  expect(normalizeDefinition(definition)).toMatchSnapshot();
});

test("$SFN.forEach(list, (item) => task(item))", () => {
  const { stack, task } = initStepFunctionApp();
  const definition = new ExpressStepFunction<{ list: string[] }, void>(
    stack,
    "fn",
    async (input) => {
      await $SFN.forEach(input.list, async (item) => task(item));
    }
  ).definition;

  expect(normalizeDefinition(definition)).toMatchSnapshot();
});

test("result = $SFN.forEach(list, (item) => task(item))", () => {
  const { stack, task } = initStepFunctionApp();
  const definition = new ExpressStepFunction<{ list: string[] }, void>(
    stack,
    "fn",
    async (input) => {
      return $SFN.forEach(input.list, async (item) => task(item));
    }
  ).definition;

  expect(normalizeDefinition(definition)).toMatchSnapshot();
});

test("return $SFN.forEach(list, (item) => try { task(item)) } catch { return null }", () => {
  const { stack, task } = initStepFunctionApp();
  const definition = new ExpressStepFunction<{ list: string[] }, void>(
    stack,
    "fn",
    (input) => {
      return $SFN.forEach(input.list, async (item) => {
        try {
          await task(item);
        } catch {
          return;
        }
      });
    }
  ).definition;

  expect(normalizeDefinition(definition)).toMatchSnapshot();
});

test("try { $SFN.forEach(list, (item) => task(item)) } catch { return null }", () => {
  const { stack, task } = initStepFunctionApp();
  const definition = new ExpressStepFunction<{ list: string[] }, void | null>(
    stack,
    "fn",
    (input) => {
      try {
        return $SFN.forEach(input.list, async (item) => task(item));
      } catch {
        return null;
      }
    }
  ).definition;

  expect(normalizeDefinition(definition)).toMatchSnapshot();
});

test('return $SFN.parallel(() => "hello", () => "world"))', () => {
  const { stack } = initStepFunctionApp();
  const definition = new ExpressStepFunction(stack, "fn", () => {
    return $SFN.parallel(
      () => "hello",
      () => "world"
    );
  }).definition;

  expect(normalizeDefinition(definition)).toMatchSnapshot();
});

test('try { return $SFN.parallel(() => "hello", () => "world")) } catch { return null }', () => {
  const { stack } = initStepFunctionApp();
  const definition = new ExpressStepFunction(stack, "fn", () => {
    try {
      return $SFN.parallel(
        () => "hello",
        () => "world"
      );
    } catch {
      return null;
    }
  }).definition;

  expect(normalizeDefinition(definition)).toMatchSnapshot();
});

test('try { return $SFN.parallel(() => "hello", async () => { await task(); await task(); })) } catch { return null }', () => {
  const { stack, task } = initStepFunctionApp();
  const definition = new ExpressStepFunction(stack, "fn", () => {
    try {
      return $SFN.parallel(
        () => "hello",
        async () => {
          await task();
          await task();
        }
      );
    } catch {
      return null;
    }
  }).definition;

  expect(normalizeDefinition(definition)).toMatchSnapshot();
});

test("return $SFN.parallel(() => try { task() } catch { return null })) }", () => {
  const { stack, task } = initStepFunctionApp();
  const definition = new ExpressStepFunction(stack, "fn", () => {
    try {
      return $SFN.parallel(() => {
        try {
          return task();
        } catch {
          return null;
        }
      });
    } catch {
      return null;
    }
  }).definition;

  expect(normalizeDefinition(definition)).toMatchSnapshot();
});

test("return $SFN.parallel(() => {})) }", () => {
  const { stack } = initStepFunctionApp();
  const definition = new ExpressStepFunction(stack, "fn", () => {
    return $SFN.parallel(() => {});
  }).definition;

  expect(normalizeDefinition(definition)).toMatchSnapshot();
});

test("return task({ key: items.filter(*) })", () => {
  const { stack, task } = initStepFunctionApp();
  const definition = new ExpressStepFunction<
    { items: { str: string; items: string[] }[] },
    number | null
  >(stack, "fn", (input) => {
    return task({
      equals: input.items.filter((item) => item.str === "hello"),
      and: input.items.filter(
        (item) => item.str === "hello" && item.items[0] === "hello"
      ),
      or: input.items.filter(
        (item) => item.str === "hello" || item.items[0] === "hello"
      ),
    });
  }).definition;

  expect(normalizeDefinition(definition)).toMatchSnapshot();
});

test("single quotes in StringLiteralExpr should be escaped in a JSON Path filter expression", () => {
  const { stack, task } = initStepFunctionApp();
  const definition = new ExpressStepFunction<
    { items: { str: string; items: string[] }[] },
    number | null
  >(stack, "fn", (input) => {
    return task({
      escape: input.items.filter((item) => item.str === "hello'world"),
    });
  }).definition;

  expect(normalizeDefinition(definition)).toMatchSnapshot();
});

test("template literal strings", () => {
  const { stack, task } = initStepFunctionApp();
  const definition = new ExpressStepFunction<
    { obj: { str: string; items: string } },
    number | null
  >(stack, "fn", (input) => {
    return task({
      key: `${input.obj.str} ${"hello"} ${input.obj.items[0]}`,
    });
  }).definition;

  expect(normalizeDefinition(definition)).toMatchSnapshot();
});

test("template literal strings complex", () => {
  const { stack, task } = initStepFunctionApp();
  const definition = new ExpressStepFunction<
    { obj: { str?: string; items: string } },
    number | null
  >(stack, "fn", async (input) => {
    return task({
      key: `${input.obj.str ?? "default"} hello ${"hello"} ${
        input.obj.items[0] ?? (await task())
      }`,
    });
  }).definition;

  expect(normalizeDefinition(definition)).toMatchSnapshot();
});

test("break from for-loop", () => {
  const { stack } = initStepFunctionApp();
  const definition = new ExpressStepFunction<{ items: string[] }, void>(
    stack,
    "fn",
    (input) => {
      for (const item of input.items) {
        if (item === "hello") {
          break;
        }
      }
    }
  ).definition;

  expect(normalizeDefinition(definition)).toMatchSnapshot();
});

test("break from while-loop", () => {
  const { stack } = initStepFunctionApp();
  const definition = new ExpressStepFunction(stack, "fn", () => {
    while (true) {
      break;
    }
  }).definition;

  expect(normalizeDefinition(definition)).toMatchSnapshot();
});

test("break from do-while-loop", () => {
  const { stack } = initStepFunctionApp();
  const definition = new ExpressStepFunction(stack, "fn", () => {
    do {
      break;
    } while (true);
  }).definition;

  expect(normalizeDefinition(definition)).toMatchSnapshot();
});

test("continue in for loop", () => {
  const { stack } = initStepFunctionApp();
  const definition = new ExpressStepFunction<{ items: string[] }, void>(
    stack,
    "fn",
    (input) => {
      for (const item of input.items) {
        if (item === "hello") {
          continue;
        }
      }
    }
  ).definition;

  expect(normalizeDefinition(definition)).toMatchSnapshot();
});

test("continue in while loop", () => {
  const { stack, task } = initStepFunctionApp();
  const definition = new ExpressStepFunction<{ key: string }, void>(
    stack,
    "fn",
    async (input) => {
      while (true) {
        if (input.key === "sam") {
          continue;
        }
        await task(input.key);
      }
    }
  ).definition;

  expect(normalizeDefinition(definition)).toMatchSnapshot();
});

test("continue in do..while loop", () => {
  const { stack, task } = initStepFunctionApp();
  const definition = new ExpressStepFunction<{ key: string }, void>(
    stack,
    "fn",
    async (input) => {
      do {
        if (input.key === "sam") {
          continue;
        }
        await task(input.key);
      } while (true);
    }
  ).definition;

  expect(normalizeDefinition(definition)).toMatchSnapshot();
});

test("return task(await task())", () => {
  const { stack, task } = initStepFunctionApp();
  const definition = new ExpressStepFunction(stack, "fn", async () => {
    return task(await task());
  }).definition;

  expect(normalizeDefinition(definition)).toMatchSnapshot();
});

test("return await task(await task())", () => {
  const { stack, task } = initStepFunctionApp();
  const definition = new ExpressStepFunction(stack, "fn", async () => {
    return task(await task());
  }).definition;

  expect(normalizeDefinition(definition)).toMatchSnapshot();
});

// https://github.com/functionless/functionless/issues/281
test.skip("return cond ? task(1) : task(2))", () => {
  const { stack, task } = initStepFunctionApp();
  const definition = new ExpressStepFunction<{ cond: boolean }, number | null>(
    stack,
    "fn",
    async (input) => {
      return input.cond ? task(1) : task(2);
    }
  ).definition;

  expect(definition).toMatchSnapshot();
});

test("return task(1) ?? task(2))", () => {
  const { stack, task } = initStepFunctionApp();
  const definition = new ExpressStepFunction(stack, "fn", async () => {
    return (await task(1)) ?? (await task(2));
  }).definition;

  expect(normalizeDefinition(definition)).toMatchSnapshot();
});

test("while(true) { try { } catch { wait }", () => {
  const { stack, task } = initStepFunctionApp();
  const definition = new ExpressStepFunction(stack, "fn", async () => {
    while (true) {
      try {
        await task();
      } catch {
        $SFN.waitFor(1);
      }
    }
  }).definition;

  expect(normalizeDefinition(definition)).toMatchSnapshot();
});

test("call Step Function from another Step Function", () => {
  const { stack } = initStepFunctionApp();
  const machine1 = new ExpressStepFunction(stack, "machine1", () => {
    return "hello";
  });

  const definition = new ExpressStepFunction(stack, "machine2", () => {
    return machine1({});
  }).definition;

  expectTaskToMatch(
    definition,
    {
      Parameters: { StateMachineArn: machine1.resource.stateMachineArn },
    },
    /machine1/g
  );

  expect(normalizeDefinition(definition)).toMatchSnapshot();
});

test("call Step Function from another Step Function with name and trace", () => {
  const { stack } = initStepFunctionApp();
  const machine1 = new ExpressStepFunction(stack, "machine1", () => {
    return "hello";
  });

  const definition = new ExpressStepFunction(stack, "machine2", () => {
    return machine1({
      name: "exec1",
      traceHeader: "1",
    });
  }).definition;

  expect(normalizeDefinition(definition)).toMatchSnapshot();
});

test("call Step Function from another Step Function with name and trace from variables", () => {
  const { stack } = initStepFunctionApp();
  const machine1 = new ExpressStepFunction(stack, "machine1", () => {
    return "hello";
  });

  const definition = new ExpressStepFunction(
    stack,
    "machine2",
    (input: { name: string; header: string }) => {
      return machine1({
        name: input.name,
        traceHeader: input.header,
      });
    }
  ).definition;

  expect(normalizeDefinition(definition)).toMatchSnapshot();
});

test("call Step Function from another Step Function with input", () => {
  const { stack } = initStepFunctionApp();
  const machine1 = new ExpressStepFunction<{ value: string }, string>(
    stack,
    "machine1",
    () => {
      return "hello";
    }
  );

  const definition = new ExpressStepFunction(stack, "machine2", () => {
    return machine1({
      input: {
        value: "hello",
      },
    });
  }).definition;

  expect(normalizeDefinition(definition)).toMatchSnapshot();
});

test("call Step Function from another Step Function with dynamic input", () => {
  const { stack } = initStepFunctionApp();
  const machine1 = new ExpressStepFunction<{ value: string }, string>(
    stack,
    "machine1",
    () => {
      return "hello";
    }
  );

  const definition = new ExpressStepFunction<
    { value1: string },
    SyncExecutionResult<string>
  >(stack, "machine2", (input) => {
    return machine1({
      input: {
        value: input.value1,
      },
    });
  }).definition;

  expect(normalizeDefinition(definition)).toMatchSnapshot();
});

test("call Step Function from another Step Function with dynamic input field input", () => {
  const { stack } = initStepFunctionApp();
  const machine1 = new ExpressStepFunction<{ value: string }, string>(
    stack,
    "machine1",
    () => {
      return "hello";
    }
  );

  const definition = new ExpressStepFunction<
    { value: string },
    SyncExecutionResult<string>
  >(stack, "machine2", (input) => {
    return machine1({
      input: input,
    });
  }).definition;

  expect(normalizeDefinition(definition)).toMatchSnapshot();
});

/**
 * Represents a situation when set functions would need to generate multiple states.
 */
test("call Step Function from another Step Function with null coalesce", () => {
  const { stack } = initStepFunctionApp();
  const machine1 = new ExpressStepFunction<{ value: string }, string>(
    stack,
    "machine1",
    () => {
      return "hello";
    }
  );

  const definition = new ExpressStepFunction<
    { value: string | undefined },
    SyncExecutionResult<string>
  >(stack, "machine2", (input) => {
    return machine1({
      input: { value: input.value ?? "default" },
    });
  }).definition;

  expect(normalizeDefinition(definition)).toMatchSnapshot();
});

test("call Step Function from another Step Function not supported with reference argument", () => {
  const { stack } = initStepFunctionApp();
  const machine1 = new ExpressStepFunction<{ value: string }, string>(
    stack,
    "machine1",
    () => {
      return "hello";
    }
  );

  expect(
    () =>
      new ExpressStepFunction<{ value1: string }, SyncExecutionResult<string>>(
        stack,
        "machine2",
        (input) => {
          const _input = {
            input: {
              value: input.value1,
            },
          };
          return machine1(_input);
        }
      )
  ).toThrow(
    "Step function invocation must use a single, inline object parameter. Variable references are not supported currently."
  );
});

test("call Step Function from another Step Function not supported with computed keys", () => {
  const { stack } = initStepFunctionApp();
  const machine1 = new ExpressStepFunction<{ value: string }, string>(
    stack,
    "machine1",
    () => {
      return "hello";
    }
  );

  expect(
    () =>
      new ExpressStepFunction<{ value1: string }, SyncExecutionResult<string>>(
        stack,
        "machine2",
        (input) => {
          const _inputStr = "input";
          return machine1({
            [_inputStr]: {
              value: input.value1,
            },
          });
        }
      )
  ).toThrow(
    "Step function invocation must use a single, inline object instantiated without computed or spread keys."
  );
});

test("call Step Function from another Step Function not supported with spread assignment", () => {
  const { stack } = initStepFunctionApp();
  const machine1 = new ExpressStepFunction<{ value: string }, string>(
    stack,
    "machine1",
    () => {
      return "hello";
    }
  );

  expect(
    () =>
      new ExpressStepFunction<{ value1: string }, SyncExecutionResult<string>>(
        stack,
        "machine2",
        (input) => {
          const _input = {
            input: {
              value: input.value1,
            },
          };
          return machine1({ ..._input });
        }
      )
  ).toThrow(
    "Step function invocation must use a single, inline object instantiated without computed or spread keys."
  );
});

test("call Step Function describe from another Step Function", () => {
  const { stack } = initStepFunctionApp();
  const machine1 = new StepFunction<{ value: string }, string>(
    stack,
    "machine1",
    () => {
      return "hello";
    }
  );

  const definition = new ExpressStepFunction(stack, "machine2", () => {
    return machine1.describeExecution("hello");
  }).definition;

  expect(normalizeDefinition(definition)).toMatchSnapshot();
});

test("call Step Function describe from another Step Function from context", () => {
  const { stack } = initStepFunctionApp();
  const machine1 = new StepFunction<{ value: string }, string>(
    stack,
    "machine1",
    () => {
      return "hello";
    }
  );

  const definition = new ExpressStepFunction(
    stack,
    "machine2",
    (input: { id: string }) => {
      return machine1.describeExecution(input.id);
    }
  ).definition;

  expect(normalizeDefinition(definition)).toMatchSnapshot();
});

test("on success event", () => {
  const machine = new StepFunction(stack, "machine", () => {});

  const success = machine.onSucceeded(stack, "onSuccess");

  expect(success.resource._renderEventPattern()).toEqual({
    source: ["aws.states"],
    "detail-type": ["Step Functions Execution Status Change"],
    detail: {
      status: ["SUCCEEDED"],
      stateMachineArn: [machine.resource.stateMachineArn],
    },
  });
});

test("on status change event", () => {
  const machine = new StepFunction(stack, "machine", () => {});

  const statusChange = machine.onStatusChanged(stack, "onSuccess");

  expect(statusChange.resource._renderEventPattern()).toEqual({
    source: ["aws.states"],
    "detail-type": ["Step Functions Execution Status Change"],
    detail: {
      stateMachineArn: [machine.resource.stateMachineArn],
    },
  });
});

test("on status change event refine", () => {
  const machine = new StepFunction(stack, "machine", () => {});

  const success = machine
    .onStatusChanged(stack, "onStatus")
    .when(stack, "onRunning", (event) => event.detail.status === "RUNNING");

  expect(success.resource._renderEventPattern()).toEqual({
    source: ["aws.states"],
    "detail-type": ["Step Functions Execution Status Change"],
    detail: {
      status: ["RUNNING"],
      stateMachineArn: [machine.resource.stateMachineArn],
    },
  });
});

test("import from state machine", () => {
  const awsMachine = new aws_stepfunctions.StateMachine(stack, "m", {
    definition: new Pass(stack, "p"),
  });
  const machine = StepFunction.fromStateMachine<{ id: string }, string>(
    awsMachine
  );

  new Function(stack, "func", async () => {
    await machine({
      input: {
        id: "hi",
      },
    });
  });
});

test("import from state machine into state machine", () => {
  const awsMachine = new aws_stepfunctions.StateMachine(stack, "m", {
    definition: new Pass(stack, "p"),
  });
  const machine = StepFunction.fromStateMachine<{ id: string }, string>(
    awsMachine
  );

  const definition = new StepFunction(stack, "func", async () => {
    await machine({
      input: {
        id: "hi",
      },
    });
  }).definition;

  expect(normalizeDefinition(definition)).toMatchSnapshot();

  expectTaskToMatch(
    definition,
    {
      Parameters: {
        StateMachineArn: awsMachine.stateMachineArn,
      },
    },
    "machine"
  );
});

test("import express from standard should fail", () => {
  const awsMachine = new aws_stepfunctions.StateMachine(stack, "m", {
    definition: new Pass(stack, "p"),
    stateMachineType: aws_stepfunctions.StateMachineType.EXPRESS,
  });

  expect(() =>
    StepFunction.fromStateMachine<{ id: string }, string>(awsMachine)
  ).toThrow(new SynthError(ErrorCodes.Incorrect_StateMachine_Import_Type));
});

test("import from express state machine", () => {
  const awsMachine = new aws_stepfunctions.StateMachine(stack, "m", {
    definition: new Pass(stack, "p"),
    stateMachineType: aws_stepfunctions.StateMachineType.EXPRESS,
  });
  const machine = ExpressStepFunction.fromStateMachine<{ id: string }, string>(
    awsMachine
  );

  new Function(stack, "func", async () => {
    await machine({
      input: {
        id: "hi",
      },
    });
  });
});

test("import from express state machine into machine", () => {
  const awsMachine = new aws_stepfunctions.StateMachine(stack, "m", {
    definition: new Pass(stack, "p"),
    stateMachineType: aws_stepfunctions.StateMachineType.EXPRESS,
  });
  const machine = ExpressStepFunction.fromStateMachine<{ id: string }, string>(
    awsMachine
  );

  const definition = new StepFunction(stack, "func", async () => {
    await machine({
      input: {
        id: "hi",
      },
    });
  }).definition;

  expect(normalizeDefinition(definition)).toMatchSnapshot();

  expectTaskToMatch(
    definition,
    {
      Parameters: {
        StateMachineArn: awsMachine.stateMachineArn,
      },
    },
    "machine"
  );
});

test("import standard from express should fail", () => {
  const awsMachine = new aws_stepfunctions.StateMachine(stack, "m", {
    definition: new Pass(stack, "p"),
    stateMachineType: aws_stepfunctions.StateMachineType.STANDARD,
  });

  expect(() =>
    ExpressStepFunction.fromStateMachine<{ id: string }, string>(awsMachine)
  ).toThrow(new SynthError(ErrorCodes.Incorrect_StateMachine_Import_Type));
});<|MERGE_RESOLUTION|>--- conflicted
+++ resolved
@@ -878,7 +878,20 @@
   expect(normalizeDefinition(definition)).toMatchSnapshot();
 });
 
-<<<<<<< HEAD
+test("empty for", () => {
+  const { stack, task } = initStepFunctionApp();
+  const definition = new ExpressStepFunction<{ items: string[] }, void>(
+    stack,
+    "fn",
+    async (input) => {
+      for (const _ of [await task(input.items)]) {
+      }
+    }
+  ).definition;
+
+  expect(normalizeDefinition(definition)).toMatchSnapshot();
+});
+
 test("for return", () => {
   const { stack } = initStepFunctionApp();
   const definition = new ExpressStepFunction<{ items: string[] }, string>(
@@ -974,16 +987,6 @@
       }
 
       return a;
-=======
-test("empty for", () => {
-  const { stack, task } = initStepFunctionApp();
-  const definition = new ExpressStepFunction<{ items: string[] }, void>(
-    stack,
-    "fn",
-    async (input) => {
-      for (const _ of [await task(input.items)]) {
-      }
->>>>>>> 4627a35b
     }
   ).definition;
 
