--- conflicted
+++ resolved
@@ -348,13 +348,8 @@
   const definition = new ExpressStepFunction<{ id: string }, void>(
     stack,
     "fn",
-<<<<<<< HEAD
     async (input) => {
       await bus.putEvents({
-=======
-    (input) => {
-      bus.putEvents({
->>>>>>> 2d0c0a9d
         "detail-type": "someEvent",
         source: "sfnTest",
         detail: {
@@ -901,13 +896,10 @@
   const definition = new ExpressStepFunction<{ id: string }, string>(
     stack,
     "fn",
-<<<<<<< HEAD
     async (input) => {
-=======
-    (input) => {
       try {
         if (input.id === "hello") {
-          computeScore({
+          await computeScore({
             id: input.id,
             name: "sam",
           });
@@ -932,8 +924,7 @@
   const definition = new ExpressStepFunction<{ id: string }, string | number>(
     stack,
     "fn",
-    (input) => {
->>>>>>> 2d0c0a9d
+    async (input) => {
       try {
         if (input.id === "hello") {
           await computeScore({
@@ -953,7 +944,6 @@
   ).definition;
 
   expect(normalizeDefinition(definition)).toMatchSnapshot();
-<<<<<<< HEAD
 });
 
 test("try-catch with optional return of task", () => {
@@ -982,8 +972,6 @@
   ).definition;
 
   expect(normalizeDefinition(definition)).toMatchSnapshot();
-=======
->>>>>>> 2d0c0a9d
 });
 
 test("nested try-catch", () => {
@@ -1335,13 +1323,8 @@
   const definition = new ExpressStepFunction<
     { list: string[] },
     (number | null)[]
-<<<<<<< HEAD
   >(stack, "fn", async (input) => {
     return Promise.all(input.list.map((item) => task(item)));
-=======
-  >(stack, "fn", (input) => {
-    return input.list.map((item) => task(item));
->>>>>>> 2d0c0a9d
   }).definition;
 
   expect(normalizeDefinition(definition)).toMatchSnapshot();
