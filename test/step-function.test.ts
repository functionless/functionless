import { aws_stepfunctions, Stack } from "aws-cdk-lib";
import { Pass } from "aws-cdk-lib/aws-stepfunctions";
import "jest";
import {
  $AWS,
  $SFN,
  EventBus,
  Event,
  ExpressStepFunction,
  StepFunction,
  SyncExecutionResult,
  ErrorCodes,
  SynthError,
} from "../src";
import { StateMachine, States, Task } from "../src/asl";
import { Function } from "../src/function";
import { initStepFunctionApp, normalizeCDKJson, Person } from "./util";

/**
 * Removes randomized values (CDK token strings) form the definitions.
 */
const normalizeDefinition = (definition: StateMachine<States>): any => {
  return normalizeCDKJson(definition);
};

/**
 * Expect a task to match the given contents. Use Jest's `toMatchObject`.
 * Selects the task to check using the first key in states or by finding the key using the taskNameMatcher.
 */
const expectTaskToMatch = (
  definition: StateMachine<States>,
  partialTask: Partial<Task>,
  taskNameMatcher?: string | RegExp
): any => {
  const [key] = !taskNameMatcher
    ? Object.keys(definition.States)
    : Object.keys(definition.States).filter((k) =>
        typeof taskNameMatcher === "string"
          ? k.includes(taskNameMatcher)
          : taskNameMatcher.test(k)
      );

  expect(key).toBeDefined();

  const task = <Task>definition.States[key];

  expect(task).toMatchObject(partialTask);
};

test("empty function", () => {
  const { stack } = initStepFunctionApp();
  const definition = new ExpressStepFunction(stack, "fn", () => {}).definition;

  expect(normalizeDefinition(definition)).toMatchSnapshot();
});

test("return identifier", () => {
  const { stack } = initStepFunctionApp();
  const definition = new ExpressStepFunction<{ id: string }, string>(
    stack,
    "fn",
    (input) => {
      return input.id;
    }
  ).definition;

  expect(normalizeDefinition(definition)).toMatchSnapshot();
});

test("return PropAccessExpr", () => {
  const { stack } = initStepFunctionApp();
  const definition = new ExpressStepFunction(
    stack,
    "fn",
    (input: { input: { id: string } }) => {
      return input.input.id;
    }
  ).definition;

  expect(normalizeDefinition(definition)).toMatchSnapshot();
});

test("return ElementAccessExpr", () => {
  const { stack } = initStepFunctionApp();
  const definition = new ExpressStepFunction(
    stack,
    "fn",
    (input: { input: { "id special": string } }) => {
      return input.input["id special"];
    }
  ).definition;

  expect(normalizeDefinition(definition)).toMatchSnapshot();
});

test("return ElementAccessExpr identifier", () => {
  const { stack } = initStepFunctionApp();
  expect(
    () =>
      new ExpressStepFunction(
        stack,
        "fn",
        (input: { input: { id: string } }) => {
          const id = "id";
          return input.input[id];
        }
      )
  ).toThrow("Collection element accessor must be a constant string or number");
});

test("return ElementAccessExpr expression", () => {
  const { stack } = initStepFunctionApp();
  expect(
    () =>
      new ExpressStepFunction(
        stack,
        "fn",
        (input: { input: { id: string } }) => {
          const id: string | null = null;
          return input.input[id ?? "id"];
        }
      )
  ).toThrow("Collection element accessor must be a constant string or number");
});

test("return ElementAccessExpr number", () => {
  const { stack } = initStepFunctionApp();
  const definition = new ExpressStepFunction(
    stack,
    "fn",
    (input: { input: { arr: string[] } }) => {
      return input.input.arr[0];
    }
  ).definition;

  expect(normalizeDefinition(definition)).toMatchSnapshot();
});

test("return ElementAccessExpr number reference", () => {
  const { stack } = initStepFunctionApp();
  expect(
    () =>
      new ExpressStepFunction(
        stack,
        "fn",
        (input: { input: { arr: string[] } }) => {
          const id = 0;
          return input.input.arr[id];
        }
      )
  ).toThrow("Collection element accessor must be a constant string or number");
});

test("return optional PropAccessExpr", () => {
  const { stack } = initStepFunctionApp();
  const definition = new ExpressStepFunction<
    { input: { id?: string } },
    string | undefined
  >(stack, "fn", (input) => {
    return input.input?.id;
  }).definition;

  expect(normalizeDefinition(definition)).toMatchSnapshot();
});

test("return items.slice(1)", () => {
  const { stack } = initStepFunctionApp();
  const definition = new ExpressStepFunction<{ items: string[] }, string[]>(
    stack,
    "fn",
    (input) => {
      return input.items.slice(1);
    }
  ).definition;

  expect(normalizeDefinition(definition)).toMatchSnapshot();
});

test("return items.slice(1, undefined)", () => {
  const { stack } = initStepFunctionApp();
  const definition = new ExpressStepFunction<{ items: string[] }, string[]>(
    stack,
    "fn",
    (input) => {
      return input.items.slice(1, undefined);
    }
  ).definition;

  expect(normalizeDefinition(definition)).toMatchSnapshot();
});

test("return items.slice(-1)", () => {
  const { stack } = initStepFunctionApp();
  const definition = new ExpressStepFunction<{ items: string[] }, string[]>(
    stack,
    "fn",
    (input) => {
      return input.items.slice(-1);
    }
  ).definition;

  expect(normalizeDefinition(definition)).toMatchSnapshot();
});

test("return items.slice(0, -1)", () => {
  const { stack } = initStepFunctionApp();
  const definition = new ExpressStepFunction<{ items: string[] }, string[]>(
    stack,
    "fn",
    (input) => {
      return input.items.slice(0, -1);
    }
  ).definition;

  expect(normalizeDefinition(definition)).toMatchSnapshot();
});

test("return items.slice(1, 3)", () => {
  const { stack } = initStepFunctionApp();
  const definition = new ExpressStepFunction<{ items: string[] }, string[]>(
    stack,
    "fn",
    (input) => {
      return input.items.slice(1, 3);
    }
  ).definition;

  expect(normalizeDefinition(definition)).toMatchSnapshot();
});

test("return task({key: items.slice(1, 3)})", () => {
  const { stack, task } = initStepFunctionApp();
  const definition = new ExpressStepFunction<
    { items: string[] },
    number | null
  >(stack, "fn", async (input) => {
    return task({ key: input.items.slice(1, 3) });
  }).definition;

  expect(normalizeDefinition(definition)).toMatchSnapshot();
});

test("let and set", () => {
  const { stack } = initStepFunctionApp();
  const definition = new ExpressStepFunction(stack, "fn", () => {
    let a;
    a = null;
    a = true;
    a = false;
    a = 0;
    a = -1;
    a = -100;
    a = 1 + 2;
    a = "hello";
    a = "hello" + " world";
    a = "hello" + 1;
    a = 1 + "hello";
    a = "hello" + true;
    a = false + "hello";
    a = null + "hello";
    a = "hello" + null;
    a = [null];
    a = [1];
    a = [-1];
    a = [true];
    a = [
      {
        key: "value",
      },
    ];
    a = {
      key: "value",
    };
    a = a;
    a = "hello" + { place: "world" };
    a = "hello" + ["world"];
    return a;
  }).definition;

  expect(normalizeDefinition(definition)).toMatchSnapshot();
});

test("task(any)", () => {
  const { stack, task } = initStepFunctionApp();
  const definition = new ExpressStepFunction(stack, "fn", async () => {
    await task(null);
    await task(true);
    await task(false);
    await task(0);
    await task(-1);
    await task(-100);
    await task(1 + 2);
    await task("hello");
    await task("hello" + " world");
    await task("hello" + 1);
    await task(1 + "hello");
    await task("hello" + true);
    await task(false + "hello");
    await task(null + "hello");
    await task("hello" + null);
    await task([null]);
    await task([1]);
    await task([-1]);
    await task([true]);
    await task([
      {
        key: "value",
      },
    ]);
    await task({
      key: "value",
    });
    await task("hello" + { place: "world" });
    await task("hello" + ["world"]);
  }).definition;

  expect(normalizeDefinition(definition)).toMatchSnapshot();
});

test("spread constant array and object", () => {
  const array = [1, 2];
  const object = { hello: "world" };

  const definition = new StepFunction(stack, "fn", () => {
    return {
      array: [0, ...array, 3],
      object: {
        key: "value",
        ...object,
      },
    };
  }).definition;

  expect(normalizeDefinition(definition)).toMatchSnapshot();
});

test("return void", () => {
  const { stack } = initStepFunctionApp();
  const definition = new ExpressStepFunction(stack, "fn", () => {
    return;
  }).definition;

  expect(normalizeDefinition(definition)).toMatchSnapshot();
});

test("conditionally return void", () => {
  const { stack } = initStepFunctionApp();
  const definition = new ExpressStepFunction<{ id: string }, void>(
    stack,
    "fn",
    (input) => {
      if (input.id === "hello") {
        return;
      }
    }
  ).definition;

  expect(normalizeDefinition(definition)).toMatchSnapshot();
});

test("conditionally return void", () => {
  const { stack } = initStepFunctionApp();
  const definition = new ExpressStepFunction<{ id: string }, void>(
    stack,
    "fn",
    (input) => {
      if (input.id === "hello") {
        return;
      }
    }
  ).definition;

  expect(normalizeDefinition(definition)).toMatchSnapshot();
});

test("condition on task output", () => {
  const { stack, task } = initStepFunctionApp();
  const definition = new ExpressStepFunction<{ id: string }, void>(
    stack,
    "fn",
    async () => {
      if ((await task()) === 1) {
        return;
      }
    }
  ).definition;

  expect(normalizeDefinition(definition)).toMatchSnapshot();
});

test("boolean logic", () => {
  const { stack } = initStepFunctionApp();
  const definition = new ExpressStepFunction<
    { a: boolean; b: boolean },
    { and: boolean; or: boolean }
  >(stack, "fn", (input) => {
    return {
      and: input.a && input.b,
      or: input.a || input.b,
      not: !true,
      notAnd: !(input.a && input.b),
      notOr: !(input.a || input.b),
      chain: !(input.a || (input.b && input.a)),
    };
  }).definition;

  expect(normalizeDefinition(definition)).toMatchSnapshot();
});

test("binary and unary unsupported", () => {
  const { stack } = initStepFunctionApp();
  expect(
    () =>
      new ExpressStepFunction<{ a: number }, number>(
        stack,
        "fn",
        (input) => input.a + input.a
      )
  ).toThrow("Step Function does not support operator");
  expect(
    () =>
      new ExpressStepFunction<{ a: number }, number>(
        stack,
        "fn2",
        (input) => input.a - input.a
      )
  ).toThrow("Step Function does not support operator");
  expect(
    () =>
      new ExpressStepFunction<{ a: number }, number>(
        stack,
        "fn3",
        (input) => input.a * input.a
      )
  ).toThrow("Step Function does not support operator");
  expect(
    () =>
      new ExpressStepFunction<{ a: number }, number>(
        stack,
        "fn4",
        (input) => input.a / input.a
      )
  ).toThrow("Step Function does not support operator");
  expect(
    () =>
      new ExpressStepFunction<{ a: number }, number>(
        stack,
        "fn5",
        (input) => input.a % input.a
      )
  ).toThrow("Step Function does not support operator");
  expect(
    () =>
      new ExpressStepFunction<{ a: number }, number>(
        stack,
        "fn6",
        (input) => (input.a += input.a)
      )
  ).toThrow("Step Function does not support operator");
  expect(
    () =>
      new ExpressStepFunction<{ a: number }, number>(
        stack,
        "fn7",
        (input) => (input.a -= input.a)
      )
  ).toThrow("Step Function does not support operator");
  expect(
    () =>
      new ExpressStepFunction<{ a: number }, number>(
        stack,
        "fn8",
        (input) => (input.a *= input.a)
      )
  ).toThrow("Step Function does not support operator");
  expect(
    () =>
      new ExpressStepFunction<{ a: number }, number>(
        stack,
        "fn9",
        (input) => (input.a /= input.a)
      )
  ).toThrow("Step Function does not support operator");
  expect(
    () =>
      new ExpressStepFunction<{ a: number }, number>(
        stack,
        "fn10",
        (input) => (input.a %= input.a)
      )
  ).toThrow("Step Function does not support operator");
  expect(
    () =>
      new ExpressStepFunction<{ a: number }, number>(
        stack,
        "fn11",
        (input) => -input.a
      )
  ).toThrow("Step Function does not support operator");
  expect(
    () =>
      new ExpressStepFunction<{ a: number }, number>(
        stack,
        "fn12",
        (input) => --input.a
      )
  ).toThrow("Step Function does not support operator");
  expect(
    () =>
      new ExpressStepFunction<{ a: number }, number>(
        stack,
        "fn13",
        (input) => ++input.a
      )
  ).toThrow("Step Function does not support operator");
  expect(
    () =>
      new ExpressStepFunction<{ a: number }, number>(
        stack,
        "fn14",
        (input) => input.a++
      )
  ).toThrow("Step Function does not support operator");
  expect(
    () =>
      new ExpressStepFunction<{ a: number }, number>(
        stack,
        "fn15",
        (input) => input.a--
      )
  ).toThrow("Step Function does not support operator");
});

test("boolean return", () => {
  const { stack } = initStepFunctionApp();
  const definition = new ExpressStepFunction<
    { a: boolean; b: boolean },
    boolean
  >(stack, "fn", (input) => {
    return input.a && input.b;
  }).definition;

  expect(normalizeDefinition(definition)).toMatchSnapshot();
});

test("null coalesce logic", () => {
  const { stack } = initStepFunctionApp();
  const definition = new ExpressStepFunction<
    { a?: boolean; b: boolean },
    { null: boolean }
  >(stack, "fn", (input) => {
    return {
      null: input.a ?? input.b,
    };
  }).definition;

  expect(normalizeDefinition(definition)).toMatchSnapshot();
});

test("if-else", () => {
  const { stack } = initStepFunctionApp();
  const definition = new ExpressStepFunction<{ id: string }, string>(
    stack,
    "fn",
    (input) => {
      if (input.id === "hello") {
        return "hello";
      } else {
        return "world";
      }
    }
  ).definition;

  expect(normalizeDefinition(definition)).toMatchSnapshot();
});

test("if (typeof x === ??)", () => {
  const { stack } = initStepFunctionApp();
  const definition = new ExpressStepFunction<{ id: string }, string | null>(
    stack,
    "fn",
    (input) => {
      if (input.id === undefined) {
        return "null";
      } else if (typeof input.id === "undefined") {
        return "undefined";
      } else if (typeof input.id === "string") {
        return "string";
      } else if (typeof input.id === "boolean") {
        return "boolean";
      } else if (typeof input.id === "number") {
        return "number";
      } else if (typeof input.id === "bigint") {
        return "bigint";
      }
      return null;
    }
  ).definition;

  expect(normalizeDefinition(definition)).toMatchSnapshot();
});

test("if (?? === typeof x)", () => {
  const { stack } = initStepFunctionApp();
  const definition = new ExpressStepFunction<{ id: string }, string | null>(
    stack,
    "fn",
    (input) => {
      if (input.id === undefined) {
        return "null";
      } else if ("undefined" === typeof input.id) {
        return "undefined";
      } else if ("string" === typeof input.id) {
        return "string";
      } else if ("boolean" === typeof input.id) {
        return "boolean";
      } else if ("number" === typeof input.id) {
        return "number";
      } else if ("bigint" === typeof input.id) {
        return "bigint";
      }
      return null;
    }
  ).definition;

  expect(normalizeDefinition(definition)).toMatchSnapshot();
});

test("return typeof x", () => {
  const { stack } = initStepFunctionApp();
  const definition = new ExpressStepFunction<{ id: string }, string | null>(
    stack,
    "fn",
    (input) => {
      return typeof input.id;
    }
  ).definition;

  expect(normalizeDefinition(definition)).toMatchSnapshot();
});

test("if", () => {
  const { stack } = initStepFunctionApp();
  const definition = new ExpressStepFunction(stack, "fn", () => {
    if (true) {
      return "yup";
    }
    return "noop";
  }).definition;

  expect(normalizeDefinition(definition)).toMatchSnapshot();
});

test("else if", () => {
  const { stack } = initStepFunctionApp();
  const definition = new ExpressStepFunction(
    stack,
    "fn",
    (input: { val: string }) => {
      if (input.val === "a") {
        return "yup";
      } else if (input.val === "b") {
        return "yip";
      } else if (input.val === "c") {
        return "woop";
      }
      return "noop";
    }
  ).definition;

  expect(normalizeDefinition(definition)).toMatchSnapshot();
});

test("if else", () => {
  const { stack } = initStepFunctionApp();
  const definition = new ExpressStepFunction(
    stack,
    "fn",
    (input: { val: string }) => {
      if (input.val === "a") {
        return "yup";
      } else {
        return "noop";
      }
    }
  ).definition;

  expect(normalizeDefinition(definition)).toMatchSnapshot();
});

test("else if else", () => {
  const { stack } = initStepFunctionApp();
  const definition = new ExpressStepFunction(
    stack,
    "fn",
    (input: { val: string }) => {
      if (input.val === "a") {
        return "yup";
      } else if (input.val === "b") {
        return "woop";
      } else {
        return "noop";
      }
    }
  ).definition;

  expect(normalizeDefinition(definition)).toMatchSnapshot();
});

test("if if", () => {
  const { stack } = initStepFunctionApp();
  const definition = new ExpressStepFunction(
    stack,
    "fn",
    (input: { val: string }) => {
      if (input.val !== "a") {
        if (input.val === "b") {
          return "hullo";
        }
      }
      return "woop";
    }
  ).definition;

  expect(normalizeDefinition(definition)).toMatchSnapshot();
});

test("if invoke", () => {
  const { stack, task } = initStepFunctionApp();
  const definition = new ExpressStepFunction(stack, "fn", async () => {
    if (await task()) {
      return "hi";
    }
    return "woop";
  }).definition;

  expect(normalizeDefinition(definition)).toMatchSnapshot();
});

let stack: Stack;

beforeEach(() => {
  stack = new Stack();
});

test("put an event bus event", () => {
  interface BusDetails {
    value: string;
  }
  interface BusEvent extends Event<BusDetails> {}

  const bus = new EventBus<BusEvent>(stack, "testBus2");

  const definition = new ExpressStepFunction<{ id: string }, void>(
    stack,
    "fn",
    async (input) => {
      await bus.putEvents({
        "detail-type": "someEvent",
        source: "sfnTest",
        detail: {
          value: input.id,
        },
      });
    }
  ).definition;

  expectTaskToMatch(
    definition,
    {
      Parameters: { Entries: [{ EventBusName: bus.eventBusArn }] },
    },
    "bus.putEvents"
  );

  expect(normalizeDefinition(definition)).toMatchSnapshot();
});

test("put multiple event bus events", () => {
  interface BusDetails {
    value: string;
    constant?: string;
  }
  interface BusEvent extends Event<BusDetails> {}

  const bus = new EventBus<BusEvent>(stack, "testBus");

  const definition = new ExpressStepFunction<{ id: string }, void>(
    stack,
    "fn",
    async (input) => {
      await bus.putEvents(
        {
          "detail-type": "someEvent",
          source: "sfnTest",
          detail: {
            value: input.id,
          },
        },
        {
          "detail-type": "someOtherEvent",
          source: "sfnTest",
          detail: {
            constant: "hi",
            value: input.id,
          },
        }
      );
    }
  ).definition;

  expect(normalizeDefinition(definition)).toMatchSnapshot();
});

test("if-else-if", () => {
  const { stack } = initStepFunctionApp();
  const definition = new ExpressStepFunction<{ id: string }, string | void>(
    stack,
    "fn",
    (input) => {
      if (input.id === "hello") {
        return "hello";
      } else if (input.id === "world") {
        return "world";
      }
      return;
    }
  ).definition;

  expect(normalizeDefinition(definition)).toMatchSnapshot();
});

test("for-loop and do nothing", () => {
  const { stack } = initStepFunctionApp();
  const definition = new ExpressStepFunction<{ items: string[] }, void>(
    stack,
    "fn",
    (input) => {
      for (const item of input.items) {
        // @ts-ignore
        const a = item;
      }
    }
  ).definition;

  expect(normalizeDefinition(definition)).toMatchSnapshot();
});

test("for-loop inline array", () => {
  const { stack } = initStepFunctionApp();
  const definition = new ExpressStepFunction<{ items: string[] }, void>(
    stack,
    "fn",
    () => {
      for (const item of [1, 2, 3]) {
        // @ts-ignore
        const a = item;
      }
    }
  ).definition;

  expect(normalizeDefinition(definition)).toMatchSnapshot();
});

test("for i in items, items[i]", () => {
  const { stack } = initStepFunctionApp();
  const definition = new ExpressStepFunction<{ items: string[] }, void>(
    stack,
    "fn",
    (input) => {
      for (const i in input.items) {
        // @ts-ignore
        const a = items[i];
      }
    }
  ).definition;

  expect(normalizeDefinition(definition)).toMatchSnapshot();
});

test("empty for", () => {
  const { stack, task } = initStepFunctionApp();
  const definition = new ExpressStepFunction<{ items: string[] }, void>(
    stack,
    "fn",
    async (input) => {
      for (const _ of [await task(input.items)]) {
      }
    }
  ).definition;

  expect(normalizeDefinition(definition)).toMatchSnapshot();
});

test("for return", () => {
  const { stack } = initStepFunctionApp();
  const definition = new ExpressStepFunction<{ items: string[] }, string>(
    stack,
    "fn",
    (input) => {
      for (const i in input.items) {
        if (input.items[i] === "1") {
          return input.items[i];
        }
      }

      for (const i of input.items) {
        if (i === "1") {
          return i;
        }
      }

      return "end";
    }
  ).definition;

  expect(normalizeDefinition(definition)).toMatchSnapshot();
});

test("for continue", () => {
  const { stack } = initStepFunctionApp();
  const definition = new ExpressStepFunction<{ items: string[] }, string>(
    stack,
    "fn",
    (input) => {
      for (const i in input.items) {
        if (input.items[i] === "1") {
          continue;
        }
        return input.items[i];
      }

      for (const i of input.items) {
        if (i === "1") {
          continue;
        }
        return i;
      }

      return "end";
    }
  ).definition;

  expect(normalizeDefinition(definition)).toMatchSnapshot();
});

test("for break", () => {
  const { stack } = initStepFunctionApp();
  const definition = new ExpressStepFunction<{ items: string[] }, string>(
    stack,
    "fn",
    (input) => {
      for (const i in input.items) {
        if (input.items[i] === "1") {
          break;
        }
        return input.items[i];
      }

      for (const i of input.items) {
        if (i === "1") {
          break;
        }
        return i;
      }

      return "end";
    }
  ).definition;

  expect(normalizeDefinition(definition)).toMatchSnapshot();
});

test("for assign", () => {
  const { stack } = initStepFunctionApp();
  const definition = new ExpressStepFunction<{ items: string[] }, string>(
    stack,
    "fn",
    (input) => {
      let a = "";
      for (const i in input.items) {
        a = `${i}`;
      }

      for (const i of input.items) {
        a = `${i}`;
      }

      return a;
    }
  ).definition;

  expect(normalizeDefinition(definition)).toMatchSnapshot();
});

test("return a single Lambda Function call", () => {
  const { stack, getPerson } = initStepFunctionApp();
  const definition = new ExpressStepFunction<
    { id: string },
    Person | undefined
  >(stack, "fn", async (input) => {
    return getPerson({ id: input.id });
  }).definition;

  expectTaskToMatch(
    definition,
    {
      Resource: getPerson.resource.functionArn,
    },
    "getPerson"
  );

  expect(normalizeDefinition(definition)).toMatchSnapshot();
});

test("task(-1)", () => {
  const { stack, task } = initStepFunctionApp();
  const definition = new ExpressStepFunction<{ id: string }, any>(
    stack,
    "fn",
    () => {
      return task(-1);
    }
  ).definition;

  expect(normalizeDefinition(definition)).toMatchSnapshot();
});

test("task(input.list[-1])", () => {
  const { stack, task } = initStepFunctionApp();
  const definition = new ExpressStepFunction(
    stack,
    "fn",
    (input: { list: { [-1]: string } }) => {
      return task(input.list[-1]);
    }
  ).definition;

  expect(normalizeDefinition(definition)).toMatchSnapshot();
});

test("call Lambda Function, store as variable, return variable", () => {
  const { stack, getPerson } = initStepFunctionApp();
  const definition = new ExpressStepFunction<
    { id: string },
    Person | undefined
  >(stack, "fn", async (input) => {
    const person = await getPerson({ id: input.id });
    return person;
  }).definition;

  expect(normalizeDefinition(definition)).toMatchSnapshot();
});

test("call Lambda Function, store as variable, return variable no block", () => {
  const { stack, getPerson } = initStepFunctionApp();
  const definition = new ExpressStepFunction<
    { id: string },
    Person | undefined
  >(stack, "fn", async (input) => getPerson({ id: input.id })).definition;

  expect(normalizeDefinition(definition)).toMatchSnapshot();
});

// TODO: support use case where promise is ultimately returned with no logic in between?
test.skip("call Lambda Function, store as variable, return promise variable", () => {
  const { stack, getPerson } = initStepFunctionApp();
  const definition = new ExpressStepFunction<
    { id: string },
    Person | undefined
  >(stack, "fn", async (input) => {
    const person = getPerson({ id: input.id });
    return person;
  }).definition;

  expect(normalizeDefinition(definition)).toMatchSnapshot();
});

test("return AWS.DynamoDB.GetItem", () => {
  const { stack, personTable } = initStepFunctionApp();
  const definition = new ExpressStepFunction<
    { id: string },
    Person | undefined
  >(stack, "fn", async (input) => {
    const person = await $AWS.DynamoDB.GetItem({
      Table: personTable,
      Key: {
        id: {
          S: input.id,
        },
      },
    });

    if (person.Item === undefined) {
      return undefined;
    }

    return {
      id: person.Item.id.S,
      name: person.Item.name.S,
    };
  }).definition;

  expect(normalizeDefinition(definition)).toMatchSnapshot();
});

test("return AWS.DynamoDB.GetItem dynamic parameters", () => {
  const { stack, personTable } = initStepFunctionApp();
  const definition = new ExpressStepFunction<
    { id: string | undefined },
    Person | undefined
  >(stack, "fn", async (input) => {
    const person = await $AWS.DynamoDB.GetItem({
      Table: personTable,
      Key: {
        id: {
          S: input.id ?? "default",
        },
      },
    });

    if (person.Item === undefined) {
      return undefined;
    }

    return {
      id: person.Item.id.S,
      name: person.Item.name.S,
    };
  }).definition;

  expect(normalizeDefinition(definition)).toMatchSnapshot();
});

test("return AWS.Lambda.Invoke dynamic parameters", () => {
  const { stack, task } = initStepFunctionApp();
  const definition = new ExpressStepFunction<
    { id: string | undefined },
    number | undefined
  >(stack, "fn", async (input) => {
    return (
      await $AWS.Lambda.Invoke({
        Function: task,
        Payload: {
          id: input.id ?? "default",
        },
      })
    ).Payload;
  }).definition;

  expect(normalizeDefinition(definition)).toMatchSnapshot();
});

test("call AWS.DynamoDB.GetItem, then Lambda and return LiteralExpr", () => {
  const { stack, personTable, computeScore } = initStepFunctionApp();
  const definition = new ExpressStepFunction<
    { id: string },
    (Person & { score: number }) | undefined
  >(stack, "fn", async (input) => {
    const person = await $AWS.DynamoDB.GetItem({
      Table: personTable,
      Key: {
        id: {
          S: input.id,
        },
      },
    });

    if (person.Item === undefined) {
      return undefined;
    }

    const score = await computeScore({
      id: person.Item.id.S,
      name: person.Item.name.S,
    });

    return {
      id: person.Item.id.S,
      name: person.Item.name.S,
      score,
    };
  }).definition;

  expect(normalizeDefinition(definition)).toMatchSnapshot();
});

test("for-loop over a list literal", () => {
  const { stack, computeScore } = initStepFunctionApp();
  const definition = new ExpressStepFunction<{ id: string }, void>(
    stack,
    "fn",
    async (input) => {
      const people = ["sam", "sam"];
      for (const name of people) {
        await computeScore({
          id: input.id,
          name,
        });
      }
    }
  ).definition;

  expect(normalizeDefinition(definition)).toMatchSnapshot();
});

test("conditionally call DynamoDB and then void", () => {
  const { stack, personTable } = initStepFunctionApp();
  const definition = new ExpressStepFunction<{ id: string }, void>(
    stack,
    "fn",
    async (input): Promise<void> => {
      if (input.id === "hello") {
        await $AWS.DynamoDB.GetItem({
          Table: personTable,
          Key: {
            id: {
              S: input.id,
            },
          },
        });
      }
    }
  ).definition;

  expectTaskToMatch(
    definition,
    {
      Parameters: {
        TableName: personTable.resource.tableName,
      },
    },
    "$AWS.DynamoDB.GetItem"
  );

  expect(normalizeDefinition(definition)).toMatchSnapshot();
});

test("waitFor literal number of seconds", () => {
  const { stack } = initStepFunctionApp();

  const definition = new ExpressStepFunction(stack, "fn", (): string | void => {
    $SFN.waitFor(1);
  }).definition;

  expect(normalizeDefinition(definition)).toMatchSnapshot();
});

test("waitFor reference number of seconds", () => {
  const { stack } = initStepFunctionApp();

  const definition = new ExpressStepFunction<
    { seconds: number },
    string | void
  >(stack, "fn", (input) => {
    $SFN.waitFor(input.seconds);
  }).definition;

  expect(normalizeDefinition(definition)).toMatchSnapshot();
});
test("waitFor literal timestamp", () => {
  const { stack } = initStepFunctionApp();

  const definition = new ExpressStepFunction(stack, "fn", (): string | void => {
    $SFN.waitUntil("2022-08-01T00:00:00Z");
  }).definition;

  expect(normalizeDefinition(definition)).toMatchSnapshot();
});

test("waitUntil reference timestamp", () => {
  const { stack } = initStepFunctionApp();

  const definition = new ExpressStepFunction<{ until: string }, string | void>(
    stack,
    "fn",
    (input) => {
      $SFN.waitUntil(input.until);
    }
  ).definition;

  expect(normalizeDefinition(definition)).toMatchSnapshot();
});

test("throw new Error", () => {
  const { stack } = initStepFunctionApp();

  const definition = new ExpressStepFunction(stack, "fn", () => {
    throw new Error("cause");
  }).definition;

  expect(normalizeDefinition(definition)).toMatchSnapshot();
});

test("throw new Error complex", () => {
  const { stack } = initStepFunctionApp();

  expect(
    () =>
      new ExpressStepFunction<{ val: string | undefined }, void>(
        stack,
        "fn",
        (input) => {
          throw new Error(input.val ?? "cause");
        }
      )
  ).toThrow("StepFunctions error cause must be a constant");
});

test("throw Error", () => {
  const { stack } = initStepFunctionApp();

  const definition = new ExpressStepFunction(stack, "fn", () => {
    throw Error("cause");
  }).definition;

  expect(normalizeDefinition(definition)).toMatchSnapshot();
});

class CustomError {
  constructor(readonly property: string) {}
}

test("throw new CustomError", () => {
  const { stack } = initStepFunctionApp();

  const definition = new ExpressStepFunction(stack, "fn", () => {
    throw new CustomError("cause");
  }).definition;

  expect(normalizeDefinition(definition)).toMatchSnapshot();
});

test("try, throw Error('error'), empty catch", () => {
  const { stack } = initStepFunctionApp();

  const definition = new ExpressStepFunction(stack, "fn", () => {
    try {
      throw Error("cause");
    } catch {}
  }).definition;

  expect(normalizeDefinition(definition)).toMatchSnapshot();
});

test("try, throw, empty catch", () => {
  const { stack } = initStepFunctionApp();

  const definition = new ExpressStepFunction(stack, "fn", () => {
    try {
      throw new CustomError("cause");
    } catch {}
  }).definition;

  expect(normalizeDefinition(definition)).toMatchSnapshot();
});

test("try, task, empty catch", () => {
  const { stack, computeScore } = initStepFunctionApp();

  const definition = new ExpressStepFunction(stack, "fn", async () => {
    try {
      await computeScore({
        id: "id",
        name: "name",
      });
    } catch {}
  }).definition;

  expect(normalizeDefinition(definition)).toMatchSnapshot();
});

test("catch and throw new Error", () => {
  const { stack } = initStepFunctionApp();

  const definition = new ExpressStepFunction(stack, "fn", () => {
    try {
      throw new Error("cause");
    } catch (err: any) {
      throw new CustomError("custom cause");
    }
  }).definition;

  expect(normalizeDefinition(definition)).toMatchSnapshot();
});

test("catch and throw Error", () => {
  const { stack } = initStepFunctionApp();

  const definition = new ExpressStepFunction(stack, "fn", () => {
    try {
      throw Error("cause");
    } catch (err: any) {
      throw new CustomError("custom cause");
    }
  }).definition;

  expect(normalizeDefinition(definition)).toMatchSnapshot();
});

test("try-catch with inner return and no catch variable", () => {
  const { stack, computeScore } = initStepFunctionApp();

  const definition = new ExpressStepFunction(stack, "fn", async () => {
    try {
      await computeScore({
        id: "id",
        name: "name",
      });
      return "hello";
    } catch {
      return "world";
    }
  }).definition;

  expect(normalizeDefinition(definition)).toMatchSnapshot();
});

test("try-catch with inner return and a catch variable", () => {
  const { stack, computeScore } = initStepFunctionApp();

  const definition = new ExpressStepFunction(stack, "fn", async () => {
    try {
      await computeScore({
        id: "id",
        name: "name",
      });
      return "hello";
    } catch (err: any) {
      return err.message;
    }
  }).definition;

  expect(normalizeDefinition(definition)).toMatchSnapshot();
});

test("try-catch with guaranteed throw new Error", () => {
  const { stack } = initStepFunctionApp();

  const definition = new ExpressStepFunction(stack, "fn", () => {
    try {
      throw new Error("cause");
    } catch (err: any) {
      if (err.message === "cause") {
        return "hello";
      } else {
        return "world";
      }
    }
  }).definition;

  expect(normalizeDefinition(definition)).toMatchSnapshot();
});

test("try-catch with optional throw of an Error", () => {
  const { stack } = initStepFunctionApp();

  const definition = new ExpressStepFunction<{ id: string }, string>(
    stack,
    "fn",
    (input) => {
      try {
        if (input.id === "hello") {
          throw new Error("cause");
        }
        return "hello world";
      } catch (err: any) {
        if (err.message === "cause") {
          return "hello";
        } else {
          return "world";
        }
      }
    }
  ).definition;

  expect(normalizeDefinition(definition)).toMatchSnapshot();
});

test("try-catch with optional task", () => {
  const { stack, computeScore } = initStepFunctionApp();

  const definition = new ExpressStepFunction<{ id: string }, string>(
    stack,
    "fn",
    async (input) => {
      try {
        if (input.id === "hello") {
          await computeScore({
            id: input.id,
            name: "sam",
          });
        }
        return "hello world";
      } catch (err: any) {
        if (err.message === "cause") {
          return "hello";
        } else {
          return "world";
        }
      }
    }
  ).definition;

  expect(normalizeDefinition(definition)).toMatchSnapshot();
});

test("try-catch with optional return of task", () => {
  const { stack, computeScore } = initStepFunctionApp();

  const definition = new ExpressStepFunction<{ id: string }, string | number>(
    stack,
    "fn",
    async (input) => {
      try {
        if (input.id === "hello") {
          await computeScore({
            id: input.id,
            name: "sam",
          });
        }
        return "hello world";
      } catch (err: any) {
        if (err.message === "cause") {
          return "hello";
        } else {
          return "world";
        }
      }
    }
  ).definition;

  expect(normalizeDefinition(definition)).toMatchSnapshot();
});

test("try-catch with optional return of task", () => {
  const { stack, computeScore } = initStepFunctionApp();

  const definition = new ExpressStepFunction<{ id: string }, string | number>(
    stack,
    "fn",
    async (input) => {
      try {
        if (input.id === "hello") {
          return await computeScore({
            id: input.id,
            name: "sam",
          });
        }
        return "hello world";
      } catch (err: any) {
        if (err.message === "cause") {
          return "hello";
        } else {
          return "world";
        }
      }
    }
  ).definition;

  expect(normalizeDefinition(definition)).toMatchSnapshot();
});

test("nested try-catch", () => {
  const { stack } = initStepFunctionApp();

  const definition = new ExpressStepFunction(stack, "fn", () => {
    try {
      try {
        throw new Error("error1");
      } catch {
        throw new Error("error2");
      }
    } catch {
      throw new Error("error3");
    }
  }).definition;

  expect(normalizeDefinition(definition)).toMatchSnapshot();
});

test("throw in for-of", () => {
  const { stack } = initStepFunctionApp();

  const definition = new ExpressStepFunction<{ items: string[] }, void>(
    stack,
    "fn",
    (input) => {
      // @ts-ignore
      for (const item of input.items) {
        throw new Error("err");
      }
    }
  ).definition;

  expect(normalizeDefinition(definition)).toMatchSnapshot();
});

test("try-catch, no variable, contains for-of, throw", () => {
  const { stack } = initStepFunctionApp();

  const definition = new ExpressStepFunction<
    { items: string[] },
    string | void
  >(stack, "fn", (input): string | void => {
    try {
      // @ts-ignore
      for (const item of input.items) {
        throw new Error("err");
      }
    } catch {
      return "hello";
    }
  }).definition;

  expect(normalizeDefinition(definition)).toMatchSnapshot();
});

test("try-catch, err variable, contains for-of, throw new Error", () => {
  const { stack } = initStepFunctionApp();

  const definition = new ExpressStepFunction<
    { items: string[] },
    string | void
  >(stack, "fn", (input): string | void => {
    try {
      // @ts-ignore
      for (const item of input.items) {
        throw new Error("err");
      }
    } catch (err: any) {
      return err.message;
    }
  }).definition;

  expect(normalizeDefinition(definition)).toMatchSnapshot();
});

test("try-catch, err variable, contains for-of, throw Error", () => {
  const { stack } = initStepFunctionApp();

  const definition = new ExpressStepFunction<
    { items: string[] },
    string | void
  >(stack, "fn", (input): string | void => {
    try {
      // @ts-ignore
      for (const item of input.items) {
        throw Error("err");
      }
    } catch (err: any) {
      return err.message;
    }
  }).definition;

  expect(normalizeDefinition(definition)).toMatchSnapshot();
});

test("try-catch-finally", () => {
  const { stack, computeScore } = initStepFunctionApp();

  const definition = new ExpressStepFunction(
    stack,
    "fn",
    async (): Promise<string | void> => {
      try {
        await computeScore({
          id: "id",
          name: "name",
        });
      } catch {
      } finally {
        return "hello";
      }
    }
  ).definition;

  expect(normalizeDefinition(definition)).toMatchSnapshot();
});

test("try { task } catch { throw } finally { task() }", () => {
  const { stack, task } = initStepFunctionApp();

  const definition = new ExpressStepFunction(
    stack,
    "fn",
    async (): Promise<string | void> => {
      try {
        await task();
      } catch {
        throw new Error("cause");
      } finally {
        await task("recover");
      }
    }
  ).definition;

  expect(normalizeDefinition(definition)).toMatchSnapshot();
});

test("try { task() } catch { task() } finally { task() }", () => {
  const { stack, task } = initStepFunctionApp();

  const definition = new ExpressStepFunction(
    stack,
    "fn",
    async (): Promise<void> => {
      try {
        await task("1");
      } catch {
        await task("2");
      } finally {
        await task("3");
      }
    }
  ).definition;

  expect(normalizeDefinition(definition)).toMatchSnapshot();
});

test("try, throw, finally", () => {
  const { stack } = initStepFunctionApp();

  const definition = new ExpressStepFunction(stack, "fn", (): string | void => {
    try {
      throw new Error("cause");
    } catch {
    } finally {
      return "hello";
    }
  }).definition;

  expect(normalizeDefinition(definition)).toMatchSnapshot();
});

test("try, throw, catch, throw, finally, return", () => {
  const { stack } = initStepFunctionApp();

  const definition = new ExpressStepFunction(stack, "fn", (): string | void => {
    try {
      throw new Error("go");
    } catch {
      throw new Error("little");
    } finally {
      return "rock-star";
    }
  }).definition;

  expect(normalizeDefinition(definition)).toMatchSnapshot();
});

test("try { throw } catch { (maybe) throw } finally { task }", () => {
  const { stack, task } = initStepFunctionApp();

  const definition = new ExpressStepFunction<{ id: string }, string | void>(
    stack,
    "fn",
    async (input) => {
      try {
        throw new Error("go");
      } catch {
        if (input.id === "sam") {
          throw new Error("little");
        }
      } finally {
        // task should run after both throws
        // for second throw, an error should be re-thrown
        await task();
      }
    }
  ).definition;

  expect(normalizeDefinition(definition)).toMatchSnapshot();
});

test("try { task() } catch { (maybe) throw } finally { task }", () => {
  const { stack, task } = initStepFunctionApp();

  const definition = new ExpressStepFunction<{ id: string }, string | void>(
    stack,
    "fn",
    async (input) => {
      try {
        await task("1");
      } catch {
        if (input.id === "sam") {
          throw new Error("little");
        }
      } finally {
        // task should run after both throws
        // for second throw, an error should be re-thrown
        await task("2");
      }
    }
  ).definition;

  expect(normalizeDefinition(definition)).toMatchSnapshot();
});

test("try { task() } catch(err) { (maybe) throw } finally { task }", () => {
  const { stack, task } = initStepFunctionApp();

  const definition = new ExpressStepFunction(
    stack,
    "fn",
    async (): Promise<string | void> => {
      try {
        await task("1");
      } catch (err: any) {
        if (err.message === "sam") {
          throw new Error("little");
        }
      } finally {
        // task should run after both throws
        // for second throw, an error should be re-thrown
        await task("2");
      }
    }
  ).definition;

  expect(normalizeDefinition(definition)).toMatchSnapshot();
});

test("try { for-of } catch { (maybe) throw } finally { task }", () => {
  const { stack, task } = initStepFunctionApp();

  const definition = new ExpressStepFunction<
    { items: string[] },
    string | void
  >(stack, "fn", async (input): Promise<string | void> => {
    try {
      for (const item of input.items) {
        await task(item);
      }
    } catch (err: any) {
      if (err.message === "you dun' goofed") {
        throw new Error("little");
      }
    } finally {
      // task should run after both throws
      // for second throw, an error should be re-thrown
      await task("2");
    }
  }).definition;

  expect(normalizeDefinition(definition)).toMatchSnapshot();
});

test("for-of { try { task() } catch (err) { if(err) throw } finally { task() } }", () => {
  const { stack, task } = initStepFunctionApp();

  const definition = new ExpressStepFunction<
    { items: string[] },
    string | void
  >(stack, "fn", async (input): Promise<string | void> => {
    for (const item of input.items) {
      try {
        await task(item);
      } catch (err: any) {
        if (err.message === "you dun' goofed") {
          throw new Error("little");
        }
      } finally {
        // task should run after both throws
        // for second throw, an error should be re-thrown
        await task("2");
      }
    }
  }).definition;

  expect(normalizeDefinition(definition)).toMatchSnapshot();
});

test("while (cond) { cond = task() }", () => {
  const { stack, task } = initStepFunctionApp();
  const definition = new ExpressStepFunction(stack, "fn", async () => {
    let cond;
    while (cond === undefined) {
      cond = await task();
    }
  }).definition;

  expect(normalizeDefinition(definition)).toMatchSnapshot();
});

test("while (cond); cond = task()", () => {
  const { stack, task } = initStepFunctionApp();
  const definition = new ExpressStepFunction(stack, "fn", async () => {
    let cond;
    while (cond === undefined) cond = await task();
  }).definition;

  expect(normalizeDefinition(definition)).toMatchSnapshot();
});

test("let cond; do { cond = task() } while (cond)", () => {
  const { stack, task } = initStepFunctionApp();
  const definition = new ExpressStepFunction(stack, "fn", async () => {
    let cond;
    do {
      cond = await task();
    } while (cond === undefined);
  }).definition;

  expect(normalizeDefinition(definition)).toMatchSnapshot();
});

test("list.map(item => task(item))", () => {
  const { stack, task } = initStepFunctionApp();
  const definition = new ExpressStepFunction<
    { list: string[] },
    (number | null)[]
  >(stack, "fn", async (input) => {
    return Promise.all(input.list.map((item) => task(item)));
  }).definition;

  expect(normalizeDefinition(definition)).toMatchSnapshot();
});

test("[1,2,3].map(item => item)", () => {
  const { stack } = initStepFunctionApp();
  const definition = new ExpressStepFunction<
    { list: string[] },
    (number | null)[]
  >(stack, "fn", () => {
    return [1, 2, 3].map((item) => item);
  }).definition;

  expect(normalizeDefinition(definition)).toMatchSnapshot();
});

test("list.filter(item => item.length > 2).map(item => task(item))", () => {
  const { stack, task } = initStepFunctionApp();
  const definition = new ExpressStepFunction<
    { list: string[] },
    (number | null)[]
  >(stack, "fn", async (input) => {
    return Promise.all(
      input.list.filter((item) => item.length > 2).map((item) => task(item))
    );
  }).definition;

  expect(normalizeDefinition(definition)).toMatchSnapshot();
});

test("[1,2,3,4].filter(item => item.length > 2)", () => {
  const { stack } = initStepFunctionApp();
  const definition = new ExpressStepFunction(stack, "fn", async () => {
    return [1, 2, 3, 4].filter((item) => item > 2);
  }).definition;

  expect(normalizeDefinition(definition)).toMatchSnapshot();
});

// https://github.com/functionless/functionless/issues/209
test("`template me ${input.value}`", () => {
  const { stack } = initStepFunctionApp();
  const definition = new ExpressStepFunction<{ value: string }, string>(
    stack,
    "fn",
    (input) => {
      return `template me ${input.value}`;
    }
  ).definition;

  expect(normalizeDefinition(definition)).toMatchSnapshot();
});

// https://github.com/functionless/functionless/issues/209
test("`template me ${await task(input.value)}`", () => {
  const { stack, task } = initStepFunctionApp();
  const definition = new ExpressStepFunction<{ value: string }, string>(
    stack,
    "fn",
    async (input) => {
      return `template me ${await task(input.value)}`;
    }
  ).definition;

  expect(normalizeDefinition(definition)).toMatchSnapshot();
});

test("list.filter(item => item.length > 2).map(item => item)", () => {
  const { stack } = initStepFunctionApp();
  const definition = new ExpressStepFunction<
    { list: string[] },
    (string | null)[]
  >(stack, "fn", async (input) => {
    return input.list.filter((item) => item.length > 2).map((item) => item);
  }).definition;

  expect(normalizeDefinition(definition)).toMatchSnapshot();
});

test("input.list.map((item) => item).filter((item) => item.length > 2)", () => {
  const { stack } = initStepFunctionApp();
  const definition = new ExpressStepFunction<
    { list: string[] },
    (string | null)[]
  >(stack, "fn", async (input) => {
    return input.list.map((item) => item).filter((item) => item.length > 2);
  }).definition;

  expect(normalizeDefinition(definition)).toMatchSnapshot();
});

test("closure from map", () => {
  const { stack } = initStepFunctionApp();
  const definition = new ExpressStepFunction<
    { list: string[] },
    (string | null)[]
  >(stack, "fn", async (input) => {
    const a = "x";
    return input.list.map((item) => `${a}${item}`);
  }).definition;

  expect(normalizeDefinition(definition)).toMatchSnapshot();
});

test("await Promise.all(input.list.map((item) => task(item)))).filter", () => {
  const { stack, task } = initStepFunctionApp();
  const definition = new ExpressStepFunction<
    { list: string[] },
    (number | null)[]
  >(stack, "fn", async (input) => {
    return (await Promise.all(input.list.map((item) => task(item)))).filter(
      (item) => item !== null
    );
  }).definition;

  expect(normalizeDefinition(definition)).toMatchSnapshot();
});

test("list.map((item, i) => if (i == 0) task(item))", () => {
  const { stack, task } = initStepFunctionApp();
  const definition = new ExpressStepFunction<
    { list: string[] },
    (number | null)[]
  >(stack, "fn", async (input) => {
    return Promise.all(
      input.list.map(async (item, i) => {
        if (i === 0) {
          return task(item);
        } else {
          return null;
        }
      })
    );
  }).definition;

  expect(normalizeDefinition(definition)).toMatchSnapshot();
});

test("list.map((item, i, list) => if (i == 0) task(item) else task(list[0]))", () => {
  const { stack, task } = initStepFunctionApp();
  const definition = new ExpressStepFunction<
    { list: string[] },
    (number | null)[]
  >(stack, "fn", async (input) => {
    return Promise.all(
      input.list.map((item, i) => {
        if (i === 0) {
          return task(item);
        } else {
          return task(input.list[0]);
        }
      })
    );
  }).definition;

  expect(normalizeDefinition(definition)).toMatchSnapshot();
});

test("try { list.map(item => task(item)) }", () => {
  const { stack, task } = initStepFunctionApp();
  const definition = new ExpressStepFunction<
    { list: string[] },
    (null | number)[] | null
  >(stack, "fn", async (input) => {
    try {
      return await Promise.all(input.list.map((item) => task(item)));
    } catch {
      return null;
    }
  }).definition;

  expect(normalizeDefinition(definition)).toMatchSnapshot();
});

test("throw task(task())", () => {
  const { stack, task } = initStepFunctionApp();
  expect(
    () =>
      new ExpressStepFunction<{ list: string[] }, (null | number)[] | null>(
        stack,
        "fn",
        async (input) => {
          throw await task(await task(input));
        }
      )
  ).toThrow("StepFunctions error cause must be a constant");
});

test("input.b ? task() : task(input)", () => {
  const { stack, task } = initStepFunctionApp();
  const definition = new ExpressStepFunction<{ b: boolean }, null | number>(
    stack,
    "fn",
    async (input) => {
      return input.b ? task() : task(input);
    }
  ).definition;

  expect(normalizeDefinition(definition)).toMatchSnapshot();
});

test("for (const i in [task(input)])", () => {
  const { stack, task } = initStepFunctionApp();
  const definition = new ExpressStepFunction<{ str: string }, any | null>(
    stack,
    "fn",
    async (input) => {
      for (const i in [await task(input)]) {
        await task(await task(i));
      }
      return null;
    }
  ).definition;

  expect(normalizeDefinition(definition)).toMatchSnapshot();
});

test("for (const i of [task(input)])", () => {
  const { stack, task } = initStepFunctionApp();
  const definition = new ExpressStepFunction<{ list: string }, any | null>(
    stack,
    "fn",
    async (input) => {
      for (const i of [await task(input)]) {
        await task(await task(i));
      }
      return null;
    }
  ).definition;

  expect(normalizeDefinition(definition)).toMatchSnapshot();
});

test("try { list.map(item => task(item)) }", () => {
  const { stack, task } = initStepFunctionApp();
  const definition = new ExpressStepFunction<
    { list: string[] },
    (number | null)[]
  >(stack, "fn", async (input) => {
    return Promise.all(
      input.list.map((item) => {
        try {
          return task(item);
        } catch {
          return null;
        }
      })
    );
  }).definition;

  expect(normalizeDefinition(definition)).toMatchSnapshot();
});

test("try { list.map(item => throw) }", () => {
  const { stack } = initStepFunctionApp();
  const definition = new ExpressStepFunction<
    { list: string[] },
    null | string[]
  >(stack, "fn", (input) => {
    try {
      return input.list.map(() => {
        throw new Error("cause");
      });
    } catch {
      return null;
    }
  }).definition;

  expect(normalizeDefinition(definition)).toMatchSnapshot();
});

test("try { list.map(item => throw) } catch (err)", () => {
  const { stack } = initStepFunctionApp();
  const definition = new ExpressStepFunction<
    { list: string[] },
    string[] | number
  >(stack, "fn", (input) => {
    try {
      return input.list.map(() => {
        throw new Error("cause");
      });
    } catch (err: any) {
      if (err.message === "cause") {
        return 0;
      } else {
        return 1;
      }
    }
  }).definition;

  expect(normalizeDefinition(definition)).toMatchSnapshot();
});

test("list.forEach(item => task(item))", () => {
  const { stack, task } = initStepFunctionApp();
  const definition = new ExpressStepFunction<{ list: string[] }, void>(
    stack,
    "fn",
    (input) => {
      return input.list.forEach((item) => task(item));
    }
  ).definition;

  expect(normalizeDefinition(definition)).toMatchSnapshot();
});

test("list.forEach((item, i) => if (i == 0) task(item))", () => {
  const { stack, task } = initStepFunctionApp();
  const definition = new ExpressStepFunction<{ list: string[] }, void>(
    stack,
    "fn",
    (input) => {
      return input.list.forEach((item, i) => {
        if (i === 0) {
          return task(item);
        } else {
          return null;
        }
      });
    }
  ).definition;

  expect(normalizeDefinition(definition)).toMatchSnapshot();
});

test("list.forEach((item, i, list) => if (i == 0) task(item) else task(list[0]))", () => {
  const { stack, task } = initStepFunctionApp();
  const definition = new ExpressStepFunction<{ list: string[] }, void>(
    stack,
    "fn",
    (input) => {
      return input.list.forEach((item, i) => {
        if (i === 0) {
          return task(item);
        } else {
          return task(input.list[0]);
        }
      });
    }
  ).definition;

  expect(normalizeDefinition(definition)).toMatchSnapshot();
});

test("try { list.forEach(item => task(item)) }", () => {
  const { stack, task } = initStepFunctionApp();
  const definition = new ExpressStepFunction<{ list: string[] }, void | null>(
    stack,
    "fn",
    (input) => {
      try {
        return input.list.forEach((item) => task(item));
      } catch {
        return null;
      }
    }
  ).definition;

  expect(normalizeDefinition(definition)).toMatchSnapshot();
});

test("try { list.forEach(item => task(item)) }", () => {
  const { stack, task } = initStepFunctionApp();
  const definition = new ExpressStepFunction<{ list: string[] }, void>(
    stack,
    "fn",
    (input) => {
      return input.list.forEach((item) => {
        try {
          return task(item);
        } catch {
          return null;
        }
      });
    }
  ).definition;

  expect(normalizeDefinition(definition)).toMatchSnapshot();
});

test("try { list.forEach(item => throw) }", () => {
  const { stack } = initStepFunctionApp();
  const definition = new ExpressStepFunction<{ list: string[] }, void | null>(
    stack,
    "fn",
    (input) => {
      try {
        return input.list.forEach(() => {
          throw new Error("cause");
        });
      } catch {
        return null;
      }
    }
  ).definition;

  expect(normalizeDefinition(definition)).toMatchSnapshot();
});

test("try { list.forEach(item => throw) } catch (err)", () => {
  const { stack } = initStepFunctionApp();
  const definition = new ExpressStepFunction<{ list: string[] }, void | number>(
    stack,
    "fn",
    (input) => {
      try {
        return input.list.forEach(() => {
          throw new Error("cause");
        });
      } catch (err: any) {
        if (err.message === "cause") {
          return 0;
        } else {
          return 1;
        }
      }
    }
  ).definition;

  expect(normalizeDefinition(definition)).toMatchSnapshot();
});

test("$SFN.map([1, 2, 3], (item) => nitem)", () => {
  const { stack } = initStepFunctionApp();
  const definition = new ExpressStepFunction(stack, "fn", async () => {
    return $SFN.map([1, 2, 3], (item) => `n${item}`);
  }).definition;

  expect(normalizeDefinition(definition)).toMatchSnapshot();
});

test("return $SFN.map(list, (item) => task(item))", () => {
  const { stack, task } = initStepFunctionApp();
  const definition = new ExpressStepFunction<
    { list: string[] },
    (number | null)[]
  >(stack, "fn", (input) => {
    return $SFN.map(input.list, (item) => task(item));
  }).definition;

  expect(normalizeDefinition(definition)).toMatchSnapshot();
});

test("return $SFN.map(list, {maxConcurrency: 2} (item) => task(item))", () => {
  const { stack, task } = initStepFunctionApp();
  const definition = new ExpressStepFunction<
    { list: string[] },
    (number | null)[]
  >(stack, "fn", (input) => {
    return $SFN.map(input.list, { maxConcurrency: 2 }, (item) => task(item));
  }).definition;

  expect(normalizeDefinition(definition)).toMatchSnapshot();
});

test("$SFN.map(list, (item) => task(item))", () => {
  const { stack, task } = initStepFunctionApp();
  const definition = new ExpressStepFunction<{ list: string[] }, void>(
    stack,
    "fn",
    async (input) => {
      await $SFN.map(input.list, async (item) => task(item));
    }
  ).definition;

  expect(normalizeDefinition(definition)).toMatchSnapshot();
});

test("result = $SFN.map(list, (item) => task(item))", () => {
  const { stack, task } = initStepFunctionApp();
  const definition = new ExpressStepFunction<
    { list: string[] },
    (number | null)[]
  >(stack, "fn", async (input) => {
    const result = await $SFN.map(input.list, (item) => task(item));
    return result;
  }).definition;

  expect(normalizeDefinition(definition)).toMatchSnapshot();
});

test("return $SFN.map(list, (item) => try { task(item)) } catch { return null }", () => {
  const { stack, task } = initStepFunctionApp();
  const definition = new ExpressStepFunction<
    { list: string[] },
    (number | null)[]
  >(stack, "fn", (input) => {
    return $SFN.map(input.list, (item) => {
      try {
        return task(item);
      } catch {
        return null;
      }
    });
  }).definition;

  expect(normalizeDefinition(definition)).toMatchSnapshot();
});

test("try { $SFN.map(list, (item) => task(item)) } catch { return null }", () => {
  const { stack, task } = initStepFunctionApp();
  const definition = new ExpressStepFunction<
    { list: string[] },
    (number | null)[] | null
  >(stack, "fn", (input) => {
    try {
      return $SFN.map(input.list, (item) => task(item));
    } catch {
      return null;
    }
  }).definition;

  expect(normalizeDefinition(definition)).toMatchSnapshot();
});

test("return $SFN.forEach(list, (item) => task(item))", () => {
  const { stack, task } = initStepFunctionApp();
  const definition = new ExpressStepFunction<{ list: string[] }, void>(
    stack,
    "fn",
    (input) => {
      return $SFN.forEach(input.list, async (item) => {
        await task(item);
      });
    }
  ).definition;

  expect(normalizeDefinition(definition)).toMatchSnapshot();
});

test("return $SFN.forEach(list, {maxConcurrency: 2} (item) => task(item))", () => {
  const { stack, task } = initStepFunctionApp();
  const definition = new ExpressStepFunction<{ list: string[] }, void>(
    stack,
    "fn",
    (input) => {
      return $SFN.forEach(input.list, { maxConcurrency: 2 }, async (item) => {
        await task(item);
      });
    }
  ).definition;

  expect(normalizeDefinition(definition)).toMatchSnapshot();
});

test("$SFN.forEach(list, (item) => task(item))", () => {
  const { stack, task } = initStepFunctionApp();
  const definition = new ExpressStepFunction<{ list: string[] }, void>(
    stack,
    "fn",
    async (input) => {
      await $SFN.forEach(input.list, async (item) => task(item));
    }
  ).definition;

  expect(normalizeDefinition(definition)).toMatchSnapshot();
});

test("result = $SFN.forEach(list, (item) => task(item))", () => {
  const { stack, task } = initStepFunctionApp();
  const definition = new ExpressStepFunction<{ list: string[] }, void>(
    stack,
    "fn",
    async (input) => {
      return $SFN.forEach(input.list, async (item) => task(item));
    }
  ).definition;

  expect(normalizeDefinition(definition)).toMatchSnapshot();
});

test("return $SFN.forEach(list, (item) => try { task(item)) } catch { return null }", () => {
  const { stack, task } = initStepFunctionApp();
  const definition = new ExpressStepFunction<{ list: string[] }, void>(
    stack,
    "fn",
    (input) => {
      return $SFN.forEach(input.list, async (item) => {
        try {
          await task(item);
        } catch {
          return;
        }
      });
    }
  ).definition;

  expect(normalizeDefinition(definition)).toMatchSnapshot();
});

test("try { $SFN.forEach(list, (item) => task(item)) } catch { return null }", () => {
  const { stack, task } = initStepFunctionApp();
  const definition = new ExpressStepFunction<{ list: string[] }, void | null>(
    stack,
    "fn",
    (input) => {
      try {
        return $SFN.forEach(input.list, async (item) => task(item));
      } catch {
        return null;
      }
    }
  ).definition;

  expect(normalizeDefinition(definition)).toMatchSnapshot();
});

test('return $SFN.parallel(() => "hello", () => "world"))', () => {
  const { stack } = initStepFunctionApp();
  const definition = new ExpressStepFunction(stack, "fn", () => {
    return $SFN.parallel(
      () => "hello",
      () => "world"
    );
  }).definition;

  expect(normalizeDefinition(definition)).toMatchSnapshot();
});

test('try { return $SFN.parallel(() => "hello", () => "world")) } catch { return null }', () => {
  const { stack } = initStepFunctionApp();
  const definition = new ExpressStepFunction(stack, "fn", () => {
    try {
      return $SFN.parallel(
        () => "hello",
        () => "world"
      );
    } catch {
      return null;
    }
  }).definition;

  expect(normalizeDefinition(definition)).toMatchSnapshot();
});

test('try { return $SFN.parallel(() => "hello", async () => { await task(); await task(); })) } catch { return null }', () => {
  const { stack, task } = initStepFunctionApp();
  const definition = new ExpressStepFunction(stack, "fn", () => {
    try {
      return $SFN.parallel(
        () => "hello",
        async () => {
          await task();
          await task();
        }
      );
    } catch {
      return null;
    }
  }).definition;

  expect(normalizeDefinition(definition)).toMatchSnapshot();
});

test("return $SFN.parallel(() => try { task() } catch { return null })) }", () => {
  const { stack, task } = initStepFunctionApp();
  const definition = new ExpressStepFunction(stack, "fn", () => {
    try {
      return $SFN.parallel(() => {
        try {
          return task();
        } catch {
          return null;
        }
      });
    } catch {
      return null;
    }
  }).definition;

  expect(normalizeDefinition(definition)).toMatchSnapshot();
});

test("return $SFN.parallel(() => {})) }", () => {
  const { stack } = initStepFunctionApp();
  const definition = new ExpressStepFunction(stack, "fn", () => {
    return $SFN.parallel(() => {});
  }).definition;

  expect(normalizeDefinition(definition)).toMatchSnapshot();
});

test("return task({ key: items.filter(*) })", () => {
  const { stack, task } = initStepFunctionApp();
  const definition = new ExpressStepFunction<
    { items: { str: string; items: string[] }[] },
    number | null
  >(stack, "fn", (input) => {
    return task({
      equals: input.items.filter((item) => item.str === "hello"),
      and: input.items.filter(
        (item) => item.str === "hello" && item.items[0] === "hello"
      ),
      or: input.items.filter(
        (item) => item.str === "hello" || item.items[0] === "hello"
      ),
    });
  }).definition;

  expect(normalizeDefinition(definition)).toMatchSnapshot();
});

test("single quotes in StringLiteralExpr should be escaped in a JSON Path filter expression", () => {
  const { stack, task } = initStepFunctionApp();
  const definition = new ExpressStepFunction<
    { items: { str: string; items: string[] }[] },
    number | null
  >(stack, "fn", (input) => {
    return task({
      escape: input.items.filter((item) => item.str === "hello'world"),
    });
  }).definition;

  expect(normalizeDefinition(definition)).toMatchSnapshot();
});

test("template literal strings", () => {
  const { stack, task } = initStepFunctionApp();
  const definition = new ExpressStepFunction<
    { obj: { str: string; items: string } },
    number | null
  >(stack, "fn", (input) => {
    return task({
      key: `${input.obj.str} ${"hello"} ${input.obj.items[0]}`,
    });
  }).definition;

  expect(normalizeDefinition(definition)).toMatchSnapshot();
});

test("template literal strings complex", () => {
  const { stack, task } = initStepFunctionApp();
  const definition = new ExpressStepFunction<
    { obj: { str?: string; items: string } },
    number | null
  >(stack, "fn", async (input) => {
    return task({
      key: `${input.obj.str ?? "default"} hello ${"hello"} ${
        input.obj.items[0] ?? (await task())
      }`,
    });
  }).definition;

  expect(normalizeDefinition(definition)).toMatchSnapshot();
});

test("break from for-loop", () => {
  const { stack } = initStepFunctionApp();
  const definition = new ExpressStepFunction<{ items: string[] }, void>(
    stack,
    "fn",
    (input) => {
      for (const item of input.items) {
        if (item === "hello") {
          break;
        }
      }
    }
  ).definition;

  expect(normalizeDefinition(definition)).toMatchSnapshot();
});

test("break from while-loop", () => {
  const { stack } = initStepFunctionApp();
  const definition = new ExpressStepFunction(stack, "fn", () => {
    while (true) {
      break;
    }
  }).definition;

  expect(normalizeDefinition(definition)).toMatchSnapshot();
});

test("break from do-while-loop", () => {
  const { stack } = initStepFunctionApp();
  const definition = new ExpressStepFunction(stack, "fn", () => {
    do {
      break;
    } while (true);
  }).definition;

  expect(normalizeDefinition(definition)).toMatchSnapshot();
});

test("continue in for loop", () => {
  const { stack } = initStepFunctionApp();
  const definition = new ExpressStepFunction<{ items: string[] }, void>(
    stack,
    "fn",
    (input) => {
      for (const item of input.items) {
        if (item === "hello") {
          continue;
        }
      }
    }
  ).definition;

  expect(normalizeDefinition(definition)).toMatchSnapshot();
});

test("continue in while loop", () => {
  const { stack, task } = initStepFunctionApp();
  const definition = new ExpressStepFunction<{ key: string }, void>(
    stack,
    "fn",
    async (input) => {
      while (true) {
        if (input.key === "sam") {
          continue;
        }
        await task(input.key);
      }
    }
  ).definition;

  expect(normalizeDefinition(definition)).toMatchSnapshot();
});

test("continue in do..while loop", () => {
  const { stack, task } = initStepFunctionApp();
  const definition = new ExpressStepFunction<{ key: string }, void>(
    stack,
    "fn",
    async (input) => {
      do {
        if (input.key === "sam") {
          continue;
        }
        await task(input.key);
      } while (true);
    }
  ).definition;

  expect(normalizeDefinition(definition)).toMatchSnapshot();
});

test("return task(await task())", () => {
  const { stack, task } = initStepFunctionApp();
  const definition = new ExpressStepFunction(stack, "fn", async () => {
    return task(await task());
  }).definition;

  expect(normalizeDefinition(definition)).toMatchSnapshot();
});

test("return await task(await task())", () => {
  const { stack, task } = initStepFunctionApp();
  const definition = new ExpressStepFunction(stack, "fn", async () => {
    return task(await task());
  }).definition;

  expect(normalizeDefinition(definition)).toMatchSnapshot();
});

// https://github.com/functionless/functionless/issues/281
test("return cond ? task(1) : task(2)", () => {
  const { stack, task } = initStepFunctionApp();
  const definition = new ExpressStepFunction<{ cond: boolean }, number | null>(
    stack,
    "fn",
    async (input) => {
      return input.cond ? task(1) : task(2);
    }
  ).definition;

  expect(normalizeDefinition(definition)).toMatchSnapshot();
});

test("return task(1) ?? task(2)", () => {
  const { stack, task } = initStepFunctionApp();
  const definition = new ExpressStepFunction(stack, "fn", async () => {
    return (await task(1)) ?? (await task(2));
  }).definition;

  expect(normalizeDefinition(definition)).toMatchSnapshot();
});

test("while(true) { try { } catch { wait }", () => {
  const { stack, task } = initStepFunctionApp();
  const definition = new ExpressStepFunction(stack, "fn", async () => {
    while (true) {
      try {
        await task();
      } catch {
        $SFN.waitFor(1);
      }
    }
  }).definition;

  expect(normalizeDefinition(definition)).toMatchSnapshot();
});

test("call Step Function from another Step Function", () => {
  const { stack } = initStepFunctionApp();
  const machine1 = new ExpressStepFunction(stack, "machine1", () => {
    return "hello";
  });

  const definition = new ExpressStepFunction(stack, "machine2", () => {
    return machine1({});
  }).definition;

  expectTaskToMatch(
    definition,
    {
      Parameters: { StateMachineArn: machine1.resource.stateMachineArn },
    },
    /machine1/g
  );

  expect(normalizeDefinition(definition)).toMatchSnapshot();
});

test("call Step Function from another Step Function with name and trace", () => {
  const { stack } = initStepFunctionApp();
  const machine1 = new ExpressStepFunction(stack, "machine1", () => {
    return "hello";
  });

  const definition = new ExpressStepFunction(stack, "machine2", () => {
    return machine1({
      name: "exec1",
      traceHeader: "1",
    });
  }).definition;

  expect(normalizeDefinition(definition)).toMatchSnapshot();
});

test("call Step Function from another Step Function with name and trace from variables", () => {
  const { stack } = initStepFunctionApp();
  const machine1 = new ExpressStepFunction(stack, "machine1", () => {
    return "hello";
  });

  const definition = new ExpressStepFunction(
    stack,
    "machine2",
    (input: { name: string; header: string }) => {
      return machine1({
        name: input.name,
        traceHeader: input.header,
      });
    }
  ).definition;

  expect(normalizeDefinition(definition)).toMatchSnapshot();
});

test("call Step Function from another Step Function with input", () => {
  const { stack } = initStepFunctionApp();
  const machine1 = new ExpressStepFunction<{ value: string }, string>(
    stack,
    "machine1",
    () => {
      return "hello";
    }
  );

  const definition = new ExpressStepFunction(stack, "machine2", () => {
    return machine1({
      input: {
        value: "hello",
      },
    });
  }).definition;

  expect(normalizeDefinition(definition)).toMatchSnapshot();
});

test("call Step Function from another Step Function with dynamic input", () => {
  const { stack } = initStepFunctionApp();
  const machine1 = new ExpressStepFunction<{ value: string }, string>(
    stack,
    "machine1",
    () => {
      return "hello";
    }
  );

  const definition = new ExpressStepFunction<
    { value1: string },
    SyncExecutionResult<string>
  >(stack, "machine2", (input) => {
    return machine1({
      input: {
        value: input.value1,
      },
    });
  }).definition;

  expect(normalizeDefinition(definition)).toMatchSnapshot();
});

test("call Step Function from another Step Function with dynamic input field input", () => {
  const { stack } = initStepFunctionApp();
  const machine1 = new ExpressStepFunction<{ value: string }, string>(
    stack,
    "machine1",
    () => {
      return "hello";
    }
  );

  const definition = new ExpressStepFunction<
    { value: string },
    SyncExecutionResult<string>
  >(stack, "machine2", (input) => {
    return machine1({
      input: input,
    });
  }).definition;

  expect(normalizeDefinition(definition)).toMatchSnapshot();
});

/**
 * Represents a situation when set functions would need to generate multiple states.
 */
test("call Step Function from another Step Function with null coalesce", () => {
  const { stack } = initStepFunctionApp();
  const machine1 = new ExpressStepFunction<{ value: string }, string>(
    stack,
    "machine1",
    () => {
      return "hello";
    }
  );

  const definition = new ExpressStepFunction<
    { value: string | undefined },
    SyncExecutionResult<string>
  >(stack, "machine2", (input) => {
    return machine1({
      input: { value: input.value ?? "default" },
    });
  }).definition;

  expect(normalizeDefinition(definition)).toMatchSnapshot();
});

test("call Step Function from another Step Function not supported with reference argument", () => {
  const { stack } = initStepFunctionApp();
  const machine1 = new ExpressStepFunction<{ value: string }, string>(
    stack,
    "machine1",
    () => {
      return "hello";
    }
  );

  expect(
    () =>
      new ExpressStepFunction<{ value1: string }, SyncExecutionResult<string>>(
        stack,
        "machine2",
        (input) => {
          const _input = {
            input: {
              value: input.value1,
            },
          };
          return machine1(_input);
        }
      )
  ).toThrow(
    "Step function invocation must use a single, inline object parameter. Variable references are not supported currently."
  );
});

test("call Step Function from another Step Function not supported with computed keys", () => {
  const { stack } = initStepFunctionApp();
  const machine1 = new ExpressStepFunction<{ value: string }, string>(
    stack,
    "machine1",
    () => {
      return "hello";
    }
  );

  expect(
    () =>
      new ExpressStepFunction<{ value1: string }, SyncExecutionResult<string>>(
        stack,
        "machine2",
        (input) => {
          const _inputStr = "input";
          return machine1({
            [_inputStr]: {
              value: input.value1,
            },
          });
        }
      )
  ).toThrow(
    "Step function invocation must use a single, inline object instantiated without computed or spread keys."
  );
});

test("call Step Function from another Step Function not supported with spread assignment", () => {
  const { stack } = initStepFunctionApp();
  const machine1 = new ExpressStepFunction<{ value: string }, string>(
    stack,
    "machine1",
    () => {
      return "hello";
    }
  );

  expect(
    () =>
      new ExpressStepFunction<{ value1: string }, SyncExecutionResult<string>>(
        stack,
        "machine2",
        (input) => {
          const _input = {
            input: {
              value: input.value1,
            },
          };
          return machine1({ ..._input });
        }
      )
  ).toThrow(
    "Step function invocation must use a single, inline object instantiated without computed or spread keys."
  );
});

test("call Step Function describe from another Step Function", () => {
  const { stack } = initStepFunctionApp();
  const machine1 = new StepFunction<{ value: string }, string>(
    stack,
    "machine1",
    () => {
      return "hello";
    }
  );

  const definition = new ExpressStepFunction(stack, "machine2", () => {
    return machine1.describeExecution("hello");
  }).definition;

  expect(normalizeDefinition(definition)).toMatchSnapshot();
});

test("call Step Function describe from another Step Function from context", () => {
  const { stack } = initStepFunctionApp();
  const machine1 = new StepFunction<{ value: string }, string>(
    stack,
    "machine1",
    () => {
      return "hello";
    }
  );

  const definition = new ExpressStepFunction(
    stack,
    "machine2",
    (input: { id: string }) => {
      return machine1.describeExecution(input.id);
    }
  ).definition;

  expect(normalizeDefinition(definition)).toMatchSnapshot();
});

test("on success event", () => {
  const machine = new StepFunction(stack, "machine", () => {});

  const success = machine.onSucceeded(stack, "onSuccess");

  expect(success.resource._renderEventPattern()).toEqual({
    source: ["aws.states"],
    "detail-type": ["Step Functions Execution Status Change"],
    detail: {
      status: ["SUCCEEDED"],
      stateMachineArn: [machine.resource.stateMachineArn],
    },
  });
});

test("on status change event", () => {
  const machine = new StepFunction(stack, "machine", () => {});

  const statusChange = machine.onStatusChanged(stack, "onSuccess");

  expect(statusChange.resource._renderEventPattern()).toEqual({
    source: ["aws.states"],
    "detail-type": ["Step Functions Execution Status Change"],
    detail: {
      stateMachineArn: [machine.resource.stateMachineArn],
    },
  });
});

test("on status change event refine", () => {
  const machine = new StepFunction(stack, "machine", () => {});

  const success = machine
    .onStatusChanged(stack, "onStatus")
    .when(stack, "onRunning", (event) => event.detail.status === "RUNNING");

  expect(success.resource._renderEventPattern()).toEqual({
    source: ["aws.states"],
    "detail-type": ["Step Functions Execution Status Change"],
    detail: {
      status: ["RUNNING"],
      stateMachineArn: [machine.resource.stateMachineArn],
    },
  });
});

test("import from state machine", () => {
  const awsMachine = new aws_stepfunctions.StateMachine(stack, "m", {
    definition: new Pass(stack, "p"),
  });
  const machine = StepFunction.fromStateMachine<{ id: string }, string>(
    awsMachine
  );

  new Function(stack, "func", async () => {
    await machine({
      input: {
        id: "hi",
      },
    });
  });
});

test("import from state machine into state machine", () => {
  const awsMachine = new aws_stepfunctions.StateMachine(stack, "m", {
    definition: new Pass(stack, "p"),
  });
  const machine = StepFunction.fromStateMachine<{ id: string }, string>(
    awsMachine
  );

  const definition = new StepFunction(stack, "func", async () => {
    await machine({
      input: {
        id: "hi",
      },
    });
  }).definition;

  expect(normalizeDefinition(definition)).toMatchSnapshot();

  expectTaskToMatch(
    definition,
    {
      Parameters: {
        StateMachineArn: awsMachine.stateMachineArn,
      },
    },
    "machine"
  );
});

test("import express from standard should fail", () => {
  const awsMachine = new aws_stepfunctions.StateMachine(stack, "m", {
    definition: new Pass(stack, "p"),
    stateMachineType: aws_stepfunctions.StateMachineType.EXPRESS,
  });

  expect(() =>
    StepFunction.fromStateMachine<{ id: string }, string>(awsMachine)
  ).toThrow(new SynthError(ErrorCodes.Incorrect_StateMachine_Import_Type));
});

test("import from express state machine", () => {
  const awsMachine = new aws_stepfunctions.StateMachine(stack, "m", {
    definition: new Pass(stack, "p"),
    stateMachineType: aws_stepfunctions.StateMachineType.EXPRESS,
  });
  const machine = ExpressStepFunction.fromStateMachine<{ id: string }, string>(
    awsMachine
  );

  new Function(stack, "func", async () => {
    await machine({
      input: {
        id: "hi",
      },
    });
  });
});

test("import from express state machine into machine", () => {
  const awsMachine = new aws_stepfunctions.StateMachine(stack, "m", {
    definition: new Pass(stack, "p"),
    stateMachineType: aws_stepfunctions.StateMachineType.EXPRESS,
  });
  const machine = ExpressStepFunction.fromStateMachine<{ id: string }, string>(
    awsMachine
  );

  const definition = new StepFunction(stack, "func", async () => {
    await machine({
      input: {
        id: "hi",
      },
    });
  }).definition;

  expect(normalizeDefinition(definition)).toMatchSnapshot();

  expectTaskToMatch(
    definition,
    {
      Parameters: {
        StateMachineArn: awsMachine.stateMachineArn,
      },
    },
    "machine"
  );
});

test("import standard from express should fail", () => {
  const awsMachine = new aws_stepfunctions.StateMachine(stack, "m", {
    definition: new Pass(stack, "p"),
    stateMachineType: aws_stepfunctions.StateMachineType.STANDARD,
  });

  expect(() =>
    ExpressStepFunction.fromStateMachine<{ id: string }, string>(awsMachine)
  ).toThrow(new SynthError(ErrorCodes.Incorrect_StateMachine_Import_Type));
});

<<<<<<< HEAD
test("use context parameter", () => {
  const { stack } = initStepFunctionApp();
  const definition = new StepFunction<{ value: string }, string>(
    stack,
    "machine1",
    (_, context) => {
      return context.Execution.Name;
=======
test("stringify json", () => {
  const { stack } = initStepFunctionApp();
  const definition = new ExpressStepFunction(
    stack,
    "machine2",
    (input: { id: string }) => {
      return JSON.stringify(input);
>>>>>>> 86239f23
    }
  ).definition;

  expect(normalizeDefinition(definition)).toMatchSnapshot();
});

<<<<<<< HEAD
test("use context parameter in template", () => {
  const { stack } = initStepFunctionApp();
  const definition = new StepFunction<{ value: string }, string>(
    stack,
    "machine1",
    (_, context) => {
      return `name: ${context.Execution.Id}`;
    }
  ).definition;
=======
test("stringify undefined 2", () => {
  const { stack } = initStepFunctionApp();
  const definition = new ExpressStepFunction(stack, "machine2", () => {
    return JSON.stringify(undefined);
  }).definition;
>>>>>>> 86239f23

  expect(normalizeDefinition(definition)).toMatchSnapshot();
});

<<<<<<< HEAD
test("use context parameter in function call", () => {
  const { stack, task } = initStepFunctionApp();
  const definition = new StepFunction<{ value: string }, number | null>(
    stack,
    "machine1",
    async (_, context) => {
      return task(context.Execution.Id);
    }
  ).definition;

  expect(normalizeDefinition(definition)).toMatchSnapshot();
});

test("use context object", () => {
  const { stack, task } = initStepFunctionApp();
  const definition = new StepFunction<{ value: string }, number | null>(
    stack,
    "machine1",
    async (_, context) => {
      return task(context);
    }
  ).definition;
=======
test("stringify object literal", () => {
  const { stack } = initStepFunctionApp();
  const definition = new ExpressStepFunction(stack, "machine2", () => {
    return JSON.stringify({
      a: "a",
      b: {
        c: "c",
      },
    });
  }).definition;
>>>>>>> 86239f23

  expect(normalizeDefinition(definition)).toMatchSnapshot();
});

<<<<<<< HEAD
test("use context in object", () => {
  const { stack } = initStepFunctionApp();
  const definition = new StepFunction<{ value: string }, { a: string }>(
    stack,
    "machine1",
    async (_, context) => {
      return {
        a: context.Execution.Name,
      };
    }
  ).definition;
=======
test("parse json", () => {
  const { stack } = initStepFunctionApp();
  const definition = new ExpressStepFunction(stack, "machine2", () => {
    return JSON.parse("{ a: 'a', b: { c: 'c' } }");
  }).definition;
>>>>>>> 86239f23

  expect(normalizeDefinition(definition)).toMatchSnapshot();
});<|MERGE_RESOLUTION|>--- conflicted
+++ resolved
@@ -3243,15 +3243,6 @@
   ).toThrow(new SynthError(ErrorCodes.Incorrect_StateMachine_Import_Type));
 });
 
-<<<<<<< HEAD
-test("use context parameter", () => {
-  const { stack } = initStepFunctionApp();
-  const definition = new StepFunction<{ value: string }, string>(
-    stack,
-    "machine1",
-    (_, context) => {
-      return context.Execution.Name;
-=======
 test("stringify json", () => {
   const { stack } = initStepFunctionApp();
   const definition = new ExpressStepFunction(
@@ -3259,58 +3250,21 @@
     "machine2",
     (input: { id: string }) => {
       return JSON.stringify(input);
->>>>>>> 86239f23
-    }
-  ).definition;
-
-  expect(normalizeDefinition(definition)).toMatchSnapshot();
-});
-
-<<<<<<< HEAD
-test("use context parameter in template", () => {
-  const { stack } = initStepFunctionApp();
-  const definition = new StepFunction<{ value: string }, string>(
-    stack,
-    "machine1",
-    (_, context) => {
-      return `name: ${context.Execution.Id}`;
-    }
-  ).definition;
-=======
+    }
+  ).definition;
+
+  expect(normalizeDefinition(definition)).toMatchSnapshot();
+});
+
 test("stringify undefined 2", () => {
   const { stack } = initStepFunctionApp();
   const definition = new ExpressStepFunction(stack, "machine2", () => {
     return JSON.stringify(undefined);
   }).definition;
->>>>>>> 86239f23
-
-  expect(normalizeDefinition(definition)).toMatchSnapshot();
-});
-
-<<<<<<< HEAD
-test("use context parameter in function call", () => {
-  const { stack, task } = initStepFunctionApp();
-  const definition = new StepFunction<{ value: string }, number | null>(
-    stack,
-    "machine1",
-    async (_, context) => {
-      return task(context.Execution.Id);
-    }
-  ).definition;
-
-  expect(normalizeDefinition(definition)).toMatchSnapshot();
-});
-
-test("use context object", () => {
-  const { stack, task } = initStepFunctionApp();
-  const definition = new StepFunction<{ value: string }, number | null>(
-    stack,
-    "machine1",
-    async (_, context) => {
-      return task(context);
-    }
-  ).definition;
-=======
+
+  expect(normalizeDefinition(definition)).toMatchSnapshot();
+});
+
 test("stringify object literal", () => {
   const { stack } = initStepFunctionApp();
   const definition = new ExpressStepFunction(stack, "machine2", () => {
@@ -3321,12 +3275,71 @@
       },
     });
   }).definition;
->>>>>>> 86239f23
-
-  expect(normalizeDefinition(definition)).toMatchSnapshot();
-});
-
-<<<<<<< HEAD
+
+  expect(normalizeDefinition(definition)).toMatchSnapshot();
+});
+
+test("parse json", () => {
+  const { stack } = initStepFunctionApp();
+  const definition = new ExpressStepFunction(stack, "machine2", () => {
+    return JSON.parse("{ a: 'a', b: { c: 'c' } }");
+  }).definition;
+
+  expect(normalizeDefinition(definition)).toMatchSnapshot();
+});
+
+test("use context parameter", () => {
+  const { stack } = initStepFunctionApp();
+  const definition = new StepFunction<{ value: string }, string>(
+    stack,
+    "machine1",
+    (_, context) => {
+      return context.Execution.Name;
+    }
+  ).definition;
+
+  expect(normalizeDefinition(definition)).toMatchSnapshot();
+});
+
+test("use context parameter in template", () => {
+  const { stack } = initStepFunctionApp();
+  const definition = new StepFunction<{ value: string }, string>(
+    stack,
+    "machine1",
+    (_, context) => {
+      return `name: ${context.Execution.Id}`;
+    }
+  ).definition;
+
+  expect(normalizeDefinition(definition)).toMatchSnapshot();
+});
+
+test("use context parameter in function call", () => {
+  const { stack, task } = initStepFunctionApp();
+  const definition = new StepFunction<{ value: string }, number | null>(
+    stack,
+    "machine1",
+    async (_, context) => {
+      return task(context.Execution.Id);
+    }
+  ).definition;
+
+  expect(normalizeDefinition(definition)).toMatchSnapshot();
+});
+
+test("use context object", () => {
+  const { stack, task } = initStepFunctionApp();
+  const definition = new StepFunction<{ value: string }, number | null>(
+    stack,
+    "machine1",
+    async (_, context) => {
+      return task(context);
+    }
+  ).definition;
+
+  expect(normalizeDefinition(definition)).toMatchSnapshot();
+});
+
 test("use context in object", () => {
   const { stack } = initStepFunctionApp();
   const definition = new StepFunction<{ value: string }, { a: string }>(
@@ -3338,13 +3351,6 @@
       };
     }
   ).definition;
-=======
-test("parse json", () => {
-  const { stack } = initStepFunctionApp();
-  const definition = new ExpressStepFunction(stack, "machine2", () => {
-    return JSON.parse("{ a: 'a', b: { c: 'c' } }");
-  }).definition;
->>>>>>> 86239f23
 
   expect(normalizeDefinition(definition)).toMatchSnapshot();
 });