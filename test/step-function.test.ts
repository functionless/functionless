--- conflicted
+++ resolved
@@ -1524,24 +1524,6 @@
   const { stack } = initStepFunctionApp();
   expect(
     () =>
-<<<<<<< HEAD
-      new ExpressStepFunction<
-        { prefix: string | undefined },
-        AWS.CloudWatch.MetricAlarms | void
-      >(stack, "fn", async () => {
-        await $AWS.SDK.ApiGatewayManagementApi.postToConnection(
-          {
-            ConnectionId: "blah",
-            Data: "some data",
-          },
-          {
-            iam: {
-              resources: ["*"],
-            },
-          }
-        );
-      })
-=======
       new ExpressStepFunction<{ prefix: string | undefined }, void>(
         stack,
         "fn",
@@ -1559,7 +1541,6 @@
           );
         }
       )
->>>>>>> 76949fdb
   ).toThrow(
     "Step Functions does not support an API Integration with ApiGatewayManagementApi and method postToConnection."
   );
