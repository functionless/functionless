--- conflicted
+++ resolved
@@ -148,11 +148,7 @@
 });
 
 test("refined bus with when pipe function", () => {
-<<<<<<< HEAD
   const func = Function.fromFunction<string, void>(
-=======
-  const func = Function.fromFunction(
->>>>>>> 82c72d3f
     aws_lambda.Function.fromFunctionArn(stack, "func", "")
   );
   const rule = new EventBus(stack, "bus").when(
@@ -226,11 +222,7 @@
 test("new bus with when map pipe function props", () => {
   const busBus = new EventBus(stack, "bus");
 
-<<<<<<< HEAD
   const func = Function.fromFunction<string, void>(
-=======
-  const func = Function.fromFunction(
->>>>>>> 82c72d3f
     aws_lambda.Function.fromFunctionArn(stack, "func", "")
   );
 
@@ -341,22 +333,17 @@
     .pipe(lambda);
 });
 
-<<<<<<< HEAD
-test("pipe typesafe", () => {
-=======
 test("a scheduled rule can be mapped and pipped", () => {
->>>>>>> 82c72d3f
   const lambda = Function.fromFunction<string, void>(
     aws_lambda.Function.fromFunctionArn(stack, "func", "")
   );
   const bus = EventBus.default<tt>(stack);
 
   bus
-<<<<<<< HEAD
-    .when(
-      stack,
-      "rule",
-      (event): event is EventBusRuleInput<t1> => event.detail.type === "one"
+    .when(
+      stack,
+      "rule",
+      (event): event is Event<t1> => event.detail.type === "one"
     )
     .map((event) => event.detail) // is object
     // @ts-expect-error should fail compilation if the types don't match
@@ -373,7 +360,7 @@
     .when(
       stack,
       "rule",
-      (event): event is EventBusRuleInput<t1> => event.detail.type === "one"
+      (event): event is Event<t1> => event.detail.type === "one"
     )
     .map((event) => ({ id: event.detail.one })) // is object
     .pipe(sfn); // expects strings
@@ -389,7 +376,7 @@
     .when(
       stack,
       "rule",
-      (event): event is EventBusRuleInput<t1> => event.detail.type === "one"
+      (event): event is Event<t1> => event.detail.type === "one"
     )
     .map((event) => ({ id: event.detail })) // is object
     // @ts-expect-error
@@ -404,13 +391,21 @@
       .when(
         stack,
         "rule",
-        (event): event is EventBusRuleInput<t1> => event.detail.type === "one"
+        (event): event is Event<t1> => event.detail.type === "one"
       )
       .map((event) => event)
       // @ts-expect-error
       .pipe(bus)
   ).toThrow();
-=======
+});
+test("pipe typesafe", () => {
+  const lambda = Function.fromFunction<string, void>(
+    aws_lambda.Function.fromFunctionArn(stack, "func", "")
+  );
+  const bus = EventBus.default<tt>(stack);
+
+  bus
+
     .schedule(stack, "rule", aws_events.Schedule.rate(Duration.hours(1)))
     .map((event) => event.id)
     // should fail compilation if the types don't match
@@ -490,5 +485,4 @@
     .when("rule1", (event) => event.id === "test");
 
   expect(synthesizeEventPattern(rule.document)).toEqual({ id: ["test"] });
->>>>>>> 82c72d3f
 });