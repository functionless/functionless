import {
  BinaryExpr,
  CallExpr,
  Err,
  ExprStmt,
  FunctionDecl,
<<<<<<< HEAD
  NumberLiteralExpr,
  reflect,
  ReturnStmt,
  StringLiteralExpr,
=======
  NullLiteralExpr,
  NumberLiteralExpr,
  ObjectLiteralExpr,
  reflect,
  ReturnStmt,
  StringLiteralExpr,
  UndefinedLiteralExpr,
>>>>>>> 423ccb66
} from "../src";
import { assertNodeKind } from "../src/assert";

test("function", () => expect(reflect(() => {}).kind).toEqual("FunctionDecl"));

test("turns a single line function into a return", () => {
  const fn = assertNodeKind<FunctionDecl>(
    reflect(() => ""),
    "FunctionDecl"
  );

  expect(fn.body.statements[0].kind).toEqual("ReturnStmt");
});

test("returns a string", () => {
  const fn = assertNodeKind<FunctionDecl>(
    reflect(() => ""),
    "FunctionDecl"
  );
  expect(
    assertNodeKind<ReturnStmt>(fn.body.statements[0], "ReturnStmt").expr.kind
  ).toEqual("StringLiteralExpr");
});

test("parenthesis", () => {
  const fn = assertNodeKind<FunctionDecl>(
    reflect(() => {
      ("");
    }),
    "FunctionDecl"
  );

  const expr = assertNodeKind<ExprStmt>(fn.body.statements[0], "ExprStmt");
  assertNodeKind<StringLiteralExpr>(expr.expr, "StringLiteralExpr");
});

test("parenthesis are respected", () => {
  const fn = assertNodeKind<FunctionDecl>(
    reflect(() => {
      2 + (1 + 2);
    }),
    "FunctionDecl"
  );

  const expr = assertNodeKind<ExprStmt>(fn.body.statements[0], "ExprStmt");
  const bin = assertNodeKind<BinaryExpr>(expr.expr, "BinaryExpr");
  assertNodeKind<NumberLiteralExpr>(bin.left, "NumberLiteralExpr");
  assertNodeKind<BinaryExpr>(bin.right, "BinaryExpr");
});

test("parenthesis are respected inverted", () => {
  const fn = assertNodeKind<FunctionDecl>(
    reflect(() => {
      2 + 1 + 2;
    }),
    "FunctionDecl"
  );

  const expr = assertNodeKind<ExprStmt>(fn.body.statements[0], "ExprStmt");
  const bin = assertNodeKind<BinaryExpr>(expr.expr, "BinaryExpr");
  assertNodeKind<NumberLiteralExpr>(bin.right, "NumberLiteralExpr");
  assertNodeKind<BinaryExpr>(bin.left, "BinaryExpr");
});

test("type casting", () => {
  const fn = assertNodeKind<FunctionDecl>(
    reflect(() => {
      <any>2;
    }),
    "FunctionDecl"
  );

  const expr = assertNodeKind<ExprStmt>(fn.body.statements[0], "ExprStmt");
  assertNodeKind<NumberLiteralExpr>(expr.expr, "NumberLiteralExpr");
});

test("type casting as", () => {
  const fn = assertNodeKind<FunctionDecl>(
    reflect(() => {
      2 as any;
    }),
    "FunctionDecl"
  );

  const expr = assertNodeKind<ExprStmt>(fn.body.statements[0], "ExprStmt");
  assertNodeKind<NumberLiteralExpr>(expr.expr, "NumberLiteralExpr");
});

test("any function args", () => {
  const result = assertNodeKind<FunctionDecl>(
    reflect(() => {
      (<any>"").startsWith("");
    }),
    "FunctionDecl"
  );

  const expr = assertNodeKind<ExprStmt>(result.body.statements[0], "ExprStmt");
  const call = assertNodeKind<CallExpr>(expr.expr, "CallExpr");
<<<<<<< HEAD

  expect(call.args).toHaveLength(1);
  expect(call.getArgument("searchString")).toBeUndefined();
});

test("named function args", () => {
  const result = assertNodeKind<FunctionDecl>(
    reflect(() => {
      "".startsWith("");
    }),
    "FunctionDecl"
  );

  const expr = assertNodeKind<ExprStmt>(result.body.statements[0], "ExprStmt");
  const call = assertNodeKind<CallExpr>(expr.expr, "CallExpr");

  expect(call.getArgument("searchString")?.expr.kind).toEqual(
    "StringLiteralExpr"
  );
});

=======

  expect(call.args).toHaveLength(1);
  expect(call.getArgument("searchString")).toBeUndefined();
});

test("named function args", () => {
  const result = assertNodeKind<FunctionDecl>(
    reflect(() => {
      "".startsWith("");
    }),
    "FunctionDecl"
  );

  const expr = assertNodeKind<ExprStmt>(result.body.statements[0], "ExprStmt");
  const call = assertNodeKind<CallExpr>(expr.expr, "CallExpr");

  expect(call.getArgument("searchString")?.expr.kind).toEqual(
    "StringLiteralExpr"
  );
});

test("null", () => {
  const result = assertNodeKind<FunctionDecl>(
    reflect(() => null),
    "FunctionDecl"
  );

  const ret = assertNodeKind<ReturnStmt>(
    result.body.statements[0],
    "ReturnStmt"
  );
  assertNodeKind<NullLiteralExpr>(ret.expr, "NullLiteralExpr");
});

test("undefined", () => {
  const result = assertNodeKind<FunctionDecl>(
    reflect(() => undefined),
    "FunctionDecl"
  );

  const ret = assertNodeKind<ReturnStmt>(
    result.body.statements[0],
    "ReturnStmt"
  );
  assertNodeKind<UndefinedLiteralExpr>(ret.expr, "UndefinedLiteralExpr");
});

test("computed object name", () => {
  const result = assertNodeKind<FunctionDecl>(
    reflect(() => {
      const name = "aName";
      return {
        [name]: "value",
      };
    }),
    "FunctionDecl"
  );

  const ret = assertNodeKind<ReturnStmt>(
    result.body.statements[1],
    "ReturnStmt"
  );
  const obj = assertNodeKind<ObjectLiteralExpr>(ret.expr, "ObjectLiteralExpr");
  obj.properties
});

>>>>>>> 423ccb66
test("err", () => {
  const fn = () => {};
  const result = assertNodeKind<Err>(reflect(fn), "Err");
  expect(result.error.message).toEqual(
    "Functionless reflection only supports function parameters with bodies, no signature only declarations or references. Found fn."
  );
});<|MERGE_RESOLUTION|>--- conflicted
+++ resolved
@@ -4,12 +4,6 @@
   Err,
   ExprStmt,
   FunctionDecl,
-<<<<<<< HEAD
-  NumberLiteralExpr,
-  reflect,
-  ReturnStmt,
-  StringLiteralExpr,
-=======
   NullLiteralExpr,
   NumberLiteralExpr,
   ObjectLiteralExpr,
@@ -17,7 +11,6 @@
   ReturnStmt,
   StringLiteralExpr,
   UndefinedLiteralExpr,
->>>>>>> 423ccb66
 } from "../src";
 import { assertNodeKind } from "../src/assert";
 
@@ -116,29 +109,6 @@
 
   const expr = assertNodeKind<ExprStmt>(result.body.statements[0], "ExprStmt");
   const call = assertNodeKind<CallExpr>(expr.expr, "CallExpr");
-<<<<<<< HEAD
-
-  expect(call.args).toHaveLength(1);
-  expect(call.getArgument("searchString")).toBeUndefined();
-});
-
-test("named function args", () => {
-  const result = assertNodeKind<FunctionDecl>(
-    reflect(() => {
-      "".startsWith("");
-    }),
-    "FunctionDecl"
-  );
-
-  const expr = assertNodeKind<ExprStmt>(result.body.statements[0], "ExprStmt");
-  const call = assertNodeKind<CallExpr>(expr.expr, "CallExpr");
-
-  expect(call.getArgument("searchString")?.expr.kind).toEqual(
-    "StringLiteralExpr"
-  );
-});
-
-=======
 
   expect(call.args).toHaveLength(1);
   expect(call.getArgument("searchString")).toBeUndefined();
@@ -205,7 +175,6 @@
   obj.properties
 });
 
->>>>>>> 423ccb66
 test("err", () => {
   const fn = () => {};
   const result = assertNodeKind<Err>(reflect(fn), "Err");
