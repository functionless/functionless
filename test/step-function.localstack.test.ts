<<<<<<< HEAD
import crypto from "crypto";
import { Duration, aws_dynamodb } from "aws-cdk-lib";
=======
import { Duration, aws_dynamodb, RemovalPolicy } from "aws-cdk-lib";
>>>>>>> 13be96d3
import { AttributeType } from "aws-cdk-lib/aws-dynamodb";
// eslint-disable-next-line import/no-extraneous-dependencies
import { StepFunctions } from "aws-sdk";
import { Construct } from "constructs";
import {
  StepFunction,
  Function,
  $AWS,
  $SFN,
  Table,
  FunctionProps,
<<<<<<< HEAD
  HashAlgorithm,
  StepFunctionError,
} from "../src";
import { makeIntegration } from "../src/integration";
import { DEPLOY_AWS, localstackTestSuite } from "./localstack";
=======
  StepFunctionError,
} from "../src";
import { makeIntegration } from "../src/integration";
import { runtimeTestExecutionContext, runtimeTestSuite } from "./runtime";
>>>>>>> 13be96d3
import { testStepFunction } from "./runtime-util";
import { normalizeCDKJson } from "./util";

// inject the localstack client config into the lambda clients
// without this configuration, the functions will try to hit AWS proper
const localstackClientConfig: FunctionProps = {
  timeout: Duration.seconds(20),
<<<<<<< HEAD
  clientConfigRetriever: DEPLOY_AWS
    ? undefined
    : () => ({
        endpoint: `http://${process.env.LOCALSTACK_HOSTNAME}:4566`,
      }),
=======
  clientConfigRetriever:
    runtimeTestExecutionContext.deployTarget === "AWS"
      ? undefined
      : () => ({
          endpoint: `http://${process.env.LOCALSTACK_HOSTNAME}:4566`,
        }),
>>>>>>> 13be96d3
};

interface TestExpressStepFunctionBase {
  <
    I extends Record<string, any>,
    O,
    // Forces typescript to infer O from the Function and not from the expect argument.
    OO extends O | { errorMessage: string; errorType: string },
    Outputs extends Record<string, string> = Record<string, string>
  >(
    name: string,
    sfn: (
      parent: Construct
    ) => StepFunction<I, O> | { sfn: StepFunction<I, O>; outputs: Outputs },
    expected: OO extends void
      ? null
      :
          | OO
          | ((
              context: Outputs,
              result: StepFunctions.DescribeExecutionOutput
            ) => OO extends void ? null : O),
    payload?: I | ((context: Outputs) => I),
    executionName?: string
  ): void;
}

interface TestExpressStepFunctionResource extends TestExpressStepFunctionBase {
  skip: TestExpressStepFunctionBase;
  only: TestExpressStepFunctionBase;
}

runtimeTestSuite<
  { function: string },
  { payload: any | ((context: { function: string }) => any) }
>("sfnStack", (testResource, _stack, _app, beforeAllTests) => {
  const _testSfn: (
    f: typeof testResource | typeof testResource.only
  ) => TestExpressStepFunctionBase = (f) => (name, sfn, expected, payload) => {
    f(
      name,
      (parent, role) => {
        const res = sfn(parent);
        const [funcRes, outputs] =
          res instanceof StepFunction ? [res, {}] : [res.sfn, res.outputs];
        funcRes.resource.grantStartExecution(role);
        funcRes.resource.grantRead(role);
        return {
          outputs: {
            function: funcRes.resource.stateMachineArn,
            ...outputs,
          },
          extra: {
            definition: JSON.stringify(funcRes.definition),
          },
        };
      },
      async (context, clients, extra) => {
        expect(
          normalizeCDKJson(JSON.parse(extra?.definition!))
        ).toMatchSnapshot();
        const result = await testStepFunction(
          clients.stepFunctions,
          // the execution is started in the `beforeAllTests`, poll on the execution id here.
          extra?.execution!
        );

        const exp =
          typeof expected === "function"
            ? (<globalThis.Function>expected)(context, result)
            : expected;

        if (result.status === "FAILED") {
          throw new Error(`Machine failed with output: ${result.output}`);
        }

        expect(result.output ? JSON.parse(result.output) : undefined).toEqual(
          exp
        );
      },
      { payload }
    );
  };

  const test = _testSfn(testResource) as TestExpressStepFunctionResource;

  test.skip = (name, _func, _expected, _payload?) =>
    testResource.skip(
      name,
      () => {},
      async () => {},
      { payload: undefined }
    );

  // eslint-disable-next-line no-only-tests/no-only-tests
  test.only = _testSfn(testResource.only);

  beforeAllTests(async (testOutputs, clients) => {
    return Promise.all(
      testOutputs.map(async (t) => {
        const pay =
          typeof t.test.extras?.payload === "function"
            ? (<globalThis.Function>t.test.extras?.payload)(t.deployOutputs)
            : t.test.extras?.payload;

        const execution = await clients.stepFunctions
          .startExecution({
            stateMachineArn: t.deployOutputs.outputs.function,
            input: JSON.stringify(pay),
          })
          .promise();

        return {
          ...t,
          deployOutputs: {
            ...t.deployOutputs,
            extra: {
              ...t.deployOutputs.extra,
              execution: execution.executionArn,
            },
          },
        };
      })
    );
  });

  test(
    "simple",
    (parent) => {
      return new StepFunction(parent, "sfn2", async () => {
        return "hello world";
      });
    },
    "hello world"
  );

  test(
    "step function props are passed through to the resource",
    (parent) => {
      return new StepFunction(
        parent,
        "sfn2",
        {
          stateMachineName: `magicMachine${runtimeTestExecutionContext.stackSuffix}`,
        },
        async (_, context) => {
          return context.StateMachine.Name;
        }
      );
    },
    `magicMachine${runtimeTestExecutionContext.stackSuffix}`
  );

  test(
    "duplicate nodes",
    (parent) => {
      return new StepFunction(parent, "sfn2", async () => {
        "hello world";
        "hello world";
        return "hello world";
      });
    },
    "hello world"
  );

  test(
    "call lambda",
    (parent) => {
      const func = new Function<undefined, string>(
        parent,
        "func",
        {
          timeout: Duration.seconds(20),
        },
        async (_event) => {
          return "hello world";
        }
      );
      return new StepFunction(parent, "sfn2", async () => {
        return func();
      });
    },
    "hello world"
  );

  test(
    "call lambda with string reference",
    (parent) => {
      const func = new Function<string, { str: string }>(
        parent,
        "func",
        {
          timeout: Duration.seconds(20),
        },
        async (event) => {
          return { str: event };
        }
      );
      return new StepFunction<{ str: string }, string>(
        parent,
        "sfn2",
        async (event) => {
          return (await func(event.str)).str;
        }
      );
    },
    "hello world",
    { str: "hello world" }
  );

  test(
    "call lambda with string parameter",
    (parent) => {
      const func = new Function<string, { str: string }>(
        parent,
        "func",
        {
          timeout: Duration.seconds(20),
        },
        async (event) => {
          return { str: event };
        }
      );
      return new StepFunction(parent, "sfn2", async () => {
        return (await func("hello world")).str;
      });
    },
    "hello world"
  );

  test(
    "call lambda with object literal parameter",
    (parent) => {
      const func = new Function<{ str: string }, { str: string }>(
        parent,
        "func",
        {
          timeout: Duration.seconds(20),
        },
        async (event) => {
          return event;
        }
      );
      return new StepFunction(parent, "sfn2", async () => {
        return (await func({ str: "hello world" })).str;
      });
    },
    "hello world"
  );

  test(
    "call lambda with object reference parameter",
    (parent) => {
      const func = new Function<{ str: string }, { str: string }>(
        parent,
        "func",
        {
          timeout: Duration.seconds(20),
        },
        async (event) => {
          return event;
        }
      );
      return new StepFunction(parent, "sfn2", async () => {
        const obj = { str: "hello world" };
        return (await func(obj)).str;
      });
    },
    "hello world"
  );

  test("call lambda with array parameter", (parent) => {
    const func = new Function<number[], number>(
      parent,
      "func",
      {
        timeout: Duration.seconds(20),
      },
      async (event) => {
        return event.length;
      }
    );
    return new StepFunction(parent, "sfn2", async () => {
      return func([1, 2]);
    });
  }, 2);

  test("call lambda with array ref", (parent) => {
    const func = new Function<number[], number>(
      parent,
      "func",
      {
        timeout: Duration.seconds(20),
      },
      async (event) => {
        return event.length;
      }
    );
    return new StepFunction(parent, "sfn2", async () => {
      const arr = [1, 2, 3];
      return func(arr);
    });
  }, 3);

  test(
    "call lambda $AWS invoke",
    (parent) => {
      const func = new Function<{ str: string }, { str: string }>(
        parent,
        "func",
        {
          timeout: Duration.seconds(20),
        },
        async (event) => {
          return event;
        }
      );
      return new StepFunction(parent, "sfn2", async () => {
        const obj = { str: "hello world" };
        return (
          await $SFN.retry(async () =>
            $AWS.Lambda.Invoke({
              Function: func,
              Payload: obj,
            })
          )
        ).Payload.str;
      });
    },
    "hello world"
  );

  test(
    "call $SFN wait",
    (parent) => {
      return new StepFunction(parent, "sfn2", async () => {
        $SFN.waitFor(1);
      });
    },
    null
  );

  test(
    "call $SFN map",
    (parent) => {
      return new StepFunction(parent, "sfn2", async (input) => {
        return $SFN.map(input.arr, (n) => {
          return n;
        });
      });
    },
    [1, 2],
    { arr: [1, 2] }
  );

  test(
    "call $SFN map with constant array",
    (parent) => {
      return new StepFunction(parent, "sfn2", async () => {
        return $SFN.map([1, 2, 3], (n) => {
          return `n${n}`;
        });
      });
    },
    ["n1", "n2", "n3"]
  );

  test(
    "call $SFN forEach",
    (parent) => {
      const func = new Function<number, void>(
        parent,
        "func",
        {
          timeout: Duration.seconds(20),
        },
        async (event) => {
          console.log(event);
        }
      );
      return new StepFunction(parent, "sfn2", async (input) => {
        await $SFN.forEach(input.arr, (n) => $SFN.retry(async () => func(n)));
      });
    },
    null,
    { arr: [1, 2] }
  );

  test(
    "call $SFN parallel",
    (parent) => {
      return new StepFunction(parent, "sfn2", async () => {
        return $SFN.parallel(
          () => 1,
          () => 2
        );
      });
    },
    [1, 2]
  );

  const shasum = crypto.createHash("sha1");
  shasum.update("hide me");
  const sha256sum = crypto.createHash("sha256");
  sha256sum.update("hashMe");

  test(
    "intrinsics",
    (parent) => {
      return new StepFunction(parent, "sfn", async (input) => {
        let objAccess;
        try {
          objAccess = input.range[input.key];
        } catch (err) {
          objAccess = (<StepFunctionError>err).cause;
        }
        let objIn;
        try {
          objIn = input.key in input.range;
        } catch (err) {
          objIn = (<StepFunctionError>err).cause;
        }
        return {
          partition: $SFN.partition([1, 2, 3, 4, 5, 6], 4),
          partitionRef: $SFN.partition(input.arr, input.part),
          range: $SFN.range(4, 30, 5),
          rangeRef: $SFN
            .range(input.range.start, input.range.end, input.range.step)
            .map((n) => `n${n}`)
            .join(""),
          unique: $SFN.unique(["a", 5, 4, 3, 2, 1, 1, 2, 3, 4, 5, "a", "b"]),
          uniqueRef: $SFN.unique(input.arr),
          base64: $SFN.base64Decode($SFN.base64Encode("test")),
          base64Ref: $SFN.base64Decode($SFN.base64Encode(input.baseTest)),
          hash: $SFN.hash("hide me", "SHA-1"),
          hashRef: $SFN.hash(input.hashTest, input.hashAlgo),
          includes: [1, 2, 3, 4].includes(2),
          includesRes: input.arr.includes(input.part),
          notIncludesRes: input.arr.includes("a" as unknown as number),
          get: [1, 2, 3, 4][0]!,
          getRef: input.arr[input.part]!,
          getFunc: $SFN.getItem(input.arr, 0),
          getFuncRef: $SFN.getItem(input.arr, input.part),
          objAccess,
          inRef: input.part in input.arr,
          inRefFalse: input.large in input.arr,
          objIn,
          length: [1, 2, 3, 4].length,
          lengthRef: input.arr.length,
          uniqueLength: $SFN.unique(input.arr).length,
          lengthObj: input.lengthObj.length,
          emptyLength: input.emptyArr.length,
          slice: input.arr.slice(1, 3),
          sliceRef: input.arr.slice(input.part, input.end),
          sliceRefStart: input.arr.slice(input.end),
        };
      });
    },
    {
      partition: [
        [1, 2, 3, 4],
        [5, 6],
      ],
      partitionRef: [[1, 2], [3, 1], [2, 3], [4]],
      range: [4, 9, 14, 19, 24, 29],
      rangeRef: "n1n3n5n7n9n11",
      unique: ["a", 1, 2, "b", 3, 4, 5],
      uniqueRef: [1, 2, 3, 4],
      base64: "test",
      base64Ref: "encodeMe",
      hash: shasum.digest("hex"),
      hashRef: sha256sum.digest("hex"),
      includes: true,
      includesRes: true,
      notIncludesRes: false,
      get: 1,
      getRef: 3,
      getFunc: 1,
      getFuncRef: 3,
      objAccess: "Reference element access is not valid for objects.",
      inRef: true,
      inRefFalse: false,
      objIn: "Reference element access is not valid for objects.",
      length: 4,
      lengthRef: 7,
      uniqueLength: 4,
      lengthObj: "a",
      emptyLength: 0,
      slice: [2, 3],
      sliceRef: [3, 1],
      sliceRefStart: [2, 3, 4],
    },
    {
      range: { start: 1, end: 11, step: 2 },
      arr: [1, 2, 3, 1, 2, 3, 4],
      part: 2,
      end: 4,
      large: 100,
      baseTest: "encodeMe",
      hashTest: "hashMe",
      hashAlgo: "SHA-256" as HashAlgorithm,
      lengthObj: { length: "a" },
      emptyArr: [],
      key: "start" as const,
    }
  );

  test(
    "call $SFN retry",
    (parent) => {
      const table = new Table<{ a: string; n: number }, "a">(parent, "table", {
        partitionKey: {
          name: "a",
          type: AttributeType.STRING,
        },
      });
      return new StepFunction(parent, "sfn2", async ({ id }) => {
        // retry and then succeed - 3
        const a = await $SFN.retry(async () => {
          const result = await $AWS.DynamoDB.UpdateItem({
            Key: {
              a: { S: id },
            },
            Table: table,
            UpdateExpression: "SET n = if_not_exists(n, :init) + :inc",
            ReturnValues: "ALL_NEW",
            ExpressionAttributeValues: {
              ":init": { N: "0" },
              ":inc": { N: "1" },
            },
          });
          if (result.Attributes?.n?.N === "3") {
            return Number(result.Attributes?.n.N);
          }
          throw new StepFunctionError("MyError", "Because");
        });

        // retry and fail
        let b = 0;
        try {
          b = await $SFN.retry(async () => {
            throw new StepFunctionError("MyError", "Because");
          });
        } catch {
          b = 2;
        }

        // retry with custom error and fail
        let c = 0;
        try {
          c = await $SFN.retry(
            [
              {
                ErrorEquals: ["MyError"],
                BackoffRate: 1,
                IntervalSeconds: 1,
                MaxAttempts: 1,
              },
            ],
            async () => {
              throw new StepFunctionError("MyError", "Because");
            }
          );
        } catch {
          c = 3;
        }

        // retry defined, but different error type, fail
        let d = 0;
        try {
          d = await $SFN.retry(
            [
              {
                ErrorEquals: ["MyError2"],
                BackoffRate: 1,
                IntervalSeconds: 1,
                MaxAttempts: 1,
              },
            ],
            async () => {
              throw new StepFunctionError("MyError", "Because");
            }
          );
        } catch {
          d = 5;
        }

        // retry multiple error types - 111111
        let e = 0;
        try {
          e = await $SFN.retry(
            [
              {
                ErrorEquals: ["MyError2"],
                BackoffRate: 1,
                IntervalSeconds: 1,
                MaxAttempts: 2,
              },
              {
                ErrorEquals: ["MyError"],
                BackoffRate: 1,
                IntervalSeconds: 1,
                MaxAttempts: 2,
              },
            ],
            async () => {
              const result = await $AWS.DynamoDB.UpdateItem({
                Key: {
                  a: { S: id },
                },
                Table: table,
                UpdateExpression: "SET n = if_not_exists(n, :init) + :inc",
                ReturnValues: "ALL_NEW",
                ExpressionAttributeValues: {
                  ":init": { N: "0" },
                  ":inc": { N: "1" },
                },
              });
              if (result.Attributes?.n?.N === "6") {
                return 6;
              }
              if (result.Attributes?.n?.N === "5") {
                throw new StepFunctionError("MyError", "Because");
              }
              throw new StepFunctionError("MyError2", "Because");
            }
          );
        } catch {
          e = 7;
        }

        return [a, b, c, d, e];
      });
    },
    [3, 2, 3, 5, 6],
    { id: `key${Math.floor(Math.random() * 1000)}` }
  );

  test(
    "$AWS.SDK.DynamoDB.describeTable",
    (parent) => {
      const table = new Table<{ id: string }, "id">(parent, "myTable", {
        partitionKey: {
          name: "id",
          type: aws_dynamodb.AttributeType.STRING,
        },
        removalPolicy: RemovalPolicy.DESTROY,
      });

      return {
        sfn: new StepFunction<{}, string | undefined>(
          parent,
          "fn",
          async () => {
            const tableInfo = await $AWS.SDK.DynamoDB.describeTable(
              {
                TableName: table.tableName,
              },
              {
                iam: {
                  resources: [table.tableArn],
                },
              }
            );

            return tableInfo.Table?.TableArn;
          }
        ),
        outputs: { tableArn: table.tableArn },
      };
    },
    ({ tableArn }) => tableArn
  );

  test(
    "conditionals",
    (parent) => {
      const func = new Function<undefined, boolean>(
        parent,
        "func",
        async () => {
          return true;
        }
      );
      return new StepFunction(parent, "sfn2", async (input) => {
        if (input.a) {
          if (await await $SFN.retry(() => func())) {
            return input.b;
          }
        }
        return "noop";
      });
    },
    "hello",
    { a: true, b: "hello" }
  );

  test(
    "for map conditional",
    (parent) => {
      const func = new Function<undefined, number[]>(
        parent,
        "func",
        async () => {
          return [1, 2, 3];
        }
      );
      return new StepFunction(parent, "sfn2", async (input) => {
        let a = "x";
        const b = ["b"].map((v) => {
          for (const i of [1, 2, 3]) {
            if (i === 3) {
              return `${v}${a}${i}`;
            }
          }
          return "boo";
        });
        const c = ["c"].map((v) => {
          for (const i of input.arr) {
            if (i === 3) {
              return `${v}${a}${i}`;
            }
          }
          return "boo";
        });
        const d = await Promise.all(
          ["d"].map(async (v) => {
            for (const i of await func()) {
              if (i === 3) {
                return `${v}${a}${i}`;
              }
            }
            return "boo";
          })
        );
        // must be an array
        // for (const i in input.ob) {
        //   a = i as any;
        // }
        return `${b.join("")}${c.join("")}${d.join("")}`;
      });
    },
    "bx3cx3dx3",
    { arr: [1, 2, 3] }
  );

  test(
    "for loops",
    (parent) => {
      const func = new Function<undefined, number[]>(
        parent,
        "func",
        async () => {
          return [1, 2, 3];
        }
      );
      return new StepFunction(parent, "sfn2", async (input) => {
        let a = "x";
        for (const i of [1, 2, 3]) {
          a = `${a}${i}`;
        }
        for (const i of input.arr) {
          a = `${a}${i}`;
        }
        for (const i of await func()) {
          a = `${a}${i}`;
        }
        // must be an array
        // for (const i in input.ob) {
        //   a = i as any;
        // }
        return `madeit`;
      });
    },
    "madeit",
    { arr: [1, 2, 3] }
  );

  test(
    "map with dynamic for loops",
    (parent) => {
      const func = new Function<undefined, number[]>(
        parent,
        "func",
        async () => {
          return [1, 2, 3];
        }
      );
      return new StepFunction(parent, "sfn2", async (input) => {
        const l = (await func()).map((x) => `n${x}`);
        const l2 = input.arr.map((x) => `n${x}`);
        let a = "";
        for (const x of l) {
          a = `${a}${x}`;
        }
        for (const x of l2) {
          a = `${a}${x}`;
        }
        return a;
      });
    },
    "n1n2n3n1n2n3",
    { arr: [1, 2, 3] }
  );

  test(
    "map",
    (parent) => {
      const func = new Function<undefined, number[]>(
        parent,
        "func",
        async () => {
          return [1, 2, 3];
        }
      );
      return new StepFunction(parent, "sfn2", async (input) => {
        let a = "";
        const l = (await $SFN.retry(() => func())).map((x) => `n${x}`);
        const l2 = input.arr.map((x, i, [head]) => `n${i}${x}${head}`);
        input.arr.map((x) => {
          a = `${a}a${x}`;
          return a;
        });
        return `${l[0]}${l[1]}${l[2]}${l2[0]}${l2[1]}${l2[2]}${a}`;
      });
    },
    "n1n2n3n011n121n231a1a2a3",
    { arr: [1, 2, 3] }
  );

  test(
    "map uses input",
    (parent) => {
      const func = new Function<undefined, number[]>(
        parent,
        "func",
        async () => {
          return [1, 2, 3];
        }
      );
      return new StepFunction(parent, "sfn2", async (input) => {
        const l = (await func()).map((x) => `${input.prefix}${x}`);
        const l2 = input.arr.map((x) => `${input.prefix}${x}`);
        return `${l[0]}${l[1]}${l[2]}${l2[0]}${l2[1]}${l2[2]}`;
      });
    },
    "n1n2n3n1n2n3",
    { arr: [1, 2, 3], prefix: "n" }
  );

  test(
    "foreach",
    (parent) => {
      return new StepFunction(parent, "sfn2", async (input) => {
        let a = "";
        input.arr.forEach((x) => {
          a = `${a}a${x}`;
          return a;
        });
        return a;
      });
    },
    "a1a2a3",
    { arr: [1, 2, 3] }
  );

  test(
    "filter",
    (parent) => {
      return new StepFunction(parent, "sfn2", async ({ arr, key }) => {
        const arr1 = arr
          .filter(({ value }) => value <= 3)
          .filter(({ value }) => value <= key)
          .filter((item) => {
            const { key: itemKey } = item;
            $SFN.waitFor(1);
            return itemKey === `hi${key}`;
          });

        const arr2 = [4, 3, 2, 1].filter(
          (x, index, [first]) => x <= index || first === x
        );

        return { arr1, arr2 };
      });
    },
    {
      arr1: [
        { value: 1, key: "hi2" },
        { value: 2, key: "hi2" },
      ],
      arr2: [4, 2, 1],
    },
    {
      arr: [
        { value: 1, key: "hi" },
        { value: 1, key: "hi2" },
        { value: 2, key: "hi" },
        { value: 2, key: "hi2" },
        { value: 3, key: "hi" },
        { value: 3, key: "hi2" },
        { value: 4 },
        { value: 1, key: "hi" },
      ],
      key: 2,
    }
  );

  test(
    "binaryOps logic",
    (parent) => {
      return new StepFunction(parent, "sfn2", async (input) => {
        const c = input.a && input.b;
        let x = "";
        let notNullishCoalAssign = "a";
        let nullishCoalAssign = null;
        let truthyAndAssign = "a";
        let falsyAndAssign = "";
        let truthyOrAssign = "a";
        let falsyOrAssign = "";

        notNullishCoalAssign ??= "b"; // "a"
        nullishCoalAssign ??= "b"; // "b"
        truthyAndAssign &&= "b"; // "b"
        falsyAndAssign &&= "b"; // ""
        truthyOrAssign ||= "b"; // "a"
        falsyOrAssign ||= "b"; // "b"

        let y = "";

        if ((y = `${y}1`) && ((y = `${y}2`), false) && (y = `${y}3`)) {
          y = `${y}4`;
        }

        if (((y = `${y}5`), false) || ((y = `${y}6`), true) || (y = `${y}7`)) {
          y = `${y}8`;
        }

        return {
          andVar: c,
          and: input.a && input.b,
          or: input.a || input.b,
          invNullCoal: input.nv ?? ((x = `${x}1`), input.v),
          nullCoal: input.v ?? ((x = `${x}2`), input.nv),
          nullNull: input.nv ?? null,
          nullVal: null ?? input.v,
          falsyChainOr:
            input.b ||
            input.z ||
            ((x = `${x}3`), true) ||
            ((x = `${x}4`), false) ||
            input.v, // sets x+=1 returns true
          truthyChainOr: input.b || ((x = `${x}5`), false) || input.arr, // sets x+=3 returns v
          falsyChainAnd: input.z && ((x = `${x}6`), true), // returns zero
          truthyChainAnd:
            input.a && input.v && ((x = `${x}7`), true) && input.v, // sets x+=5, returns v
          x,
          y,
          notNullishCoalAssign,
          nullishCoalAssign,
          truthyAndAssign,
          falsyAndAssign,
          truthyOrAssign,
          falsyOrAssign,
        };
      });
    },
    {
      andVar: false,
      and: false,
      or: true,
      nullCoal: "val",
      invNullCoal: "val",
      nullNull: null,
      nullVal: "val",
      falsyChainOr: true,
      truthyChainOr: ["1", "2"],
      falsyChainAnd: 0,
      truthyChainAnd: "val",
      x: "1357",
      notNullishCoalAssign: "a",
      nullishCoalAssign: "b",
      truthyAndAssign: "b",
      falsyAndAssign: "",
      truthyOrAssign: "a",
      falsyOrAssign: "b",
      y: "12568",
    },
    { a: true, b: false, v: "val", nv: undefined, z: 0, arr: ["1", "2"] }
  );

  test(
    "binary and unary comparison",
    (parent) => {
      return new StepFunction(parent, "sfn2", async (input) => {
        const obj = { nv: null } as { und?: string; nv: null; v: string };
        return {
          constantStringEquals: "a" === "a", // true
          constantToVarStringEquals: input.v === "val", // true
          varToConstantStringEquals: "val2" === input.v, // false
          varToVarStringEquals: input.v === input.v, // true
          constantStringNotEquals: "a" !== "a", // false
          constantToVarStringNotEquals: input.v !== "val", // false
          varToConstantStringNotEquals: "val2" !== input.v, // true
          varToVarStringNotEquals: input.v !== input.v, // false
          constantStringLess: "a" < "a", // false
          constantToVarStringLess: input.v < "val2", // true
          varToConstantStringLess: "val2" < input.v, // false
          varToVarStringLess: input.v < input.v, // false
          constantStringLessEquals: "a" <= "a", // true
          constantToVarStringLessEquals: input.v <= "val2", // true
          varToConstantStringLessEquals: "val2" <= input.v, // false
          varToVarStringLessEquals: input.v <= input.v, // true
          constantStringGreater: "a" > "a", // false
          constantToVarStringGreater: input.v > "val2", // false
          varToConstantStringGreater: "val2" > input.v, // true
          varToVarStringGreaterE: input.v > input.v, // false
          constantStringGreaterEquals: "a" >= "a", // true
          constantToVarStringGreaterEquals: input.v >= "val2", // false
          varToConstantStringGreaterEquals: "val2" >= input.v, // true
          varToVarStringGreaterEquals: input.v >= input.v, // true
          constantNumberEquals: 1 === 1, // true
          constantToVarNumberEquals: input.n === 2, // false
          varToConstantNumberEquals: 3 === input.n, // false
          varToVarNumberEquals: input.n === input.n, // true
          constantNumberNotEquals: 1 !== 1, // false
          constantToVarNumberNotEquals: input.n !== 2, // true
          varToConstantNumberNotEquals: 3 !== input.n, // true
          varToVarNumberNotEquals: input.n !== input.n, // false
          constantNumberLess: 1 < 1, // false
          constantToVarNumberLess: input.n < 3, // true
          varToConstantNumberLess: 3 < input.n, // false
          varToVarNumberLess: input.n < input.n, // false
          constantNumberLessEquals: 1 <= 1, // true
          constantToVarNumberLessEquals: input.n <= 3, // true
          varToConstantNumberLessEquals: 3 <= input.n, // false
          varToVarNumberLessEquals: input.n <= input.n, // true
          constantNumberGreater: 1 > 1, // false
          constantToVarNumberGreater: input.n > 3, // false
          varToConstantNumberGreater: 3 > input.n, // true
          varToVarNumberGreaterE: input.n > input.n, // false
          constantNumberGreaterEquals: 1 >= 1, // true
          constantToVarNumberGreaterEquals: input.n >= 3, // false
          varToConstantNumberGreaterEquals: 3 >= input.n, // true
          varToVarNumberGreaterEquals: input.n >= input.n, // true
          constantBooleanEquals: true === true, // true
          constantToVarBooleanEquals: input.a === true, // true
          varToConstantBooleanEquals: false === input.a, // false
          varToVarBooleanEquals: input.a === input.a, // true
          constantBooleanNotEquals: true !== true, // false
          constantToVarBooleanNotEquals: input.a !== true, // false
          varToConstantBooleanNotEquals: false !== input.a, // true
          varToVarBooleanNotEquals: input.a !== input.a, // false
          constantNullEquals: null === null, // true
          constantToVarNullEquals: input.nv === null, // true
          varToConstantNullEquals: input.v === input.nv, // false
          varToVarNullEquals: input.nv === input.nv, // true
          constantNullNotEquals: null !== null, // false
          constantToVarNullNotEquals: input.nv !== null, // false
          varToConstantNullNotEquals: input.v !== input.nv, // true
          varToVarNullNotEquals: input.nv !== input.nv, // false
          constantInConstant: "a" in { a: "val" }, // true
          constantInVar: "a" in input.obj, // true
          constantNotInVar: "b" in input.obj, // false
          constantNot: !false,
          varNot: !input.a,
          varNotPresentTrue: !input.nv,
          varNotNullFalse: !input.n,
          // @ts-ignore
          varNotPresentFalse: !input.x,
          objNotPresentFalse: !input.obj,
          // varInVar: input.v in input.obj, // false - unsupported
          // varInConstant: input.v in { a: "val" }, // false - unsupported
          // undefined and null literals
          varEqualEqualsUndefined: input.v === undefined, // false
          varEqualsUndefined: input.v == undefined, // false
          varNotEqualEqualsUndefined: input.v !== undefined, // true
          varNotEqualsUndefined: input.v != undefined, // true
          nullEqualEqualsUndefined: input.nv === undefined, // false
          nullEqualsUndefined: input.nv == undefined, // false - incorrect - https://github.com/functionless/functionless/issues/445
          nullNotEqualEqualsUndefined: input.nv === undefined, // false
          nullNotEqualsUndefined: input.nv == undefined, // false - incorrect -https://github.com/functionless/functionless/issues/445
          undefinedVarEqualEqualsUndefined: input.und === undefined, // true
          undefinedVarEqualsUndefined: input.und == undefined, // true
          undefinedVarNotEqualEqualsUndefined: input.und !== undefined, // false
          undefinedVarNotEqualsUndefined: input.und != undefined, // false
          varEqualEqualsUndefinedVar: input.v === undefined, // false
          varEqualsUndefinedVar: input.v == undefined, // false
          // null
          undefinedVarEqualEqualsNull: input.und === null, // false
          undefinedVarEqualsNull: input.und == null, // false - incorrect -https://github.com/functionless/functionless/issues/445
          undefinedVarNotEqualEqualsNull: input.und !== null, // true
          undefinedVarNotEqualsNull: input.und != null, // true - incorrect -https://github.com/functionless/functionless/issues/445
          // string
          undefinedVarEqualEqualsString: input.und === "hello", // false
          undefinedVarEqualsString: input.und == "hello", // false
          undefinedVarNotEqualEqualsString: input.und !== "hello", // true
          undefinedVarNotEqualsString: input.und != "hello", // true
          nullVarEqualEqualsString: input.nv === "hello", // false
          nullVarEqualsString: input.nv == "hello", // false
          nullVarNotEqualEqualsString: input.nv !== "hello", // true
          nullVarNotEqualsString: input.nv != "hello", // true
          // number
          undefinedVarEqualEqualsNumber: input.undN === 1, // false
          undefinedVarEqualsNumber: input.undN == 1, // false
          undefinedVarNotEqualEqualsNumber: input.undN !== 1, // true
          undefinedVarNotEqualsNumber: input.undN != 1, // true
          nullVarEqualEqualsNumber: input.nv === 1, // false
          nullVarEqualsNumber: input.nv == 1, // false
          nullVarNotEqualEqualsNumber: input.nv !== 1, // true
          nullVarNotEqualsNumber: input.nv != 1, // true
          // undefined variables
          varNotEqualEqualsUndefinedVar: input.v !== obj.und, // true
          varNotEqualsUndefinedVar: input.v != obj.und, // true
          nullEqualEqualsUndefinedVar: input.nv === obj.und, // false
          nullEqualsUndefinedVar: input.nv == obj.und, // false - incorrect - https://github.com/functionless/functionless/issues/445
          nullNotEqualEqualsUndefinedVar: input.nv === obj.und, // false
          nullNotEqualsUndefinedVar: input.nv == obj.und, // false - incorrect -https://github.com/functionless/functionless/issues/445
          undefinedVarEqualEqualsUndefinedVar: input.und === obj.und, // true
          undefinedVarEqualsUndefinedVar: input.und == obj.und, // true
          undefinedVarNotEqualEqualsUndefinedVar: input.und !== obj.und, // false
          undefinedVarNotEqualsUndefinedVar: input.und != obj.und, // false
          // null variable
          undefinedVarEqualEqualsNullVar: input.und === obj.nv, // false
          undefinedVarEqualsNullVar: input.und == obj.nv, // false - incorrect -https://github.com/functionless/functionless/issues/445
          undefinedVarNotEqualEqualsNullVar: input.und !== obj.nv, // true
          undefinedVarNotEqualsNullVar: input.und != obj.nv, // true - incorrect -https://github.com/functionless/functionless/issues/445
          // string var
          undefinedVarEqualEqualsStringVar: input.und === input.v, // false
          undefinedVarEqualsStringVar: input.und == input.v, // false
          undefinedVarNotEqualEqualsStringVar: input.und !== input.v, // true
          undefinedVarNotEqualsStringVar: input.und != input.v, // true
          nullVarEqualEqualsStringVar: input.nv === input.v, // false
          nullVarEqualsStringVar: input.nv == input.v, // false
          nullVarNotEqualEqualsStringVar: input.nv !== input.v, // true
          nullVarNotEqualsStringVar: input.nv != input.v, // true
          // number var
          undefinedVarEqualEqualsNumberVar: input.undN === input.n, // false
          undefinedVarEqualsNumberVar: input.undN == input.n, // false
          undefinedVarNotEqualEqualsNumberVar: input.undN !== input.n, // true
          undefinedVarNotEqualsNumberVar: input.undN != input.n, // true
          nullVarEqualEqualsNumberVar: input.nv === input.n, // false
          nullVarEqualsNumberVar: input.nv == input.n, // false
          nullVarNotEqualEqualsNumberVar: input.nv !== input.n, // true
          nullVarNotEqualsNumberVar: input.nv != input.n, // true
        };
      });
    },
    {
      constantStringEquals: true,
      constantToVarStringEquals: true,
      varToConstantStringEquals: false,
      varToVarStringEquals: true,
      constantStringNotEquals: false,
      constantToVarStringNotEquals: false,
      varToConstantStringNotEquals: true,
      varToVarStringNotEquals: false,
      constantStringLess: false,
      constantToVarStringLess: true,
      varToConstantStringLess: false,
      varToVarStringLess: false,
      constantStringLessEquals: true,
      constantToVarStringLessEquals: true,
      varToConstantStringLessEquals: false,
      varToVarStringLessEquals: true,
      constantStringGreater: false,
      constantToVarStringGreater: false,
      varToConstantStringGreater: true,
      varToVarStringGreaterE: false,
      constantStringGreaterEquals: true,
      constantToVarStringGreaterEquals: false,
      varToConstantStringGreaterEquals: true,
      varToVarStringGreaterEquals: true,
      constantNumberEquals: true,
      constantToVarNumberEquals: false,
      varToConstantNumberEquals: false,
      varToVarNumberEquals: true,
      constantNumberNotEquals: false,
      constantToVarNumberNotEquals: true,
      varToConstantNumberNotEquals: true,
      varToVarNumberNotEquals: false,
      constantNumberLess: false,
      constantToVarNumberLess: true,
      varToConstantNumberLess: false,
      varToVarNumberLess: false,
      constantNumberLessEquals: true,
      constantToVarNumberLessEquals: true,
      varToConstantNumberLessEquals: false,
      varToVarNumberLessEquals: true,
      constantNumberGreater: false,
      constantToVarNumberGreater: false,
      varToConstantNumberGreater: true,
      varToVarNumberGreaterE: false,
      constantNumberGreaterEquals: true,
      constantToVarNumberGreaterEquals: false,
      varToConstantNumberGreaterEquals: true,
      varToVarNumberGreaterEquals: true,
      constantBooleanEquals: true,
      constantToVarBooleanEquals: true,
      varToConstantBooleanEquals: false,
      varToVarBooleanEquals: true,
      constantBooleanNotEquals: false,
      constantToVarBooleanNotEquals: false,
      varToConstantBooleanNotEquals: true,
      varToVarBooleanNotEquals: false,
      constantNullEquals: true,
      constantToVarNullEquals: true,
      varToConstantNullEquals: false,
      varToVarNullEquals: true,
      constantNullNotEquals: false,
      constantToVarNullNotEquals: false,
      varToConstantNullNotEquals: true,
      varToVarNullNotEquals: false,
      constantInConstant: true,
      constantInVar: true,
      // varInVar: false,
      // varInConstant: false,
      constantNotInVar: false,
      constantNot: true,
      varNot: false,
      varNotPresentTrue: true,
      varNotNullFalse: false,
      varNotPresentFalse: true,
      objNotPresentFalse: false,
      // undefined and null literals
      varEqualEqualsUndefined: false,
      varEqualsUndefined: false,
      varNotEqualEqualsUndefined: true,
      varNotEqualsUndefined: true,
      nullEqualEqualsUndefined: false,
      nullEqualsUndefined: false,
      nullNotEqualEqualsUndefined: false,
      nullNotEqualsUndefined: false,
      undefinedVarEqualEqualsUndefined: true,
      undefinedVarEqualsUndefined: true,
      undefinedVarNotEqualEqualsUndefined: false,
      undefinedVarNotEqualsUndefined: false,
      varEqualEqualsUndefinedVar: false,
      varEqualsUndefinedVar: false,
      // null
      undefinedVarEqualEqualsNull: false,
      undefinedVarEqualsNull: false,
      undefinedVarNotEqualEqualsNull: true,
      undefinedVarNotEqualsNull: true,
      // string
      undefinedVarEqualEqualsString: false,
      undefinedVarEqualsString: false,
      undefinedVarNotEqualEqualsString: true,
      undefinedVarNotEqualsString: true,
      nullVarEqualEqualsString: false,
      nullVarEqualsString: false,
      nullVarNotEqualEqualsString: true,
      nullVarNotEqualsString: true,
      // number
      undefinedVarEqualEqualsNumber: false,
      undefinedVarEqualsNumber: false,
      undefinedVarNotEqualEqualsNumber: true,
      undefinedVarNotEqualsNumber: true,
      nullVarEqualEqualsNumber: false,
      nullVarEqualsNumber: false,
      nullVarNotEqualEqualsNumber: true,
      nullVarNotEqualsNumber: true,
      // undefined variables
      varNotEqualEqualsUndefinedVar: true,
      varNotEqualsUndefinedVar: true,
      nullEqualEqualsUndefinedVar: false,
      nullEqualsUndefinedVar: false,
      nullNotEqualEqualsUndefinedVar: false,
      nullNotEqualsUndefinedVar: false,
      undefinedVarEqualEqualsUndefinedVar: true,
      undefinedVarEqualsUndefinedVar: true,
      undefinedVarNotEqualEqualsUndefinedVar: false,
      undefinedVarNotEqualsUndefinedVar: false,
      // null variable
      undefinedVarEqualEqualsNullVar: false,
      undefinedVarEqualsNullVar: false,
      undefinedVarNotEqualEqualsNullVar: true,
      undefinedVarNotEqualsNullVar: true,
      // string var
      undefinedVarEqualEqualsStringVar: false,
      undefinedVarEqualsStringVar: false,
      undefinedVarNotEqualEqualsStringVar: true,
      undefinedVarNotEqualsStringVar: true,
      nullVarEqualEqualsStringVar: false,
      nullVarEqualsStringVar: false,
      nullVarNotEqualEqualsStringVar: true,
      nullVarNotEqualsStringVar: true,
      // number var
      undefinedVarEqualEqualsNumberVar: false,
      undefinedVarEqualsNumberVar: false,
      undefinedVarNotEqualEqualsNumberVar: true,
      undefinedVarNotEqualsNumberVar: true,
      nullVarEqualEqualsNumberVar: false,
      nullVarEqualsNumberVar: false,
      nullVarNotEqualEqualsNumberVar: true,
      nullVarNotEqualsNumberVar: true,
    },
    { a: true, n: 1, v: "val", nv: null, obj: { a: "x" } } as {
      a: boolean;
      n: number;
      v: string;
      nv: null;
      obj: { a: string };
      und?: string;
      undN?: number;
    }
  );

  // localstack sends and empty object to lambda instead of boolean/numbers
  // https://github.com/localstack/localstack/issues/6362
  test.skip(
    "binaryOps logic with calls passed boolean",
    (parent) => {
      const func = new Function<boolean, boolean>(
        parent,
        "func",
        {
          timeout: Duration.seconds(20),
        },
        async (event) => {
          console.log(typeof event);
          console.log(event);
          return !event;
        }
      );
      return new StepFunction(parent, "sfn2", async () => {
        return {
          and: true && (await func(false)),
          or: false || (await func(false)),
        };
      });
    },
    {
      and: true,
      or: true,
    }
  );

  test(
    "binaryOps logic with calls",
    (parent) => {
      const func = new Function<undefined, boolean>(
        parent,
        "func",
        {
          timeout: Duration.seconds(20),
        },
        async () => {
          return true;
        }
      );
      return new StepFunction(parent, "sfn2", async () => {
        return {
          and: true && (await func()),
          or: false || (await func()),
        };
      });
    },
    {
      and: true,
      or: true,
    }
  );

  test(
    "overlapping variable with input",
    (parent) => {
      return new StepFunction(parent, "sfn2", async (input) => {
        const a = "2";
        return { a: input.a, b: a };
      });
    },
    { a: "1", b: "2" },
    { a: "1" }
  );

  test(
    "assignment",
    (parent) => {
      return new StepFunction(parent, "sfn2", async () => {
        let a: any = "2";
        const b = a;
        a = null;
        const c = a;
        a = 1;
        const d = a;
        a = [1, 2];
        const e = a;
        a = { x: "val" };
        const f = a;
        a = { 1: "val2" };
        let z = "";
        const g = {
          a: z,
          b: (z = "a"),
          c: ((z = "b"), z),
          z,
          t: z === "b",
          o: { z },
        };
        let y = "";
        const h = [y, (y = "a"), ((y = "b"), y), y];
        let x = "0";
        const i = `hello ${x} ${(x = "1")} ${((x = "3"), "2")} ${x}`;
        return { a, b, c, d, e, f, g, h, i };
      });
    },
    {
      a: { "1": "val2" },
      b: "2",
      c: null,
      d: 1,
      e: [1, 2],
      f: { x: "val" },
      g: { a: "", b: "a", c: "b", z: "b", t: true, o: { z: "b" } },
      h: ["", "a", "b", "b"],
      i: "hello 0 1 2 3",
    }
  );

  test(
    "access",
    (parent) => {
      return new StepFunction(parent, "sfn2", async () => {
        const obj = { 1: "a", x: "b" } as { 1: string; x: string; n?: string };
        const arr = [1];
        return {
          a: obj.x,
          b: obj.x,
          // c: obj[1], -- invalid SFN - localstack hangs on error
          d: obj["1"],
          e: arr[0],
          // f: arr["0"], -- invalid SFN - localstack hangs on error
          g: obj?.n ?? "c",
          h: obj?.n ?? "d",
        };
      });
    },
    {
      a: "b",
      b: "b",
      // c: "a",
      d: "a",
      e: 1,
      //  f: 1,
      g: "c",
      h: "d",
    }
  );

  test(
    "templates",
    (parent) => {
      const func = new Function<string, { str: string }>(
        parent,
        "func",
        {
          timeout: Duration.seconds(20),
        },
        async (event) => {
          return { str: event };
        }
      );
      return new StepFunction<
        { obj: { str: string; str2?: string; items: number[] } },
        string
      >(parent, "fn", async (input) => {
        const partOfTheTemplateString = `hello ${input.obj.str2 ?? "default"}`;

        const result = await func(
          `${input.obj.str} ${"hello"} ${partOfTheTemplateString} ${
            input.obj.items[0]
          }`
        );

        return `the result: ${result.str} ${input.obj.str === "hullo"}`;
      });
    },
    "the result: hullo hello hello default 1 true",
    { obj: { str: "hullo", items: [1] } }
  );

  test(
    "templates simple",
    (parent) => {
      return new StepFunction(parent, "fn", async (input) => {
        const x = input.str;
        return `${x}`;
      });
    },
    "hi",
    { str: "hi" }
  );

  test(
    "typeof",
    (parent) => {
      return new StepFunction(parent, "fn", async (input) => {
        return {
          isString: typeof input.str === "string",
          stringType: typeof input.str,
          isBool: typeof input.bool === "boolean",
          booleanType: typeof input.bool,
          isNumber: typeof input.num === "number",
          numberType: typeof input.num,
          isObject: typeof input.obj === "object",
          objectType: typeof input.obj,
          arrType: typeof input.arr,
          //bigintType: typeof BigInt(0),
        };
      });
    },
    {
      isString: true,
      stringType: "string",
      isBool: true,
      booleanType: "boolean",
      isNumber: true,
      numberType: "number",
      isObject: true,
      objectType: "object",
      arrType: "object",
      // bigintType: "number",
    },
    { str: "hi", bool: true, num: 1, obj: {}, arr: [] }
  );

  test(
    "for in",
    (parent) => {
      const table = new Table<{ id: string; val: number }, "id">(
        parent,
        "table",
        {
          partitionKey: {
            name: "id",
            type: AttributeType.STRING,
          },
          removalPolicy: RemovalPolicy.DESTROY,
        }
      );
      const update = $AWS.DynamoDB.UpdateItem;
      const func = new Function(
        parent,
        "func",
        localstackClientConfig,
        async (input: { n: `${number}`; id: string }) => {
          console.log("input", input);
          await update({
            Table: table,
            Key: {
              id: {
                S: input.id,
              },
            },
            UpdateExpression: "SET val = if_not_exists(val, :start) + :inc",
            ExpressionAttributeValues: {
              ":start": { N: "0" },
              ":inc": { N: input.n },
            },
          });
        }
      );
      return new StepFunction<{ arr: number[]; id: string }, string>(
        parent,
        "fn",
        async (input) => {
          // 1, 2, 3 = 6
          for (const i in input.arr) {
            await func({ n: `${input.arr[i]!}`, id: input.id });
          }
          for (const i in input.arr) {
            let j = "1";
            for (j in input.arr) {
              await func({ n: `${input.arr[i]!}`, id: input.id }); // 1 1 1 2 2 2 3 3 3 = 18
              await func({ n: i as `${number}`, id: input.id }); // 0 0 0 1 1 1 2 2 2 = 9
              await func({ n: `${input.arr[j]!}`, id: input.id }); // 1 2 3 1 2 3 1 2 3 = 18
              await func({ n: j as `${number}`, id: input.id }); // 0 1 2 0 1 2 0 1 2 = 9
            }
            await func({ n: j as "2", id: input.id }); // 2 2 2 = 6
          }
          const item = await $AWS.DynamoDB.GetItem({
            Table: table,
            Key: {
              id: { S: input.id },
            },
            ConsistentRead: true,
          });
          return item.Item!.val.N;
        }
      );
    },
    // 6 + 54 + 6
    "66",
    { arr: [1, 2, 3], id: `key${Math.floor(Math.random() * 1000)}` }
  );

  test(
    "for of",
    (parent) => {
      const table = new Table<{ id: string; val: number }, "id">(
        parent,
        "table",
        {
          partitionKey: {
            name: "id",
            type: AttributeType.STRING,
          },
          removalPolicy: RemovalPolicy.DESTROY,
        }
      );
      const update = $AWS.DynamoDB.UpdateItem;
      const func = new Function(
        parent,
        "func",
        localstackClientConfig,
        async (input: { n: `${number}`; id: string }) => {
          console.log("input", input);
          await update({
            Table: table,
            Key: {
              id: {
                S: input.id,
              },
            },
            UpdateExpression: "SET val = if_not_exists(val, :start) + :inc",
            ExpressionAttributeValues: {
              ":start": { N: "0" },
              ":inc": { N: input.n },
            },
          });
        }
      );
      return new StepFunction<{ arr: number[]; id: string }, string>(
        parent,
        "fn",
        async (input) => {
          // 1, 2, 3 = 6
          for (const i of input.arr) {
            await func({ n: `${i}`, id: input.id });
          }
          // 2 + 3 + 4 + 3 + 4 + 5 + 4 + 5 + 6 = 36 + 6 = 42
          for (const i of input.arr) {
            let j = 1;
            for (j of input.arr) {
              await func({ n: `${i}`, id: input.id });
              await func({ n: `${j}`, id: input.id });
            }
            // 3 + 3 + 3 = 9 = 51
            await func({ n: `${j}`, id: input.id });
          }
          const item = await $AWS.DynamoDB.GetItem({
            Table: table,
            Key: {
              id: { S: input.id },
            },
            ConsistentRead: true,
          });
          return item.Item!.val.N;
        }
      );
    },
    "51",
    { arr: [1, 2, 3], id: `key${Math.floor(Math.random() * 1000)}` }
  );

  test(
    "for",
    (parent) => {
      return new StepFunction(parent, "sfn", (input) => {
        let a = "";
        for (let arr = input.arr; arr[0]; arr = arr.slice(1)) {
          a = `${a}n${arr[0]}`;
        }
        let c = "";
        for (;;) {
          if (c === "1") {
            c = `${c}1`;
            continue;
          }
          if (c === "111") {
            break;
          }
          a = `${a}c${c}`;
          c = `${c}1`;
        }
        return a;
      });
    },
    "n1n2n3cc11",
    { arr: [1, 2, 3] }
  );

  test(
    "continue break",
    (parent) => {
      const table = new Table<{ id: string; val: number }, "id">(
        parent,
        "table",
        {
          partitionKey: {
            name: "id",
            type: AttributeType.STRING,
          },
          removalPolicy: RemovalPolicy.DESTROY,
        }
      );
      return new StepFunction<{ id: string }, string>(
        parent,
        "sfn",
        async (input) => {
          let a = "";
          while (true) {
            a = `${a}1`;
            if (a !== "111") {
              if (a === "11121") {
                break;
              }
              continue;
            }
            a = `${a}2`;
          }

          for (const i of [1, 2, 3, 4]) {
            if (i === 1) {
              continue;
            }
            await $AWS.DynamoDB.UpdateItem({
              Table: table,
              Key: {
                id: {
                  S: input.id,
                },
              },
              UpdateExpression: "SET val = if_not_exists(val, :start) + :inc",
              ExpressionAttributeValues: {
                ":start": { N: "0" },
                ":inc": { N: `${i}` },
              },
            });
            if (i === 3) {
              break;
            }
          }
          const item = await $AWS.DynamoDB.GetItem({
            Table: table,
            Key: {
              id: { S: input.id },
            },
            ConsistentRead: true,
          });
          return `${a}${item.Item?.val.N}`;
        }
      );
    },
    "111215",
    { id: `key${Math.floor(Math.random() * 1000)}` }
  );

  test(
    "throw catch finally",
    (parent) => {
      const func = new Function<undefined, void>(parent, "func", async () => {
        throw new Error("wat");
      });

      return new StepFunction(parent, "sfn", async () => {
        let a = "";
        try {
          throw new Error("Error1");
        } catch {
          a = `${a}error1`;
        }
        try {
          throw new Error("Error2");
        } catch (err) {
          a = `${a}${(<Error>err).message}`;
        }
        try {
          throw Error();
        } catch {
          a = `${a}error3`;
        } finally {
          a = `${a}finally1`;
        }
        try {
          a = `${a}set`;
        } finally {
          a = `${a}finally2`;
        }
        try {
          await func();
        } catch {
          a = `${a}error4`;
        }
        try {
          await func();
        } catch (err) {
          a = `${a}${(<any>err).errorMessage}`;
        }
        try {
          for (const _ in [1]) {
            await func();
          }
        } catch (err) {
          a = `${a}for${(<any>err).errorMessage}`;
        }
        try {
          try {
            throw new Error("error5");
          } catch {
            throw new Error("error6");
          } finally {
            a = `${a}finally`;
          }
        } catch (err) {
          a = `${a}recatch${(<Error>err).message}`;
        }
        try {
          while (true) {
            await func();
          }
        } catch (err) {
          a = `${a}while${(<any>err).errorMessage}`;
        }
        try {
          do {
            await func();
          } while (true);
        } catch (err) {
          a = `${a}do${(<any>err).errorMessage}`;
        }
        try {
          await $SFN.map([1], async () => func());
        } catch (err) {
          a = `${a}sfnmap${(<any>err).errorMessage}`;
        }
        try {
          await Promise.all([1].map(async () => func()));
        } catch (err) {
          a = `${a}arrmap${(<any>err).errorMessage}`;
        }
        return a;
      });
    },
    "error1Error2error3finally1setfinally2error4watforwatfinallyrecatcherror6whilewatdowatsfnmapwatarrmapwat"
  );

  test(
    "for control and assignment",
    (parent) => {
      return new StepFunction<{ arr: number[] }, string>(
        parent,
        "fn",
        async (input) => {
          let a = "";
          for (const i in input.arr) {
            if (i === "2") {
              break;
            }
            a = `${a}n${i}`;
          }
          for (const i in input.arr) {
            if (i !== "2") {
              continue;
            }
            a = `${a}n${i}`;
          }
          for (const i of input.arr) {
            if (i === 2) {
              return a;
            }
          }
          return "woops";
        }
      );
    },
    "n0n1n2",
    { arr: [1, 2, 3] }
  );

  test(
    "join",
    (parent) => {
      return new StepFunction(parent, "sfn2", async (input) => {
        const resultArr = [
          ["a", "b", "c"].join("/"),
          input.arr.join("-"),
          input.arr.join(input.sep),
          ["d", "e", "f"].join(input.sep),
          [].join(""),
          input.arr.join(),
          ["a", { a: "a" }, ["b"], input.obj, input.arr, null].join("="),
        ];

        return resultArr.join("#");
      });
    },
    // Caveat: Unlike ECMA, we run JSON.stringify on object and arrays
    'a/b/c#1-2-3#1|2|3#d|e|f##1,2,3#a={"a":"a"}=["b"]={"b":"b"}=[1,2,3]=null',
    { arr: [1, 2, 3], sep: "|", obj: { b: "b" } }
  );

  test(
    "ternary",
    (parent) => {
      const table = new Table<{ id: string; val: number }, "id">(
        parent,
        "table",
        {
          partitionKey: {
            name: "id",
            type: AttributeType.STRING,
          },
          removalPolicy: RemovalPolicy.DESTROY,
        }
      );
      return new StepFunction(parent, "fn", async (input) => {
        // should add 1
        input.t
          ? await $AWS.DynamoDB.UpdateItem({
              Table: table,
              Key: {
                id: { S: input.id },
              },
              UpdateExpression: "SET val = if_not_exists(val, :start) + :inc",
              ExpressionAttributeValues: {
                ":start": { N: "0" },
                ":inc": { N: "1" },
              },
            })
          : null;

        // should add 3
        input.f
          ? await $AWS.DynamoDB.UpdateItem({
              Table: table,
              Key: {
                id: { S: input.id },
              },
              UpdateExpression: "SET val = if_not_exists(val, :start) + :inc",
              ExpressionAttributeValues: {
                ":start": { N: "0" },
                ":inc": { N: "2" },
              },
            })
          : await $AWS.DynamoDB.UpdateItem({
              Table: table,
              Key: {
                id: { S: input.id },
              },
              UpdateExpression: "SET val = if_not_exists(val, :start) + :inc",
              ExpressionAttributeValues: {
                ":start": { N: "0" },
                ":inc": { N: "3" },
              },
            });

        // should not execute update
        input.t
          ? null
          : await $AWS.DynamoDB.UpdateItem({
              Table: table,
              Key: {
                id: { S: input.id },
              },
              UpdateExpression: "SET val = if_not_exists(val, :start) + :inc",
              ExpressionAttributeValues: {
                ":start": { N: "0" },
                ":inc": { N: "4" },
              },
            });

        return {
          true: input.t ? "a" : "b",
          false: input.f ? "a" : "b",
          constantTrue: true ? "c" : "d",
          constantFalse: false ? "c" : "d",
          result:
            (
              await $AWS.DynamoDB.GetItem({
                Table: table,
                Key: {
                  id: { S: input.id },
                },
              })
            ).Item?.val.N ?? null,
        };
      });
    },
    {
      true: "a",
      false: "b",
      constantTrue: "c",
      constantFalse: "d",
      result: "4",
    },
    { t: true, f: false, id: `key${Math.floor(Math.random() * 1000)}` }
  );

  test(
    "json parse and stringify",
    (parent) => {
      return new StepFunction(parent, "sfn", async (input) => {
        const str = JSON.stringify(input);
        const obj = JSON.parse(str);
        return {
          str: str,
          obj: obj,
          a: obj.a,
        };
      });
    },
    {
      str: `{"a":"1","b":1,"c":{"d":"d"}}`,
      obj: { a: "1", b: 1, c: { d: "d" } },
      a: "1",
    },
    { a: "1", b: 1, c: { d: "d" } }
  );

  test(
    "context",
    (parent) => {
      return new StepFunction(parent, "sfn", async (_, context) => {
        return `name: ${context.Execution.Name}`;
      });
    },
    (_, result) => `name: ${result.name}`
  );

  /**
   * Tests that the input to the machine has been removed from the machine state before continuing.
   *
   * Why:
   * 1. if the machine leaves the input payload at the top level, a declared, but uninitialized variable that shadows would adopt the input value.
   * 2. The size of the state in a machine is limited, if the input is not used, discard it, if the input is used, it will only exist at the input parameter name.
   *
   * ```ts
   * async (input: { a: string }) => {
   *    let a;
   *    return { a: a ?? null, b: input.a };
   * }
   * ```
   *
   * ^ If the state is polluted with the input, `a` will be whatever `input.a` is, but we expect it to be undefined.
   */
  test(
    "clean state after input",
    (parent) =>
      new StepFunction(parent, "sfn", async (input) => {
        const state = dumpState<
          Partial<typeof input> & { input: typeof input }
        >();
        let a;
        return {
          stateA: state.a ?? null,
          a: input.a,
          stateInput: state.input?.a ?? null,
          initA: a ?? null,
        };
      }),
    { stateA: null, stateInput: "a", a: "a", initA: null },
    { a: "a" }
  );

  /**
   * We should see no state pollution even when the input is never used, but provided.
   */
  test(
    "no state pollution",
    (parent) =>
      new StepFunction(parent, "sfn", async () => {
        let a;
        return a ?? null;
      }),
    null,
    { a: "a" }
  );

  test(
    "destructure",
    (parent) =>
      new StepFunction(
        parent,
        "sfn",
        async ({
          a,
          bb: { value: b, [`${"a"}${"b"}`]: r },
          c = "what",
          m = c,
          arr: [d, , e, ...arrRest],
          arr2: [f = "sir"],
          value,
        }) => {
          const {
            z,
            yy: { ["value"]: w, [`${"a"}${"b"}`]: v },
            x = "what",
            rra: [s, , u, ...tserRra],
            rra2: [t = "sir"],
          } = value;

          const map = [{ aa: "a", bb: ["b"] }]
            .map(({ aa, bb: [cc] }) => `${aa}${cc}`)
            .join();

          let forV = "";
          for (const {
            h,
            j: [l],
          } of [{ h: "a", j: ["b"] }]) {
            forV = `${forV}${h}${l}`;
          }

          let tr;
          try {
            throw new Error("hi");
          } catch ({ message }) {
            tr = message;
          }

          return {
            prop: `${a}${b}${c}${d}${e}${f}${arrRest[0]}${r}${m}`,
            var: `${z}${w}${v}${x}${s}${u}${t}${tserRra[0]}`,
            map,
            forV,
            tr,
          };
        }
      ),
    {
      prop: "helloworldwhatisupsirendofarraydynamicwhat",
      var: "helloworlddynamicwhatisupsirendofarray",
      map: "ab",
      forV: "ab",
      tr: "hi",
    },
    {
      a: "hello",
      bb: { value: "world", ab: "dynamic" } as {
        value: string;
        [key: string]: string;
      },
      c: undefined,
      m: undefined,
      d: "endofobj",
      arr: ["is", "skipme", "up", "endofarray"],
      arr2: [],
      value: {
        z: "hello",
        yy: { value: "world", ab: "dynamic" } as {
          value: string;
          [key: string]: string;
        },
        x: undefined,
        rra: ["is", "skipme", "up", "endofarray"],
        rra2: [],
        k: "endofobj",
      },
    }
  );

  test(
    "shadowing maintains state",
    (parent) =>
      new StepFunction(parent, "sfn", async () => {
        const [a, b, c, d, e, f] = [1, 1, 1, 1, 1, 1];
        let res = "";
        for (const a in [2]) {
          for (const b of [3]) {
            await Promise.all(
              [4].map(async (c) => {
                if (c === 4) {
                  const d = 5;
                  for (let e = 6; e === 6; e = 7) {
                    const r = (
                      await $SFN.map([7], (f) => {
                        return `${a}${b}${c}${d}${e}${f}`;
                      })
                    )[0]!;
                    res = `${r}-${a}${b}${c}${d}${e}${f}`;
                  }
                  res = `${res}-${a}${b}${c}${d}${e}${f}`;
                }
                res = `${res}-${a}${b}${c}${d}${e}${f}`;
              })
            );
            res = `${res}-${a}${b}${c}${d}${e}${f}`;
          }
          res = `${res}-${a}${b}${c}${d}${e}${f}`;
        }
        const z = [0].map((z) => z)[0];
        return `${res}-${a}${b}${c}${d}${e}${f}-${z}`;
      }),
    "034567-034561-034511-034111-031111-011111-111111-0"
  );

  test(
    "Boolean coerce",
    (parent) =>
      new StepFunction(parent, "sfn", (input) => {
        return {
          trueString: Boolean("1"),
          trueBoolean: Boolean(true),
          trueNumber: Boolean(1),
          trueObject: Boolean({}),
          truthyVar: Boolean(input.value),
          falseString: Boolean(""),
          falseBoolean: Boolean(false),
          falseNumber: Boolean(0),
          falsyVar: Boolean(input.nv),
          empty: Boolean(),
        };
      }),
    {
      trueString: true,
      trueBoolean: true,
      trueNumber: true,
      trueObject: true,
      falseString: false,
      falseBoolean: false,
      falseNumber: false,
      empty: false,
      truthyVar: true,
      falsyVar: false,
    },
    { value: "hello", nv: "" }
  );

  test(
    "Number coerce",
    (parent) =>
      new StepFunction(parent, "sfn", (input) => {
        return {
          oneString: Number("1"),
          oneBoolean: Number(true),
          oneNumber: Number(1),
          oneVar: Number(input.one),
          zeroString: Number(""),
          zeroBoolean: Number(false),
          zeroNumber: Number(0),
          zeroVar: Number(input.zero),
          zeroNull: Number(null),
          nanObject: Number({}),
          nanString: Number("{}"),
          nanTrueString: Number("true"),
          nanVar: Number(input.nan),
          oneStringUnaryPlus: +"1",
          oneBooleanUnaryPlus: +true,
          oneNumberUnaryPlus: +1,
          oneVarUnaryPlus: +input.one,
          zeroStringUnaryPlus: +"",
          zeroBooleanUnaryPlus: +false,
          zeroNumberUnaryPlus: +0,
          zeroVarUnaryPlus: +input.zero,
          zeroNullUnaryPlus: +null,
          nanObjectUnaryPlus: +{},
          nanStringUnaryPlus: +"{}",
          nanVarUnaryPlus: +input.nan,
          empty: Number(),
        };
      }),
    {
      oneString: 1,
      oneBoolean: 1,
      oneNumber: 1,
      oneVar: 1,
      zeroString: 0,
      zeroBoolean: 0,
      zeroNumber: 0,
      zeroVar: 0,
      zeroNull: 0,
      /**
       * Functionless ASL uses null for NaN.
       */
      nanObject: null as unknown as number,
      nanString: null as unknown as number,
      nanVar: null as unknown as number,
      nanTrueString: null as unknown as number,
      oneStringUnaryPlus: 1,
      oneBooleanUnaryPlus: 1,
      oneNumberUnaryPlus: 1,
      oneVarUnaryPlus: 1,
      zeroStringUnaryPlus: 0,
      zeroBooleanUnaryPlus: 0,
      zeroNumberUnaryPlus: 0,
      zeroVarUnaryPlus: 0,
      zeroNullUnaryPlus: 0,
      nanObjectUnaryPlus: null as unknown as number,
      nanStringUnaryPlus: null as unknown as number,
      nanVarUnaryPlus: null as unknown as number,
      empty: 0,
    },
    { one: "1", zero: "0", nan: "{}" }
  );

  test(
    "String coerce",
    (parent) =>
      new StepFunction(parent, "sfn", (input) => {
        return {
          stringString: String("1"),
          stringBoolean: String(true),
          stringNumber: String(1),
          stringVar: String(input.val),
          stringStringVar: String(input.str),
          stringEmpty: String(""),
          stringObject: String({ a: "a" }),
          stringObjectWithRef: String({ a: input.val }),
          stringNull: String(null),
          empty: String(),
          // stringUndefined: String(undefined), - not supported
          stringArray: String([
            "a",
            ["b"],
            [[input.val]],
            [],
            {},
            { a: input.val },
          ]),
        };
      }),
    {
      stringString: "1",
      stringBoolean: "true",
      stringNumber: "1",
      stringVar: "1",
      stringStringVar: "blah",
      stringEmpty: "",
      stringObject: "[object Object]",
      stringObjectWithRef: "[object Object]",
      stringNull: "null",
      empty: "",
      // stringUndefined: "undefined",
      // Caveat: in ECMA, this test would output: a,b,1,,[object Object],[object Object]
      // we are stringifying instead of ToString for object and arrays because SFN does not
      // allow use to easily determine an Array from an Object and recursive to string would be expensive.
      stringArray: '["a",["b"],[[1]],[],{},{"a":1}]',
    },
    { val: 1, str: "blah" }
  );
});

/**
 * Helper state integration that dumps out the whole state into an object.
 *
 * ```ts
 * const a = "1";
 * const state = dumpState();
 * return state.a;
 * ```
 */
const dumpState = makeIntegration<"dumpState", <T>() => T>({
  kind: "dumpState",
  asl: () => ({
    jsonPath: "$",
  }),
});<|MERGE_RESOLUTION|>--- conflicted
+++ resolved
@@ -1,9 +1,5 @@
-<<<<<<< HEAD
 import crypto from "crypto";
-import { Duration, aws_dynamodb } from "aws-cdk-lib";
-=======
 import { Duration, aws_dynamodb, RemovalPolicy } from "aws-cdk-lib";
->>>>>>> 13be96d3
 import { AttributeType } from "aws-cdk-lib/aws-dynamodb";
 // eslint-disable-next-line import/no-extraneous-dependencies
 import { StepFunctions } from "aws-sdk";
@@ -15,18 +11,11 @@
   $SFN,
   Table,
   FunctionProps,
-<<<<<<< HEAD
   HashAlgorithm,
   StepFunctionError,
 } from "../src";
 import { makeIntegration } from "../src/integration";
-import { DEPLOY_AWS, localstackTestSuite } from "./localstack";
-=======
-  StepFunctionError,
-} from "../src";
-import { makeIntegration } from "../src/integration";
 import { runtimeTestExecutionContext, runtimeTestSuite } from "./runtime";
->>>>>>> 13be96d3
 import { testStepFunction } from "./runtime-util";
 import { normalizeCDKJson } from "./util";
 
@@ -34,20 +23,12 @@
 // without this configuration, the functions will try to hit AWS proper
 const localstackClientConfig: FunctionProps = {
   timeout: Duration.seconds(20),
-<<<<<<< HEAD
-  clientConfigRetriever: DEPLOY_AWS
-    ? undefined
-    : () => ({
-        endpoint: `http://${process.env.LOCALSTACK_HOSTNAME}:4566`,
-      }),
-=======
   clientConfigRetriever:
     runtimeTestExecutionContext.deployTarget === "AWS"
       ? undefined
       : () => ({
           endpoint: `http://${process.env.LOCALSTACK_HOSTNAME}:4566`,
         }),
->>>>>>> 13be96d3
 };
 
 interface TestExpressStepFunctionBase {
