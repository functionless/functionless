<<<<<<< HEAD
import { Duration, aws_cloudwatch } from "aws-cdk-lib";
=======
import { Duration, aws_dynamodb } from "aws-cdk-lib";
>>>>>>> d1fac3ad
import { AttributeType } from "aws-cdk-lib/aws-dynamodb";
// eslint-disable-next-line import/no-extraneous-dependencies
import { StepFunctions } from "aws-sdk";
import { Construct } from "constructs";
import {
  StepFunction,
  Function,
  $AWS,
  $SFN,
  Table,
  FunctionProps,
} from "../src";
import { makeIntegration } from "../src/integration";
import { localstackTestSuite } from "./localstack";
import { testStepFunction } from "./runtime-util";
import { normalizeCDKJson } from "./util";

// inject the localstack client config into the lambda clients
// without this configuration, the functions will try to hit AWS proper
const localstackClientConfig: FunctionProps = {
  timeout: Duration.seconds(20),
  clientConfigRetriever: () => ({
    endpoint: `http://${process.env.LOCALSTACK_HOSTNAME}:4566`,
  }),
};

interface TestExpressStepFunctionBase {
  <
    I extends Record<string, any>,
    O,
    // Forces typescript to infer O from the Function and not from the expect argument.
    OO extends O | { errorMessage: string; errorType: string },
    Outputs extends Record<string, string> = Record<string, string>
  >(
    name: string,
    sfn: (
      parent: Construct
    ) => StepFunction<I, O> | { sfn: StepFunction<I, O>; outputs: Outputs },
    expected: OO extends void
      ? null
      :
          | OO
          | ((
              context: Outputs,
              result: StepFunctions.DescribeExecutionOutput
            ) => OO extends void ? null : O),
    payload?: I | ((context: Outputs) => I),
    executionName?: string
  ): void;
}

interface TestExpressStepFunctionResource extends TestExpressStepFunctionBase {
  skip: TestExpressStepFunctionBase;
  only: TestExpressStepFunctionBase;
}

localstackTestSuite("sfnStack", (testResource, _stack, _app) => {
  const _testSfn: (
    f: typeof testResource | typeof testResource.only
  ) => TestExpressStepFunctionBase = (f) => (name, sfn, expected, payload) => {
    f(
      name,
      (parent) => {
        const res = sfn(parent);
        const [funcRes, outputs] =
          res instanceof StepFunction ? [res, {}] : [res.sfn, res.outputs];
        return {
          outputs: {
            function: funcRes.resource.stateMachineArn,
            ...outputs,
          },
          extra: {
            definition: JSON.stringify(funcRes.definition),
          },
        };
      },
      async (context, extra) => {
        const pay =
          typeof payload === "function"
            ? (<globalThis.Function>payload)(context)
            : payload;

        expect(
          normalizeCDKJson(JSON.parse(extra?.definition!))
        ).toMatchSnapshot();
        const result = await testStepFunction(context.function, pay);

        const exp =
          typeof expected === "function"
            ? (<globalThis.Function>expected)(context, result)
            : expected;

        if (result.status === "FAILED") {
          throw new Error(`Machine failed with output: ${result.output}`);
        }

        expect(result.output ? JSON.parse(result.output) : undefined).toEqual(
          exp
        );
      }
    );
  };

  const test = _testSfn(testResource) as TestExpressStepFunctionResource;

  test.skip = (name, _func, _expected, _payload?) =>
    testResource.skip(
      name,
      () => {},
      async () => {}
    );

  // eslint-disable-next-line no-only-tests/no-only-tests
  test.only = _testSfn(testResource.only);

  test(
    "simple",
    (parent) => {
      return new StepFunction(parent, "sfn2", async () => {
        return "hello world";
      });
    },
    "hello world"
  );

  test(
    "duplicate nodes",
    (parent) => {
      return new StepFunction(parent, "sfn2", async () => {
        "hello world";
        "hello world";
        return "hello world";
      });
    },
    "hello world"
  );

  test(
    "call lambda",
    (parent) => {
      const func = new Function<undefined, string>(
        parent,
        "func",
        {
          timeout: Duration.seconds(20),
        },
        async (_event) => {
          return "hello world";
        }
      );
      return new StepFunction(parent, "sfn2", async () => {
        return func();
      });
    },
    "hello world"
  );

  test(
    "call lambda with string reference",
    (parent) => {
      const func = new Function<string, { str: string }>(
        parent,
        "func",
        {
          timeout: Duration.seconds(20),
        },
        async (event) => {
          return { str: event };
        }
      );
      return new StepFunction<{ str: string }, string>(
        parent,
        "sfn2",
        async (event) => {
          return (await func(event.str)).str;
        }
      );
    },
    "hello world",
    { str: "hello world" }
  );

  test(
    "call lambda with string parameter",
    (parent) => {
      const func = new Function<string, { str: string }>(
        parent,
        "func",
        {
          timeout: Duration.seconds(20),
        },
        async (event) => {
          return { str: event };
        }
      );
      return new StepFunction(parent, "sfn2", async () => {
        return (await func("hello world")).str;
      });
    },
    "hello world"
  );

  test(
    "call lambda with object literal parameter",
    (parent) => {
      const func = new Function<{ str: string }, { str: string }>(
        parent,
        "func",
        {
          timeout: Duration.seconds(20),
        },
        async (event) => {
          return event;
        }
      );
      return new StepFunction(parent, "sfn2", async () => {
        return (await func({ str: "hello world" })).str;
      });
    },
    "hello world"
  );

  test(
    "call lambda with object reference parameter",
    (parent) => {
      const func = new Function<{ str: string }, { str: string }>(
        parent,
        "func",
        {
          timeout: Duration.seconds(20),
        },
        async (event) => {
          return event;
        }
      );
      return new StepFunction(parent, "sfn2", async () => {
        const obj = { str: "hello world" };
        return (await func(obj)).str;
      });
    },
    "hello world"
  );

  test("call lambda with array parameter", (parent) => {
    const func = new Function<number[], number>(
      parent,
      "func",
      {
        timeout: Duration.seconds(20),
      },
      async (event) => {
        return event.length;
      }
    );
    return new StepFunction(parent, "sfn2", async () => {
      return func([1, 2]);
    });
  }, 2);

  test("call lambda with array ref", (parent) => {
    const func = new Function<number[], number>(
      parent,
      "func",
      {
        timeout: Duration.seconds(20),
      },
      async (event) => {
        return event.length;
      }
    );
    return new StepFunction(parent, "sfn2", async () => {
      const arr = [1, 2, 3];
      return func(arr);
    });
  }, 3);

  test(
    "call lambda $AWS invoke",
    (parent) => {
      const func = new Function<{ str: string }, { str: string }>(
        parent,
        "func",
        {
          timeout: Duration.seconds(20),
        },
        async (event) => {
          return event;
        }
      );
      return new StepFunction(parent, "sfn2", async () => {
        const obj = { str: "hello world" };
        return (
          await $AWS.Lambda.Invoke({
            Function: func,
            Payload: obj,
          })
        ).Payload.str;
      });
    },
    "hello world"
  );

  test(
    "call $SFN wait",
    (parent) => {
      return new StepFunction(parent, "sfn2", async () => {
        $SFN.waitFor(1);
      });
    },
    null
  );

  test(
    "call $SFN map",
    (parent) => {
      return new StepFunction(parent, "sfn2", async (input) => {
        return $SFN.map(input.arr, (n) => {
          return n;
        });
      });
    },
    [1, 2],
    { arr: [1, 2] }
  );

  test(
    "call $SFN map with constant array",
    (parent) => {
      return new StepFunction(parent, "sfn2", async () => {
        return $SFN.map([1, 2, 3], (n) => {
          return `n${n}`;
        });
      });
    },
    ["n1", "n2", "n3"]
  );

  test(
    "call $SFN forEach",
    (parent) => {
      const func = new Function<number, void>(
        parent,
        "func",
        {
          timeout: Duration.seconds(20),
        },
        async (event) => {
          console.log(event);
        }
      );
      return new StepFunction(parent, "sfn2", async (input) => {
        await $SFN.forEach(input.arr, (n) => func(n));
      });
    },
    null,
    { arr: [1, 2] }
  );

  test(
    "call $SFN parallel",
    (parent) => {
      return new StepFunction(parent, "sfn2", async () => {
        return $SFN.parallel(
          () => 1,
          () => 2
        );
      });
    },
    [1, 2]
  );

  test(
<<<<<<< HEAD
    "$AWS.SDK.CloudWatch",
    (parent) => {
      const alarm = new aws_cloudwatch.Alarm(parent, "Alarm", {
        evaluationPeriods: 1,
        threshold: 1,
        metric: new aws_cloudwatch.Metric({
          namespace: "AWS/Lambda",
          metricName: "Errors",
        }),
      });

      return new StepFunction<{}, string | undefined>(
        parent,
        "fn",
        async () => {
          const { MetricAlarms } = await $AWS.SDK.CloudWatch.describeAlarms(
            {
              AlarmNames: [alarm.alarmName],
            },
            {
              iam: { resources: [alarm.alarmArn] },
            }
          );

          return MetricAlarms?.[0]?.Namespace;
        }
      );
    },
    "AWS/Lambda"
=======
    "$AWS.SDK.DynamoDB.describeTable",
    (parent) => {
      const table = new Table<{ id: string }, "id">(parent, "myTable", {
        partitionKey: {
          name: "id",
          type: aws_dynamodb.AttributeType.STRING,
        },
      });

      return {
        sfn: new StepFunction<{}, string | undefined>(
          parent,
          "fn",
          async () => {
            const tableInfo = await $AWS.SDK.DynamoDB.describeTable(
              {
                TableName: table.tableName,
              },
              {
                iam: {
                  resources: [table.tableArn],
                },
              }
            );

            return tableInfo.Table?.TableArn;
          }
        ),
        outputs: { tableArn: table.tableArn },
      };
    },
    ({ tableArn }) => tableArn
>>>>>>> d1fac3ad
  );

  test(
    "conditionals",
    (parent) => {
      const func = new Function<undefined, boolean>(
        parent,
        "func",
        async () => {
          return true;
        }
      );
      return new StepFunction(parent, "sfn2", async (input) => {
        if (input.a) {
          if (await func()) {
            return input.b;
          }
        }
        return "noop";
      });
    },
    "hello",
    { a: true, b: "hello" }
  );

  test(
    "for map conditional",
    (parent) => {
      const func = new Function<undefined, number[]>(
        parent,
        "func",
        async () => {
          return [1, 2, 3];
        }
      );
      return new StepFunction(parent, "sfn2", async (input) => {
        let a = "x";
        const b = ["b"].map((v) => {
          for (const i of [1, 2, 3]) {
            if (i === 3) {
              return `${v}${a}${i}`;
            }
          }
          return "boo";
        });
        const c = ["c"].map((v) => {
          for (const i of input.arr) {
            if (i === 3) {
              return `${v}${a}${i}`;
            }
          }
          return "boo";
        });
        const d = await Promise.all(
          ["d"].map(async (v) => {
            for (const i of await func()) {
              if (i === 3) {
                return `${v}${a}${i}`;
              }
            }
            return "boo";
          })
        );
        // must be an array
        // for (const i in input.ob) {
        //   a = i as any;
        // }
        return `${b.join("")}${c.join("")}${d.join("")}`;
      });
    },
    "bx3cx3dx3",
    { arr: [1, 2, 3] }
  );

  test(
    "for loops",
    (parent) => {
      const func = new Function<undefined, number[]>(
        parent,
        "func",
        async () => {
          return [1, 2, 3];
        }
      );
      return new StepFunction(parent, "sfn2", async (input) => {
        let a = "x";
        for (const i of [1, 2, 3]) {
          a = `${a}${i}`;
        }
        for (const i of input.arr) {
          a = `${a}${i}`;
        }
        for (const i of await func()) {
          a = `${a}${i}`;
        }
        // must be an array
        // for (const i in input.ob) {
        //   a = i as any;
        // }
        return `madeit`;
      });
    },
    "madeit",
    { arr: [1, 2, 3] }
  );

  test(
    "map with dynamic for loops",
    (parent) => {
      const func = new Function<undefined, number[]>(
        parent,
        "func",
        async () => {
          return [1, 2, 3];
        }
      );
      return new StepFunction(parent, "sfn2", async (input) => {
        const l = (await func()).map((x) => `n${x}`);
        const l2 = input.arr.map((x) => `n${x}`);
        let a = "";
        for (const x of l) {
          a = `${a}${x}`;
        }
        for (const x of l2) {
          a = `${a}${x}`;
        }
        return a;
      });
    },
    "n1n2n3n1n2n3",
    { arr: [1, 2, 3] }
  );

  test(
    "map",
    (parent) => {
      const func = new Function<undefined, number[]>(
        parent,
        "func",
        async () => {
          return [1, 2, 3];
        }
      );
      return new StepFunction(parent, "sfn2", async (input) => {
        let a = "";
        const l = (await func()).map((x) => `n${x}`);
        const l2 = input.arr.map((x, i, [head]) => `n${i}${x}${head}`);
        input.arr.map((x) => {
          a = `${a}a${x}`;
          return a;
        });
        return `${l[0]}${l[1]}${l[2]}${l2[0]}${l2[1]}${l2[2]}${a}`;
      });
    },
    "n1n2n3n011n121n231a1a2a3",
    { arr: [1, 2, 3] }
  );

  test(
    "map uses input",
    (parent) => {
      const func = new Function<undefined, number[]>(
        parent,
        "func",
        async () => {
          return [1, 2, 3];
        }
      );
      return new StepFunction(parent, "sfn2", async (input) => {
        const l = (await func()).map((x) => `${input.prefix}${x}`);
        const l2 = input.arr.map((x) => `${input.prefix}${x}`);
        return `${l[0]}${l[1]}${l[2]}${l2[0]}${l2[1]}${l2[2]}`;
      });
    },
    "n1n2n3n1n2n3",
    { arr: [1, 2, 3], prefix: "n" }
  );

  test(
    "foreach",
    (parent) => {
      return new StepFunction(parent, "sfn2", async (input) => {
        let a = "";
        input.arr.forEach((x) => {
          a = `${a}a${x}`;
          return a;
        });
        return a;
      });
    },
    "a1a2a3",
    { arr: [1, 2, 3] }
  );

  test(
    "filter",
    (parent) => {
      return new StepFunction(parent, "sfn2", async ({ arr, key }) => {
        const arr1 = arr
          .filter(({ value }) => value <= 3)
          .filter(({ value }) => value <= key)
          .filter((item) => {
            const { key: itemKey } = item;
            $SFN.waitFor(1);
            return itemKey === `hi${key}`;
          });

        const arr2 = [4, 3, 2, 1].filter(
          (x, index, [first]) => x <= index || first === x
        );

        return { arr1, arr2 };
      });
    },
    {
      arr1: [
        { value: 1, key: "hi2" },
        { value: 2, key: "hi2" },
      ],
      arr2: [4, 2, 1],
    },
    {
      arr: [
        { value: 1, key: "hi" },
        { value: 1, key: "hi2" },
        { value: 2, key: "hi" },
        { value: 2, key: "hi2" },
        { value: 3, key: "hi" },
        { value: 3, key: "hi2" },
        { value: 4 },
        { value: 1, key: "hi" },
      ],
      key: 2,
    }
  );

  test(
    "binaryOps logic",
    (parent) => {
      return new StepFunction(parent, "sfn2", async (input) => {
        const c = input.a && input.b;
        let x = "";
        let notNullishCoalAssign = "a";
        let nullishCoalAssign = null;
        let truthyAndAssign = "a";
        let falsyAndAssign = "";
        let truthyOrAssign = "a";
        let falsyOrAssign = "";

        notNullishCoalAssign ??= "b"; // "a"
        nullishCoalAssign ??= "b"; // "b"
        truthyAndAssign &&= "b"; // "b"
        falsyAndAssign &&= "b"; // ""
        truthyOrAssign ||= "b"; // "a"
        falsyOrAssign ||= "b"; // "b"

        let y = "";

        if ((y = `${y}1`) && ((y = `${y}2`), false) && (y = `${y}3`)) {
          y = `${y}4`;
        }

        if (((y = `${y}5`), false) || ((y = `${y}6`), true) || (y = `${y}7`)) {
          y = `${y}8`;
        }

        return {
          andVar: c,
          and: input.a && input.b,
          or: input.a || input.b,
          invNullCoal: input.nv ?? ((x = `${x}1`), input.v),
          nullCoal: input.v ?? ((x = `${x}2`), input.nv),
          nullNull: input.nv ?? null,
          nullVal: null ?? input.v,
          falsyChainOr:
            input.b ||
            input.z ||
            ((x = `${x}3`), true) ||
            ((x = `${x}4`), false) ||
            input.v, // sets x+=1 returns true
          truthyChainOr: input.b || ((x = `${x}5`), false) || input.arr, // sets x+=3 returns v
          falsyChainAnd: input.z && ((x = `${x}6`), true), // returns zero
          truthyChainAnd:
            input.a && input.v && ((x = `${x}7`), true) && input.v, // sets x+=5, returns v
          x,
          y,
          notNullishCoalAssign,
          nullishCoalAssign,
          truthyAndAssign,
          falsyAndAssign,
          truthyOrAssign,
          falsyOrAssign,
        };
      });
    },
    {
      andVar: false,
      and: false,
      or: true,
      nullCoal: "val",
      invNullCoal: "val",
      nullNull: null,
      nullVal: "val",
      falsyChainOr: true,
      truthyChainOr: ["1", "2"],
      falsyChainAnd: 0,
      truthyChainAnd: "val",
      x: "1357",
      notNullishCoalAssign: "a",
      nullishCoalAssign: "b",
      truthyAndAssign: "b",
      falsyAndAssign: "",
      truthyOrAssign: "a",
      falsyOrAssign: "b",
      y: "12568",
    },
    { a: true, b: false, v: "val", nv: undefined, z: 0, arr: ["1", "2"] }
  );

  test(
    "binary and unary comparison",
    (parent) => {
      return new StepFunction(parent, "sfn2", async (input) => {
        return {
          constantStringEquals: "a" === "a", // true
          constantToVarStringEquals: input.v === "val", // true
          varToConstantStringEquals: "val2" === input.v, // false
          varToVarStringEquals: input.v === input.v, // true
          constantStringNotEquals: "a" !== "a", // false
          constantToVarStringNotEquals: input.v !== "val", // false
          varToConstantStringNotEquals: "val2" !== input.v, // true
          varToVarStringNotEquals: input.v !== input.v, // false
          constantStringLess: "a" < "a", // false
          constantToVarStringLess: input.v < "val2", // true
          varToConstantStringLess: "val2" < input.v, // false
          varToVarStringLess: input.v < input.v, // false
          constantStringLessEquals: "a" <= "a", // true
          constantToVarStringLessEquals: input.v <= "val2", // true
          varToConstantStringLessEquals: "val2" <= input.v, // false
          varToVarStringLessEquals: input.v <= input.v, // true
          constantStringGreater: "a" > "a", // false
          constantToVarStringGreater: input.v > "val2", // false
          varToConstantStringGreater: "val2" > input.v, // true
          varToVarStringGreaterE: input.v > input.v, // false
          constantStringGreaterEquals: "a" >= "a", // true
          constantToVarStringGreaterEquals: input.v >= "val2", // false
          varToConstantStringGreaterEquals: "val2" >= input.v, // true
          varToVarStringGreaterEquals: input.v >= input.v, // true
          constantNumberEquals: 1 === 1, // true
          constantToVarNumberEquals: input.n === 2, // false
          varToConstantNumberEquals: 3 === input.n, // false
          varToVarNumberEquals: input.n === input.n, // true
          constantNumberNotEquals: 1 !== 1, // false
          constantToVarNumberNotEquals: input.n !== 2, // true
          varToConstantNumberNotEquals: 3 !== input.n, // true
          varToVarNumberNotEquals: input.n !== input.n, // false
          constantNumberLess: 1 < 1, // false
          constantToVarNumberLess: input.n < 3, // true
          varToConstantNumberLess: 3 < input.n, // false
          varToVarNumberLess: input.n < input.n, // false
          constantNumberLessEquals: 1 <= 1, // true
          constantToVarNumberLessEquals: input.n <= 3, // true
          varToConstantNumberLessEquals: 3 <= input.n, // false
          varToVarNumberLessEquals: input.n <= input.n, // true
          constantNumberGreater: 1 > 1, // false
          constantToVarNumberGreater: input.n > 3, // false
          varToConstantNumberGreater: 3 > input.n, // true
          varToVarNumberGreaterE: input.n > input.n, // false
          constantNumberGreaterEquals: 1 >= 1, // true
          constantToVarNumberGreaterEquals: input.n >= 3, // false
          varToConstantNumberGreaterEquals: 3 >= input.n, // true
          varToVarNumberGreaterEquals: input.n >= input.n, // true
          constantBooleanEquals: true === true, // true
          constantToVarBooleanEquals: input.a === true, // true
          varToConstantBooleanEquals: false === input.a, // false
          varToVarBooleanEquals: input.a === input.a, // true
          constantBooleanNotEquals: true !== true, // false
          constantToVarBooleanNotEquals: input.a !== true, // false
          varToConstantBooleanNotEquals: false !== input.a, // true
          varToVarBooleanNotEquals: input.a !== input.a, // false
          constantNullEquals: null === null, // true
          constantToVarNullEquals: input.nv === null, // true
          varToConstantNullEquals: input.v === input.nv, // false
          varToVarNullEquals: input.nv === input.nv, // true
          constantNullNotEquals: null !== null, // false
          constantToVarNullNotEquals: input.nv !== null, // false
          varToConstantNullNotEquals: input.v !== input.nv, // true
          varToVarNullNotEquals: input.nv !== input.nv, // false
          constantInConstant: "a" in { a: "val" }, // true
          constantInVar: "a" in input.obj, // true
          constantNotInVar: "b" in input.obj, // false
          constantNot: !false,
          varNot: !input.a,
          varNotPresentTrue: !input.nv,
          varNotNullFalse: !input.n,
          // @ts-ignore
          varNotPresentFalse: !input.x,
          // varInVar: input.v in input.obj, // false - unsupported
          // varInConstant: input.v in { a: "val" }, // false - unsupported
        };
      });
    },
    {
      constantStringEquals: true,
      constantToVarStringEquals: true,
      varToConstantStringEquals: false,
      varToVarStringEquals: true,
      constantStringNotEquals: false,
      constantToVarStringNotEquals: false,
      varToConstantStringNotEquals: true,
      varToVarStringNotEquals: false,
      constantStringLess: false,
      constantToVarStringLess: true,
      varToConstantStringLess: false,
      varToVarStringLess: false,
      constantStringLessEquals: true,
      constantToVarStringLessEquals: true,
      varToConstantStringLessEquals: false,
      varToVarStringLessEquals: true,
      constantStringGreater: false,
      constantToVarStringGreater: false,
      varToConstantStringGreater: true,
      varToVarStringGreaterE: false,
      constantStringGreaterEquals: true,
      constantToVarStringGreaterEquals: false,
      varToConstantStringGreaterEquals: true,
      varToVarStringGreaterEquals: true,
      constantNumberEquals: true,
      constantToVarNumberEquals: false,
      varToConstantNumberEquals: false,
      varToVarNumberEquals: true,
      constantNumberNotEquals: false,
      constantToVarNumberNotEquals: true,
      varToConstantNumberNotEquals: true,
      varToVarNumberNotEquals: false,
      constantNumberLess: false,
      constantToVarNumberLess: true,
      varToConstantNumberLess: false,
      varToVarNumberLess: false,
      constantNumberLessEquals: true,
      constantToVarNumberLessEquals: true,
      varToConstantNumberLessEquals: false,
      varToVarNumberLessEquals: true,
      constantNumberGreater: false,
      constantToVarNumberGreater: false,
      varToConstantNumberGreater: true,
      varToVarNumberGreaterE: false,
      constantNumberGreaterEquals: true,
      constantToVarNumberGreaterEquals: false,
      varToConstantNumberGreaterEquals: true,
      varToVarNumberGreaterEquals: true,
      constantBooleanEquals: true,
      constantToVarBooleanEquals: true,
      varToConstantBooleanEquals: false,
      varToVarBooleanEquals: true,
      constantBooleanNotEquals: false,
      constantToVarBooleanNotEquals: false,
      varToConstantBooleanNotEquals: true,
      varToVarBooleanNotEquals: false,
      constantNullEquals: true,
      constantToVarNullEquals: true,
      varToConstantNullEquals: false,
      varToVarNullEquals: true,
      constantNullNotEquals: false,
      constantToVarNullNotEquals: false,
      varToConstantNullNotEquals: true,
      varToVarNullNotEquals: false,
      constantInConstant: true,
      constantInVar: true,
      // varInVar: false,
      // varInConstant: false,
      constantNotInVar: false,
      constantNot: true,
      varNot: false,
      varNotPresentTrue: true,
      varNotNullFalse: false,
      // @ts-ignore
      varNotPresentFalse: true,
    },
    { a: true, n: 1, v: "val", nv: null, obj: { a: "x" } }
  );

  // localstack sends and empty object to lambda instead of boolean/numbers
  // https://github.com/localstack/localstack/issues/6362
  test.skip(
    "binaryOps logic with calls passed boolean",
    (parent) => {
      const func = new Function<boolean, boolean>(
        parent,
        "func",
        {
          timeout: Duration.seconds(20),
        },
        async (event) => {
          console.log(typeof event);
          console.log(event);
          return !event;
        }
      );
      return new StepFunction(parent, "sfn2", async () => {
        return {
          and: true && (await func(false)),
          or: false || (await func(false)),
        };
      });
    },
    {
      and: true,
      or: true,
    }
  );

  test(
    "binaryOps logic with calls",
    (parent) => {
      const func = new Function<undefined, boolean>(
        parent,
        "func",
        {
          timeout: Duration.seconds(20),
        },
        async () => {
          return true;
        }
      );
      return new StepFunction(parent, "sfn2", async () => {
        return {
          and: true && (await func()),
          or: false || (await func()),
        };
      });
    },
    {
      and: true,
      or: true,
    }
  );

  test(
    "overlapping variable with input",
    (parent) => {
      return new StepFunction(parent, "sfn2", async (input) => {
        const a = "2";
        return { a: input.a, b: a };
      });
    },
    { a: "1", b: "2" },
    { a: "1" }
  );

  test(
    "assignment",
    (parent) => {
      return new StepFunction(parent, "sfn2", async () => {
        let a: any = "2";
        const b = a;
        a = null;
        const c = a;
        a = 1;
        const d = a;
        a = [1, 2];
        const e = a;
        a = { x: "val" };
        const f = a;
        a = { 1: "val2" };
        let z = "";
        const g = {
          a: z,
          b: (z = "a"),
          c: ((z = "b"), z),
          z,
          t: z === "b",
          o: { z },
        };
        let y = "";
        const h = [y, (y = "a"), ((y = "b"), y), y];
        let x = "0";
        const i = `hello ${x} ${(x = "1")} ${((x = "3"), "2")} ${x}`;
        return { a, b, c, d, e, f, g, h, i };
      });
    },
    {
      a: { "1": "val2" },
      b: "2",
      c: null,
      d: 1,
      e: [1, 2],
      f: { x: "val" },
      g: { a: "", b: "a", c: "b", z: "b", t: true, o: { z: "b" } },
      h: ["", "a", "b", "b"],
      i: "hello 0 1 2 3",
    }
  );

  test(
    "access",
    (parent) => {
      return new StepFunction(parent, "sfn2", async () => {
        const obj = { 1: "a", x: "b" };
        const arr = [1];
        return {
          a: obj.x,
          b: obj.x,
          // c: obj[1], -- invalid SFN - localstack hangs on error
          d: obj["1"],
          e: arr[0],
          // f: arr["0"], -- invalid SFN - localstack hangs on error
        };
      });
    },
    {
      a: "b",
      b: "b",
      // c: "a",
      d: "a",
      e: 1,
      //  f: 1
    }
  );

  test(
    "templates",
    (parent) => {
      const func = new Function<string, { str: string }>(
        parent,
        "func",
        {
          timeout: Duration.seconds(20),
        },
        async (event) => {
          return { str: event };
        }
      );
      return new StepFunction<
        { obj: { str: string; str2?: string; items: number[] } },
        string
      >(parent, "fn", async (input) => {
        const partOfTheTemplateString = `hello ${input.obj.str2 ?? "default"}`;

        const result = await func(
          `${input.obj.str} ${"hello"} ${partOfTheTemplateString} ${
            input.obj.items[0]
          }`
        );

        return `the result: ${result.str} ${input.obj.str === "hullo"}`;
      });
    },
    "the result: hullo hello hello default 1 true",
    { obj: { str: "hullo", items: [1] } }
  );

  test(
    "templates simple",
    (parent) => {
      return new StepFunction(parent, "fn", async (input) => {
        const x = input.str;
        return `${x}`;
      });
    },
    "hi",
    { str: "hi" }
  );

  test(
    "typeof",
    (parent) => {
      return new StepFunction(parent, "fn", async (input) => {
        return {
          isString: typeof input.str === "string",
          stringType: typeof input.str,
          isBool: typeof input.bool === "boolean",
          booleanType: typeof input.bool,
          isNumber: typeof input.num === "number",
          numberType: typeof input.num,
          isObject: typeof input.obj === "object",
          objectType: typeof input.obj,
          arrType: typeof input.arr,
          //bigintType: typeof BigInt(0),
        };
      });
    },
    {
      isString: true,
      stringType: "string",
      isBool: true,
      booleanType: "boolean",
      isNumber: true,
      numberType: "number",
      isObject: true,
      objectType: "object",
      arrType: "object",
      // bigintType: "number",
    },
    { str: "hi", bool: true, num: 1, obj: {}, arr: [] }
  );

  test(
    "for in",
    (parent) => {
      const table = new Table<{ id: string; val: number }, "id">(
        parent,
        "table",
        {
          partitionKey: {
            name: "id",
            type: AttributeType.STRING,
          },
        }
      );
      const update = $AWS.DynamoDB.UpdateItem;
      const func = new Function(
        parent,
        "func",
        localstackClientConfig,
        async (input: { n: `${number}`; id: string }) => {
          console.log("input", input);
          await update({
            Table: table,
            Key: {
              id: {
                S: input.id,
              },
            },
            UpdateExpression: "SET val = if_not_exists(val, :start) + :inc",
            ExpressionAttributeValues: {
              ":start": { N: "0" },
              ":inc": { N: input.n },
            },
          });
        }
      );
      return new StepFunction<{ arr: number[]; id: string }, string>(
        parent,
        "fn",
        async (input) => {
          // 1, 2, 3 = 6
          for (const i in input.arr) {
            await func({ n: `${input.arr[i]!}`, id: input.id });
          }
          for (const i in input.arr) {
            let j = "1";
            for (j in input.arr) {
              await func({ n: `${input.arr[i]!}`, id: input.id }); // 1 1 1 2 2 2 3 3 3 = 18
              await func({ n: i as `${number}`, id: input.id }); // 0 0 0 1 1 1 2 2 2 = 9
              await func({ n: `${input.arr[j]!}`, id: input.id }); // 1 2 3 1 2 3 1 2 3 = 18
              await func({ n: j as `${number}`, id: input.id }); // 0 1 2 0 1 2 0 1 2 = 9
            }
            await func({ n: j as "2", id: input.id }); // 2 2 2 = 6
          }
          const item = await $AWS.DynamoDB.GetItem({
            Table: table,
            Key: {
              id: { S: input.id },
            },
            ConsistentRead: true,
          });
          return item.Item!.val.N;
        }
      );
    },
    // 6 + 54 + 6
    "66",
    { arr: [1, 2, 3], id: `key${Math.floor(Math.random() * 1000)}` }
  );

  test(
    "for of",
    (parent) => {
      const table = new Table<{ id: string; val: number }, "id">(
        parent,
        "table",
        {
          partitionKey: {
            name: "id",
            type: AttributeType.STRING,
          },
        }
      );
      const update = $AWS.DynamoDB.UpdateItem;
      const func = new Function(
        parent,
        "func",
        localstackClientConfig,
        async (input: { n: `${number}`; id: string }) => {
          console.log("input", input);
          await update({
            Table: table,
            Key: {
              id: {
                S: input.id,
              },
            },
            UpdateExpression: "SET val = if_not_exists(val, :start) + :inc",
            ExpressionAttributeValues: {
              ":start": { N: "0" },
              ":inc": { N: input.n },
            },
          });
        }
      );
      return new StepFunction<{ arr: number[]; id: string }, string>(
        parent,
        "fn",
        async (input) => {
          // 1, 2, 3 = 6
          for (const i of input.arr) {
            await func({ n: `${i}`, id: input.id });
          }
          // 2 + 3 + 4 + 3 + 4 + 5 + 4 + 5 + 6 = 36 + 6 = 42
          for (const i of input.arr) {
            let j = 1;
            for (j of input.arr) {
              await func({ n: `${i}`, id: input.id });
              await func({ n: `${j}`, id: input.id });
            }
            // 3 + 3 + 3 = 9 = 51
            await func({ n: `${j}`, id: input.id });
          }
          const item = await $AWS.DynamoDB.GetItem({
            Table: table,
            Key: {
              id: { S: input.id },
            },
            ConsistentRead: true,
          });
          return item.Item!.val.N;
        }
      );
    },
    "51",
    { arr: [1, 2, 3], id: `key${Math.floor(Math.random() * 1000)}` }
  );

  test(
    "for",
    (parent) => {
      return new StepFunction(parent, "sfn", (input) => {
        let a = "";
        for (let arr = input.arr; arr[0]; arr = arr.slice(1)) {
          a = `${a}n${arr[0]}`;
        }
        let c = "";
        for (;;) {
          if (c === "1") {
            c = `${c}1`;
            continue;
          }
          if (c === "111") {
            break;
          }
          a = `${a}c${c}`;
          c = `${c}1`;
        }
        return a;
      });
    },
    "n1n2n3cc11",
    { arr: [1, 2, 3] }
  );

  test(
    "continue break",
    (parent) => {
      const table = new Table<{ id: string; val: number }, "id">(
        parent,
        "table",
        {
          partitionKey: {
            name: "id",
            type: AttributeType.STRING,
          },
        }
      );
      return new StepFunction<{ id: string }, string>(
        parent,
        "sfn",
        async (input) => {
          let a = "";
          while (true) {
            a = `${a}1`;
            if (a !== "111") {
              if (a === "11121") {
                break;
              }
              continue;
            }
            a = `${a}2`;
          }

          for (const i of [1, 2, 3, 4]) {
            if (i === 1) {
              continue;
            }
            await $AWS.DynamoDB.UpdateItem({
              Table: table,
              Key: {
                id: {
                  S: input.id,
                },
              },
              UpdateExpression: "SET val = if_not_exists(val, :start) + :inc",
              ExpressionAttributeValues: {
                ":start": { N: "0" },
                ":inc": { N: `${i}` },
              },
            });
            if (i === 3) {
              break;
            }
          }
          const item = await $AWS.DynamoDB.GetItem({
            Table: table,
            Key: {
              id: { S: input.id },
            },
            ConsistentRead: true,
          });
          return `${a}${item.Item?.val.N}`;
        }
      );
    },
    "111215",
    { id: `key${Math.floor(Math.random() * 1000)}` }
  );

  test(
    "throw catch finally",
    (parent) => {
      const func = new Function<undefined, void>(parent, "func", async () => {
        throw new Error("wat");
      });

      return new StepFunction(parent, "sfn", async () => {
        let a = "";
        try {
          throw new Error("Error1");
        } catch {
          a = `${a}error1`;
        }
        try {
          throw new Error("Error2");
        } catch (err) {
          a = `${a}${(<Error>err).message}`;
        }
        try {
          throw Error();
        } catch {
          a = `${a}error3`;
        } finally {
          a = `${a}finally1`;
        }
        try {
          a = `${a}set`;
        } finally {
          a = `${a}finally2`;
        }
        try {
          await func();
        } catch {
          a = `${a}error4`;
        }
        try {
          await func();
        } catch (err) {
          a = `${a}${(<any>err).errorMessage}`;
        }
        try {
          for (const _ in [1]) {
            await func();
          }
        } catch (err) {
          a = `${a}for${(<any>err).errorMessage}`;
        }
        try {
          try {
            throw new Error("error5");
          } catch {
            throw new Error("error6");
          } finally {
            a = `${a}finally`;
          }
        } catch (err) {
          a = `${a}recatch${(<Error>err).message}`;
        }
        try {
          while (true) {
            await func();
          }
        } catch (err) {
          a = `${a}while${(<any>err).errorMessage}`;
        }
        try {
          do {
            await func();
          } while (true);
        } catch (err) {
          a = `${a}do${(<any>err).errorMessage}`;
        }
        try {
          await $SFN.map([1], async () => func());
        } catch (err) {
          a = `${a}sfnmap${(<any>err).errorMessage}`;
        }
        try {
          await Promise.all([1].map(async () => func()));
        } catch (err) {
          a = `${a}arrmap${(<any>err).errorMessage}`;
        }
        return a;
      });
    },
    "error1Error2error3finally1setfinally2error4watforwatfinallyrecatcherror6whilewatdowatsfnmapwatarrmapwat"
  );

  test(
    "for control and assignment",
    (parent) => {
      return new StepFunction<{ arr: number[] }, string>(
        parent,
        "fn",
        async (input) => {
          let a = "";
          for (const i in input.arr) {
            if (i === "2") {
              break;
            }
            a = `${a}n${i}`;
          }
          for (const i in input.arr) {
            if (i !== "2") {
              continue;
            }
            a = `${a}n${i}`;
          }
          for (const i of input.arr) {
            if (i === 2) {
              return a;
            }
          }
          return "woops";
        }
      );
    },
    "n0n1n2",
    { arr: [1, 2, 3] }
  );

  test(
    "join",
    (parent) => {
      return new StepFunction(parent, "sfn2", async (input) => {
        const resultArr = [
          ["a", "b", "c"].join("/"),
          input.arr.join("-"),
          input.arr.join(input.sep),
          ["d", "e", "f"].join(input.sep),
          [].join(""),
          input.arr.join(),
        ];

        return resultArr.join("#");
      });
    },
    "a/b/c#1-2-3#1|2|3#d|e|f##1,2,3",
    { arr: [1, 2, 3], sep: "|" }
  );

  test(
    "ternary",
    (parent) => {
      const table = new Table<{ id: string; val: number }, "id">(
        parent,
        "table",
        {
          partitionKey: {
            name: "id",
            type: AttributeType.STRING,
          },
        }
      );
      return new StepFunction(parent, "fn", async (input) => {
        // should add 1
        input.t
          ? await $AWS.DynamoDB.UpdateItem({
              Table: table,
              Key: {
                id: { S: input.id },
              },
              UpdateExpression: "SET val = if_not_exists(val, :start) + :inc",
              ExpressionAttributeValues: {
                ":start": { N: "0" },
                ":inc": { N: "1" },
              },
            })
          : null;

        // should add 3
        input.f
          ? await $AWS.DynamoDB.UpdateItem({
              Table: table,
              Key: {
                id: { S: input.id },
              },
              UpdateExpression: "SET val = if_not_exists(val, :start) + :inc",
              ExpressionAttributeValues: {
                ":start": { N: "0" },
                ":inc": { N: "2" },
              },
            })
          : await $AWS.DynamoDB.UpdateItem({
              Table: table,
              Key: {
                id: { S: input.id },
              },
              UpdateExpression: "SET val = if_not_exists(val, :start) + :inc",
              ExpressionAttributeValues: {
                ":start": { N: "0" },
                ":inc": { N: "3" },
              },
            });

        // should not execute update
        input.t
          ? null
          : await $AWS.DynamoDB.UpdateItem({
              Table: table,
              Key: {
                id: { S: input.id },
              },
              UpdateExpression: "SET val = if_not_exists(val, :start) + :inc",
              ExpressionAttributeValues: {
                ":start": { N: "0" },
                ":inc": { N: "4" },
              },
            });

        return {
          true: input.t ? "a" : "b",
          false: input.f ? "a" : "b",
          constantTrue: true ? "c" : "d",
          constantFalse: false ? "c" : "d",
          result:
            (
              await $AWS.DynamoDB.GetItem({
                Table: table,
                Key: {
                  id: { S: input.id },
                },
              })
            ).Item?.val.N ?? null,
        };
      });
    },
    {
      true: "a",
      false: "b",
      constantTrue: "c",
      constantFalse: "d",
      result: "4",
    },
    { t: true, f: false, id: `key${Math.floor(Math.random() * 1000)}` }
  );

  test(
    "json parse and stringify",
    (parent) => {
      return new StepFunction(parent, "sfn", async (input) => {
        const str = JSON.stringify(input);
        const obj = JSON.parse(str);
        return {
          str: str,
          obj: obj,
          a: obj.a,
        };
      });
    },
    {
      str: `{"a":"1","b":1,"c":{"d":"d"}}`,
      obj: { a: "1", b: 1, c: { d: "d" } },
      a: "1",
    },
    { a: "1", b: 1, c: { d: "d" } }
  );

  test(
    "context",
    (parent) => {
      return new StepFunction(parent, "sfn", async (_, context) => {
        return `name: ${context.Execution.Name}`;
      });
    },
    (_, result) => `name: ${result.name}`
  );

  /**
   * Tests that the input to the machine has been removed from the machine state before continuing.
   *
   * Why:
   * 1. if the machine leaves the input payload at the top level, a declared, but uninitialized variable that shadows would adopt the input value.
   * 2. The size of the state in a machine is limited, if the input is not used, discard it, if the input is used, it will only exist at the input parameter name.
   *
   * ```ts
   * async (input: { a: string }) => {
   *    let a;
   *    return { a: a ?? null, b: input.a };
   * }
   * ```
   *
   * ^ If the state is polluted with the input, `a` will be whatever `input.a` is, but we expect it to be undefined.
   */
  test(
    "clean state after input",
    (parent) =>
      new StepFunction(parent, "sfn", async (input) => {
        const state = dumpState<
          Partial<typeof input> & { input: typeof input }
        >();
        let a;
        return {
          stateA: state.a ?? null,
          a: input.a,
          stateInput: state.input?.a ?? null,
          initA: a ?? null,
        };
      }),
    { stateA: null, stateInput: "a", a: "a", initA: null },
    { a: "a" }
  );

  /**
   * We should see no state pollution even when the input is never used, but provided.
   */
  test(
    "no state pollution",
    (parent) =>
      new StepFunction(parent, "sfn", async () => {
        let a;
        return a ?? null;
      }),
    null,
    { a: "a" }
  );

  test(
    "destructure",
    (parent) =>
      new StepFunction(
        parent,
        "sfn",
        async ({
          a,
          bb: { value: b, [`${"a"}${"b"}`]: r },
          c = "what",
          m = c,
          arr: [d, , e, ...arrRest],
          arr2: [f = "sir"],
          value,
        }) => {
          const {
            z,
            yy: { ["value"]: w, [`${"a"}${"b"}`]: v },
            x = "what",
            rra: [s, , u, ...tserRra],
            rra2: [t = "sir"],
          } = value;

          const map = [{ aa: "a", bb: ["b"] }]
            .map(({ aa, bb: [cc] }) => `${aa}${cc}`)
            .join();

          let forV = "";
          for (const {
            h,
            j: [l],
          } of [{ h: "a", j: ["b"] }]) {
            forV = `${forV}${h}${l}`;
          }

          let tr;
          try {
            throw new Error("hi");
          } catch ({ message }) {
            tr = message;
          }

          return {
            prop: `${a}${b}${c}${d}${e}${f}${arrRest[0]}${r}${m}`,
            var: `${z}${w}${v}${x}${s}${u}${t}${tserRra[0]}`,
            map,
            forV,
            tr,
          };
        }
      ),
    {
      prop: "helloworldwhatisupsirendofarraydynamicwhat",
      var: "helloworlddynamicwhatisupsirendofarray",
      map: "ab",
      forV: "ab",
      tr: "hi",
    },
    {
      a: "hello",
      bb: { value: "world", ab: "dynamic" } as {
        value: string;
        [key: string]: string;
      },
      c: undefined,
      m: undefined,
      d: "endofobj",
      arr: ["is", "skipme", "up", "endofarray"],
      arr2: [],
      value: {
        z: "hello",
        yy: { value: "world", ab: "dynamic" } as {
          value: string;
          [key: string]: string;
        },
        x: undefined,
        rra: ["is", "skipme", "up", "endofarray"],
        rra2: [],
        k: "endofobj",
      },
    }
  );

  test(
    "shadowing maintains state",
    (parent) =>
      new StepFunction(parent, "sfn", async () => {
        const [a, b, c, d, e, f] = [1, 1, 1, 1, 1, 1];
        let res = "";
        for (const a in [2]) {
          for (const b of [3]) {
            await Promise.all(
              [4].map(async (c) => {
                if (c === 4) {
                  const d = 5;
                  for (let e = 6; e === 6; e = 7) {
                    const r = (
                      await $SFN.map([7], (f) => {
                        return `${a}${b}${c}${d}${e}${f}`;
                      })
                    )[0];
                    res = `${r}-${a}${b}${c}${d}${e}${f}`;
                  }
                  res = `${res}-${a}${b}${c}${d}${e}${f}`;
                }
                res = `${res}-${a}${b}${c}${d}${e}${f}`;
              })
            );
            res = `${res}-${a}${b}${c}${d}${e}${f}`;
          }
          res = `${res}-${a}${b}${c}${d}${e}${f}`;
        }
        const z = [0].map((z) => z)[0];
        return `${res}-${a}${b}${c}${d}${e}${f}-${z}`;
      }),
    "034567-034561-034511-034111-031111-011111-111111-0"
  );

  test(
    "boolean",
    (parent) =>
      new StepFunction(parent, "sfn", (input) => {
        return {
          trueString: Boolean("1"),
          trueBoolean: Boolean(true),
          trueNumber: Boolean(1),
          trueObject: Boolean({}),
          truthyVar: Boolean(input.value),
          falseString: Boolean(""),
          falseBoolean: Boolean(false),
          falseNumber: Boolean(0),
          falsyVar: Boolean(input.nv),
          empty: Boolean(),
        };
      }),
    {
      trueString: true,
      trueBoolean: true,
      trueNumber: true,
      trueObject: true,
      falseString: false,
      falseBoolean: false,
      falseNumber: false,
      empty: false,
      truthyVar: true,
      falsyVar: false,
    },
    { value: "hello", nv: "" }
  );
});

/**
 * Helper state integration that dumps out the whole state into an object.
 *
 * ```ts
 * const a = "1";
 * const state = dumpState();
 * return state.a;
 * ```
 */
const dumpState = makeIntegration<"dumpState", <T>() => T>({
  kind: "dumpState",
  asl: () => ({
    jsonPath: "$",
  }),
});<|MERGE_RESOLUTION|>--- conflicted
+++ resolved
@@ -1,8 +1,4 @@
-<<<<<<< HEAD
-import { Duration, aws_cloudwatch } from "aws-cdk-lib";
-=======
 import { Duration, aws_dynamodb } from "aws-cdk-lib";
->>>>>>> d1fac3ad
 import { AttributeType } from "aws-cdk-lib/aws-dynamodb";
 // eslint-disable-next-line import/no-extraneous-dependencies
 import { StepFunctions } from "aws-sdk";
@@ -375,37 +371,6 @@
   );
 
   test(
-<<<<<<< HEAD
-    "$AWS.SDK.CloudWatch",
-    (parent) => {
-      const alarm = new aws_cloudwatch.Alarm(parent, "Alarm", {
-        evaluationPeriods: 1,
-        threshold: 1,
-        metric: new aws_cloudwatch.Metric({
-          namespace: "AWS/Lambda",
-          metricName: "Errors",
-        }),
-      });
-
-      return new StepFunction<{}, string | undefined>(
-        parent,
-        "fn",
-        async () => {
-          const { MetricAlarms } = await $AWS.SDK.CloudWatch.describeAlarms(
-            {
-              AlarmNames: [alarm.alarmName],
-            },
-            {
-              iam: { resources: [alarm.alarmArn] },
-            }
-          );
-
-          return MetricAlarms?.[0]?.Namespace;
-        }
-      );
-    },
-    "AWS/Lambda"
-=======
     "$AWS.SDK.DynamoDB.describeTable",
     (parent) => {
       const table = new Table<{ id: string }, "id">(parent, "myTable", {
@@ -438,7 +403,6 @@
       };
     },
     ({ tableArn }) => tableArn
->>>>>>> d1fac3ad
   );
 
   test(
