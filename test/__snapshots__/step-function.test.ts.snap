// Jest Snapshot v1, https://goo.gl/fbAQLP

exports[`$SFN.forEach(list, (item) => task(item)) 1`] = `
Object {
  "StartAt": "await $SFN.forEach(input.list, function(item))",
  "States": Object {
    "await $SFN.forEach(input.list, function(item))": Object {
      "ItemsPath": "$.list",
      "Iterator": Object {
        "StartAt": "return task(item)",
        "States": Object {
          "return task(item)": Object {
            "End": true,
            "Parameters": Object {
              "FunctionName": "__REPLACED_TOKEN",
              "Payload.$": "$.item",
            },
            "Resource": "arn:aws:states:::lambda:invoke",
            "ResultPath": "$",
            "ResultSelector": "$.Payload",
            "Type": "Task",
          },
        },
      },
      "Next": "return null",
      "Parameters": Object {
        "item.$": "$$.Map.Item.Value",
      },
      "ResultPath": null,
      "Type": "Map",
    },
    "return null": Object {
      "End": true,
      "OutputPath": "$.null",
      "Parameters": Object {
        "null": null,
      },
      "Type": "Pass",
    },
  },
}
`;

exports[`$SFN.map(list, (item) => task(item)) 1`] = `
Object {
  "StartAt": "await $SFN.map(input.list, function(item))",
  "States": Object {
    "await $SFN.map(input.list, function(item))": Object {
      "ItemsPath": "$.list",
      "Iterator": Object {
        "StartAt": "return task(item)",
        "States": Object {
          "return task(item)": Object {
            "End": true,
            "Parameters": Object {
              "FunctionName": "__REPLACED_TOKEN",
              "Payload.$": "$.item",
            },
            "Resource": "arn:aws:states:::lambda:invoke",
            "ResultPath": "$",
            "ResultSelector": "$.Payload",
            "Type": "Task",
          },
        },
      },
      "Next": "return null",
      "Parameters": Object {
        "item.$": "$$.Map.Item.Value",
      },
      "ResultPath": null,
      "Type": "Map",
    },
    "return null": Object {
      "End": true,
      "OutputPath": "$.null",
      "Parameters": Object {
        "null": null,
      },
      "Type": "Pass",
    },
  },
}
`;

exports[`break from do-while-loop 1`] = `
Object {
  "StartAt": "break",
  "States": Object {
    "break": Object {
      "Next": "return null",
      "Type": "Pass",
    },
    "return null": Object {
      "End": true,
      "OutputPath": "$.null",
      "Parameters": Object {
        "null": null,
      },
      "Type": "Pass",
    },
    "while (true)": Object {
      "Choices": Array [
        Object {
          "IsPresent": false,
          "Next": "break",
          "Variable": "$.0_true",
        },
      ],
      "Default": "return null",
      "Type": "Choice",
    },
  },
}
`;

exports[`break from for-loop 1`] = `
Object {
  "StartAt": "for(item of input.items)",
  "States": Object {
    "for(item of input.items)": Object {
      "Catch": Array [
        Object {
          "ErrorEquals": Array [
            "Break",
          ],
          "Next": "return null",
          "ResultPath": null,
        },
      ],
      "ItemsPath": "$.items",
      "Iterator": Object {
        "StartAt": "if(item == \\"hello\\")",
        "States": Object {
          "0_empty_else_if(item == \\"hello\\")": Object {
            "End": true,
            "Type": "Pass",
          },
          "break": Object {
            "Error": "Break",
            "Type": "Fail",
          },
          "if(item == \\"hello\\")": Object {
            "Choices": Array [
              Object {
                "Next": "break",
                "StringEquals": "hello",
                "Variable": "$.item",
              },
            ],
            "Default": "0_empty_else_if(item == \\"hello\\")",
            "Type": "Choice",
          },
        },
      },
      "MaxConcurrency": 1,
      "Next": "return null",
      "Parameters": Object {
        "item.$": "$$.Map.Item.Value",
      },
      "ResultPath": null,
      "Type": "Map",
    },
    "return null": Object {
      "End": true,
      "OutputPath": "$.null",
      "Parameters": Object {
        "null": null,
      },
      "Type": "Pass",
    },
  },
}
`;

exports[`break from while-loop 1`] = `
Object {
  "StartAt": "while (true)",
  "States": Object {
    "break": Object {
      "Next": "return null",
      "Type": "Pass",
    },
    "return null": Object {
      "End": true,
      "OutputPath": "$.null",
      "Parameters": Object {
        "null": null,
      },
      "Type": "Pass",
    },
    "while (true)": Object {
      "Choices": Array [
        Object {
          "IsPresent": false,
          "Next": "break",
          "Variable": "$.0_true",
        },
      ],
      "Default": "return null",
      "Type": "Choice",
    },
  },
}
`;

exports[`call AWS.DynamoDB.GetItem, then Lambda and return LiteralExpr 1`] = `
Object {
  "StartAt": "person = await $AWS.DynamoDB.GetItem({TableName: personTable, Key: {id: {S:",
  "States": Object {
    "if(person.Item == undefined)": Object {
      "Choices": Array [
        Object {
          "Next": "return undefined",
          "Or": Array [
            Object {
              "IsPresent": false,
              "Variable": "$.person.Item",
            },
            Object {
              "IsNull": true,
              "Variable": "$.person.Item",
            },
          ],
        },
      ],
      "Default": "score = await computeScore({id: person.Item.id.S, name: person.Item.name.S}",
      "Type": "Choice",
    },
    "person = await $AWS.DynamoDB.GetItem({TableName: personTable, Key: {id: {S:": Object {
      "Next": "if(person.Item == undefined)",
      "Parameters": Object {
        "Key": Object {
          "id": Object {
            "S.$": "$.id",
          },
        },
        "TableName": "__REPLACED_TOKEN",
      },
      "Resource": "arn:aws:states:::aws-sdk:dynamodb:getItem",
      "ResultPath": "$.person",
      "Type": "Task",
    },
    "return undefined": Object {
      "End": true,
      "OutputPath": "$.null",
      "Parameters": Object {
        "null": null,
      },
      "Type": "Pass",
    },
    "return {id: person.Item.id.S, name: person.Item.name.S, score: score}": Object {
      "End": true,
      "Parameters": Object {
        "id.$": "$.person.Item.id.S",
        "name.$": "$.person.Item.name.S",
        "score.$": "$.score",
      },
      "ResultPath": "$",
      "Type": "Pass",
    },
    "score = await computeScore({id: person.Item.id.S, name: person.Item.name.S}": Object {
      "Next": "return {id: person.Item.id.S, name: person.Item.name.S, score: score}",
      "Parameters": Object {
        "FunctionName": "__REPLACED_TOKEN",
        "Payload": Object {
          "id.$": "$.person.Item.id.S",
          "name.$": "$.person.Item.name.S",
        },
      },
      "Resource": "arn:aws:states:::lambda:invoke",
      "ResultPath": "$.score",
      "ResultSelector": "$.Payload",
      "Type": "Task",
    },
  },
}
`;

exports[`call Lambda Function, store as variable, return promise variable 1`] = `
Object {
  "StartAt": "person = getPerson({id: input.id})",
  "States": Object {
    "person = getPerson({id: input.id})": Object {
      "Next": "return person",
      "Parameters": Object {
        "FunctionName": "__REPLACED_TOKEN",
        "Payload": Object {
          "id.$": "$.id",
        },
      },
      "Resource": "arn:aws:states:::lambda:invoke",
      "ResultPath": "$.person",
      "ResultSelector": "$.Payload",
      "Type": "Task",
    },
    "return person": Object {
      "End": true,
      "OutputPath": "$.person",
      "Type": "Pass",
    },
  },
}
`;

exports[`call Lambda Function, store as variable, return variable 1`] = `
Object {
  "StartAt": "person = await getPerson({id: input.id})",
  "States": Object {
    "person = await getPerson({id: input.id})": Object {
      "Next": "return person",
      "Parameters": Object {
        "FunctionName": "__REPLACED_TOKEN",
        "Payload": Object {
          "id.$": "$.id",
        },
      },
      "Resource": "arn:aws:states:::lambda:invoke",
      "ResultPath": "$.person",
      "ResultSelector": "$.Payload",
      "Type": "Task",
    },
    "return person": Object {
      "End": true,
      "OutputPath": "$.person",
      "Type": "Pass",
    },
  },
}
`;

exports[`call Step Function describe from another Step Function 1`] = `
Object {
  "StartAt": "return machine1.describeExecution(\\"hello\\")",
  "States": Object {
    "return machine1.describeExecution(\\"hello\\")": Object {
      "End": true,
      "Parameters": Object {
        "ExecutionArn": "hello",
      },
      "Resource": "arn:aws:states:::aws-sdk:sfn:describeExecution",
      "ResultPath": "$",
      "Type": "Task",
    },
  },
}
`;

exports[`call Step Function describe from another Step Function from context 1`] = `
Object {
  "StartAt": "return machine1.describeExecution(input.id)",
  "States": Object {
    "return machine1.describeExecution(input.id)": Object {
      "End": true,
      "Parameters": Object {
        "ExecutionArn.$": "$.id",
      },
      "Resource": "arn:aws:states:::aws-sdk:sfn:describeExecution",
      "ResultPath": "$",
      "Type": "Task",
    },
  },
}
`;

exports[`call Step Function from another Step Function 1`] = `
Object {
  "StartAt": "return machine1({})",
  "States": Object {
    "return machine1({})": Object {
      "End": true,
      "Parameters": Object {
        "StateMachineArn": "__REPLACED_TOKEN",
      },
      "Resource": "arn:aws:states:::aws-sdk:sfn:startSyncExecution",
      "ResultPath": "$",
      "Type": "Task",
    },
  },
}
`;

exports[`call Step Function from another Step Function with dynamic input 1`] = `
Object {
  "StartAt": "return machine1({input: {value: input.value1}})",
  "States": Object {
    "return machine1({input: {value: input.value1}})": Object {
      "End": true,
      "Parameters": Object {
        "Input": Object {
          "value.$": "$.value1",
        },
        "StateMachineArn": "__REPLACED_TOKEN",
      },
      "Resource": "arn:aws:states:::aws-sdk:sfn:startSyncExecution",
      "ResultPath": "$",
      "Type": "Task",
    },
  },
}
`;

exports[`call Step Function from another Step Function with dynamic input field input 1`] = `
Object {
  "StartAt": "return machine1({input: input})",
  "States": Object {
    "return machine1({input: input})": Object {
      "End": true,
      "Parameters": Object {
        "Input.$": "$",
        "StateMachineArn": "__REPLACED_TOKEN",
      },
      "Resource": "arn:aws:states:::aws-sdk:sfn:startSyncExecution",
      "ResultPath": "$",
      "Type": "Task",
    },
  },
}
`;

exports[`call Step Function from another Step Function with input 1`] = `
Object {
  "StartAt": "return machine1({input: {value: \\"hello\\"}})",
  "States": Object {
    "return machine1({input: {value: \\"hello\\"}})": Object {
      "End": true,
      "Parameters": Object {
        "Input": Object {
          "value": "hello",
        },
        "StateMachineArn": "__REPLACED_TOKEN",
      },
      "Resource": "arn:aws:states:::aws-sdk:sfn:startSyncExecution",
      "ResultPath": "$",
      "Type": "Task",
    },
  },
}
`;

exports[`call Step Function from another Step Function with name and trace 1`] = `
Object {
  "StartAt": "return machine1({name: \\"exec1\\", traceHeader: \\"1\\"})",
  "States": Object {
    "return machine1({name: \\"exec1\\", traceHeader: \\"1\\"})": Object {
      "End": true,
      "Parameters": Object {
        "Name": "exec1",
        "StateMachineArn": "__REPLACED_TOKEN",
        "TraceHeader": "1",
      },
      "Resource": "arn:aws:states:::aws-sdk:sfn:startSyncExecution",
      "ResultPath": "$",
      "Type": "Task",
    },
  },
}
`;

exports[`call Step Function from another Step Function with name and trace from variables 1`] = `
Object {
  "StartAt": "return machine1({name: input.name, traceHeader: input.header})",
  "States": Object {
    "return machine1({name: input.name, traceHeader: input.header})": Object {
      "End": true,
      "Parameters": Object {
        "Name.$": "$.name",
        "StateMachineArn": "__REPLACED_TOKEN",
        "TraceHeader.$": "$.header",
      },
      "Resource": "arn:aws:states:::aws-sdk:sfn:startSyncExecution",
      "ResultPath": "$",
      "Type": "Task",
    },
  },
}
`;

exports[`catch and throw Error 1`] = `
Object {
  "StartAt": "throw Error(\\"cause\\")",
  "States": Object {
    "throw Error(\\"cause\\")": Object {
      "Next": "throw new CustomError(\\"custom cause\\")",
      "Result": Object {
        "message": "cause",
      },
      "ResultPath": "$.err",
      "Type": "Pass",
    },
    "throw new CustomError(\\"custom cause\\")": Object {
      "Cause": "{\\"property\\":\\"custom cause\\"}",
      "Error": "CustomError",
      "Type": "Fail",
    },
  },
}
`;

exports[`catch and throw new Error 1`] = `
Object {
  "StartAt": "throw new Error(\\"cause\\")",
  "States": Object {
    "throw new CustomError(\\"custom cause\\")": Object {
      "Cause": "{\\"property\\":\\"custom cause\\"}",
      "Error": "CustomError",
      "Type": "Fail",
    },
    "throw new Error(\\"cause\\")": Object {
      "Next": "throw new CustomError(\\"custom cause\\")",
      "Result": Object {
        "message": "cause",
      },
      "ResultPath": "$.err",
      "Type": "Pass",
    },
  },
}
`;

exports[`conditionally call DynamoDB and then void 1`] = `
Object {
  "StartAt": "if(input.id == \\"hello\\")",
  "States": Object {
    "await $AWS.DynamoDB.GetItem({TableName: personTable, Key: {id: {S: input.id": Object {
      "Next": "return null",
      "Parameters": Object {
        "Key": Object {
          "id": Object {
            "S.$": "$.id",
          },
        },
        "TableName": "__REPLACED_TOKEN",
      },
      "Resource": "arn:aws:states:::aws-sdk:dynamodb:getItem",
      "ResultPath": null,
      "Type": "Task",
    },
    "if(input.id == \\"hello\\")": Object {
      "Choices": Array [
        Object {
          "Next": "await $AWS.DynamoDB.GetItem({TableName: personTable, Key: {id: {S: input.id",
          "StringEquals": "hello",
          "Variable": "$.id",
        },
      ],
      "Default": "return null",
      "Type": "Choice",
    },
    "return null": Object {
      "End": true,
      "OutputPath": "$.null",
      "Parameters": Object {
        "null": null,
      },
      "Type": "Pass",
    },
  },
}
`;

exports[`conditionally return void 1`] = `
Object {
  "StartAt": "if(input.id == \\"hello\\")",
  "States": Object {
    "if(input.id == \\"hello\\")": Object {
      "Choices": Array [
        Object {
          "Next": "return null",
          "StringEquals": "hello",
          "Variable": "$.id",
        },
      ],
      "Default": "return null 1",
      "Type": "Choice",
    },
    "return null": Object {
      "End": true,
      "OutputPath": "$.null",
      "Parameters": Object {
        "null": null,
      },
      "Type": "Pass",
    },
    "return null 1": Object {
      "End": true,
      "OutputPath": "$.null",
      "Parameters": Object {
        "null": null,
      },
      "Type": "Pass",
    },
  },
}
`;

exports[`continue in do..while loop 1`] = `
Object {
  "StartAt": "if(input.key == \\"sam\\")",
  "States": Object {
    "await task(input.key)": Object {
      "Next": "while (true)",
      "Parameters": Object {
        "FunctionName": "__REPLACED_TOKEN",
        "Payload.$": "$.key",
      },
      "Resource": "arn:aws:states:::lambda:invoke",
      "ResultPath": null,
      "ResultSelector": "$.Payload",
      "Type": "Task",
    },
    "continue": Object {
      "Next": "if(input.key == \\"sam\\")",
      "ResultPath": null,
      "Type": "Pass",
    },
    "if(input.key == \\"sam\\")": Object {
      "Choices": Array [
        Object {
          "Next": "continue",
          "StringEquals": "sam",
          "Variable": "$.key",
        },
      ],
      "Default": "await task(input.key)",
      "Type": "Choice",
    },
    "return null": Object {
      "End": true,
      "OutputPath": "$.null",
      "Parameters": Object {
        "null": null,
      },
      "Type": "Pass",
    },
    "while (true)": Object {
      "Choices": Array [
        Object {
          "IsPresent": false,
          "Next": "if(input.key == \\"sam\\")",
          "Variable": "$.0_true",
        },
      ],
      "Default": "return null",
      "Type": "Choice",
    },
  },
}
`;

exports[`continue in for loop 1`] = `
Object {
  "StartAt": "for(item of input.items)",
  "States": Object {
    "for(item of input.items)": Object {
      "ItemsPath": "$.items",
      "Iterator": Object {
        "StartAt": "if(item == \\"hello\\")",
        "States": Object {
          "0_empty_else_if(item == \\"hello\\")": Object {
            "End": true,
            "Type": "Pass",
          },
          "continue": Object {
            "End": true,
            "ResultPath": null,
            "Type": "Pass",
          },
          "if(item == \\"hello\\")": Object {
            "Choices": Array [
              Object {
                "Next": "continue",
                "StringEquals": "hello",
                "Variable": "$.item",
              },
            ],
            "Default": "0_empty_else_if(item == \\"hello\\")",
            "Type": "Choice",
          },
        },
      },
      "MaxConcurrency": 1,
      "Next": "return null",
      "Parameters": Object {
        "item.$": "$$.Map.Item.Value",
      },
      "ResultPath": null,
      "Type": "Map",
    },
    "return null": Object {
      "End": true,
      "OutputPath": "$.null",
      "Parameters": Object {
        "null": null,
      },
      "Type": "Pass",
    },
  },
}
`;

exports[`continue in while loop 1`] = `
Object {
  "StartAt": "while (true)",
  "States": Object {
    "await task(input.key)": Object {
      "Next": "while (true)",
      "Parameters": Object {
        "FunctionName": "__REPLACED_TOKEN",
        "Payload.$": "$.key",
      },
      "Resource": "arn:aws:states:::lambda:invoke",
      "ResultPath": null,
      "ResultSelector": "$.Payload",
      "Type": "Task",
    },
    "continue": Object {
      "Next": "while (true)",
      "ResultPath": null,
      "Type": "Pass",
    },
    "if(input.key == \\"sam\\")": Object {
      "Choices": Array [
        Object {
          "Next": "continue",
          "StringEquals": "sam",
          "Variable": "$.key",
        },
      ],
      "Default": "await task(input.key)",
      "Type": "Choice",
    },
    "return null": Object {
      "End": true,
      "OutputPath": "$.null",
      "Parameters": Object {
        "null": null,
      },
      "Type": "Pass",
    },
    "while (true)": Object {
      "Choices": Array [
        Object {
          "IsPresent": false,
          "Next": "if(input.key == \\"sam\\")",
          "Variable": "$.0_true",
        },
      ],
      "Default": "return null",
      "Type": "Choice",
    },
  },
}
`;

exports[`empty function 1`] = `
Object {
  "StartAt": "return null",
  "States": Object {
    "return null": Object {
      "End": true,
      "OutputPath": "$.null",
      "Parameters": Object {
        "null": null,
      },
      "Type": "Pass",
    },
  },
}
`;

exports[`for (const i in [task(input)]) 1`] = `
Object {
<<<<<<< HEAD
  "StartAt": "0_tmp = await task(input)",
  "States": Object {
    "0_tmp = await task(input)": Object {
=======
  "StartAt": "0_tmp = task(input)",
  "States": Object {
    "0_tmp = task(input)": Object {
>>>>>>> c559da3b
      "Next": "for(i in [0_tmp])",
      "Parameters": Object {
        "FunctionName": "__REPLACED_TOKEN",
        "Payload.$": "$",
      },
      "Resource": "arn:aws:states:::lambda:invoke",
      "ResultPath": "$.0_tmp",
      "ResultSelector": "$.Payload",
      "Type": "Task",
    },
    "for(i in [0_tmp])": Object {
      "ItemsPath": "__REPLACED_TOKEN",
      "Iterator": Object {
<<<<<<< HEAD
        "StartAt": "1_tmp = await task(i)",
        "States": Object {
          "1_tmp = await task(i)": Object {
            "Next": "await task(1_tmp)",
=======
        "StartAt": "1_tmp = task(i)",
        "States": Object {
          "1_tmp = task(i)": Object {
            "Next": "task(1_tmp)",
>>>>>>> c559da3b
            "Parameters": Object {
              "FunctionName": "__REPLACED_TOKEN",
              "Payload.$": "$.i",
            },
            "Resource": "arn:aws:states:::lambda:invoke",
            "ResultPath": "$.1_tmp",
            "ResultSelector": "$.Payload",
            "Type": "Task",
          },
<<<<<<< HEAD
          "await task(1_tmp)": Object {
=======
          "task(1_tmp)": Object {
>>>>>>> c559da3b
            "End": true,
            "Parameters": Object {
              "FunctionName": "__REPLACED_TOKEN",
              "Payload.$": "$.1_tmp",
            },
            "Resource": "arn:aws:states:::lambda:invoke",
            "ResultPath": null,
            "ResultSelector": "$.Payload",
            "Type": "Task",
          },
        },
      },
      "MaxConcurrency": 1,
      "Next": "return null",
      "Parameters": Object {
        "0_i.$": "$$.Map.Item.Value",
        "i.$": "$$.Map.Item.Index",
      },
      "ResultPath": null,
      "Type": "Map",
    },
    "return null": Object {
      "End": true,
      "OutputPath": "$.null",
      "Parameters": Object {
        "null": null,
      },
      "Type": "Pass",
    },
  },
}
`;

exports[`for (const i of [task(input)]) 1`] = `
Object {
<<<<<<< HEAD
  "StartAt": "0_tmp = await task(input)",
  "States": Object {
    "0_tmp = await task(input)": Object {
=======
  "StartAt": "0_tmp = task(input)",
  "States": Object {
    "0_tmp = task(input)": Object {
>>>>>>> c559da3b
      "Next": "for(i of [0_tmp])",
      "Parameters": Object {
        "FunctionName": "__REPLACED_TOKEN",
        "Payload.$": "$",
      },
      "Resource": "arn:aws:states:::lambda:invoke",
      "ResultPath": "$.0_tmp",
      "ResultSelector": "$.Payload",
      "Type": "Task",
    },
    "for(i of [0_tmp])": Object {
      "ItemsPath": "__REPLACED_TOKEN",
      "Iterator": Object {
<<<<<<< HEAD
        "StartAt": "1_tmp = await task(i)",
        "States": Object {
          "1_tmp = await task(i)": Object {
            "Next": "await task(1_tmp)",
=======
        "StartAt": "1_tmp = task(i)",
        "States": Object {
          "1_tmp = task(i)": Object {
            "Next": "task(1_tmp)",
>>>>>>> c559da3b
            "Parameters": Object {
              "FunctionName": "__REPLACED_TOKEN",
              "Payload.$": "$.i",
            },
            "Resource": "arn:aws:states:::lambda:invoke",
            "ResultPath": "$.1_tmp",
            "ResultSelector": "$.Payload",
            "Type": "Task",
          },
<<<<<<< HEAD
          "await task(1_tmp)": Object {
=======
          "task(1_tmp)": Object {
>>>>>>> c559da3b
            "End": true,
            "Parameters": Object {
              "FunctionName": "__REPLACED_TOKEN",
              "Payload.$": "$.1_tmp",
            },
            "Resource": "arn:aws:states:::lambda:invoke",
            "ResultPath": null,
            "ResultSelector": "$.Payload",
            "Type": "Task",
          },
        },
      },
      "MaxConcurrency": 1,
      "Next": "return null",
      "Parameters": Object {
        "i.$": "$$.Map.Item.Value",
      },
      "ResultPath": null,
      "Type": "Map",
    },
    "return null": Object {
      "End": true,
      "OutputPath": "$.null",
      "Parameters": Object {
        "null": null,
      },
      "Type": "Pass",
    },
  },
}
`;

exports[`for i in items, items[i] 1`] = `
Object {
  "StartAt": "for(i in input.items)",
  "States": Object {
    "for(i in input.items)": Object {
      "ItemsPath": "$.items",
      "Iterator": Object {
        "StartAt": "a = items[i]",
        "States": Object {
          "a = items[i]": Object {
            "End": true,
            "OutputPath": "$.result",
            "Parameters": Object {
              "result.$": "$.0_i",
            },
            "ResultPath": "$.a",
            "Type": "Pass",
          },
        },
      },
      "MaxConcurrency": 1,
      "Next": "return null",
      "Parameters": Object {
        "0_i.$": "$$.Map.Item.Value",
        "i.$": "$$.Map.Item.Index",
      },
      "ResultPath": null,
      "Type": "Map",
    },
    "return null": Object {
      "End": true,
      "OutputPath": "$.null",
      "Parameters": Object {
        "null": null,
      },
      "Type": "Pass",
    },
  },
}
`;

exports[`for-loop and do nothing 1`] = `
Object {
  "StartAt": "for(item of input.items)",
  "States": Object {
    "for(item of input.items)": Object {
      "ItemsPath": "$.items",
      "Iterator": Object {
        "StartAt": "a = item",
        "States": Object {
          "a = item": Object {
            "End": true,
            "OutputPath": "$.result",
            "Parameters": Object {
              "result.$": "$.item",
            },
            "ResultPath": "$.a",
            "Type": "Pass",
          },
        },
      },
      "MaxConcurrency": 1,
      "Next": "return null",
      "Parameters": Object {
        "item.$": "$$.Map.Item.Value",
      },
      "ResultPath": null,
      "Type": "Map",
    },
    "return null": Object {
      "End": true,
      "OutputPath": "$.null",
      "Parameters": Object {
        "null": null,
      },
      "Type": "Pass",
    },
  },
}
`;

exports[`for-loop over a list literal 1`] = `
Object {
  "StartAt": "people = [\\"sam\\", \\"brendan\\"]",
  "States": Object {
    "for(name of people)": Object {
      "ItemsPath": "$.people",
      "Iterator": Object {
        "StartAt": "await computeScore({id: input.id, name: name})",
        "States": Object {
          "await computeScore({id: input.id, name: name})": Object {
            "End": true,
            "Parameters": Object {
              "FunctionName": "__REPLACED_TOKEN",
              "Payload": Object {
                "id.$": "$.id",
                "name.$": "$.name",
              },
            },
            "Resource": "arn:aws:states:::lambda:invoke",
            "ResultPath": null,
            "ResultSelector": "$.Payload",
            "Type": "Task",
          },
        },
      },
      "MaxConcurrency": 1,
      "Next": "return null",
      "Parameters": Object {
        "name.$": "$$.Map.Item.Value",
      },
      "ResultPath": null,
      "Type": "Map",
    },
    "people = [\\"sam\\", \\"brendan\\"]": Object {
      "Next": "for(name of people)",
      "Result": Array [
        "sam",
        "brendan",
      ],
      "ResultPath": "$.people",
      "Type": "Pass",
    },
    "return null": Object {
      "End": true,
      "OutputPath": "$.null",
      "Parameters": Object {
        "null": null,
      },
      "Type": "Pass",
    },
  },
}
`;

exports[`for-of { try { task() } catch (err) { if(err) throw } finally { task() } } 1`] = `
Object {
  "StartAt": "for(item of input.items)",
  "States": Object {
    "for(item of input.items)": Object {
      "ItemsPath": "$.items",
      "Iterator": Object {
        "StartAt": "await task(item)",
        "States": Object {
          "0_catch(err)": Object {
            "InputPath": "$.err.0_ParsedError",
            "Next": "if(err.message == \\"you dun' goofed\\")",
            "ResultPath": "$.err",
            "Type": "Pass",
          },
          "await task(\\"2\\")": Object {
            "Next": "exit finally",
            "Parameters": Object {
              "FunctionName": "__REPLACED_TOKEN",
              "Payload": "2",
            },
            "Resource": "arn:aws:states:::lambda:invoke",
            "ResultPath": null,
            "ResultSelector": "$.Payload",
            "Type": "Task",
          },
          "await task(item)": Object {
            "Catch": Array [
              Object {
                "ErrorEquals": Array [
                  "States.ALL",
                ],
                "Next": "catch(err)",
                "ResultPath": "$.err",
              },
            ],
            "Next": "await task(\\"2\\")",
            "Parameters": Object {
              "FunctionName": "__REPLACED_TOKEN",
              "Payload.$": "$.item",
            },
            "Resource": "arn:aws:states:::lambda:invoke",
            "ResultPath": null,
            "ResultSelector": "$.Payload",
            "Type": "Task",
          },
          "catch(err)": Object {
            "Next": "0_catch(err)",
            "Parameters": Object {
              "0_ParsedError.$": "States.StringToJson($.err.Cause)",
            },
            "ResultPath": "$.err",
            "Type": "Pass",
          },
          "exit finally": Object {
            "Choices": Array [
              Object {
                "IsPresent": true,
                "Next": "throw finally",
                "Variable": "$.0_tmp",
              },
            ],
            "Default": "return null",
            "Type": "Choice",
          },
          "if(err.message == \\"you dun' goofed\\")": Object {
            "Choices": Array [
              Object {
                "Next": "throw new Error(\\"little\\")",
                "StringEquals": "you dun' goofed",
                "Variable": "$.err.message",
              },
            ],
            "Default": "await task(\\"2\\")",
            "Type": "Choice",
          },
          "throw finally": Object {
            "Cause": "an error was re-thrown from a finally block which is unsupported by Step Functions",
            "Error": "ReThrowFromFinally",
            "Type": "Fail",
          },
          "throw new Error(\\"little\\")": Object {
            "Next": "await task(\\"2\\")",
            "Result": Object {
              "message": "little",
            },
            "ResultPath": "$.0_tmp",
            "Type": "Pass",
          },
        },
      },
      "MaxConcurrency": 1,
      "Next": "return null",
      "Parameters": Object {
        "item.$": "$$.Map.Item.Value",
      },
      "ResultPath": null,
      "Type": "Map",
    },
    "return null": Object {
      "End": true,
      "OutputPath": "$.null",
      "Parameters": Object {
        "null": null,
      },
      "Type": "Pass",
    },
  },
}
`;

exports[`if (typeof x !== ??) 1`] = `
Object {
  "StartAt": "if(input.id != undefined)",
  "States": Object {
    "if(input.id != undefined)": Object {
      "Choices": Array [
        Object {
          "And": Array [
            Object {
              "IsPresent": true,
              "Variable": "$.id",
            },
            Object {
              "IsNull": false,
              "Variable": "$.id",
            },
          ],
          "Next": "return \\"null\\"",
        },
        Object {
          "IsPresent": true,
          "Next": "return \\"undefined\\"",
          "Variable": "$.id",
        },
        Object {
          "Next": "return \\"string\\"",
          "Or": Array [
            Object {
              "IsPresent": false,
              "Variable": "$.id",
            },
            Object {
              "IsString": false,
              "Variable": "$.id",
            },
          ],
        },
        Object {
          "Next": "return \\"boolean\\"",
          "Or": Array [
            Object {
              "IsPresent": false,
              "Variable": "$.id",
            },
            Object {
              "IsBoolean": false,
              "Variable": "$.id",
            },
          ],
        },
        Object {
          "Next": "return \\"number\\"",
          "Or": Array [
            Object {
              "IsPresent": false,
              "Variable": "$.id",
            },
            Object {
              "IsNumeric": false,
              "Variable": "$.id",
            },
          ],
        },
        Object {
          "Next": "return \\"bigint\\"",
          "Or": Array [
            Object {
              "IsPresent": false,
              "Variable": "$.id",
            },
            Object {
              "IsNumeric": false,
              "Variable": "$.id",
            },
          ],
        },
      ],
      "Default": "return null",
      "Type": "Choice",
    },
    "return \\"bigint\\"": Object {
      "End": true,
      "Result": "bigint",
      "ResultPath": "$",
      "Type": "Pass",
    },
    "return \\"boolean\\"": Object {
      "End": true,
      "Result": "boolean",
      "ResultPath": "$",
      "Type": "Pass",
    },
    "return \\"null\\"": Object {
      "End": true,
      "Result": "null",
      "ResultPath": "$",
      "Type": "Pass",
    },
    "return \\"number\\"": Object {
      "End": true,
      "Result": "number",
      "ResultPath": "$",
      "Type": "Pass",
    },
    "return \\"string\\"": Object {
      "End": true,
      "Result": "string",
      "ResultPath": "$",
      "Type": "Pass",
    },
    "return \\"undefined\\"": Object {
      "End": true,
      "Result": "undefined",
      "ResultPath": "$",
      "Type": "Pass",
    },
    "return null": Object {
      "End": true,
      "OutputPath": "$.null",
      "Parameters": Object {
        "null": null,
      },
      "Type": "Pass",
    },
  },
}
`;

exports[`if (typeof x === ??) 1`] = `
Object {
  "StartAt": "if(input.id == undefined)",
  "States": Object {
    "if(input.id == undefined)": Object {
      "Choices": Array [
        Object {
          "Next": "return \\"null\\"",
          "Or": Array [
            Object {
              "IsPresent": false,
              "Variable": "$.id",
            },
            Object {
              "IsNull": true,
              "Variable": "$.id",
            },
          ],
        },
        Object {
          "IsPresent": false,
          "Next": "return \\"undefined\\"",
          "Variable": "$.id",
        },
        Object {
          "And": Array [
            Object {
              "IsPresent": true,
              "Variable": "$.id",
            },
            Object {
              "IsString": true,
              "Variable": "$.id",
            },
          ],
          "Next": "return \\"string\\"",
        },
        Object {
          "And": Array [
            Object {
              "IsPresent": true,
              "Variable": "$.id",
            },
            Object {
              "IsBoolean": true,
              "Variable": "$.id",
            },
          ],
          "Next": "return \\"boolean\\"",
        },
        Object {
          "And": Array [
            Object {
              "IsPresent": true,
              "Variable": "$.id",
            },
            Object {
              "IsNumeric": true,
              "Variable": "$.id",
            },
          ],
          "Next": "return \\"number\\"",
        },
        Object {
          "And": Array [
            Object {
              "IsPresent": true,
              "Variable": "$.id",
            },
            Object {
              "IsNumeric": true,
              "Variable": "$.id",
            },
          ],
          "Next": "return \\"bigint\\"",
        },
      ],
      "Default": "return null",
      "Type": "Choice",
    },
    "return \\"bigint\\"": Object {
      "End": true,
      "Result": "bigint",
      "ResultPath": "$",
      "Type": "Pass",
    },
    "return \\"boolean\\"": Object {
      "End": true,
      "Result": "boolean",
      "ResultPath": "$",
      "Type": "Pass",
    },
    "return \\"null\\"": Object {
      "End": true,
      "Result": "null",
      "ResultPath": "$",
      "Type": "Pass",
    },
    "return \\"number\\"": Object {
      "End": true,
      "Result": "number",
      "ResultPath": "$",
      "Type": "Pass",
    },
    "return \\"string\\"": Object {
      "End": true,
      "Result": "string",
      "ResultPath": "$",
      "Type": "Pass",
    },
    "return \\"undefined\\"": Object {
      "End": true,
      "Result": "undefined",
      "ResultPath": "$",
      "Type": "Pass",
    },
    "return null": Object {
      "End": true,
      "OutputPath": "$.null",
      "Parameters": Object {
        "null": null,
      },
      "Type": "Pass",
    },
  },
}
`;

exports[`if-else 1`] = `
Object {
  "StartAt": "if(input.id == \\"hello\\")",
  "States": Object {
    "if(input.id == \\"hello\\")": Object {
      "Choices": Array [
        Object {
          "Next": "return \\"hello\\"",
          "StringEquals": "hello",
          "Variable": "$.id",
        },
      ],
      "Default": "return \\"world\\"",
      "Type": "Choice",
    },
    "return \\"hello\\"": Object {
      "End": true,
      "Result": "hello",
      "ResultPath": "$",
      "Type": "Pass",
    },
    "return \\"world\\"": Object {
      "End": true,
      "Result": "world",
      "ResultPath": "$",
      "Type": "Pass",
    },
  },
}
`;

exports[`if-else-if 1`] = `
Object {
  "StartAt": "if(input.id == \\"hello\\")",
  "States": Object {
    "if(input.id == \\"hello\\")": Object {
      "Choices": Array [
        Object {
          "Next": "return \\"hello\\"",
          "StringEquals": "hello",
          "Variable": "$.id",
        },
        Object {
          "Next": "return \\"world\\"",
          "StringEquals": "world",
          "Variable": "$.id",
        },
      ],
      "Default": "return null",
      "Type": "Choice",
    },
    "return \\"hello\\"": Object {
      "End": true,
      "Result": "hello",
      "ResultPath": "$",
      "Type": "Pass",
    },
    "return \\"world\\"": Object {
      "End": true,
      "Result": "world",
      "ResultPath": "$",
      "Type": "Pass",
    },
    "return null": Object {
      "End": true,
      "OutputPath": "$.null",
      "Parameters": Object {
        "null": null,
      },
      "Type": "Pass",
    },
  },
}
`;

exports[`import from express state machine into machine 1`] = `
Object {
  "StartAt": "await machine({input: {id: \\"hi\\"}})",
  "States": Object {
    "await machine({input: {id: \\"hi\\"}})": Object {
      "Next": "return null",
      "Parameters": Object {
        "Input": Object {
          "id": "hi",
        },
        "StateMachineArn": "__REPLACED_TOKEN",
      },
      "Resource": "arn:aws:states:::aws-sdk:sfn:startSyncExecution",
      "ResultPath": null,
      "Type": "Task",
    },
    "return null": Object {
      "End": true,
      "OutputPath": "$.null",
      "Parameters": Object {
        "null": null,
      },
      "Type": "Pass",
    },
  },
}
`;

exports[`import from state machine into state machine 1`] = `
Object {
  "StartAt": "await machine({input: {id: \\"hi\\"}})",
  "States": Object {
    "await machine({input: {id: \\"hi\\"}})": Object {
      "Next": "return null",
      "Parameters": Object {
        "Input": Object {
          "id": "hi",
        },
        "StateMachineArn": "__REPLACED_TOKEN",
      },
      "Resource": "arn:aws:states:::aws-sdk:sfn:startExecution",
      "ResultPath": null,
      "Type": "Task",
    },
    "return null": Object {
      "End": true,
      "OutputPath": "$.null",
      "Parameters": Object {
        "null": null,
      },
      "Type": "Pass",
    },
  },
}
`;

exports[`let and set 1`] = `
Object {
  "StartAt": "a = null",
  "States": Object {
    "a = \\"hello\\"": Object {
      "Next": "a = \\"hello\\" + \\" world\\"",
      "Parameters": "hello",
      "ResultPath": "$.a",
      "Type": "Pass",
    },
    "a = \\"hello\\" + \\" world\\"": Object {
      "Next": "a = \\"hello\\" + 1",
      "Parameters": "hello world",
      "ResultPath": "$.a",
      "Type": "Pass",
    },
    "a = \\"hello\\" + 1": Object {
      "Next": "a = 1 + \\"hello\\"",
      "Parameters": "hello1",
      "ResultPath": "$.a",
      "Type": "Pass",
    },
    "a = \\"hello\\" + [\\"world\\"]": Object {
      "Next": "return a",
      "Parameters": "helloworld",
      "ResultPath": "$.a",
      "Type": "Pass",
    },
    "a = \\"hello\\" + null": Object {
      "Next": "a = [null]",
      "Parameters": "hellonull",
      "ResultPath": "$.a",
      "Type": "Pass",
    },
    "a = \\"hello\\" + true": Object {
      "Next": "a = false + \\"hello\\"",
      "Parameters": "hellotrue",
      "ResultPath": "$.a",
      "Type": "Pass",
    },
    "a = \\"hello\\" + {place: \\"world\\"}": Object {
      "Next": "a = \\"hello\\" + [\\"world\\"]",
      "Parameters": "hello[object Object]",
      "ResultPath": "$.a",
      "Type": "Pass",
    },
    "a = -1": Object {
      "Next": "a = -100",
      "Parameters": -1,
      "ResultPath": "$.a",
      "Type": "Pass",
    },
    "a = -100": Object {
      "Next": "a = 1 + 2",
      "Parameters": -100,
      "ResultPath": "$.a",
      "Type": "Pass",
    },
    "a = 0": Object {
      "Next": "a = -1",
      "Parameters": 0,
      "ResultPath": "$.a",
      "Type": "Pass",
    },
    "a = 1 + \\"hello\\"": Object {
      "Next": "a = \\"hello\\" + true",
      "Parameters": "1hello",
      "ResultPath": "$.a",
      "Type": "Pass",
    },
    "a = 1 + 2": Object {
      "Next": "a = \\"hello\\"",
      "Parameters": 3,
      "ResultPath": "$.a",
      "Type": "Pass",
    },
    "a = [-1]": Object {
      "Next": "a = [true]",
      "Parameters": Array [
        -1,
      ],
      "ResultPath": "$.a",
      "Type": "Pass",
    },
    "a = [1]": Object {
      "Next": "a = [-1]",
      "Parameters": Array [
        1,
      ],
      "ResultPath": "$.a",
      "Type": "Pass",
    },
    "a = [null]": Object {
      "Next": "a = [1]",
      "Parameters": Array [
        null,
      ],
      "ResultPath": "$.a",
      "Type": "Pass",
    },
    "a = [true]": Object {
      "Next": "a = [{key: \\"value\\"}]",
      "Parameters": Array [
        true,
      ],
      "ResultPath": "$.a",
      "Type": "Pass",
    },
    "a = [{key: \\"value\\"}]": Object {
      "Next": "a = {key: \\"value\\"}",
      "Parameters": Array [
        Object {
          "key": "value",
        },
      ],
      "ResultPath": "$.a",
      "Type": "Pass",
    },
    "a = a": Object {
      "InputPath": "$.a",
      "Next": "a = \\"hello\\" + {place: \\"world\\"}",
      "ResultPath": "$.a",
      "Type": "Pass",
    },
    "a = false": Object {
      "Next": "a = 0",
      "Parameters": false,
      "ResultPath": "$.a",
      "Type": "Pass",
    },
    "a = false + \\"hello\\"": Object {
      "Next": "a = null + \\"hello\\"",
      "Parameters": "falsehello",
      "ResultPath": "$.a",
      "Type": "Pass",
    },
    "a = null": Object {
      "Next": "a = true",
      "Parameters": Object {
        "$.a": null,
        "a.$": "$.a",
      },
      "ResultPath": null,
      "Type": "Pass",
    },
    "a = null + \\"hello\\"": Object {
      "Next": "a = \\"hello\\" + null",
      "Parameters": "nullhello",
      "ResultPath": "$.a",
      "Type": "Pass",
    },
    "a = true": Object {
      "Next": "a = false",
      "Parameters": true,
      "ResultPath": "$.a",
      "Type": "Pass",
    },
    "a = {key: \\"value\\"}": Object {
      "Next": "a = a",
      "Parameters": Object {
        "key": "value",
      },
      "ResultPath": "$.a",
      "Type": "Pass",
    },
    "return a": Object {
      "End": true,
      "OutputPath": "$.a",
      "Type": "Pass",
    },
  },
}
`;

exports[`let cond; do { cond = task() } while (cond) 1`] = `
Object {
  "StartAt": "cond = await task()",
  "States": Object {
    "cond = await task()": Object {
      "Next": "while (cond == undefined)",
      "Parameters": Object {
        "FunctionName": "__REPLACED_TOKEN",
      },
      "Resource": "arn:aws:states:::lambda:invoke",
      "ResultPath": "$.cond",
      "ResultSelector": "$.Payload",
      "Type": "Task",
    },
    "return null": Object {
      "End": true,
      "OutputPath": "$.null",
      "Parameters": Object {
        "null": null,
      },
      "Type": "Pass",
    },
    "while (cond == undefined)": Object {
      "Choices": Array [
        Object {
          "Next": "cond = await task()",
          "Or": Array [
            Object {
              "IsPresent": false,
              "Variable": "$.cond",
            },
            Object {
              "IsNull": true,
              "Variable": "$.cond",
            },
          ],
        },
      ],
      "Default": "return null",
      "Type": "Choice",
    },
  },
}
`;

exports[`list.filter(item => item.length > 2).map(item => item) 1`] = `
Object {
  "StartAt": "return input.list.filter(function(item)).map(function(item))",
  "States": Object {
    "return input.list.filter(function(item)).map(function(item))": Object {
      "End": true,
      "ItemsPath": "$.list[?(@.length>2)]",
      "Iterator": Object {
        "StartAt": "return item",
        "States": Object {
          "return item": Object {
            "End": true,
            "OutputPath": "$.item",
            "Type": "Pass",
          },
        },
      },
      "MaxConcurrency": 1,
      "Parameters": Object {
        "item.$": "$$.Map.Item.Value",
      },
      "ResultPath": "$",
      "Type": "Map",
    },
  },
}
`;

exports[`list.filter(item => item.length > 2).map(item => item) 2`] = `
Object {
  "StartAt": "return input.list.filter(function(item)).map(function(item))",
  "States": Object {
    "return input.list.filter(function(item)).map(function(item))": Object {
      "End": true,
      "ItemsPath": "$.list[?(@.length>2)]",
      "Iterator": Object {
        "StartAt": "return item",
        "States": Object {
          "return item": Object {
            "End": true,
            "OutputPath": "$.item",
            "Type": "Pass",
          },
        },
      },
      "MaxConcurrency": 1,
      "Parameters": Object {
        "item.$": "$$.Map.Item.Value",
      },
      "ResultPath": "$",
      "Type": "Map",
    },
  },
}
`;

exports[`list.filter(item => item.length > 2).map(item => task(item)) 1`] = `
Object {
  "StartAt": "return Promise.all(input.list.filter(function(item)).map(function(item)))",
  "States": Object {
    "return Promise.all(input.list.filter(function(item)).map(function(item)))": Object {
      "End": true,
      "ItemsPath": "$.list[?(@.length>2)]",
      "Iterator": Object {
        "StartAt": "return task(item)",
        "States": Object {
          "return task(item)": Object {
            "End": true,
            "Parameters": Object {
              "FunctionName": "__REPLACED_TOKEN",
              "Payload.$": "$.item",
            },
            "Resource": "arn:aws:states:::lambda:invoke",
            "ResultPath": "$",
            "ResultSelector": "$.Payload",
            "Type": "Task",
          },
        },
      },
      "MaxConcurrency": 1,
      "Parameters": Object {
        "item.$": "$$.Map.Item.Value",
      },
      "ResultPath": "$",
      "Type": "Map",
    },
  },
}
`;

exports[`list.filter(item => item.length > 2).map(item => task(item)) 2`] = `
Object {
  "StartAt": "return Promise.all(input.list.filter(function(item)).map(function(item)))",
  "States": Object {
    "return Promise.all(input.list.filter(function(item)).map(function(item)))": Object {
      "End": true,
      "ItemsPath": "$.list[?(@.length>2)]",
      "Iterator": Object {
        "StartAt": "return task(item)",
        "States": Object {
          "return task(item)": Object {
            "End": true,
            "Parameters": Object {
              "FunctionName": "__REPLACED_TOKEN",
              "Payload.$": "$.item",
            },
            "Resource": "arn:aws:states:::lambda:invoke",
            "ResultPath": "$",
            "ResultSelector": "$.Payload",
            "Type": "Task",
          },
        },
      },
      "MaxConcurrency": 1,
      "Parameters": Object {
        "item.$": "$$.Map.Item.Value",
      },
      "ResultPath": "$",
      "Type": "Map",
    },
  },
}
`;

exports[`list.filter(item => item.length > 2).map(item => item) 1`] = `
Object {
  "StartAt": "return input.list.filter(function(item)).map(function(item))",
  "States": Object {
    "return input.list.filter(function(item)).map(function(item))": Object {
      "End": true,
      "ItemsPath": "$.list[?(@.length>2)]",
      "Iterator": Object {
        "StartAt": "return item",
        "States": Object {
          "return item": Object {
            "End": true,
            "OutputPath": "$.item",
            "Type": "Pass",
          },
        },
      },
      "MaxConcurrency": 1,
      "Parameters": Object {
        "item.$": "$$.Map.Item.Value",
      },
      "ResultPath": "$",
      "Type": "Map",
    },
  },
}
`;

exports[`list.filter(item => item.length > 2).map(item => task(item)) 1`] = `
Object {
  "StartAt": "return input.list.filter(function(item)).map(function(item))",
  "States": Object {
    "return input.list.filter(function(item)).map(function(item))": Object {
      "End": true,
      "ItemsPath": "$.list[?(@.length>2)]",
      "Iterator": Object {
        "StartAt": "return task(item)",
        "States": Object {
          "return task(item)": Object {
            "End": true,
            "Parameters": Object {
              "FunctionName": "__REPLACED_TOKEN",
              "Payload.$": "$.item",
            },
            "Resource": "arn:aws:states:::lambda:invoke",
            "ResultPath": "$",
            "ResultSelector": "$.Payload",
            "Type": "Task",
          },
        },
      },
      "MaxConcurrency": 1,
      "Parameters": Object {
        "item.$": "$$.Map.Item.Value",
      },
      "ResultPath": "$",
      "Type": "Map",
    },
  },
}
`;

exports[`list.forEach((item, i) => if (i == 0) task(item)) 1`] = `
Object {
  "StartAt": "return input.list.forEach(function(item, i))",
  "States": Object {
    "return input.list.forEach(function(item, i))": Object {
      "End": true,
      "ItemsPath": "$.list",
      "Iterator": Object {
        "StartAt": "if(i == 0)",
        "States": Object {
          "if(i == 0)": Object {
            "Choices": Array [
              Object {
                "Next": "return task(item)",
                "NumericEquals": 0,
                "Variable": "$.i",
              },
            ],
            "Default": "return null",
            "Type": "Choice",
          },
          "return null": Object {
            "End": true,
            "OutputPath": "$.null",
            "Parameters": Object {
              "null": null,
            },
            "Type": "Pass",
          },
          "return task(item)": Object {
            "End": true,
            "Parameters": Object {
              "FunctionName": "__REPLACED_TOKEN",
              "Payload.$": "$.item",
            },
            "Resource": "arn:aws:states:::lambda:invoke",
            "ResultPath": "$",
            "ResultSelector": "$.Payload",
            "Type": "Task",
          },
        },
      },
      "MaxConcurrency": 1,
      "Parameters": Object {
        "i.$": "$$.Map.Item.Index",
        "item.$": "$$.Map.Item.Value",
      },
      "ResultPath": "$",
      "Type": "Map",
    },
  },
}
`;

exports[`list.forEach((item, i, list) => if (i == 0) task(item) else task(list[0])) 1`] = `
Object {
  "StartAt": "return input.list.forEach(function(item, i))",
  "States": Object {
    "return input.list.forEach(function(item, i))": Object {
      "End": true,
      "ItemsPath": "$.list",
      "Iterator": Object {
        "StartAt": "if(i == 0)",
        "States": Object {
          "if(i == 0)": Object {
            "Choices": Array [
              Object {
                "Next": "return task(item)",
                "NumericEquals": 0,
                "Variable": "$.i",
              },
            ],
            "Default": "return task(input.list[0])",
            "Type": "Choice",
          },
          "return task(input.list[0])": Object {
            "End": true,
            "Parameters": Object {
              "FunctionName": "__REPLACED_TOKEN",
              "Payload.$": "$.list[0]",
            },
            "Resource": "arn:aws:states:::lambda:invoke",
            "ResultPath": "$",
            "ResultSelector": "$.Payload",
            "Type": "Task",
          },
          "return task(item)": Object {
            "End": true,
            "Parameters": Object {
              "FunctionName": "__REPLACED_TOKEN",
              "Payload.$": "$.item",
            },
            "Resource": "arn:aws:states:::lambda:invoke",
            "ResultPath": "$",
            "ResultSelector": "$.Payload",
            "Type": "Task",
          },
        },
      },
      "MaxConcurrency": 1,
      "Parameters": Object {
        "i.$": "$$.Map.Item.Index",
        "item.$": "$$.Map.Item.Value",
      },
      "ResultPath": "$",
      "Type": "Map",
    },
  },
}
`;

exports[`list.forEach(item => task(item)) 1`] = `
Object {
  "StartAt": "return input.list.forEach(function(item))",
  "States": Object {
    "return input.list.forEach(function(item))": Object {
      "End": true,
      "ItemsPath": "$.list",
      "Iterator": Object {
        "StartAt": "return task(item)",
        "States": Object {
          "return task(item)": Object {
            "End": true,
            "Parameters": Object {
              "FunctionName": "__REPLACED_TOKEN",
              "Payload.$": "$.item",
            },
            "Resource": "arn:aws:states:::lambda:invoke",
            "ResultPath": "$",
            "ResultSelector": "$.Payload",
            "Type": "Task",
          },
        },
      },
      "MaxConcurrency": 1,
      "Parameters": Object {
        "item.$": "$$.Map.Item.Value",
      },
      "ResultPath": "$",
      "Type": "Map",
    },
  },
}
`;

exports[`list.map((item, i) => if (i == 0) task(item)) 1`] = `
Object {
  "StartAt": "return Promise.all(input.list.map(function(item, i)))",
  "States": Object {
    "return Promise.all(input.list.map(function(item, i)))": Object {
      "End": true,
      "ItemsPath": "$.list",
      "Iterator": Object {
        "StartAt": "if(i == 0)",
        "States": Object {
          "if(i == 0)": Object {
            "Choices": Array [
              Object {
                "Next": "return task(item)",
                "NumericEquals": 0,
                "Variable": "$.i",
              },
            ],
            "Default": "return null",
            "Type": "Choice",
          },
          "return null": Object {
            "End": true,
            "OutputPath": "$.null",
            "Parameters": Object {
              "null": null,
            },
            "Type": "Pass",
          },
          "return task(item)": Object {
            "End": true,
            "Parameters": Object {
              "FunctionName": "__REPLACED_TOKEN",
              "Payload.$": "$.item",
            },
            "Resource": "arn:aws:states:::lambda:invoke",
            "ResultPath": "$",
            "ResultSelector": "$.Payload",
            "Type": "Task",
          },
        },
      },
      "MaxConcurrency": 1,
      "Parameters": Object {
        "i.$": "$$.Map.Item.Index",
        "item.$": "$$.Map.Item.Value",
      },
      "ResultPath": "$",
      "Type": "Map",
    },
  },
}
`;

exports[`list.map((item, i, list) => if (i == 0) task(item) else task(list[0])) 1`] = `
Object {
  "StartAt": "return Promise.all(input.list.map(function(item, i)))",
  "States": Object {
    "return Promise.all(input.list.map(function(item, i)))": Object {
      "End": true,
      "ItemsPath": "$.list",
      "Iterator": Object {
        "StartAt": "if(i == 0)",
        "States": Object {
          "if(i == 0)": Object {
            "Choices": Array [
              Object {
                "Next": "return task(item)",
                "NumericEquals": 0,
                "Variable": "$.i",
              },
            ],
            "Default": "return task(input.list[0])",
            "Type": "Choice",
          },
          "return task(input.list[0])": Object {
            "End": true,
            "Parameters": Object {
              "FunctionName": "__REPLACED_TOKEN",
              "Payload.$": "$.list[0]",
            },
            "Resource": "arn:aws:states:::lambda:invoke",
            "ResultPath": "$",
            "ResultSelector": "$.Payload",
            "Type": "Task",
          },
          "return task(item)": Object {
            "End": true,
            "Parameters": Object {
              "FunctionName": "__REPLACED_TOKEN",
              "Payload.$": "$.item",
            },
            "Resource": "arn:aws:states:::lambda:invoke",
            "ResultPath": "$",
            "ResultSelector": "$.Payload",
            "Type": "Task",
          },
        },
      },
      "MaxConcurrency": 1,
      "Parameters": Object {
        "i.$": "$$.Map.Item.Index",
        "item.$": "$$.Map.Item.Value",
      },
      "ResultPath": "$",
      "Type": "Map",
    },
  },
}
`;

exports[`list.map(item => task(item)) 1`] = `
Object {
  "StartAt": "return Promise.all(input.list.map(function(item)))",
  "States": Object {
    "return Promise.all(input.list.map(function(item)))": Object {
      "End": true,
      "ItemsPath": "$.list",
      "Iterator": Object {
        "StartAt": "return task(item)",
        "States": Object {
          "return task(item)": Object {
            "End": true,
            "Parameters": Object {
              "FunctionName": "__REPLACED_TOKEN",
              "Payload.$": "$.item",
            },
            "Resource": "arn:aws:states:::lambda:invoke",
            "ResultPath": "$",
            "ResultSelector": "$.Payload",
            "Type": "Task",
          },
        },
      },
      "MaxConcurrency": 1,
      "Parameters": Object {
        "item.$": "$$.Map.Item.Value",
      },
      "ResultPath": "$",
      "Type": "Map",
    },
  },
}
`;

exports[`nested try-catch 1`] = `
Object {
  "StartAt": "throw new Error(\\"error1\\")",
  "States": Object {
    "throw new Error(\\"error1\\")": Object {
      "Next": "throw new Error(\\"error2\\")",
      "Result": Object {
        "message": "error1",
      },
      "ResultPath": null,
      "Type": "Pass",
    },
    "throw new Error(\\"error2\\")": Object {
      "Next": "throw new Error(\\"error3\\")",
      "Result": Object {
        "message": "error2",
      },
      "ResultPath": null,
      "Type": "Pass",
    },
    "throw new Error(\\"error3\\")": Object {
      "Cause": "{\\"message\\":\\"error3\\"}",
      "Error": "Error",
      "Type": "Fail",
    },
  },
}
`;

exports[`put an event bus event 1`] = `
Object {
  "StartAt": "await bus.putEvents({detail-type: \\"someEvent\\", source: \\"sfnTest\\", detail: {",
  "States": Object {
    "await bus.putEvents({detail-type: \\"someEvent\\", source: \\"sfnTest\\", detail: {": Object {
      "Next": "return null",
      "Parameters": Object {
        "Entries": Array [
          Object {
            "Detail": Object {
              "value.$": "$.id",
            },
            "DetailType": "someEvent",
            "EventBusName": "__REPLACED_TOKEN",
            "Source": "sfnTest",
          },
        ],
      },
      "Resource": "arn:aws:states:::events:putEvents",
      "ResultPath": null,
      "Type": "Task",
    },
    "return null": Object {
      "End": true,
      "OutputPath": "$.null",
      "Parameters": Object {
        "null": null,
      },
      "Type": "Pass",
    },
  },
}
`;

exports[`put multiple event bus events 1`] = `
Object {
  "StartAt": "await bus.putEvents({detail-type: \\"someEvent\\", source: \\"sfnTest\\", detail: {",
  "States": Object {
    "await bus.putEvents({detail-type: \\"someEvent\\", source: \\"sfnTest\\", detail: {": Object {
      "Next": "return null",
      "Parameters": Object {
        "Entries": Array [
          Object {
            "Detail": Object {
              "value.$": "$.id",
            },
            "DetailType": "someEvent",
            "EventBusName": "__REPLACED_TOKEN",
            "Source": "sfnTest",
          },
          Object {
            "Detail": Object {
              "constant": "hi",
              "value.$": "$.id",
            },
            "DetailType": "someOtherEvent",
            "EventBusName": "__REPLACED_TOKEN",
            "Source": "sfnTest",
          },
        ],
      },
      "Resource": "arn:aws:states:::events:putEvents",
      "ResultPath": null,
      "Type": "Task",
    },
    "return null": Object {
      "End": true,
      "OutputPath": "$.null",
      "Parameters": Object {
        "null": null,
      },
      "Type": "Pass",
    },
  },
}
`;

exports[`result = $SFN.forEach(list, (item) => task(item)) 1`] = `
Object {
  "StartAt": "return $SFN.forEach(input.list, function(item))",
  "States": Object {
    "return $SFN.forEach(input.list, function(item))": Object {
      "End": true,
      "ItemsPath": "$.list",
      "Iterator": Object {
        "StartAt": "return task(item)",
        "States": Object {
          "return task(item)": Object {
            "End": true,
            "Parameters": Object {
              "FunctionName": "__REPLACED_TOKEN",
              "Payload.$": "$.item",
            },
            "Resource": "arn:aws:states:::lambda:invoke",
            "ResultPath": "$",
            "ResultSelector": "$.Payload",
            "Type": "Task",
          },
        },
      },
      "Parameters": Object {
        "item.$": "$$.Map.Item.Value",
      },
      "ResultPath": "$",
      "Type": "Map",
    },
  },
}
`;

exports[`result = $SFN.map(list, (item) => task(item)) 1`] = `
Object {
  "StartAt": "result = await $SFN.map(input.list, function(item))",
  "States": Object {
    "result = await $SFN.map(input.list, function(item))": Object {
      "ItemsPath": "$.list",
      "Iterator": Object {
        "StartAt": "return task(item)",
        "States": Object {
          "return task(item)": Object {
            "End": true,
            "Parameters": Object {
              "FunctionName": "__REPLACED_TOKEN",
              "Payload.$": "$.item",
            },
            "Resource": "arn:aws:states:::lambda:invoke",
            "ResultPath": "$",
            "ResultSelector": "$.Payload",
            "Type": "Task",
          },
        },
      },
      "Next": "return result",
      "Parameters": Object {
        "item.$": "$$.Map.Item.Value",
      },
      "ResultPath": "$.result",
      "Type": "Map",
    },
    "return result": Object {
      "End": true,
      "OutputPath": "$.result",
      "Type": "Pass",
    },
  },
}
`;

exports[`return $SFN.forEach(list, (item) => task(item)) 1`] = `
Object {
  "StartAt": "return $SFN.forEach(input.list, function(item))",
  "States": Object {
    "return $SFN.forEach(input.list, function(item))": Object {
      "End": true,
      "ItemsPath": "$.list",
      "Iterator": Object {
        "StartAt": "await task(item)",
        "States": Object {
          "await task(item)": Object {
            "Next": "return null",
            "Parameters": Object {
              "FunctionName": "__REPLACED_TOKEN",
              "Payload.$": "$.item",
            },
            "Resource": "arn:aws:states:::lambda:invoke",
            "ResultPath": null,
            "ResultSelector": "$.Payload",
            "Type": "Task",
          },
          "return null": Object {
            "End": true,
            "OutputPath": "$.null",
            "Parameters": Object {
              "null": null,
            },
            "Type": "Pass",
          },
        },
      },
      "Parameters": Object {
        "item.$": "$$.Map.Item.Value",
      },
      "ResultPath": "$",
      "Type": "Map",
    },
  },
}
`;

exports[`return $SFN.forEach(list, (item) => try { task(item)) } catch { return null } 1`] = `
Object {
  "StartAt": "return $SFN.forEach(input.list, function(item))",
  "States": Object {
    "return $SFN.forEach(input.list, function(item))": Object {
      "End": true,
      "ItemsPath": "$.list",
      "Iterator": Object {
        "StartAt": "await task(item)",
        "States": Object {
          "await task(item)": Object {
            "Catch": Array [
              Object {
                "ErrorEquals": Array [
                  "States.ALL",
                ],
                "Next": "return null 1",
                "ResultPath": null,
              },
            ],
            "Next": "return null",
            "Parameters": Object {
              "FunctionName": "__REPLACED_TOKEN",
              "Payload.$": "$.item",
            },
            "Resource": "arn:aws:states:::lambda:invoke",
            "ResultPath": null,
            "ResultSelector": "$.Payload",
            "Type": "Task",
          },
          "return null": Object {
            "End": true,
            "OutputPath": "$.null",
            "Parameters": Object {
              "null": null,
            },
            "Type": "Pass",
          },
          "return null 1": Object {
            "End": true,
            "OutputPath": "$.null",
            "Parameters": Object {
              "null": null,
            },
            "Type": "Pass",
          },
        },
      },
      "Parameters": Object {
        "item.$": "$$.Map.Item.Value",
      },
      "ResultPath": "$",
      "Type": "Map",
    },
  },
}
`;

exports[`return $SFN.forEach(list, {maxConcurrency: 2} (item) => task(item)) 1`] = `
Object {
  "StartAt": "return $SFN.forEach(input.list, {maxConcurrency: 2}, function(item))",
  "States": Object {
    "return $SFN.forEach(input.list, {maxConcurrency: 2}, function(item))": Object {
      "End": true,
      "ItemsPath": "$.list",
      "Iterator": Object {
        "StartAt": "await task(item)",
        "States": Object {
          "await task(item)": Object {
            "Next": "return null",
            "Parameters": Object {
              "FunctionName": "__REPLACED_TOKEN",
              "Payload.$": "$.item",
            },
            "Resource": "arn:aws:states:::lambda:invoke",
            "ResultPath": null,
            "ResultSelector": "$.Payload",
            "Type": "Task",
          },
          "return null": Object {
            "End": true,
            "OutputPath": "$.null",
            "Parameters": Object {
              "null": null,
            },
            "Type": "Pass",
          },
        },
      },
      "MaxConcurrency": 2,
      "Parameters": Object {
        "item.$": "$$.Map.Item.Value",
      },
      "ResultPath": "$",
      "Type": "Map",
    },
  },
}
`;

exports[`return $SFN.map(list, (item) => task(item)) 1`] = `
Object {
  "StartAt": "return $SFN.map(input.list, function(item))",
  "States": Object {
    "return $SFN.map(input.list, function(item))": Object {
      "End": true,
      "ItemsPath": "$.list",
      "Iterator": Object {
        "StartAt": "return task(item)",
        "States": Object {
          "return task(item)": Object {
            "End": true,
            "Parameters": Object {
              "FunctionName": "__REPLACED_TOKEN",
              "Payload.$": "$.item",
            },
            "Resource": "arn:aws:states:::lambda:invoke",
            "ResultPath": "$",
            "ResultSelector": "$.Payload",
            "Type": "Task",
          },
        },
      },
      "Parameters": Object {
        "item.$": "$$.Map.Item.Value",
      },
      "ResultPath": "$",
      "Type": "Map",
    },
  },
}
`;

exports[`return $SFN.map(list, (item) => try { task(item)) } catch { return null } 1`] = `
Object {
  "StartAt": "return $SFN.map(input.list, function(item))",
  "States": Object {
    "return $SFN.map(input.list, function(item))": Object {
      "End": true,
      "ItemsPath": "$.list",
      "Iterator": Object {
        "StartAt": "return task(item)",
        "States": Object {
          "return null": Object {
            "End": true,
            "OutputPath": "$.null",
            "Parameters": Object {
              "null": null,
            },
            "Type": "Pass",
          },
          "return task(item)": Object {
            "Catch": Array [
              Object {
                "ErrorEquals": Array [
                  "States.ALL",
                ],
                "Next": "return null",
                "ResultPath": null,
              },
            ],
            "End": true,
            "Parameters": Object {
              "FunctionName": "__REPLACED_TOKEN",
              "Payload.$": "$.item",
            },
            "Resource": "arn:aws:states:::lambda:invoke",
            "ResultPath": "$",
            "ResultSelector": "$.Payload",
            "Type": "Task",
          },
        },
      },
      "Parameters": Object {
        "item.$": "$$.Map.Item.Value",
      },
      "ResultPath": "$",
      "Type": "Map",
    },
  },
}
`;

exports[`return $SFN.map(list, {maxConcurrency: 2} (item) => task(item)) 1`] = `
Object {
  "StartAt": "return $SFN.map(input.list, {maxConcurrency: 2}, function(item))",
  "States": Object {
    "return $SFN.map(input.list, {maxConcurrency: 2}, function(item))": Object {
      "End": true,
      "ItemsPath": "$.list",
      "Iterator": Object {
        "StartAt": "return task(item)",
        "States": Object {
          "return task(item)": Object {
            "End": true,
            "Parameters": Object {
              "FunctionName": "__REPLACED_TOKEN",
              "Payload.$": "$.item",
            },
            "Resource": "arn:aws:states:::lambda:invoke",
            "ResultPath": "$",
            "ResultSelector": "$.Payload",
            "Type": "Task",
          },
        },
      },
      "MaxConcurrency": 2,
      "Parameters": Object {
        "item.$": "$$.Map.Item.Value",
      },
      "ResultPath": "$",
      "Type": "Map",
    },
  },
}
`;

exports[`return $SFN.parallel(() => "hello", () => "world")) 1`] = `
Object {
  "StartAt": "return $SFN.parallel([function(), function()])",
  "States": Object {
    "return $SFN.parallel([function(), function()])": Object {
      "Branches": Array [
        Object {
          "StartAt": "return \\"hello\\"",
          "States": Object {
            "return \\"hello\\"": Object {
              "End": true,
              "Result": "hello",
              "ResultPath": "$",
              "Type": "Pass",
            },
          },
        },
        Object {
          "StartAt": "return \\"world\\"",
          "States": Object {
            "return \\"world\\"": Object {
              "End": true,
              "Result": "world",
              "ResultPath": "$",
              "Type": "Pass",
            },
          },
        },
      ],
      "End": true,
      "ResultPath": "$",
      "Type": "Parallel",
    },
  },
}
`;

exports[`return $SFN.parallel(() => try { task() } catch { return null })) } 1`] = `
Object {
  "StartAt": "return $SFN.parallel([function()])",
  "States": Object {
    "return $SFN.parallel([function()])": Object {
      "Branches": Array [
        Object {
          "StartAt": "return task()",
          "States": Object {
            "return null": Object {
              "End": true,
              "OutputPath": "$.null",
              "Parameters": Object {
                "null": null,
              },
              "Type": "Pass",
            },
            "return task()": Object {
              "Catch": Array [
                Object {
                  "ErrorEquals": Array [
                    "States.ALL",
                  ],
                  "Next": "return null",
                  "ResultPath": null,
                },
              ],
              "End": true,
              "Parameters": Object {
                "FunctionName": "__REPLACED_TOKEN",
              },
              "Resource": "arn:aws:states:::lambda:invoke",
              "ResultPath": "$",
              "ResultSelector": "$.Payload",
              "Type": "Task",
            },
          },
        },
      ],
      "Catch": Array [
        Object {
          "ErrorEquals": Array [
            "States.ALL",
          ],
          "Next": "return null 1",
          "ResultPath": null,
        },
      ],
      "End": true,
      "ResultPath": "$",
      "Type": "Parallel",
    },
    "return null 1": Object {
      "End": true,
      "OutputPath": "$.null",
      "Parameters": Object {
        "null": null,
      },
      "Type": "Pass",
    },
  },
}
`;

exports[`return AWS.DynamoDB.GetItem 1`] = `
Object {
  "StartAt": "person = await $AWS.DynamoDB.GetItem({TableName: personTable, Key: {id: {S:",
  "States": Object {
    "if(person.Item == undefined)": Object {
      "Choices": Array [
        Object {
          "Next": "return undefined",
          "Or": Array [
            Object {
              "IsPresent": false,
              "Variable": "$.person.Item",
            },
            Object {
              "IsNull": true,
              "Variable": "$.person.Item",
            },
          ],
        },
      ],
      "Default": "return {id: person.Item.id.S, name: person.Item.name.S}",
      "Type": "Choice",
    },
    "person = await $AWS.DynamoDB.GetItem({TableName: personTable, Key: {id: {S:": Object {
      "Next": "if(person.Item == undefined)",
      "Parameters": Object {
        "Key": Object {
          "id": Object {
            "S.$": "$.id",
          },
        },
        "TableName": "__REPLACED_TOKEN",
      },
      "Resource": "arn:aws:states:::aws-sdk:dynamodb:getItem",
      "ResultPath": "$.person",
      "Type": "Task",
    },
    "return undefined": Object {
      "End": true,
      "OutputPath": "$.null",
      "Parameters": Object {
        "null": null,
      },
      "Type": "Pass",
    },
    "return {id: person.Item.id.S, name: person.Item.name.S}": Object {
      "End": true,
      "Parameters": Object {
        "id.$": "$.person.Item.id.S",
        "name.$": "$.person.Item.name.S",
      },
      "ResultPath": "$",
      "Type": "Pass",
    },
  },
}
`;

exports[`return PropAccessExpr 1`] = `
Object {
  "StartAt": "return input.input.id",
  "States": Object {
    "return input.input.id": Object {
      "End": true,
      "OutputPath": "$.input.id",
      "Type": "Pass",
    },
  },
}
`;

exports[`return a single Lambda Function call 1`] = `
Object {
  "StartAt": "return getPerson({id: input.id})",
  "States": Object {
    "return getPerson({id: input.id})": Object {
      "End": true,
      "Parameters": Object {
        "FunctionName": "__REPLACED_TOKEN",
        "Payload": Object {
          "id.$": "$.id",
        },
      },
      "Resource": "arn:aws:states:::lambda:invoke",
      "ResultPath": "$",
      "ResultSelector": "$.Payload",
      "Type": "Task",
    },
  },
}
`;

exports[`return await task(await task()) 1`] = `
Object {
  "StartAt": "0_tmp = await task()",
  "States": Object {
    "0_tmp = await task()": Object {
      "Next": "return task(0_tmp)",
      "Parameters": Object {
        "FunctionName": "__REPLACED_TOKEN",
      },
      "Resource": "arn:aws:states:::lambda:invoke",
      "ResultPath": "$.0_tmp",
      "ResultSelector": "$.Payload",
      "Type": "Task",
    },
    "return task(0_tmp)": Object {
      "End": true,
      "Parameters": Object {
        "FunctionName": "__REPLACED_TOKEN",
        "Payload.$": "$.0_tmp",
      },
      "Resource": "arn:aws:states:::lambda:invoke",
      "ResultPath": "$",
      "ResultSelector": "$.Payload",
      "Type": "Task",
    },
  },
}
`;

exports[`return identifier 1`] = `
Object {
  "StartAt": "return input.id",
  "States": Object {
    "return input.id": Object {
      "End": true,
      "OutputPath": "$.id",
      "Type": "Pass",
    },
  },
}
`;

exports[`return items.slice(-1) 1`] = `
Object {
  "StartAt": "return input.items.slice(-1)",
  "States": Object {
    "return input.items.slice(-1)": Object {
      "End": true,
      "InputPath": "$.items[-1:]",
      "ResultPath": "$",
      "Type": "Pass",
    },
  },
}
`;

exports[`return items.slice(0, -1) 1`] = `
Object {
  "StartAt": "return input.items.slice(0, -1)",
  "States": Object {
    "return input.items.slice(0, -1)": Object {
      "End": true,
      "InputPath": "$.items[0:-1]",
      "ResultPath": "$",
      "Type": "Pass",
    },
  },
}
`;

exports[`return items.slice(1) 1`] = `
Object {
  "StartAt": "return input.items.slice(1)",
  "States": Object {
    "return input.items.slice(1)": Object {
      "End": true,
      "InputPath": "$.items[1:]",
      "ResultPath": "$",
      "Type": "Pass",
    },
  },
}
`;

exports[`return items.slice(1, 3) 1`] = `
Object {
  "StartAt": "return input.items.slice(1, 3)",
  "States": Object {
    "return input.items.slice(1, 3)": Object {
      "End": true,
      "InputPath": "$.items[1:3]",
      "ResultPath": "$",
      "Type": "Pass",
    },
  },
}
`;

exports[`return items.slice(1, undefined) 1`] = `
Object {
  "StartAt": "return input.items.slice(1, undefined)",
  "States": Object {
    "return input.items.slice(1, undefined)": Object {
      "End": true,
      "InputPath": "$.items[1:]",
      "ResultPath": "$",
      "Type": "Pass",
    },
  },
}
`;

exports[`return optional PropAccessExpr 1`] = `
Object {
  "StartAt": "return input.input.id",
  "States": Object {
    "return input.input.id": Object {
      "End": true,
      "OutputPath": "$.input.id",
      "Type": "Pass",
    },
  },
}
`;

exports[`return task({ key: items.filter(*) }) 1`] = `
Object {
  "StartAt": "return task({equals: input.items.filter(function(item)), and: input.items.f",
  "States": Object {
    "return task({equals: input.items.filter(function(item)), and: input.items.f": Object {
      "End": true,
      "Parameters": Object {
        "FunctionName": "__REPLACED_TOKEN",
        "Payload": Object {
          "and.$": "$.items[?(@.str=='hello'&&@.items[0]=='hello')]",
          "equals.$": "$.items[?(@.str=='hello')]",
          "or.$": "$.items[?(@.str=='hello'||@.items[0]=='hello')]",
        },
      },
      "Resource": "arn:aws:states:::lambda:invoke",
      "ResultPath": "$",
      "ResultSelector": "$.Payload",
      "Type": "Task",
    },
  },
}
`;

exports[`return task({key: items.slice(1, 3)}) 1`] = `
Object {
  "StartAt": "return task({key: input.items.slice(1, 3)})",
  "States": Object {
    "return task({key: input.items.slice(1, 3)})": Object {
      "End": true,
      "Parameters": Object {
        "FunctionName": "__REPLACED_TOKEN",
        "Payload": Object {
          "key.$": "$.items[1:3]",
        },
      },
      "Resource": "arn:aws:states:::lambda:invoke",
      "ResultPath": "$",
      "ResultSelector": "$.Payload",
      "Type": "Task",
    },
  },
}
`;

exports[`return task(await task()) 1`] = `
Object {
  "StartAt": "0_tmp = await task()",
  "States": Object {
    "0_tmp = await task()": Object {
      "Next": "return task(0_tmp)",
      "Parameters": Object {
        "FunctionName": "__REPLACED_TOKEN",
      },
      "Resource": "arn:aws:states:::lambda:invoke",
      "ResultPath": "$.0_tmp",
      "ResultSelector": "$.Payload",
      "Type": "Task",
    },
    "return task(0_tmp)": Object {
      "End": true,
      "Parameters": Object {
        "FunctionName": "__REPLACED_TOKEN",
        "Payload.$": "$.0_tmp",
      },
      "Resource": "arn:aws:states:::lambda:invoke",
      "ResultPath": "$",
      "ResultSelector": "$.Payload",
      "Type": "Task",
    },
  },
}
`;

exports[`return void 1`] = `
Object {
  "StartAt": "return null",
  "States": Object {
    "return null": Object {
      "End": true,
      "OutputPath": "$.null",
      "Parameters": Object {
        "null": null,
      },
      "Type": "Pass",
    },
  },
}
`;

exports[`single quotes in StringLiteralExpr should be escaped in a JSON Path filter expression 1`] = `
Object {
  "StartAt": "return task({escape: input.items.filter(function(item))})",
  "States": Object {
    "return task({escape: input.items.filter(function(item))})": Object {
      "End": true,
      "Parameters": Object {
        "FunctionName": "__REPLACED_TOKEN",
        "Payload": Object {
          "escape.$": "$.items[?(@.str=='hello\\\\'world')]",
        },
      },
      "Resource": "arn:aws:states:::lambda:invoke",
      "ResultPath": "$",
      "ResultSelector": "$.Payload",
      "Type": "Task",
    },
  },
}
`;

exports[`spread constant array and object 1`] = `
Object {
  "StartAt": "return {array: [0, ...array, 3], object: {key: \\"value\\", ...object}}",
  "States": Object {
    "return {array: [0, ...array, 3], object: {key: \\"value\\", ...object}}": Object {
      "End": true,
      "Parameters": Object {
        "array": Array [
          0,
          1,
          2,
          3,
        ],
        "object": Object {
          "hello": "world",
          "key": "value",
        },
      },
      "ResultPath": "$",
      "Type": "Pass",
    },
  },
}
`;

exports[`task(-1) 1`] = `
Object {
  "StartAt": "return task(-1)",
  "States": Object {
    "return task(-1)": Object {
      "End": true,
      "Parameters": Object {
        "FunctionName": "__REPLACED_TOKEN",
        "Payload": -1,
      },
      "Resource": "arn:aws:states:::lambda:invoke",
      "ResultPath": "$",
      "ResultSelector": "$.Payload",
      "Type": "Task",
    },
  },
}
`;

exports[`task(any) 1`] = `
Object {
  "StartAt": "await task(null)",
  "States": Object {
    "await task(\\"hello\\" + \\" world\\")": Object {
      "Next": "await task(\\"hello\\" + 1)",
      "Parameters": Object {
        "FunctionName": "__REPLACED_TOKEN",
        "Payload": "hello world",
      },
      "Resource": "arn:aws:states:::lambda:invoke",
      "ResultPath": null,
      "ResultSelector": "$.Payload",
      "Type": "Task",
    },
    "await task(\\"hello\\" + 1)": Object {
      "Next": "await task(1 + \\"hello\\")",
      "Parameters": Object {
        "FunctionName": "__REPLACED_TOKEN",
        "Payload": "hello1",
      },
      "Resource": "arn:aws:states:::lambda:invoke",
      "ResultPath": null,
      "ResultSelector": "$.Payload",
      "Type": "Task",
    },
    "await task(\\"hello\\" + [\\"world\\"])": Object {
      "Next": "return null",
      "Parameters": Object {
        "FunctionName": "__REPLACED_TOKEN",
        "Payload": "helloworld",
      },
      "Resource": "arn:aws:states:::lambda:invoke",
      "ResultPath": null,
      "ResultSelector": "$.Payload",
      "Type": "Task",
    },
    "await task(\\"hello\\" + null)": Object {
      "Next": "await task([null])",
      "Parameters": Object {
        "FunctionName": "__REPLACED_TOKEN",
        "Payload": "hellonull",
      },
      "Resource": "arn:aws:states:::lambda:invoke",
      "ResultPath": null,
      "ResultSelector": "$.Payload",
      "Type": "Task",
    },
    "await task(\\"hello\\" + true)": Object {
      "Next": "await task(false + \\"hello\\")",
      "Parameters": Object {
        "FunctionName": "__REPLACED_TOKEN",
        "Payload": "hellotrue",
      },
      "Resource": "arn:aws:states:::lambda:invoke",
      "ResultPath": null,
      "ResultSelector": "$.Payload",
      "Type": "Task",
    },
    "await task(\\"hello\\" + {place: \\"world\\"})": Object {
      "Next": "await task(\\"hello\\" + [\\"world\\"])",
      "Parameters": Object {
        "FunctionName": "__REPLACED_TOKEN",
        "Payload": "hello[object Object]",
      },
      "Resource": "arn:aws:states:::lambda:invoke",
      "ResultPath": null,
      "ResultSelector": "$.Payload",
      "Type": "Task",
    },
    "await task(\\"hello\\")": Object {
      "Next": "await task(\\"hello\\" + \\" world\\")",
      "Parameters": Object {
        "FunctionName": "__REPLACED_TOKEN",
        "Payload": "hello",
      },
      "Resource": "arn:aws:states:::lambda:invoke",
      "ResultPath": null,
      "ResultSelector": "$.Payload",
      "Type": "Task",
    },
    "await task(-1)": Object {
      "Next": "await task(-100)",
      "Parameters": Object {
        "FunctionName": "__REPLACED_TOKEN",
        "Payload": -1,
      },
      "Resource": "arn:aws:states:::lambda:invoke",
      "ResultPath": null,
      "ResultSelector": "$.Payload",
      "Type": "Task",
    },
    "await task(-100)": Object {
      "Next": "await task(1 + 2)",
      "Parameters": Object {
        "FunctionName": "__REPLACED_TOKEN",
        "Payload": -100,
      },
      "Resource": "arn:aws:states:::lambda:invoke",
      "ResultPath": null,
      "ResultSelector": "$.Payload",
      "Type": "Task",
    },
    "await task(0)": Object {
      "Next": "await task(-1)",
      "Parameters": Object {
        "FunctionName": "__REPLACED_TOKEN",
        "Payload": 0,
      },
      "Resource": "arn:aws:states:::lambda:invoke",
      "ResultPath": null,
      "ResultSelector": "$.Payload",
      "Type": "Task",
    },
    "await task(1 + \\"hello\\")": Object {
      "Next": "await task(\\"hello\\" + true)",
      "Parameters": Object {
        "FunctionName": "__REPLACED_TOKEN",
        "Payload": "1hello",
      },
      "Resource": "arn:aws:states:::lambda:invoke",
      "ResultPath": null,
      "ResultSelector": "$.Payload",
      "Type": "Task",
    },
    "await task(1 + 2)": Object {
      "Next": "await task(\\"hello\\")",
      "Parameters": Object {
        "FunctionName": "__REPLACED_TOKEN",
        "Payload": 3,
      },
      "Resource": "arn:aws:states:::lambda:invoke",
      "ResultPath": null,
      "ResultSelector": "$.Payload",
      "Type": "Task",
    },
    "await task([-1])": Object {
      "Next": "await task([true])",
      "Parameters": Object {
        "FunctionName": "__REPLACED_TOKEN",
        "Payload": Array [
          -1,
        ],
      },
      "Resource": "arn:aws:states:::lambda:invoke",
      "ResultPath": null,
      "ResultSelector": "$.Payload",
      "Type": "Task",
    },
    "await task([1])": Object {
      "Next": "await task([-1])",
      "Parameters": Object {
        "FunctionName": "__REPLACED_TOKEN",
        "Payload": Array [
          1,
        ],
      },
      "Resource": "arn:aws:states:::lambda:invoke",
      "ResultPath": null,
      "ResultSelector": "$.Payload",
      "Type": "Task",
    },
    "await task([null])": Object {
      "Next": "await task([1])",
      "Parameters": Object {
        "FunctionName": "__REPLACED_TOKEN",
        "Payload": Array [
          null,
        ],
      },
      "Resource": "arn:aws:states:::lambda:invoke",
      "ResultPath": null,
      "ResultSelector": "$.Payload",
      "Type": "Task",
    },
    "await task([true])": Object {
      "Next": "await task([{key: \\"value\\"}])",
      "Parameters": Object {
        "FunctionName": "__REPLACED_TOKEN",
        "Payload": Array [
          true,
        ],
      },
      "Resource": "arn:aws:states:::lambda:invoke",
      "ResultPath": null,
      "ResultSelector": "$.Payload",
      "Type": "Task",
    },
    "await task([{key: \\"value\\"}])": Object {
      "Next": "await task({key: \\"value\\"})",
      "Parameters": Object {
        "FunctionName": "__REPLACED_TOKEN",
        "Payload": Array [
          Object {
            "key": "value",
          },
        ],
      },
      "Resource": "arn:aws:states:::lambda:invoke",
      "ResultPath": null,
      "ResultSelector": "$.Payload",
      "Type": "Task",
    },
    "await task(false + \\"hello\\")": Object {
      "Next": "await task(null + \\"hello\\")",
      "Parameters": Object {
        "FunctionName": "__REPLACED_TOKEN",
        "Payload": "falsehello",
      },
      "Resource": "arn:aws:states:::lambda:invoke",
      "ResultPath": null,
      "ResultSelector": "$.Payload",
      "Type": "Task",
    },
    "await task(false)": Object {
      "Next": "await task(0)",
      "Parameters": Object {
        "FunctionName": "__REPLACED_TOKEN",
        "Payload": false,
      },
      "Resource": "arn:aws:states:::lambda:invoke",
      "ResultPath": null,
      "ResultSelector": "$.Payload",
      "Type": "Task",
    },
    "await task(null + \\"hello\\")": Object {
      "Next": "await task(\\"hello\\" + null)",
      "Parameters": Object {
        "FunctionName": "__REPLACED_TOKEN",
        "Payload": "nullhello",
      },
      "Resource": "arn:aws:states:::lambda:invoke",
      "ResultPath": null,
      "ResultSelector": "$.Payload",
      "Type": "Task",
    },
    "await task(null)": Object {
      "Next": "await task(true)",
      "Parameters": Object {
        "FunctionName": "__REPLACED_TOKEN",
        "Payload": null,
      },
      "Resource": "arn:aws:states:::lambda:invoke",
      "ResultPath": null,
      "ResultSelector": "$.Payload",
      "Type": "Task",
    },
    "await task(true)": Object {
      "Next": "await task(false)",
      "Parameters": Object {
        "FunctionName": "__REPLACED_TOKEN",
        "Payload": true,
      },
      "Resource": "arn:aws:states:::lambda:invoke",
      "ResultPath": null,
      "ResultSelector": "$.Payload",
      "Type": "Task",
    },
    "await task({key: \\"value\\"})": Object {
      "Next": "await task(\\"hello\\" + {place: \\"world\\"})",
      "Parameters": Object {
        "FunctionName": "__REPLACED_TOKEN",
        "Payload": Object {
          "key": "value",
        },
      },
      "Resource": "arn:aws:states:::lambda:invoke",
      "ResultPath": null,
      "ResultSelector": "$.Payload",
      "Type": "Task",
    },
    "return null": Object {
      "End": true,
      "OutputPath": "$.null",
      "Parameters": Object {
        "null": null,
      },
      "Type": "Pass",
    },
  },
}
`;

exports[`task(input.list[-1]) 1`] = `
Object {
  "StartAt": "return task(input.list[-1])",
  "States": Object {
    "return task(input.list[-1])": Object {
      "End": true,
      "Parameters": Object {
        "FunctionName": "__REPLACED_TOKEN",
        "Payload.$": "$.list[-1]",
      },
      "Resource": "arn:aws:states:::lambda:invoke",
      "ResultPath": "$",
      "ResultSelector": "$.Payload",
      "Type": "Task",
    },
  },
}
`;

exports[`template literal strings 1`] = `
Object {
  "StartAt": "return task({key: \`input.obj.str hello input.obj.items[0]\`})",
  "States": Object {
    "return task({key: \`input.obj.str hello input.obj.items[0]\`})": Object {
      "End": true,
      "Parameters": Object {
        "FunctionName": "__REPLACED_TOKEN",
        "Payload": Object {
          "key.$": "States.Format('{} hello {}',$.obj.str,$.obj.items[0])",
        },
      },
      "Resource": "arn:aws:states:::lambda:invoke",
      "ResultPath": "$",
      "ResultSelector": "$.Payload",
      "Type": "Task",
    },
  },
}
`;

exports[`throw Error 1`] = `
Object {
  "StartAt": "throw Error(\\"cause\\")",
  "States": Object {
    "throw Error(\\"cause\\")": Object {
      "Cause": "{\\"message\\":\\"cause\\"}",
      "Error": "Error",
      "Type": "Fail",
    },
  },
}
`;

exports[`throw in for-of 1`] = `
Object {
  "StartAt": "for(item of input.items)",
  "States": Object {
    "for(item of input.items)": Object {
      "ItemsPath": "$.items",
      "Iterator": Object {
        "StartAt": "throw new Error(\\"err\\")",
        "States": Object {
          "throw new Error(\\"err\\")": Object {
            "Cause": "{\\"message\\":\\"err\\"}",
            "Error": "Error",
            "Type": "Fail",
          },
        },
      },
      "MaxConcurrency": 1,
      "Next": "return null",
      "Parameters": Object {
        "item.$": "$$.Map.Item.Value",
      },
      "ResultPath": null,
      "Type": "Map",
    },
    "return null": Object {
      "End": true,
      "OutputPath": "$.null",
      "Parameters": Object {
        "null": null,
      },
      "Type": "Pass",
    },
  },
}
`;

exports[`throw new CustomError 1`] = `
Object {
  "StartAt": "throw new CustomError(\\"cause\\")",
  "States": Object {
    "throw new CustomError(\\"cause\\")": Object {
      "Cause": "{\\"property\\":\\"cause\\"}",
      "Error": "CustomError",
      "Type": "Fail",
    },
  },
}
`;

exports[`throw new Error 1`] = `
Object {
  "StartAt": "throw new Error(\\"cause\\")",
  "States": Object {
    "throw new Error(\\"cause\\")": Object {
      "Cause": "{\\"message\\":\\"cause\\"}",
      "Error": "Error",
      "Type": "Fail",
    },
  },
}
`;

exports[`throw task(task()) 1`] = `
Object {
<<<<<<< HEAD
  "StartAt": "0_tmp = await task(input)",
  "States": Object {
    "0_tmp = await task(input)": Object {
      "Next": "throw await task(0_tmp)",
=======
  "StartAt": "0_tmp = task(input)",
  "States": Object {
    "0_tmp = task(input)": Object {
      "Next": "throw task(0_tmp)",
>>>>>>> c559da3b
      "Parameters": Object {
        "FunctionName": "__REPLACED_TOKEN",
        "Payload.$": "$",
      },
      "Resource": "arn:aws:states:::lambda:invoke",
      "ResultPath": "$.0_tmp",
      "ResultSelector": "$.Payload",
      "Type": "Task",
    },
<<<<<<< HEAD
    "throw await task(0_tmp)": Object {
      "Cause": "{\\"payload\\":\\"$.0_tmp\\"}",
      "Error": "task(0_tmp)",
=======
    "throw task(0_tmp)": Object {
      "Cause": "{\\"payload\\":\\"$.0_tmp\\"}",
      "Error": "task",
>>>>>>> c559da3b
      "Type": "Fail",
    },
  },
}
`;

exports[`try { $SFN.forEach(list, (item) => task(item)) } catch { return null } 1`] = `
Object {
  "StartAt": "return $SFN.forEach(input.list, function(item))",
  "States": Object {
    "return $SFN.forEach(input.list, function(item))": Object {
      "Catch": Array [
        Object {
          "ErrorEquals": Array [
            "States.ALL",
          ],
          "Next": "return null",
          "ResultPath": null,
        },
      ],
      "End": true,
      "ItemsPath": "$.list",
      "Iterator": Object {
        "StartAt": "return task(item)",
        "States": Object {
          "return task(item)": Object {
            "End": true,
            "Parameters": Object {
              "FunctionName": "__REPLACED_TOKEN",
              "Payload.$": "$.item",
            },
            "Resource": "arn:aws:states:::lambda:invoke",
            "ResultPath": "$",
            "ResultSelector": "$.Payload",
            "Type": "Task",
          },
        },
      },
      "Parameters": Object {
        "item.$": "$$.Map.Item.Value",
      },
      "ResultPath": "$",
      "Type": "Map",
    },
    "return null": Object {
      "End": true,
      "OutputPath": "$.null",
      "Parameters": Object {
        "null": null,
      },
      "Type": "Pass",
    },
  },
}
`;

exports[`try { $SFN.map(list, (item) => task(item)) } catch { return null } 1`] = `
Object {
  "StartAt": "return $SFN.map(input.list, function(item))",
  "States": Object {
    "return $SFN.map(input.list, function(item))": Object {
      "Catch": Array [
        Object {
          "ErrorEquals": Array [
            "States.ALL",
          ],
          "Next": "return null",
          "ResultPath": null,
        },
      ],
      "End": true,
      "ItemsPath": "$.list",
      "Iterator": Object {
        "StartAt": "return task(item)",
        "States": Object {
          "return task(item)": Object {
            "End": true,
            "Parameters": Object {
              "FunctionName": "__REPLACED_TOKEN",
              "Payload.$": "$.item",
            },
            "Resource": "arn:aws:states:::lambda:invoke",
            "ResultPath": "$",
            "ResultSelector": "$.Payload",
            "Type": "Task",
          },
        },
      },
      "Parameters": Object {
        "item.$": "$$.Map.Item.Value",
      },
      "ResultPath": "$",
      "Type": "Map",
    },
    "return null": Object {
      "End": true,
      "OutputPath": "$.null",
      "Parameters": Object {
        "null": null,
      },
      "Type": "Pass",
    },
  },
}
`;

exports[`try { for-of } catch { (maybe) throw } finally { task } 1`] = `
Object {
  "StartAt": "for(item of input.items)",
  "States": Object {
    "0_catch(err)": Object {
      "InputPath": "$.err.0_ParsedError",
      "Next": "if(err.message == \\"you dun' goofed\\")",
      "ResultPath": "$.err",
      "Type": "Pass",
    },
    "await task(\\"2\\")": Object {
      "Next": "exit finally",
      "Parameters": Object {
        "FunctionName": "__REPLACED_TOKEN",
        "Payload": "2",
      },
      "Resource": "arn:aws:states:::lambda:invoke",
      "ResultPath": null,
      "ResultSelector": "$.Payload",
      "Type": "Task",
    },
    "catch(err)": Object {
      "Next": "0_catch(err)",
      "Parameters": Object {
        "0_ParsedError.$": "States.StringToJson($.err.Cause)",
      },
      "ResultPath": "$.err",
      "Type": "Pass",
    },
    "exit finally": Object {
      "Choices": Array [
        Object {
          "IsPresent": true,
          "Next": "throw finally",
          "Variable": "$.0_tmp",
        },
      ],
      "Default": "return null",
      "Type": "Choice",
    },
    "for(item of input.items)": Object {
      "Catch": Array [
        Object {
          "ErrorEquals": Array [
            "States.ALL",
          ],
          "Next": "catch(err)",
          "ResultPath": "$.err",
        },
      ],
      "ItemsPath": "$.items",
      "Iterator": Object {
        "StartAt": "await task(item)",
        "States": Object {
          "await task(item)": Object {
            "End": true,
            "Parameters": Object {
              "FunctionName": "__REPLACED_TOKEN",
              "Payload.$": "$.item",
            },
            "Resource": "arn:aws:states:::lambda:invoke",
            "ResultPath": null,
            "ResultSelector": "$.Payload",
            "Type": "Task",
          },
        },
      },
      "MaxConcurrency": 1,
      "Next": "await task(\\"2\\")",
      "Parameters": Object {
        "item.$": "$$.Map.Item.Value",
      },
      "ResultPath": null,
      "Type": "Map",
    },
    "if(err.message == \\"you dun' goofed\\")": Object {
      "Choices": Array [
        Object {
          "Next": "throw new Error(\\"little\\")",
          "StringEquals": "you dun' goofed",
          "Variable": "$.err.message",
        },
      ],
      "Default": "await task(\\"2\\")",
      "Type": "Choice",
    },
    "return null": Object {
      "End": true,
      "OutputPath": "$.null",
      "Parameters": Object {
        "null": null,
      },
      "Type": "Pass",
    },
    "throw finally": Object {
      "Cause": "an error was re-thrown from a finally block which is unsupported by Step Functions",
      "Error": "ReThrowFromFinally",
      "Type": "Fail",
    },
    "throw new Error(\\"little\\")": Object {
      "Next": "await task(\\"2\\")",
      "Result": Object {
        "message": "little",
      },
      "ResultPath": "$.0_tmp",
      "Type": "Pass",
    },
  },
}
`;

exports[`try { list.forEach(item => task(item)) } 1`] = `
Object {
  "StartAt": "return input.list.forEach(function(item))",
  "States": Object {
    "return input.list.forEach(function(item))": Object {
      "Catch": Array [
        Object {
          "ErrorEquals": Array [
            "States.ALL",
          ],
          "Next": "return null",
          "ResultPath": null,
        },
      ],
      "End": true,
      "ItemsPath": "$.list",
      "Iterator": Object {
        "StartAt": "return task(item)",
        "States": Object {
          "return task(item)": Object {
            "End": true,
            "Parameters": Object {
              "FunctionName": "__REPLACED_TOKEN",
              "Payload.$": "$.item",
            },
            "Resource": "arn:aws:states:::lambda:invoke",
            "ResultPath": "$",
            "ResultSelector": "$.Payload",
            "Type": "Task",
          },
        },
      },
      "MaxConcurrency": 1,
      "Parameters": Object {
        "item.$": "$$.Map.Item.Value",
      },
      "ResultPath": "$",
      "Type": "Map",
    },
    "return null": Object {
      "End": true,
      "OutputPath": "$.null",
      "Parameters": Object {
        "null": null,
      },
      "Type": "Pass",
    },
  },
}
`;

exports[`try { list.forEach(item => task(item)) } 2`] = `
Object {
  "StartAt": "return input.list.forEach(function(item))",
  "States": Object {
    "return input.list.forEach(function(item))": Object {
      "End": true,
      "ItemsPath": "$.list",
      "Iterator": Object {
        "StartAt": "return task(item)",
        "States": Object {
          "return null": Object {
            "End": true,
            "OutputPath": "$.null",
            "Parameters": Object {
              "null": null,
            },
            "Type": "Pass",
          },
          "return task(item)": Object {
            "Catch": Array [
              Object {
                "ErrorEquals": Array [
                  "States.ALL",
                ],
                "Next": "return null",
                "ResultPath": null,
              },
            ],
            "End": true,
            "Parameters": Object {
              "FunctionName": "__REPLACED_TOKEN",
              "Payload.$": "$.item",
            },
            "Resource": "arn:aws:states:::lambda:invoke",
            "ResultPath": "$",
            "ResultSelector": "$.Payload",
            "Type": "Task",
          },
        },
      },
      "MaxConcurrency": 1,
      "Parameters": Object {
        "item.$": "$$.Map.Item.Value",
      },
      "ResultPath": "$",
      "Type": "Map",
    },
  },
}
`;

exports[`try { list.forEach(item => throw) } 1`] = `
Object {
  "StartAt": "return input.list.forEach(function())",
  "States": Object {
    "return input.list.forEach(function())": Object {
      "Catch": Array [
        Object {
          "ErrorEquals": Array [
            "States.ALL",
          ],
          "Next": "return null",
          "ResultPath": null,
        },
      ],
      "End": true,
      "ItemsPath": "$.list",
      "Iterator": Object {
        "StartAt": "throw new Error(\\"cause\\")",
        "States": Object {
          "throw new Error(\\"cause\\")": Object {
            "Cause": "{\\"message\\":\\"cause\\"}",
            "Error": "Error",
            "Type": "Fail",
          },
        },
      },
      "MaxConcurrency": 1,
      "Parameters": Object {},
      "ResultPath": "$",
      "Type": "Map",
    },
    "return null": Object {
      "End": true,
      "OutputPath": "$.null",
      "Parameters": Object {
        "null": null,
      },
      "Type": "Pass",
    },
  },
}
`;

exports[`try { list.forEach(item => throw) } catch (err) 1`] = `
Object {
  "StartAt": "return input.list.forEach(function())",
  "States": Object {
    "0_catch(err)": Object {
      "InputPath": "$.err.0_ParsedError",
      "Next": "if(err.message == \\"cause\\")",
      "ResultPath": "$.err",
      "Type": "Pass",
    },
    "catch(err)": Object {
      "Next": "0_catch(err)",
      "Parameters": Object {
        "0_ParsedError.$": "States.StringToJson($.err.Cause)",
      },
      "ResultPath": "$.err",
      "Type": "Pass",
    },
    "if(err.message == \\"cause\\")": Object {
      "Choices": Array [
        Object {
          "Next": "return 0",
          "StringEquals": "cause",
          "Variable": "$.err.message",
        },
      ],
      "Default": "return 1",
      "Type": "Choice",
    },
    "return 0": Object {
      "End": true,
      "Result": 0,
      "ResultPath": "$",
      "Type": "Pass",
    },
    "return 1": Object {
      "End": true,
      "Result": 1,
      "ResultPath": "$",
      "Type": "Pass",
    },
    "return input.list.forEach(function())": Object {
      "Catch": Array [
        Object {
          "ErrorEquals": Array [
            "States.ALL",
          ],
          "Next": "catch(err)",
          "ResultPath": "$.err",
        },
      ],
      "End": true,
      "ItemsPath": "$.list",
      "Iterator": Object {
        "StartAt": "throw new Error(\\"cause\\")",
        "States": Object {
          "throw new Error(\\"cause\\")": Object {
            "Cause": "{\\"message\\":\\"cause\\"}",
            "Error": "Error",
            "Type": "Fail",
          },
        },
      },
      "MaxConcurrency": 1,
      "Parameters": Object {},
      "ResultPath": "$",
      "Type": "Map",
    },
  },
}
`;

exports[`try { list.map(item => task(item)) } 1`] = `
Object {
  "StartAt": "return await Promise.all(input.list.map(function(item)))",
  "States": Object {
    "return await Promise.all(input.list.map(function(item)))": Object {
      "Catch": Array [
        Object {
          "ErrorEquals": Array [
            "States.ALL",
          ],
          "Next": "return null",
          "ResultPath": null,
        },
      ],
      "End": true,
      "ItemsPath": "$.list",
      "Iterator": Object {
        "StartAt": "return task(item)",
        "States": Object {
          "return task(item)": Object {
            "End": true,
            "Parameters": Object {
              "FunctionName": "__REPLACED_TOKEN",
              "Payload.$": "$.item",
            },
            "Resource": "arn:aws:states:::lambda:invoke",
            "ResultPath": "$",
            "ResultSelector": "$.Payload",
            "Type": "Task",
          },
        },
      },
      "MaxConcurrency": 1,
      "Parameters": Object {
        "item.$": "$$.Map.Item.Value",
      },
      "ResultPath": "$",
      "Type": "Map",
    },
    "return null": Object {
      "End": true,
      "OutputPath": "$.null",
      "Parameters": Object {
        "null": null,
      },
      "Type": "Pass",
    },
  },
}
`;

exports[`try { list.map(item => task(item)) } 2`] = `
Object {
  "StartAt": "return Promise.all(input.list.map(function(item)))",
  "States": Object {
    "return Promise.all(input.list.map(function(item)))": Object {
      "End": true,
      "ItemsPath": "$.list",
      "Iterator": Object {
        "StartAt": "return task(item)",
        "States": Object {
          "return null": Object {
            "End": true,
            "OutputPath": "$.null",
            "Parameters": Object {
              "null": null,
            },
            "Type": "Pass",
          },
          "return task(item)": Object {
            "Catch": Array [
              Object {
                "ErrorEquals": Array [
                  "States.ALL",
                ],
                "Next": "return null",
                "ResultPath": null,
              },
            ],
            "End": true,
            "Parameters": Object {
              "FunctionName": "__REPLACED_TOKEN",
              "Payload.$": "$.item",
            },
            "Resource": "arn:aws:states:::lambda:invoke",
            "ResultPath": "$",
            "ResultSelector": "$.Payload",
            "Type": "Task",
          },
        },
      },
      "MaxConcurrency": 1,
      "Parameters": Object {
        "item.$": "$$.Map.Item.Value",
      },
      "ResultPath": "$",
      "Type": "Map",
    },
  },
}
`;

exports[`try { list.map(item => throw) } 1`] = `
Object {
  "StartAt": "return input.list.map(function())",
  "States": Object {
    "return input.list.map(function())": Object {
      "Catch": Array [
        Object {
          "ErrorEquals": Array [
            "States.ALL",
          ],
          "Next": "return null",
          "ResultPath": null,
        },
      ],
      "End": true,
      "ItemsPath": "$.list",
      "Iterator": Object {
        "StartAt": "throw new Error(\\"cause\\")",
        "States": Object {
          "throw new Error(\\"cause\\")": Object {
            "Cause": "{\\"message\\":\\"cause\\"}",
            "Error": "Error",
            "Type": "Fail",
          },
        },
      },
      "MaxConcurrency": 1,
      "Parameters": Object {},
      "ResultPath": "$",
      "Type": "Map",
    },
    "return null": Object {
      "End": true,
      "OutputPath": "$.null",
      "Parameters": Object {
        "null": null,
      },
      "Type": "Pass",
    },
  },
}
`;

exports[`try { list.map(item => throw) } catch (err) 1`] = `
Object {
  "StartAt": "return input.list.map(function())",
  "States": Object {
    "0_catch(err)": Object {
      "InputPath": "$.err.0_ParsedError",
      "Next": "if(err.message == \\"cause\\")",
      "ResultPath": "$.err",
      "Type": "Pass",
    },
    "catch(err)": Object {
      "Next": "0_catch(err)",
      "Parameters": Object {
        "0_ParsedError.$": "States.StringToJson($.err.Cause)",
      },
      "ResultPath": "$.err",
      "Type": "Pass",
    },
    "if(err.message == \\"cause\\")": Object {
      "Choices": Array [
        Object {
          "Next": "return 0",
          "StringEquals": "cause",
          "Variable": "$.err.message",
        },
      ],
      "Default": "return 1",
      "Type": "Choice",
    },
    "return 0": Object {
      "End": true,
      "Result": 0,
      "ResultPath": "$",
      "Type": "Pass",
    },
    "return 1": Object {
      "End": true,
      "Result": 1,
      "ResultPath": "$",
      "Type": "Pass",
    },
    "return input.list.map(function())": Object {
      "Catch": Array [
        Object {
          "ErrorEquals": Array [
            "States.ALL",
          ],
          "Next": "catch(err)",
          "ResultPath": "$.err",
        },
      ],
      "End": true,
      "ItemsPath": "$.list",
      "Iterator": Object {
        "StartAt": "throw new Error(\\"cause\\")",
        "States": Object {
          "throw new Error(\\"cause\\")": Object {
            "Cause": "{\\"message\\":\\"cause\\"}",
            "Error": "Error",
            "Type": "Fail",
          },
        },
      },
      "MaxConcurrency": 1,
      "Parameters": Object {},
      "ResultPath": "$",
      "Type": "Map",
    },
  },
}
`;

exports[`try { return $SFN.parallel(() => "hello", () => "world")) } catch { return null } 1`] = `
Object {
  "StartAt": "return $SFN.parallel([function(), function()])",
  "States": Object {
    "return $SFN.parallel([function(), function()])": Object {
      "Branches": Array [
        Object {
          "StartAt": "return \\"hello\\"",
          "States": Object {
            "return \\"hello\\"": Object {
              "End": true,
              "Result": "hello",
              "ResultPath": "$",
              "Type": "Pass",
            },
          },
        },
        Object {
          "StartAt": "return \\"world\\"",
          "States": Object {
            "return \\"world\\"": Object {
              "End": true,
              "Result": "world",
              "ResultPath": "$",
              "Type": "Pass",
            },
          },
        },
      ],
      "Catch": Array [
        Object {
          "ErrorEquals": Array [
            "States.ALL",
          ],
          "Next": "return null",
          "ResultPath": null,
        },
      ],
      "End": true,
      "ResultPath": "$",
      "Type": "Parallel",
    },
    "return null": Object {
      "End": true,
      "OutputPath": "$.null",
      "Parameters": Object {
        "null": null,
      },
      "Type": "Pass",
    },
  },
}
`;

exports[`try { task } catch { throw } finally { task() } 1`] = `
Object {
  "StartAt": "await task()",
  "States": Object {
    "await task(\\"recover\\")": Object {
      "Next": "exit finally",
      "Parameters": Object {
        "FunctionName": "__REPLACED_TOKEN",
        "Payload": "recover",
      },
      "Resource": "arn:aws:states:::lambda:invoke",
      "ResultPath": null,
      "ResultSelector": "$.Payload",
      "Type": "Task",
    },
    "await task()": Object {
      "Catch": Array [
        Object {
          "ErrorEquals": Array [
            "States.ALL",
          ],
          "Next": "throw new Error(\\"cause\\")",
          "ResultPath": null,
        },
      ],
      "Next": "await task(\\"recover\\")",
      "Parameters": Object {
        "FunctionName": "__REPLACED_TOKEN",
      },
      "Resource": "arn:aws:states:::lambda:invoke",
      "ResultPath": null,
      "ResultSelector": "$.Payload",
      "Type": "Task",
    },
    "exit finally": Object {
      "Choices": Array [
        Object {
          "IsPresent": true,
          "Next": "throw finally",
          "Variable": "$.0_tmp",
        },
      ],
      "Default": "return null",
      "Type": "Choice",
    },
    "return null": Object {
      "End": true,
      "OutputPath": "$.null",
      "Parameters": Object {
        "null": null,
      },
      "Type": "Pass",
    },
    "throw finally": Object {
      "Cause": "an error was re-thrown from a finally block which is unsupported by Step Functions",
      "Error": "ReThrowFromFinally",
      "Type": "Fail",
    },
    "throw new Error(\\"cause\\")": Object {
      "Next": "await task(\\"recover\\")",
      "Result": Object {
        "message": "cause",
      },
      "ResultPath": "$.0_tmp",
      "Type": "Pass",
    },
  },
}
`;

exports[`try { task() } catch { (maybe) throw } finally { task } 1`] = `
Object {
  "StartAt": "await task(\\"1\\")",
  "States": Object {
    "await task(\\"1\\")": Object {
      "Catch": Array [
        Object {
          "ErrorEquals": Array [
            "States.ALL",
          ],
          "Next": "if(input.id == \\"sam\\")",
          "ResultPath": null,
        },
      ],
      "Next": "await task(\\"2\\")",
      "Parameters": Object {
        "FunctionName": "__REPLACED_TOKEN",
        "Payload": "1",
      },
      "Resource": "arn:aws:states:::lambda:invoke",
      "ResultPath": null,
      "ResultSelector": "$.Payload",
      "Type": "Task",
    },
    "await task(\\"2\\")": Object {
      "Next": "exit finally",
      "Parameters": Object {
        "FunctionName": "__REPLACED_TOKEN",
        "Payload": "2",
      },
      "Resource": "arn:aws:states:::lambda:invoke",
      "ResultPath": null,
      "ResultSelector": "$.Payload",
      "Type": "Task",
    },
    "exit finally": Object {
      "Choices": Array [
        Object {
          "IsPresent": true,
          "Next": "throw finally",
          "Variable": "$.0_tmp",
        },
      ],
      "Default": "return null",
      "Type": "Choice",
    },
    "if(input.id == \\"sam\\")": Object {
      "Choices": Array [
        Object {
          "Next": "throw new Error(\\"little\\")",
          "StringEquals": "sam",
          "Variable": "$.id",
        },
      ],
      "Default": "await task(\\"2\\")",
      "Type": "Choice",
    },
    "return null": Object {
      "End": true,
      "OutputPath": "$.null",
      "Parameters": Object {
        "null": null,
      },
      "Type": "Pass",
    },
    "throw finally": Object {
      "Cause": "an error was re-thrown from a finally block which is unsupported by Step Functions",
      "Error": "ReThrowFromFinally",
      "Type": "Fail",
    },
    "throw new Error(\\"little\\")": Object {
      "Next": "await task(\\"2\\")",
      "Result": Object {
        "message": "little",
      },
      "ResultPath": "$.0_tmp",
      "Type": "Pass",
    },
  },
}
`;

exports[`try { task() } catch { task() } finally { task() } 1`] = `
Object {
  "StartAt": "await task(\\"1\\")",
  "States": Object {
    "await task(\\"1\\")": Object {
      "Catch": Array [
        Object {
          "ErrorEquals": Array [
            "States.ALL",
          ],
          "Next": "await task(\\"2\\")",
          "ResultPath": null,
        },
      ],
      "Next": "await task(\\"3\\")",
      "Parameters": Object {
        "FunctionName": "__REPLACED_TOKEN",
        "Payload": "1",
      },
      "Resource": "arn:aws:states:::lambda:invoke",
      "ResultPath": null,
      "ResultSelector": "$.Payload",
      "Type": "Task",
    },
    "await task(\\"2\\")": Object {
      "Catch": Array [
        Object {
          "ErrorEquals": Array [
            "States.ALL",
          ],
          "Next": "await task(\\"3\\")",
          "ResultPath": "$.0_tmp",
        },
      ],
      "Next": "await task(\\"3\\")",
      "Parameters": Object {
        "FunctionName": "__REPLACED_TOKEN",
        "Payload": "2",
      },
      "Resource": "arn:aws:states:::lambda:invoke",
      "ResultPath": null,
      "ResultSelector": "$.Payload",
      "Type": "Task",
    },
    "await task(\\"3\\")": Object {
      "Next": "exit finally",
      "Parameters": Object {
        "FunctionName": "__REPLACED_TOKEN",
        "Payload": "3",
      },
      "Resource": "arn:aws:states:::lambda:invoke",
      "ResultPath": null,
      "ResultSelector": "$.Payload",
      "Type": "Task",
    },
    "exit finally": Object {
      "Choices": Array [
        Object {
          "IsPresent": true,
          "Next": "throw finally",
          "Variable": "$.0_tmp",
        },
      ],
      "Default": "return null",
      "Type": "Choice",
    },
    "return null": Object {
      "End": true,
      "OutputPath": "$.null",
      "Parameters": Object {
        "null": null,
      },
      "Type": "Pass",
    },
    "throw finally": Object {
      "Cause": "an error was re-thrown from a finally block which is unsupported by Step Functions",
      "Error": "ReThrowFromFinally",
      "Type": "Fail",
    },
  },
}
`;

exports[`try { task() } catch(err) { (maybe) throw } finally { task } 1`] = `
Object {
  "StartAt": "await task(\\"1\\")",
  "States": Object {
    "0_catch(err)": Object {
      "InputPath": "$.err.0_ParsedError",
      "Next": "if(err.message == \\"sam\\")",
      "ResultPath": "$.err",
      "Type": "Pass",
    },
    "await task(\\"1\\")": Object {
      "Catch": Array [
        Object {
          "ErrorEquals": Array [
            "States.ALL",
          ],
          "Next": "catch(err)",
          "ResultPath": "$.err",
        },
      ],
      "Next": "await task(\\"2\\")",
      "Parameters": Object {
        "FunctionName": "__REPLACED_TOKEN",
        "Payload": "1",
      },
      "Resource": "arn:aws:states:::lambda:invoke",
      "ResultPath": null,
      "ResultSelector": "$.Payload",
      "Type": "Task",
    },
    "await task(\\"2\\")": Object {
      "Next": "exit finally",
      "Parameters": Object {
        "FunctionName": "__REPLACED_TOKEN",
        "Payload": "2",
      },
      "Resource": "arn:aws:states:::lambda:invoke",
      "ResultPath": null,
      "ResultSelector": "$.Payload",
      "Type": "Task",
    },
    "catch(err)": Object {
      "Next": "0_catch(err)",
      "Parameters": Object {
        "0_ParsedError.$": "States.StringToJson($.err.Cause)",
      },
      "ResultPath": "$.err",
      "Type": "Pass",
    },
    "exit finally": Object {
      "Choices": Array [
        Object {
          "IsPresent": true,
          "Next": "throw finally",
          "Variable": "$.0_tmp",
        },
      ],
      "Default": "return null",
      "Type": "Choice",
    },
    "if(err.message == \\"sam\\")": Object {
      "Choices": Array [
        Object {
          "Next": "throw new Error(\\"little\\")",
          "StringEquals": "sam",
          "Variable": "$.err.message",
        },
      ],
      "Default": "await task(\\"2\\")",
      "Type": "Choice",
    },
    "return null": Object {
      "End": true,
      "OutputPath": "$.null",
      "Parameters": Object {
        "null": null,
      },
      "Type": "Pass",
    },
    "throw finally": Object {
      "Cause": "an error was re-thrown from a finally block which is unsupported by Step Functions",
      "Error": "ReThrowFromFinally",
      "Type": "Fail",
    },
    "throw new Error(\\"little\\")": Object {
      "Next": "await task(\\"2\\")",
      "Result": Object {
        "message": "little",
      },
      "ResultPath": "$.0_tmp",
      "Type": "Pass",
    },
  },
}
`;

exports[`try { throw } catch { (maybe) throw } finally { task } 1`] = `
Object {
  "StartAt": "throw new Error(\\"go\\")",
  "States": Object {
    "await task()": Object {
      "Next": "exit finally",
      "Parameters": Object {
        "FunctionName": "__REPLACED_TOKEN",
      },
      "Resource": "arn:aws:states:::lambda:invoke",
      "ResultPath": null,
      "ResultSelector": "$.Payload",
      "Type": "Task",
    },
    "exit finally": Object {
      "Choices": Array [
        Object {
          "IsPresent": true,
          "Next": "throw finally",
          "Variable": "$.0_tmp",
        },
      ],
      "Default": "return null",
      "Type": "Choice",
    },
    "if(input.id == \\"sam\\")": Object {
      "Choices": Array [
        Object {
          "Next": "throw new Error(\\"little\\")",
          "StringEquals": "sam",
          "Variable": "$.id",
        },
      ],
      "Default": "await task()",
      "Type": "Choice",
    },
    "return null": Object {
      "End": true,
      "OutputPath": "$.null",
      "Parameters": Object {
        "null": null,
      },
      "Type": "Pass",
    },
    "throw finally": Object {
      "Cause": "an error was re-thrown from a finally block which is unsupported by Step Functions",
      "Error": "ReThrowFromFinally",
      "Type": "Fail",
    },
    "throw new Error(\\"go\\")": Object {
      "Next": "if(input.id == \\"sam\\")",
      "Result": Object {
        "message": "go",
      },
      "ResultPath": null,
      "Type": "Pass",
    },
    "throw new Error(\\"little\\")": Object {
      "Next": "await task()",
      "Result": Object {
        "message": "little",
      },
      "ResultPath": "$.0_tmp",
      "Type": "Pass",
    },
  },
}
`;

exports[`try, task, empty catch 1`] = `
Object {
  "StartAt": "await computeScore({id: \\"id\\", name: \\"name\\"})",
  "States": Object {
    "await computeScore({id: \\"id\\", name: \\"name\\"})": Object {
      "Catch": Array [
        Object {
          "ErrorEquals": Array [
            "States.ALL",
          ],
          "Next": "return null",
          "ResultPath": null,
        },
      ],
      "Next": "return null",
      "Parameters": Object {
        "FunctionName": "__REPLACED_TOKEN",
        "Payload": Object {
          "id": "id",
          "name": "name",
        },
      },
      "Resource": "arn:aws:states:::lambda:invoke",
      "ResultPath": null,
      "ResultSelector": "$.Payload",
      "Type": "Task",
    },
    "return null": Object {
      "End": true,
      "OutputPath": "$.null",
      "Parameters": Object {
        "null": null,
      },
      "Type": "Pass",
    },
  },
}
`;

exports[`try, throw Error('error'), empty catch 1`] = `
Object {
  "StartAt": "throw Error(\\"cause\\")",
  "States": Object {
    "return null": Object {
      "End": true,
      "OutputPath": "$.null",
      "Parameters": Object {
        "null": null,
      },
      "Type": "Pass",
    },
    "throw Error(\\"cause\\")": Object {
      "Next": "return null",
      "Result": Object {
        "message": "cause",
      },
      "ResultPath": null,
      "Type": "Pass",
    },
  },
}
`;

exports[`try, throw, catch, throw, finally, return 1`] = `
Object {
  "StartAt": "throw new Error(\\"go\\")",
  "States": Object {
    "return \\"rock-star\\"": Object {
      "End": true,
      "Result": "rock-star",
      "ResultPath": "$",
      "Type": "Pass",
    },
    "throw new Error(\\"go\\")": Object {
      "Next": "throw new Error(\\"little\\")",
      "Result": Object {
        "message": "go",
      },
      "ResultPath": null,
      "Type": "Pass",
    },
    "throw new Error(\\"little\\")": Object {
      "Next": "return \\"rock-star\\"",
      "Result": Object {
        "message": "little",
      },
      "ResultPath": null,
      "Type": "Pass",
    },
  },
}
`;

exports[`try, throw, empty catch 1`] = `
Object {
  "StartAt": "throw new CustomError(\\"cause\\")",
  "States": Object {
    "return null": Object {
      "End": true,
      "OutputPath": "$.null",
      "Parameters": Object {
        "null": null,
      },
      "Type": "Pass",
    },
    "throw new CustomError(\\"cause\\")": Object {
      "Next": "return null",
      "Result": Object {
        "property": "cause",
      },
      "ResultPath": null,
      "Type": "Pass",
    },
  },
}
`;

exports[`try, throw, finally 1`] = `
Object {
  "StartAt": "throw new Error(\\"cause\\")",
  "States": Object {
    "return \\"hello\\"": Object {
      "End": true,
      "Result": "hello",
      "ResultPath": "$",
      "Type": "Pass",
    },
    "throw new Error(\\"cause\\")": Object {
      "Next": "return \\"hello\\"",
      "Result": Object {
        "message": "cause",
      },
      "ResultPath": null,
      "Type": "Pass",
    },
  },
}
`;

exports[`try-catch with guaranteed throw new Error 1`] = `
Object {
  "StartAt": "throw new Error(\\"cause\\")",
  "States": Object {
    "if(err.message == \\"cause\\")": Object {
      "Choices": Array [
        Object {
          "Next": "return \\"hello\\"",
          "StringEquals": "cause",
          "Variable": "$.err.message",
        },
      ],
      "Default": "return \\"world\\"",
      "Type": "Choice",
    },
    "return \\"hello\\"": Object {
      "End": true,
      "Result": "hello",
      "ResultPath": "$",
      "Type": "Pass",
    },
    "return \\"world\\"": Object {
      "End": true,
      "Result": "world",
      "ResultPath": "$",
      "Type": "Pass",
    },
    "throw new Error(\\"cause\\")": Object {
      "Next": "if(err.message == \\"cause\\")",
      "Result": Object {
        "message": "cause",
      },
      "ResultPath": "$.err",
      "Type": "Pass",
    },
  },
}
`;

exports[`try-catch with inner return and a catch variable 1`] = `
Object {
  "StartAt": "await computeScore({id: \\"id\\", name: \\"name\\"})",
  "States": Object {
    "0_catch(err)": Object {
      "InputPath": "$.err.0_ParsedError",
      "Next": "return err.message",
      "ResultPath": "$.err",
      "Type": "Pass",
    },
    "await computeScore({id: \\"id\\", name: \\"name\\"})": Object {
      "Catch": Array [
        Object {
          "ErrorEquals": Array [
            "States.ALL",
          ],
          "Next": "catch(err)",
          "ResultPath": "$.err",
        },
      ],
      "Next": "return \\"hello\\"",
      "Parameters": Object {
        "FunctionName": "__REPLACED_TOKEN",
        "Payload": Object {
          "id": "id",
          "name": "name",
        },
      },
      "Resource": "arn:aws:states:::lambda:invoke",
      "ResultPath": null,
      "ResultSelector": "$.Payload",
      "Type": "Task",
    },
    "catch(err)": Object {
      "Next": "0_catch(err)",
      "Parameters": Object {
        "0_ParsedError.$": "States.StringToJson($.err.Cause)",
      },
      "ResultPath": "$.err",
      "Type": "Pass",
    },
    "return \\"hello\\"": Object {
      "End": true,
      "Result": "hello",
      "ResultPath": "$",
      "Type": "Pass",
    },
    "return err.message": Object {
      "End": true,
      "OutputPath": "$.err.message",
      "Type": "Pass",
    },
  },
}
`;

exports[`try-catch with inner return and no catch variable 1`] = `
Object {
  "StartAt": "await computeScore({id: \\"id\\", name: \\"name\\"})",
  "States": Object {
    "await computeScore({id: \\"id\\", name: \\"name\\"})": Object {
      "Catch": Array [
        Object {
          "ErrorEquals": Array [
            "States.ALL",
          ],
          "Next": "return \\"world\\"",
          "ResultPath": null,
        },
      ],
      "Next": "return \\"hello\\"",
      "Parameters": Object {
        "FunctionName": "__REPLACED_TOKEN",
        "Payload": Object {
          "id": "id",
          "name": "name",
        },
      },
      "Resource": "arn:aws:states:::lambda:invoke",
      "ResultPath": null,
      "ResultSelector": "$.Payload",
      "Type": "Task",
    },
    "return \\"hello\\"": Object {
      "End": true,
      "Result": "hello",
      "ResultPath": "$",
      "Type": "Pass",
    },
    "return \\"world\\"": Object {
      "End": true,
      "Result": "world",
      "ResultPath": "$",
      "Type": "Pass",
    },
  },
}
`;

exports[`try-catch with optional return of task 1`] = `
Object {
  "StartAt": "if(input.id == \\"hello\\")",
  "States": Object {
    "0_catch(err)": Object {
      "InputPath": "$.err.0_ParsedError",
      "Next": "if(err.message == \\"cause\\")",
      "ResultPath": "$.err",
      "Type": "Pass",
    },
    "await computeScore({id: input.id, name: \\"sam\\"})": Object {
      "Catch": Array [
        Object {
          "ErrorEquals": Array [
            "States.ALL",
          ],
          "Next": "catch(err)",
          "ResultPath": "$.err",
        },
      ],
      "Next": "return \\"hello world\\"",
      "Parameters": Object {
        "FunctionName": "__REPLACED_TOKEN",
        "Payload": Object {
          "id.$": "$.id",
          "name": "sam",
        },
      },
      "Resource": "arn:aws:states:::lambda:invoke",
      "ResultPath": null,
      "ResultSelector": "$.Payload",
      "Type": "Task",
    },
    "catch(err)": Object {
      "Next": "0_catch(err)",
      "Parameters": Object {
        "0_ParsedError.$": "States.StringToJson($.err.Cause)",
      },
      "ResultPath": "$.err",
      "Type": "Pass",
    },
    "if(err.message == \\"cause\\")": Object {
      "Choices": Array [
        Object {
          "Next": "return \\"hello\\"",
          "StringEquals": "cause",
          "Variable": "$.err.message",
        },
      ],
      "Default": "return \\"world\\"",
      "Type": "Choice",
    },
    "if(input.id == \\"hello\\")": Object {
      "Choices": Array [
        Object {
          "Next": "await computeScore({id: input.id, name: \\"sam\\"})",
          "StringEquals": "hello",
          "Variable": "$.id",
        },
      ],
      "Default": "return \\"hello world\\"",
      "Type": "Choice",
    },
    "return \\"hello world\\"": Object {
      "End": true,
      "Result": "hello world",
      "ResultPath": "$",
      "Type": "Pass",
    },
    "return \\"hello\\"": Object {
      "End": true,
      "Result": "hello",
      "ResultPath": "$",
      "Type": "Pass",
    },
    "return \\"world\\"": Object {
      "End": true,
      "Result": "world",
      "ResultPath": "$",
      "Type": "Pass",
    },
  },
}
`;

exports[`try-catch with optional return of task 2`] = `
Object {
  "StartAt": "if(input.id == \\"hello\\")",
  "States": Object {
    "0_catch(err)": Object {
      "InputPath": "$.err.0_ParsedError",
      "Next": "if(err.message == \\"cause\\")",
      "ResultPath": "$.err",
      "Type": "Pass",
    },
    "catch(err)": Object {
      "Next": "0_catch(err)",
      "Parameters": Object {
        "0_ParsedError.$": "States.StringToJson($.err.Cause)",
      },
      "ResultPath": "$.err",
      "Type": "Pass",
    },
    "if(err.message == \\"cause\\")": Object {
      "Choices": Array [
        Object {
          "Next": "return \\"hello\\"",
          "StringEquals": "cause",
          "Variable": "$.err.message",
        },
      ],
      "Default": "return \\"world\\"",
      "Type": "Choice",
    },
    "if(input.id == \\"hello\\")": Object {
      "Choices": Array [
        Object {
          "Next": "return await computeScore({id: input.id, name: \\"sam\\"})",
          "StringEquals": "hello",
          "Variable": "$.id",
        },
      ],
      "Default": "return \\"hello world\\"",
      "Type": "Choice",
    },
    "return \\"hello world\\"": Object {
      "End": true,
      "Result": "hello world",
      "ResultPath": "$",
      "Type": "Pass",
    },
    "return \\"hello\\"": Object {
      "End": true,
      "Result": "hello",
      "ResultPath": "$",
      "Type": "Pass",
    },
    "return \\"world\\"": Object {
      "End": true,
      "Result": "world",
      "ResultPath": "$",
      "Type": "Pass",
    },
    "return await computeScore({id: input.id, name: \\"sam\\"})": Object {
      "Catch": Array [
        Object {
          "ErrorEquals": Array [
            "States.ALL",
          ],
          "Next": "catch(err)",
          "ResultPath": "$.err",
        },
      ],
      "End": true,
      "Parameters": Object {
        "FunctionName": "__REPLACED_TOKEN",
        "Payload": Object {
          "id.$": "$.id",
          "name": "sam",
        },
      },
      "Resource": "arn:aws:states:::lambda:invoke",
      "ResultPath": "$",
      "ResultSelector": "$.Payload",
      "Type": "Task",
    },
  },
}
`;

exports[`try-catch with optional task 1`] = `
Object {
  "StartAt": "if(input.id == \\"hello\\")",
  "States": Object {
    "0_catch(err)": Object {
      "InputPath": "$.err.0_ParsedError",
      "Next": "if(err.message == \\"cause\\")",
      "ResultPath": "$.err",
      "Type": "Pass",
    },
    "await computeScore({id: input.id, name: \\"sam\\"})": Object {
      "Catch": Array [
        Object {
          "ErrorEquals": Array [
            "States.ALL",
          ],
          "Next": "catch(err)",
          "ResultPath": "$.err",
        },
      ],
      "Next": "return \\"hello world\\"",
      "Parameters": Object {
        "FunctionName": "__REPLACED_TOKEN",
        "Payload": Object {
          "id.$": "$.id",
          "name": "sam",
        },
      },
      "Resource": "arn:aws:states:::lambda:invoke",
      "ResultPath": null,
      "ResultSelector": "$.Payload",
      "Type": "Task",
    },
    "catch(err)": Object {
      "Next": "0_catch(err)",
      "Parameters": Object {
        "0_ParsedError.$": "States.StringToJson($.err.Cause)",
      },
      "ResultPath": "$.err",
      "Type": "Pass",
    },
    "if(err.message == \\"cause\\")": Object {
      "Choices": Array [
        Object {
          "Next": "return \\"hello\\"",
          "StringEquals": "cause",
          "Variable": "$.err.message",
        },
      ],
      "Default": "return \\"world\\"",
      "Type": "Choice",
    },
    "if(input.id == \\"hello\\")": Object {
      "Choices": Array [
        Object {
          "Next": "await computeScore({id: input.id, name: \\"sam\\"})",
          "StringEquals": "hello",
          "Variable": "$.id",
        },
      ],
      "Default": "return \\"hello world\\"",
      "Type": "Choice",
    },
    "return \\"hello world\\"": Object {
      "End": true,
      "Result": "hello world",
      "ResultPath": "$",
      "Type": "Pass",
    },
    "return \\"hello\\"": Object {
      "End": true,
      "Result": "hello",
      "ResultPath": "$",
      "Type": "Pass",
    },
    "return \\"world\\"": Object {
      "End": true,
      "Result": "world",
      "ResultPath": "$",
      "Type": "Pass",
    },
  },
}
`;

exports[`try-catch with optional throw of an Error 1`] = `
Object {
  "StartAt": "if(input.id == \\"hello\\")",
  "States": Object {
    "if(err.message == \\"cause\\")": Object {
      "Choices": Array [
        Object {
          "Next": "return \\"hello\\"",
          "StringEquals": "cause",
          "Variable": "$.err.message",
        },
      ],
      "Default": "return \\"world\\"",
      "Type": "Choice",
    },
    "if(input.id == \\"hello\\")": Object {
      "Choices": Array [
        Object {
          "Next": "throw new Error(\\"cause\\")",
          "StringEquals": "hello",
          "Variable": "$.id",
        },
      ],
      "Default": "return \\"hello world\\"",
      "Type": "Choice",
    },
    "return \\"hello world\\"": Object {
      "End": true,
      "Result": "hello world",
      "ResultPath": "$",
      "Type": "Pass",
    },
    "return \\"hello\\"": Object {
      "End": true,
      "Result": "hello",
      "ResultPath": "$",
      "Type": "Pass",
    },
    "return \\"world\\"": Object {
      "End": true,
      "Result": "world",
      "ResultPath": "$",
      "Type": "Pass",
    },
    "throw new Error(\\"cause\\")": Object {
      "Next": "if(err.message == \\"cause\\")",
      "Result": Object {
        "message": "cause",
      },
      "ResultPath": "$.err",
      "Type": "Pass",
    },
  },
}
`;

exports[`try-catch, err variable, contains for-of, throw Error 1`] = `
Object {
  "StartAt": "for(item of input.items)",
  "States": Object {
    "0_catch(err)": Object {
      "InputPath": "$.err.0_ParsedError",
      "Next": "return err.message",
      "ResultPath": "$.err",
      "Type": "Pass",
    },
    "catch(err)": Object {
      "Next": "0_catch(err)",
      "Parameters": Object {
        "0_ParsedError.$": "States.StringToJson($.err.Cause)",
      },
      "ResultPath": "$.err",
      "Type": "Pass",
    },
    "for(item of input.items)": Object {
      "Catch": Array [
        Object {
          "ErrorEquals": Array [
            "States.ALL",
          ],
          "Next": "catch(err)",
          "ResultPath": "$.err",
        },
      ],
      "ItemsPath": "$.items",
      "Iterator": Object {
        "StartAt": "throw Error(\\"err\\")",
        "States": Object {
          "throw Error(\\"err\\")": Object {
            "Cause": "{\\"message\\":\\"err\\"}",
            "Error": "Error",
            "Type": "Fail",
          },
        },
      },
      "MaxConcurrency": 1,
      "Next": "return null",
      "Parameters": Object {
        "item.$": "$$.Map.Item.Value",
      },
      "ResultPath": null,
      "Type": "Map",
    },
    "return err.message": Object {
      "End": true,
      "OutputPath": "$.err.message",
      "Type": "Pass",
    },
    "return null": Object {
      "End": true,
      "OutputPath": "$.null",
      "Parameters": Object {
        "null": null,
      },
      "Type": "Pass",
    },
  },
}
`;

exports[`try-catch, err variable, contains for-of, throw new Error 1`] = `
Object {
  "StartAt": "for(item of input.items)",
  "States": Object {
    "0_catch(err)": Object {
      "InputPath": "$.err.0_ParsedError",
      "Next": "return err.message",
      "ResultPath": "$.err",
      "Type": "Pass",
    },
    "catch(err)": Object {
      "Next": "0_catch(err)",
      "Parameters": Object {
        "0_ParsedError.$": "States.StringToJson($.err.Cause)",
      },
      "ResultPath": "$.err",
      "Type": "Pass",
    },
    "for(item of input.items)": Object {
      "Catch": Array [
        Object {
          "ErrorEquals": Array [
            "States.ALL",
          ],
          "Next": "catch(err)",
          "ResultPath": "$.err",
        },
      ],
      "ItemsPath": "$.items",
      "Iterator": Object {
        "StartAt": "throw new Error(\\"err\\")",
        "States": Object {
          "throw new Error(\\"err\\")": Object {
            "Cause": "{\\"message\\":\\"err\\"}",
            "Error": "Error",
            "Type": "Fail",
          },
        },
      },
      "MaxConcurrency": 1,
      "Next": "return null",
      "Parameters": Object {
        "item.$": "$$.Map.Item.Value",
      },
      "ResultPath": null,
      "Type": "Map",
    },
    "return err.message": Object {
      "End": true,
      "OutputPath": "$.err.message",
      "Type": "Pass",
    },
    "return null": Object {
      "End": true,
      "OutputPath": "$.null",
      "Parameters": Object {
        "null": null,
      },
      "Type": "Pass",
    },
  },
}
`;

exports[`try-catch, no variable, contains for-of, throw 1`] = `
Object {
  "StartAt": "for(item of input.items)",
  "States": Object {
    "for(item of input.items)": Object {
      "Catch": Array [
        Object {
          "ErrorEquals": Array [
            "States.ALL",
          ],
          "Next": "return \\"hello\\"",
          "ResultPath": null,
        },
      ],
      "ItemsPath": "$.items",
      "Iterator": Object {
        "StartAt": "throw new Error(\\"err\\")",
        "States": Object {
          "throw new Error(\\"err\\")": Object {
            "Cause": "{\\"message\\":\\"err\\"}",
            "Error": "Error",
            "Type": "Fail",
          },
        },
      },
      "MaxConcurrency": 1,
      "Next": "return null",
      "Parameters": Object {
        "item.$": "$$.Map.Item.Value",
      },
      "ResultPath": null,
      "Type": "Map",
    },
    "return \\"hello\\"": Object {
      "End": true,
      "Result": "hello",
      "ResultPath": "$",
      "Type": "Pass",
    },
    "return null": Object {
      "End": true,
      "OutputPath": "$.null",
      "Parameters": Object {
        "null": null,
      },
      "Type": "Pass",
    },
  },
}
`;

exports[`try-catch-finally 1`] = `
Object {
  "StartAt": "await computeScore({id: \\"id\\", name: \\"name\\"})",
  "States": Object {
    "await computeScore({id: \\"id\\", name: \\"name\\"})": Object {
      "Catch": Array [
        Object {
          "ErrorEquals": Array [
            "States.ALL",
          ],
          "Next": "return \\"hello\\"",
          "ResultPath": null,
        },
      ],
      "Next": "return \\"hello\\"",
      "Parameters": Object {
        "FunctionName": "__REPLACED_TOKEN",
        "Payload": Object {
          "id": "id",
          "name": "name",
        },
      },
      "Resource": "arn:aws:states:::lambda:invoke",
      "ResultPath": null,
      "ResultSelector": "$.Payload",
      "Type": "Task",
    },
    "return \\"hello\\"": Object {
      "End": true,
      "Result": "hello",
      "ResultPath": "$",
      "Type": "Pass",
    },
  },
}
`;

exports[`waitFor literal number of seconds 1`] = `
Object {
  "StartAt": "$SFN.waitFor(1)",
  "States": Object {
    "$SFN.waitFor(1)": Object {
      "Next": "return null",
      "ResultPath": null,
      "Seconds": 1,
      "Type": "Wait",
    },
    "return null": Object {
      "End": true,
      "OutputPath": "$.null",
      "Parameters": Object {
        "null": null,
      },
      "Type": "Pass",
    },
  },
}
`;

exports[`waitFor literal timestamp 1`] = `
Object {
  "StartAt": "$SFN.waitUntil(\\"2022-08-01T00:00:00Z\\")",
  "States": Object {
    "$SFN.waitUntil(\\"2022-08-01T00:00:00Z\\")": Object {
      "Next": "return null",
      "ResultPath": null,
      "Timestamp": "2022-08-01T00:00:00Z",
      "Type": "Wait",
    },
    "return null": Object {
      "End": true,
      "OutputPath": "$.null",
      "Parameters": Object {
        "null": null,
      },
      "Type": "Pass",
    },
  },
}
`;

exports[`waitFor reference number of seconds 1`] = `
Object {
  "StartAt": "$SFN.waitFor(input.seconds)",
  "States": Object {
    "$SFN.waitFor(input.seconds)": Object {
      "Next": "return null",
      "ResultPath": null,
      "SecondsPath": "$.seconds",
      "Type": "Wait",
    },
    "return null": Object {
      "End": true,
      "OutputPath": "$.null",
      "Parameters": Object {
        "null": null,
      },
      "Type": "Pass",
    },
  },
}
`;

exports[`waitUntil reference timestamp 1`] = `
Object {
  "StartAt": "$SFN.waitUntil(input.until)",
  "States": Object {
    "$SFN.waitUntil(input.until)": Object {
      "Next": "return null",
      "ResultPath": null,
      "TimestampPath": "$.until",
      "Type": "Wait",
    },
    "return null": Object {
      "End": true,
      "OutputPath": "$.null",
      "Parameters": Object {
        "null": null,
      },
      "Type": "Pass",
    },
  },
}
`;

exports[`while (cond) { cond = task() } 1`] = `
Object {
  "StartAt": "while (cond == undefined)",
  "States": Object {
    "cond = await task()": Object {
      "Next": "while (cond == undefined)",
      "Parameters": Object {
        "FunctionName": "__REPLACED_TOKEN",
      },
      "Resource": "arn:aws:states:::lambda:invoke",
      "ResultPath": "$.cond",
      "ResultSelector": "$.Payload",
      "Type": "Task",
    },
    "return null": Object {
      "End": true,
      "OutputPath": "$.null",
      "Parameters": Object {
        "null": null,
      },
      "Type": "Pass",
    },
    "while (cond == undefined)": Object {
      "Choices": Array [
        Object {
          "Next": "cond = await task()",
          "Or": Array [
            Object {
              "IsPresent": false,
              "Variable": "$.cond",
            },
            Object {
              "IsNull": true,
              "Variable": "$.cond",
            },
          ],
        },
      ],
      "Default": "return null",
      "Type": "Choice",
    },
  },
}
`;

exports[`while (cond); cond = task() 1`] = `
Object {
  "StartAt": "while (cond == undefined)",
  "States": Object {
    "cond = await task()": Object {
      "Next": "while (cond == undefined)",
      "Parameters": Object {
        "FunctionName": "__REPLACED_TOKEN",
      },
      "Resource": "arn:aws:states:::lambda:invoke",
      "ResultPath": "$.cond",
      "ResultSelector": "$.Payload",
      "Type": "Task",
    },
    "return null": Object {
      "End": true,
      "OutputPath": "$.null",
      "Parameters": Object {
        "null": null,
      },
      "Type": "Pass",
    },
    "while (cond == undefined)": Object {
      "Choices": Array [
        Object {
          "Next": "cond = await task()",
          "Or": Array [
            Object {
              "IsPresent": false,
              "Variable": "$.cond",
            },
            Object {
              "IsNull": true,
              "Variable": "$.cond",
            },
          ],
        },
      ],
      "Default": "return null",
      "Type": "Choice",
    },
  },
}
`;

exports[`while(true) { try { } catch { wait } 1`] = `
Object {
  "StartAt": "while (true)",
  "States": Object {
    "$SFN.waitFor(1)": Object {
      "Next": "while (true)",
      "ResultPath": null,
      "Seconds": 1,
      "Type": "Wait",
    },
    "await task()": Object {
      "Catch": Array [
        Object {
          "ErrorEquals": Array [
            "States.ALL",
          ],
          "Next": "$SFN.waitFor(1)",
          "ResultPath": null,
        },
      ],
      "Next": "while (true)",
      "Parameters": Object {
        "FunctionName": "__REPLACED_TOKEN",
      },
      "Resource": "arn:aws:states:::lambda:invoke",
      "ResultPath": null,
      "ResultSelector": "$.Payload",
      "Type": "Task",
    },
    "return null": Object {
      "End": true,
      "OutputPath": "$.null",
      "Parameters": Object {
        "null": null,
      },
      "Type": "Pass",
    },
    "while (true)": Object {
      "Choices": Array [
        Object {
          "IsPresent": false,
          "Next": "await task()",
          "Variable": "$.0_true",
        },
      ],
      "Default": "return null",
      "Type": "Choice",
    },
  },
}
`;<|MERGE_RESOLUTION|>--- conflicted
+++ resolved
@@ -770,15 +770,9 @@
 
 exports[`for (const i in [task(input)]) 1`] = `
 Object {
-<<<<<<< HEAD
   "StartAt": "0_tmp = await task(input)",
   "States": Object {
     "0_tmp = await task(input)": Object {
-=======
-  "StartAt": "0_tmp = task(input)",
-  "States": Object {
-    "0_tmp = task(input)": Object {
->>>>>>> c559da3b
       "Next": "for(i in [0_tmp])",
       "Parameters": Object {
         "FunctionName": "__REPLACED_TOKEN",
@@ -792,17 +786,10 @@
     "for(i in [0_tmp])": Object {
       "ItemsPath": "__REPLACED_TOKEN",
       "Iterator": Object {
-<<<<<<< HEAD
         "StartAt": "1_tmp = await task(i)",
         "States": Object {
           "1_tmp = await task(i)": Object {
             "Next": "await task(1_tmp)",
-=======
-        "StartAt": "1_tmp = task(i)",
-        "States": Object {
-          "1_tmp = task(i)": Object {
-            "Next": "task(1_tmp)",
->>>>>>> c559da3b
             "Parameters": Object {
               "FunctionName": "__REPLACED_TOKEN",
               "Payload.$": "$.i",
@@ -812,11 +799,7 @@
             "ResultSelector": "$.Payload",
             "Type": "Task",
           },
-<<<<<<< HEAD
           "await task(1_tmp)": Object {
-=======
-          "task(1_tmp)": Object {
->>>>>>> c559da3b
             "End": true,
             "Parameters": Object {
               "FunctionName": "__REPLACED_TOKEN",
@@ -852,15 +835,9 @@
 
 exports[`for (const i of [task(input)]) 1`] = `
 Object {
-<<<<<<< HEAD
   "StartAt": "0_tmp = await task(input)",
   "States": Object {
     "0_tmp = await task(input)": Object {
-=======
-  "StartAt": "0_tmp = task(input)",
-  "States": Object {
-    "0_tmp = task(input)": Object {
->>>>>>> c559da3b
       "Next": "for(i of [0_tmp])",
       "Parameters": Object {
         "FunctionName": "__REPLACED_TOKEN",
@@ -874,17 +851,10 @@
     "for(i of [0_tmp])": Object {
       "ItemsPath": "__REPLACED_TOKEN",
       "Iterator": Object {
-<<<<<<< HEAD
         "StartAt": "1_tmp = await task(i)",
         "States": Object {
           "1_tmp = await task(i)": Object {
             "Next": "await task(1_tmp)",
-=======
-        "StartAt": "1_tmp = task(i)",
-        "States": Object {
-          "1_tmp = task(i)": Object {
-            "Next": "task(1_tmp)",
->>>>>>> c559da3b
             "Parameters": Object {
               "FunctionName": "__REPLACED_TOKEN",
               "Payload.$": "$.i",
@@ -894,11 +864,7 @@
             "ResultSelector": "$.Payload",
             "Type": "Task",
           },
-<<<<<<< HEAD
           "await task(1_tmp)": Object {
-=======
-          "task(1_tmp)": Object {
->>>>>>> c559da3b
             "End": true,
             "Parameters": Object {
               "FunctionName": "__REPLACED_TOKEN",
@@ -1839,6 +1805,34 @@
 }
 `;
 
+exports[`list.filter(item => item.length > 2).map(item => item) 3`] = `
+Object {
+  "StartAt": "return input.list.filter(function(item)).map(function(item))",
+  "States": Object {
+    "return input.list.filter(function(item)).map(function(item))": Object {
+      "End": true,
+      "ItemsPath": "$.list[?(@.length>2)]",
+      "Iterator": Object {
+        "StartAt": "return item",
+        "States": Object {
+          "return item": Object {
+            "End": true,
+            "OutputPath": "$.item",
+            "Type": "Pass",
+          },
+        },
+      },
+      "MaxConcurrency": 1,
+      "Parameters": Object {
+        "item.$": "$$.Map.Item.Value",
+      },
+      "ResultPath": "$",
+      "Type": "Map",
+    },
+  },
+}
+`;
+
 exports[`list.filter(item => item.length > 2).map(item => task(item)) 1`] = `
 Object {
   "StartAt": "return Promise.all(input.list.filter(function(item)).map(function(item)))",
@@ -1907,39 +1901,11 @@
 }
 `;
 
-exports[`list.filter(item => item.length > 2).map(item => item) 1`] = `
-Object {
-  "StartAt": "return input.list.filter(function(item)).map(function(item))",
-  "States": Object {
-    "return input.list.filter(function(item)).map(function(item))": Object {
-      "End": true,
-      "ItemsPath": "$.list[?(@.length>2)]",
-      "Iterator": Object {
-        "StartAt": "return item",
-        "States": Object {
-          "return item": Object {
-            "End": true,
-            "OutputPath": "$.item",
-            "Type": "Pass",
-          },
-        },
-      },
-      "MaxConcurrency": 1,
-      "Parameters": Object {
-        "item.$": "$$.Map.Item.Value",
-      },
-      "ResultPath": "$",
-      "Type": "Map",
-    },
-  },
-}
-`;
-
-exports[`list.filter(item => item.length > 2).map(item => task(item)) 1`] = `
-Object {
-  "StartAt": "return input.list.filter(function(item)).map(function(item))",
-  "States": Object {
-    "return input.list.filter(function(item)).map(function(item))": Object {
+exports[`list.filter(item => item.length > 2).map(item => task(item)) 3`] = `
+Object {
+  "StartAt": "return await Promise.all(input.list.filter(function(item)).map(function(ite",
+  "States": Object {
+    "return await Promise.all(input.list.filter(function(item)).map(function(ite": Object {
       "End": true,
       "ItemsPath": "$.list[?(@.length>2)]",
       "Iterator": Object {
@@ -3566,17 +3532,10 @@
 
 exports[`throw task(task()) 1`] = `
 Object {
-<<<<<<< HEAD
   "StartAt": "0_tmp = await task(input)",
   "States": Object {
     "0_tmp = await task(input)": Object {
       "Next": "throw await task(0_tmp)",
-=======
-  "StartAt": "0_tmp = task(input)",
-  "States": Object {
-    "0_tmp = task(input)": Object {
-      "Next": "throw task(0_tmp)",
->>>>>>> c559da3b
       "Parameters": Object {
         "FunctionName": "__REPLACED_TOKEN",
         "Payload.$": "$",
@@ -3586,15 +3545,9 @@
       "ResultSelector": "$.Payload",
       "Type": "Task",
     },
-<<<<<<< HEAD
     "throw await task(0_tmp)": Object {
       "Cause": "{\\"payload\\":\\"$.0_tmp\\"}",
       "Error": "task(0_tmp)",
-=======
-    "throw task(0_tmp)": Object {
-      "Cause": "{\\"payload\\":\\"$.0_tmp\\"}",
-      "Error": "task",
->>>>>>> c559da3b
       "Type": "Fail",
     },
   },
