// Jest Snapshot v1, https://goo.gl/fbAQLP

exports[`$SFN.forEach(list, (item) => task(item)) 1`] = `
Object {
  "StartAt": "Initialize Functionless Context",
  "States": Object {
    "Initialize Functionless Context": Object {
      "Next": "await $SFN.forEach(input.list, function(item))",
      "OutputPath": "$",
      "Parameters": Object {
        "input.$": "$",
        "null": null,
      },
      "ResultPath": "$.fnl_context",
      "Type": "Pass",
    },
    "await $SFN.forEach(input.list, function(item))": Object {
      "ItemsPath": "$.fnl_context.input.list",
      "Iterator": Object {
        "StartAt": "return task(item)",
        "States": Object {
          "1__return task(item)": Object {
            "End": true,
            "InputPath": "$.heap0",
            "ResultPath": "$",
            "Type": "Pass",
          },
          "return task(item)": Object {
            "InputPath": "$.item",
            "Next": "1__return task(item)",
            "Resource": "__REPLACED_TOKEN",
            "ResultPath": "$.heap0",
            "Type": "Task",
          },
        },
      },
      "Next": "return null",
      "Parameters": Object {
        "fnl_context.$": "$.fnl_context",
        "item.$": "$$.Map.Item.Value",
      },
      "ResultPath": "$.heap1",
      "Type": "Map",
    },
    "return null": Object {
      "End": true,
      "InputPath": "$.fnl_context.null",
      "ResultPath": "$",
      "Type": "Pass",
    },
  },
}
`;

exports[`$SFN.map([1, 2, 3], (item) => nitem) 1`] = `
Object {
  "StartAt": "return $SFN.map([1, 2, 3], function(item))",
  "States": Object {
    "$SFN.map([1, 2, 3], function(item))": Object {
      "ItemsPath": "$.heap1",
      "Iterator": Object {
        "StartAt": "return \`nitem\`",
        "States": Object {
          "1__return \`nitem\`": Object {
            "End": true,
            "InputPath": "$.heap0.string",
            "ResultPath": "$",
            "Type": "Pass",
          },
          "return \`nitem\`": Object {
            "Next": "1__return \`nitem\`",
            "Parameters": Object {
              "string.$": "States.Format('n{}',$.item)",
            },
            "ResultPath": "$.heap0",
            "Type": "Pass",
          },
        },
      },
      "Next": "1__return $SFN.map([1, 2, 3], function(item))",
      "Parameters": Object {
        "item.$": "$$.Map.Item.Value",
      },
      "ResultPath": "$.heap2",
      "Type": "Map",
    },
    "1__return $SFN.map([1, 2, 3], function(item))": Object {
      "End": true,
      "InputPath": "$.heap2",
      "ResultPath": "$",
      "Type": "Pass",
    },
    "return $SFN.map([1, 2, 3], function(item))": Object {
      "Next": "$SFN.map([1, 2, 3], function(item))",
      "Result": Array [
        1,
        2,
        3,
      ],
      "ResultPath": "$.heap1",
      "Type": "Pass",
    },
  },
}
`;

exports[`$SFN.map(list, (item) => task(item)) 1`] = `
Object {
  "StartAt": "Initialize Functionless Context",
  "States": Object {
    "Initialize Functionless Context": Object {
      "Next": "await $SFN.map(input.list, function(item))",
      "OutputPath": "$",
      "Parameters": Object {
        "input.$": "$",
        "null": null,
      },
      "ResultPath": "$.fnl_context",
      "Type": "Pass",
    },
    "await $SFN.map(input.list, function(item))": Object {
      "ItemsPath": "$.fnl_context.input.list",
      "Iterator": Object {
        "StartAt": "return task(item)",
        "States": Object {
          "1__return task(item)": Object {
            "End": true,
            "InputPath": "$.heap0",
            "ResultPath": "$",
            "Type": "Pass",
          },
          "return task(item)": Object {
            "InputPath": "$.item",
            "Next": "1__return task(item)",
            "Resource": "__REPLACED_TOKEN",
            "ResultPath": "$.heap0",
            "Type": "Task",
          },
        },
      },
      "Next": "return null",
      "Parameters": Object {
        "fnl_context.$": "$.fnl_context",
        "item.$": "$$.Map.Item.Value",
      },
      "ResultPath": "$.heap1",
      "Type": "Map",
    },
    "return null": Object {
      "End": true,
      "InputPath": "$.fnl_context.null",
      "ResultPath": "$",
      "Type": "Pass",
    },
  },
}
`;

exports[`[1,2,3,4].filter(item => item.length > 2) 1`] = `
Object {
  "StartAt": "return [1, 2, 3, 4].filter(function(item))",
  "States": Object {
    "1__return [1, 2, 3, 4].filter(function(item))": Object {
      "End": true,
      "InputPath": "$.heap0[?(@>2)]",
      "ResultPath": "$",
      "Type": "Pass",
    },
    "return [1, 2, 3, 4].filter(function(item))": Object {
      "Next": "1__return [1, 2, 3, 4].filter(function(item))",
      "Result": Array [
        1,
        2,
        3,
        4,
      ],
      "ResultPath": "$.heap0",
      "Type": "Pass",
    },
  },
}
`;

exports[`[1,2,3].map(item => item) 1`] = `
Object {
  "StartAt": "return [1, 2, 3].map(function(item))",
  "States": Object {
    "1__return [1, 2, 3].map(function(item))": Object {
      "End": true,
      "InputPath": "$.heap1",
      "ResultPath": "$",
      "Type": "Pass",
    },
    "1__return [1, 2, 3].map(function(item)) 1": Object {
      "ItemsPath": "$.heap0",
      "Iterator": Object {
        "StartAt": "return item",
        "States": Object {
          "return item": Object {
            "End": true,
            "InputPath": "$.item",
            "ResultPath": "$",
            "Type": "Pass",
          },
        },
      },
      "MaxConcurrency": 1,
      "Next": "1__return [1, 2, 3].map(function(item))",
      "Parameters": Object {
        "item.$": "$$.Map.Item.Value",
      },
      "ResultPath": "$.heap1",
      "Type": "Map",
    },
    "return [1, 2, 3].map(function(item))": Object {
      "Next": "1__return [1, 2, 3].map(function(item)) 1",
      "Result": Array [
        1,
        2,
        3,
      ],
      "ResultPath": "$.heap0",
      "Type": "Pass",
    },
  },
}
`;

exports[`\`template me \${await task(input.value)}\` 1`] = `
Object {
  "StartAt": "Initialize Functionless Context",
  "States": Object {
    "0_tmp = await task(input.value)": Object {
      "InputPath": "$.fnl_context.input.value",
      "Next": "1__0_tmp = await task(input.value)",
      "Resource": "__REPLACED_TOKEN",
      "ResultPath": "$.heap0",
      "Type": "Task",
    },
    "1__0_tmp = await task(input.value)": Object {
      "InputPath": "$.heap0",
      "Next": "return \`template me 0_tmp\`",
      "ResultPath": "$.0_tmp",
      "Type": "Pass",
    },
    "1__return \`template me 0_tmp\`": Object {
      "End": true,
      "InputPath": "$.heap2.string",
      "ResultPath": "$",
      "Type": "Pass",
    },
    "1__return \`template me 0_tmp\` 1": Object {
      "Next": "1__return \`template me 0_tmp\`",
      "Parameters": Object {
        "string.$": "States.Format('template me {}',$.heap1)",
      },
      "ResultPath": "$.heap2",
      "Type": "Pass",
    },
    "Initialize Functionless Context": Object {
      "Next": "0_tmp = await task(input.value)",
      "OutputPath": "$",
      "Parameters": Object {
        "input.$": "$",
        "null": null,
      },
      "ResultPath": "$.fnl_context",
      "Type": "Pass",
    },
    "return \`template me 0_tmp\`": Object {
      "InputPath": "$.0_tmp",
      "Next": "1__return \`template me 0_tmp\` 1",
      "ResultPath": "$.heap1",
      "Type": "Pass",
    },
  },
}
`;

exports[`\`template me \${input.value}\` 1`] = `
Object {
  "StartAt": "Initialize Functionless Context",
  "States": Object {
    "1__return \`template me input.value\`": Object {
      "End": true,
      "InputPath": "$.heap0.string",
      "ResultPath": "$",
      "Type": "Pass",
    },
    "Initialize Functionless Context": Object {
      "Next": "return \`template me input.value\`",
      "OutputPath": "$",
      "Parameters": Object {
        "input.$": "$",
        "null": null,
      },
      "ResultPath": "$.fnl_context",
      "Type": "Pass",
    },
    "return \`template me input.value\`": Object {
      "Next": "1__return \`template me input.value\`",
      "Parameters": Object {
        "string.$": "States.Format('template me {}',$.fnl_context.input.value)",
      },
      "ResultPath": "$.heap0",
      "Type": "Pass",
    },
  },
}
`;

exports[`boolean logic 1`] = `
Object {
  "StartAt": "Initialize Functionless Context",
  "States": Object {
    "!input.a && input.b": Object {
      "Choices": Array [
        Object {
          "Next": "assignTrue__!input.a && input.b",
          "Not": Object {
            "And": Array [
              Object {
                "And": Array [
                  Object {
                    "IsPresent": true,
                    "Variable": "$.fnl_context.input.a",
                  },
                  Object {
                    "IsNull": false,
                    "Variable": "$.fnl_context.input.a",
                  },
                  Object {
                    "Or": Array [
                      Object {
                        "And": Array [
                          Object {
                            "IsString": true,
                            "Variable": "$.fnl_context.input.a",
                          },
                          Object {
                            "Not": Object {
                              "And": Array [
                                Object {
                                  "IsString": true,
                                  "Variable": "$.fnl_context.input.a",
                                },
                                Object {
                                  "StringEquals": "",
                                  "Variable": "$.fnl_context.input.a",
                                },
                              ],
                            },
                          },
                        ],
                      },
                      Object {
                        "And": Array [
                          Object {
                            "IsNumeric": true,
                            "Variable": "$.fnl_context.input.a",
                          },
                          Object {
                            "Not": Object {
                              "And": Array [
                                Object {
                                  "IsNumeric": true,
                                  "Variable": "$.fnl_context.input.a",
                                },
                                Object {
                                  "NumericEquals": 0,
                                  "Variable": "$.fnl_context.input.a",
                                },
                              ],
                            },
                          },
                        ],
                      },
                      Object {
                        "And": Array [
                          Object {
                            "IsBoolean": true,
                            "Variable": "$.fnl_context.input.a",
                          },
                          Object {
                            "BooleanEquals": true,
                            "Variable": "$.fnl_context.input.a",
                          },
                        ],
                      },
                    ],
                  },
                ],
              },
              Object {
                "And": Array [
                  Object {
                    "IsPresent": true,
                    "Variable": "$.fnl_context.input.b",
                  },
                  Object {
                    "IsNull": false,
                    "Variable": "$.fnl_context.input.b",
                  },
                  Object {
                    "Or": Array [
                      Object {
                        "And": Array [
                          Object {
                            "IsString": true,
                            "Variable": "$.fnl_context.input.b",
                          },
                          Object {
                            "Not": Object {
                              "And": Array [
                                Object {
                                  "IsString": true,
                                  "Variable": "$.fnl_context.input.b",
                                },
                                Object {
                                  "StringEquals": "",
                                  "Variable": "$.fnl_context.input.b",
                                },
                              ],
                            },
                          },
                        ],
                      },
                      Object {
                        "And": Array [
                          Object {
                            "IsNumeric": true,
                            "Variable": "$.fnl_context.input.b",
                          },
                          Object {
                            "Not": Object {
                              "And": Array [
                                Object {
                                  "IsNumeric": true,
                                  "Variable": "$.fnl_context.input.b",
                                },
                                Object {
                                  "NumericEquals": 0,
                                  "Variable": "$.fnl_context.input.b",
                                },
                              ],
                            },
                          },
                        ],
                      },
                      Object {
                        "And": Array [
                          Object {
                            "IsBoolean": true,
                            "Variable": "$.fnl_context.input.b",
                          },
                          Object {
                            "BooleanEquals": true,
                            "Variable": "$.fnl_context.input.b",
                          },
                        ],
                      },
                    ],
                  },
                ],
              },
            ],
          },
        },
      ],
      "Default": "assignFalse__!input.a && input.b",
      "Type": "Choice",
    },
    "!input.a || input.b": Object {
      "Choices": Array [
        Object {
          "Next": "assignTrue__!input.a || input.b",
          "Not": Object {
            "Or": Array [
              Object {
                "And": Array [
                  Object {
                    "IsPresent": true,
                    "Variable": "$.fnl_context.input.a",
                  },
                  Object {
                    "IsNull": false,
                    "Variable": "$.fnl_context.input.a",
                  },
                  Object {
                    "Or": Array [
                      Object {
                        "And": Array [
                          Object {
                            "IsString": true,
                            "Variable": "$.fnl_context.input.a",
                          },
                          Object {
                            "Not": Object {
                              "And": Array [
                                Object {
                                  "IsString": true,
                                  "Variable": "$.fnl_context.input.a",
                                },
                                Object {
                                  "StringEquals": "",
                                  "Variable": "$.fnl_context.input.a",
                                },
                              ],
                            },
                          },
                        ],
                      },
                      Object {
                        "And": Array [
                          Object {
                            "IsNumeric": true,
                            "Variable": "$.fnl_context.input.a",
                          },
                          Object {
                            "Not": Object {
                              "And": Array [
                                Object {
                                  "IsNumeric": true,
                                  "Variable": "$.fnl_context.input.a",
                                },
                                Object {
                                  "NumericEquals": 0,
                                  "Variable": "$.fnl_context.input.a",
                                },
                              ],
                            },
                          },
                        ],
                      },
                      Object {
                        "And": Array [
                          Object {
                            "IsBoolean": true,
                            "Variable": "$.fnl_context.input.a",
                          },
                          Object {
                            "BooleanEquals": true,
                            "Variable": "$.fnl_context.input.a",
                          },
                        ],
                      },
                    ],
                  },
                ],
              },
              Object {
                "And": Array [
                  Object {
                    "IsPresent": true,
                    "Variable": "$.fnl_context.input.b",
                  },
                  Object {
                    "IsNull": false,
                    "Variable": "$.fnl_context.input.b",
                  },
                  Object {
                    "Or": Array [
                      Object {
                        "And": Array [
                          Object {
                            "IsString": true,
                            "Variable": "$.fnl_context.input.b",
                          },
                          Object {
                            "Not": Object {
                              "And": Array [
                                Object {
                                  "IsString": true,
                                  "Variable": "$.fnl_context.input.b",
                                },
                                Object {
                                  "StringEquals": "",
                                  "Variable": "$.fnl_context.input.b",
                                },
                              ],
                            },
                          },
                        ],
                      },
                      Object {
                        "And": Array [
                          Object {
                            "IsNumeric": true,
                            "Variable": "$.fnl_context.input.b",
                          },
                          Object {
                            "Not": Object {
                              "And": Array [
                                Object {
                                  "IsNumeric": true,
                                  "Variable": "$.fnl_context.input.b",
                                },
                                Object {
                                  "NumericEquals": 0,
                                  "Variable": "$.fnl_context.input.b",
                                },
                              ],
                            },
                          },
                        ],
                      },
                      Object {
                        "And": Array [
                          Object {
                            "IsBoolean": true,
                            "Variable": "$.fnl_context.input.b",
                          },
                          Object {
                            "BooleanEquals": true,
                            "Variable": "$.fnl_context.input.b",
                          },
                        ],
                      },
                    ],
                  },
                ],
              },
            ],
          },
        },
      ],
      "Default": "assignFalse__!input.a || input.b",
      "Type": "Choice",
    },
    "!input.a || input.b && input.a": Object {
      "Choices": Array [
        Object {
          "Next": "assignTrue__!input.a || input.b && input.a",
          "Not": Object {
            "Or": Array [
              Object {
                "And": Array [
                  Object {
                    "IsPresent": true,
                    "Variable": "$.fnl_context.input.a",
                  },
                  Object {
                    "IsNull": false,
                    "Variable": "$.fnl_context.input.a",
                  },
                  Object {
                    "Or": Array [
                      Object {
                        "And": Array [
                          Object {
                            "IsString": true,
                            "Variable": "$.fnl_context.input.a",
                          },
                          Object {
                            "Not": Object {
                              "And": Array [
                                Object {
                                  "IsString": true,
                                  "Variable": "$.fnl_context.input.a",
                                },
                                Object {
                                  "StringEquals": "",
                                  "Variable": "$.fnl_context.input.a",
                                },
                              ],
                            },
                          },
                        ],
                      },
                      Object {
                        "And": Array [
                          Object {
                            "IsNumeric": true,
                            "Variable": "$.fnl_context.input.a",
                          },
                          Object {
                            "Not": Object {
                              "And": Array [
                                Object {
                                  "IsNumeric": true,
                                  "Variable": "$.fnl_context.input.a",
                                },
                                Object {
                                  "NumericEquals": 0,
                                  "Variable": "$.fnl_context.input.a",
                                },
                              ],
                            },
                          },
                        ],
                      },
                      Object {
                        "And": Array [
                          Object {
                            "IsBoolean": true,
                            "Variable": "$.fnl_context.input.a",
                          },
                          Object {
                            "BooleanEquals": true,
                            "Variable": "$.fnl_context.input.a",
                          },
                        ],
                      },
                    ],
                  },
                ],
              },
              Object {
                "And": Array [
                  Object {
                    "And": Array [
                      Object {
                        "IsPresent": true,
                        "Variable": "$.fnl_context.input.b",
                      },
                      Object {
                        "IsNull": false,
                        "Variable": "$.fnl_context.input.b",
                      },
                      Object {
                        "Or": Array [
                          Object {
                            "And": Array [
                              Object {
                                "IsString": true,
                                "Variable": "$.fnl_context.input.b",
                              },
                              Object {
                                "Not": Object {
                                  "And": Array [
                                    Object {
                                      "IsString": true,
                                      "Variable": "$.fnl_context.input.b",
                                    },
                                    Object {
                                      "StringEquals": "",
                                      "Variable": "$.fnl_context.input.b",
                                    },
                                  ],
                                },
                              },
                            ],
                          },
                          Object {
                            "And": Array [
                              Object {
                                "IsNumeric": true,
                                "Variable": "$.fnl_context.input.b",
                              },
                              Object {
                                "Not": Object {
                                  "And": Array [
                                    Object {
                                      "IsNumeric": true,
                                      "Variable": "$.fnl_context.input.b",
                                    },
                                    Object {
                                      "NumericEquals": 0,
                                      "Variable": "$.fnl_context.input.b",
                                    },
                                  ],
                                },
                              },
                            ],
                          },
                          Object {
                            "And": Array [
                              Object {
                                "IsBoolean": true,
                                "Variable": "$.fnl_context.input.b",
                              },
                              Object {
                                "BooleanEquals": true,
                                "Variable": "$.fnl_context.input.b",
                              },
                            ],
                          },
                        ],
                      },
                    ],
                  },
                  Object {
                    "And": Array [
                      Object {
                        "IsPresent": true,
                        "Variable": "$.fnl_context.input.a",
                      },
                      Object {
                        "IsNull": false,
                        "Variable": "$.fnl_context.input.a",
                      },
                      Object {
                        "Or": Array [
                          Object {
                            "And": Array [
                              Object {
                                "IsString": true,
                                "Variable": "$.fnl_context.input.a",
                              },
                              Object {
                                "Not": Object {
                                  "And": Array [
                                    Object {
                                      "IsString": true,
                                      "Variable": "$.fnl_context.input.a",
                                    },
                                    Object {
                                      "StringEquals": "",
                                      "Variable": "$.fnl_context.input.a",
                                    },
                                  ],
                                },
                              },
                            ],
                          },
                          Object {
                            "And": Array [
                              Object {
                                "IsNumeric": true,
                                "Variable": "$.fnl_context.input.a",
                              },
                              Object {
                                "Not": Object {
                                  "And": Array [
                                    Object {
                                      "IsNumeric": true,
                                      "Variable": "$.fnl_context.input.a",
                                    },
                                    Object {
                                      "NumericEquals": 0,
                                      "Variable": "$.fnl_context.input.a",
                                    },
                                  ],
                                },
                              },
                            ],
                          },
                          Object {
                            "And": Array [
                              Object {
                                "IsBoolean": true,
                                "Variable": "$.fnl_context.input.a",
                              },
                              Object {
                                "BooleanEquals": true,
                                "Variable": "$.fnl_context.input.a",
                              },
                            ],
                          },
                        ],
                      },
                    ],
                  },
                ],
              },
            ],
          },
        },
      ],
      "Default": "assignFalse__!input.a || input.b && input.a",
      "Type": "Choice",
    },
    "!true": Object {
      "Choices": Array [
        Object {
          "Next": "assignTrue__!true",
          "Not": Object {
            "IsPresent": false,
            "Variable": "$.0_true",
          },
        },
      ],
      "Default": "assignFalse__!true",
      "Type": "Choice",
    },
    "1__return {and: input.a && input.b, or: input.a || input.b, not: !true, not": Object {
      "End": true,
      "Parameters": Object {
        "and.$": "$.heap0",
        "chain.$": "$.heap5",
        "not.$": "$.heap2",
        "notAnd.$": "$.heap3",
        "notOr.$": "$.heap4",
        "or.$": "$.heap1",
      },
      "ResultPath": "$",
      "Type": "Pass",
    },
    "Initialize Functionless Context": Object {
      "Next": "return {and: input.a && input.b, or: input.a || input.b, not: !true, notAnd",
      "OutputPath": "$",
      "Parameters": Object {
        "input.$": "$",
        "null": null,
      },
      "ResultPath": "$.fnl_context",
      "Type": "Pass",
    },
    "assignFalse__!input.a && input.b": Object {
      "Next": "!input.a || input.b",
      "Result": false,
      "ResultPath": "$.heap3",
      "Type": "Pass",
    },
    "assignFalse__!input.a || input.b": Object {
      "Next": "!input.a || input.b && input.a",
      "Result": false,
      "ResultPath": "$.heap4",
      "Type": "Pass",
    },
    "assignFalse__!input.a || input.b && input.a": Object {
      "Next": "1__return {and: input.a && input.b, or: input.a || input.b, not: !true, not",
      "Result": false,
      "ResultPath": "$.heap5",
      "Type": "Pass",
    },
    "assignFalse__!true": Object {
      "Next": "!input.a && input.b",
      "Result": false,
      "ResultPath": "$.heap2",
      "Type": "Pass",
    },
    "assignFalse__input.a || input.b": Object {
      "Next": "!true",
      "Result": false,
      "ResultPath": "$.heap1",
      "Type": "Pass",
    },
    "assignFalse__return {and: input.a && input.b, or: input.a || input.b, not: ": Object {
      "Next": "input.a || input.b",
      "Result": false,
      "ResultPath": "$.heap0",
      "Type": "Pass",
    },
    "assignTrue__!input.a && input.b": Object {
      "Next": "!input.a || input.b",
<<<<<<< HEAD
=======
      "Result": true,
      "ResultPath": "$.heap3",
      "Type": "Pass",
    },
    "assignTrue__!input.a || input.b": Object {
      "Next": "!input.a || input.b && input.a",
      "Result": true,
      "ResultPath": "$.heap4",
      "Type": "Pass",
    },
    "assignTrue__!input.a || input.b && input.a": Object {
      "Next": "1__return {and: input.a && input.b, or: input.a || input.b, not: !true, not",
      "Result": true,
      "ResultPath": "$.heap5",
      "Type": "Pass",
    },
    "assignTrue__!true": Object {
      "Next": "!input.a && input.b",
      "Result": true,
      "ResultPath": "$.heap2",
      "Type": "Pass",
    },
    "assignTrue__input.a || input.b": Object {
      "Next": "!true",
>>>>>>> e1731a3f
      "Result": true,
      "ResultPath": "$.heap3",
      "Type": "Pass",
    },
<<<<<<< HEAD
    "assignTrue__!input.a || input.b": Object {
      "Next": "!input.a || input.b && input.a",
=======
    "assignTrue__return {and: input.a && input.b, or: input.a || input.b, not: !": Object {
      "Next": "input.a || input.b",
>>>>>>> e1731a3f
      "Result": true,
      "ResultPath": "$.heap4",
      "Type": "Pass",
    },
    "assignTrue__!input.a || input.b && input.a": Object {
      "Next": "1__return {and: input.a && input.b, or: input.a || input.b, not: !true, not",
      "Result": true,
      "ResultPath": "$.heap5",
      "Type": "Pass",
    },
    "assignTrue__!true": Object {
      "Next": "!input.a && input.b",
      "Result": true,
      "ResultPath": "$.heap2",
      "Type": "Pass",
    },
    "assignTrue__input.a || input.b": Object {
      "Next": "!true",
      "Result": true,
      "ResultPath": "$.heap1",
      "Type": "Pass",
    },
    "assignTrue__return {and: input.a && input.b, or: input.a || input.b, not: !": Object {
      "Next": "input.a || input.b",
      "Result": true,
      "ResultPath": "$.heap0",
      "Type": "Pass",
    },
    "input.a || input.b": Object {
      "Choices": Array [
        Object {
          "Next": "assignTrue__input.a || input.b",
          "Or": Array [
            Object {
              "And": Array [
                Object {
                  "IsPresent": true,
                  "Variable": "$.fnl_context.input.a",
                },
                Object {
                  "IsNull": false,
                  "Variable": "$.fnl_context.input.a",
                },
                Object {
                  "Or": Array [
                    Object {
                      "And": Array [
                        Object {
                          "IsString": true,
                          "Variable": "$.fnl_context.input.a",
                        },
                        Object {
                          "Not": Object {
                            "And": Array [
                              Object {
                                "IsString": true,
                                "Variable": "$.fnl_context.input.a",
                              },
                              Object {
                                "StringEquals": "",
                                "Variable": "$.fnl_context.input.a",
                              },
                            ],
                          },
                        },
                      ],
                    },
                    Object {
                      "And": Array [
                        Object {
                          "IsNumeric": true,
                          "Variable": "$.fnl_context.input.a",
                        },
                        Object {
                          "Not": Object {
                            "And": Array [
                              Object {
                                "IsNumeric": true,
                                "Variable": "$.fnl_context.input.a",
                              },
                              Object {
                                "NumericEquals": 0,
                                "Variable": "$.fnl_context.input.a",
                              },
                            ],
                          },
                        },
                      ],
                    },
                    Object {
                      "And": Array [
                        Object {
                          "IsBoolean": true,
                          "Variable": "$.fnl_context.input.a",
                        },
                        Object {
                          "BooleanEquals": true,
                          "Variable": "$.fnl_context.input.a",
                        },
                      ],
                    },
                  ],
                },
              ],
            },
            Object {
              "And": Array [
                Object {
                  "IsPresent": true,
                  "Variable": "$.fnl_context.input.b",
                },
                Object {
                  "IsNull": false,
                  "Variable": "$.fnl_context.input.b",
                },
                Object {
                  "Or": Array [
                    Object {
                      "And": Array [
                        Object {
                          "IsString": true,
                          "Variable": "$.fnl_context.input.b",
                        },
                        Object {
                          "Not": Object {
                            "And": Array [
                              Object {
                                "IsString": true,
                                "Variable": "$.fnl_context.input.b",
                              },
                              Object {
                                "StringEquals": "",
                                "Variable": "$.fnl_context.input.b",
                              },
                            ],
                          },
                        },
                      ],
                    },
                    Object {
                      "And": Array [
                        Object {
                          "IsNumeric": true,
                          "Variable": "$.fnl_context.input.b",
                        },
                        Object {
                          "Not": Object {
                            "And": Array [
                              Object {
                                "IsNumeric": true,
                                "Variable": "$.fnl_context.input.b",
                              },
                              Object {
                                "NumericEquals": 0,
                                "Variable": "$.fnl_context.input.b",
                              },
                            ],
                          },
                        },
                      ],
                    },
                    Object {
                      "And": Array [
                        Object {
                          "IsBoolean": true,
                          "Variable": "$.fnl_context.input.b",
                        },
                        Object {
                          "BooleanEquals": true,
                          "Variable": "$.fnl_context.input.b",
                        },
                      ],
                    },
                  ],
                },
              ],
            },
          ],
        },
      ],
      "Default": "assignFalse__input.a || input.b",
      "Type": "Choice",
    },
    "return {and: input.a && input.b, or: input.a || input.b, not: !true, notAnd": Object {
      "Choices": Array [
        Object {
          "And": Array [
            Object {
              "And": Array [
                Object {
                  "IsPresent": true,
                  "Variable": "$.fnl_context.input.a",
                },
                Object {
                  "IsNull": false,
                  "Variable": "$.fnl_context.input.a",
                },
                Object {
                  "Or": Array [
                    Object {
                      "And": Array [
                        Object {
                          "IsString": true,
                          "Variable": "$.fnl_context.input.a",
                        },
                        Object {
                          "Not": Object {
                            "And": Array [
                              Object {
                                "IsString": true,
                                "Variable": "$.fnl_context.input.a",
                              },
                              Object {
                                "StringEquals": "",
                                "Variable": "$.fnl_context.input.a",
                              },
                            ],
                          },
                        },
                      ],
                    },
                    Object {
                      "And": Array [
                        Object {
                          "IsNumeric": true,
                          "Variable": "$.fnl_context.input.a",
                        },
                        Object {
                          "Not": Object {
                            "And": Array [
                              Object {
                                "IsNumeric": true,
                                "Variable": "$.fnl_context.input.a",
                              },
                              Object {
                                "NumericEquals": 0,
                                "Variable": "$.fnl_context.input.a",
                              },
                            ],
                          },
                        },
                      ],
                    },
                    Object {
                      "And": Array [
                        Object {
                          "IsBoolean": true,
                          "Variable": "$.fnl_context.input.a",
                        },
                        Object {
                          "BooleanEquals": true,
                          "Variable": "$.fnl_context.input.a",
                        },
                      ],
                    },
                  ],
                },
              ],
            },
            Object {
              "And": Array [
                Object {
                  "IsPresent": true,
                  "Variable": "$.fnl_context.input.b",
                },
                Object {
                  "IsNull": false,
                  "Variable": "$.fnl_context.input.b",
                },
                Object {
                  "Or": Array [
                    Object {
                      "And": Array [
                        Object {
                          "IsString": true,
                          "Variable": "$.fnl_context.input.b",
                        },
                        Object {
                          "Not": Object {
                            "And": Array [
                              Object {
                                "IsString": true,
                                "Variable": "$.fnl_context.input.b",
                              },
                              Object {
                                "StringEquals": "",
                                "Variable": "$.fnl_context.input.b",
                              },
                            ],
                          },
                        },
                      ],
                    },
                    Object {
                      "And": Array [
                        Object {
                          "IsNumeric": true,
                          "Variable": "$.fnl_context.input.b",
                        },
                        Object {
                          "Not": Object {
                            "And": Array [
                              Object {
                                "IsNumeric": true,
                                "Variable": "$.fnl_context.input.b",
                              },
                              Object {
                                "NumericEquals": 0,
                                "Variable": "$.fnl_context.input.b",
                              },
                            ],
                          },
                        },
                      ],
                    },
                    Object {
                      "And": Array [
                        Object {
                          "IsBoolean": true,
                          "Variable": "$.fnl_context.input.b",
                        },
                        Object {
                          "BooleanEquals": true,
                          "Variable": "$.fnl_context.input.b",
                        },
                      ],
                    },
                  ],
                },
              ],
            },
          ],
          "Next": "assignTrue__return {and: input.a && input.b, or: input.a || input.b, not: !",
        },
      ],
      "Default": "assignFalse__return {and: input.a && input.b, or: input.a || input.b, not: ",
      "Type": "Choice",
    },
  },
}
`;

exports[`boolean return 1`] = `
Object {
  "StartAt": "Initialize Functionless Context",
  "States": Object {
    "1__return input.a && input.b": Object {
      "End": true,
      "InputPath": "$.heap0",
      "ResultPath": "$",
      "Type": "Pass",
    },
    "Initialize Functionless Context": Object {
      "Next": "return input.a && input.b",
      "OutputPath": "$",
      "Parameters": Object {
        "input.$": "$",
        "null": null,
      },
      "ResultPath": "$.fnl_context",
      "Type": "Pass",
    },
    "assignFalse__return input.a && input.b": Object {
      "Next": "1__return input.a && input.b",
      "Result": false,
      "ResultPath": "$.heap0",
      "Type": "Pass",
    },
    "assignTrue__return input.a && input.b": Object {
      "Next": "1__return input.a && input.b",
      "Result": true,
      "ResultPath": "$.heap0",
      "Type": "Pass",
    },
    "return input.a && input.b": Object {
      "Choices": Array [
        Object {
          "And": Array [
            Object {
              "And": Array [
                Object {
                  "IsPresent": true,
                  "Variable": "$.fnl_context.input.a",
                },
                Object {
                  "IsNull": false,
                  "Variable": "$.fnl_context.input.a",
                },
                Object {
                  "Or": Array [
                    Object {
                      "And": Array [
                        Object {
                          "IsString": true,
                          "Variable": "$.fnl_context.input.a",
                        },
                        Object {
                          "Not": Object {
                            "And": Array [
                              Object {
                                "IsString": true,
                                "Variable": "$.fnl_context.input.a",
                              },
                              Object {
                                "StringEquals": "",
                                "Variable": "$.fnl_context.input.a",
                              },
                            ],
                          },
                        },
                      ],
                    },
                    Object {
                      "And": Array [
                        Object {
                          "IsNumeric": true,
                          "Variable": "$.fnl_context.input.a",
                        },
                        Object {
                          "Not": Object {
                            "And": Array [
                              Object {
                                "IsNumeric": true,
                                "Variable": "$.fnl_context.input.a",
                              },
                              Object {
                                "NumericEquals": 0,
                                "Variable": "$.fnl_context.input.a",
                              },
                            ],
                          },
                        },
                      ],
                    },
                    Object {
                      "And": Array [
                        Object {
                          "IsBoolean": true,
                          "Variable": "$.fnl_context.input.a",
                        },
                        Object {
                          "BooleanEquals": true,
                          "Variable": "$.fnl_context.input.a",
                        },
                      ],
                    },
                  ],
                },
              ],
            },
            Object {
              "And": Array [
                Object {
                  "IsPresent": true,
                  "Variable": "$.fnl_context.input.b",
                },
                Object {
                  "IsNull": false,
                  "Variable": "$.fnl_context.input.b",
                },
                Object {
                  "Or": Array [
                    Object {
                      "And": Array [
                        Object {
                          "IsString": true,
                          "Variable": "$.fnl_context.input.b",
                        },
                        Object {
                          "Not": Object {
                            "And": Array [
                              Object {
                                "IsString": true,
                                "Variable": "$.fnl_context.input.b",
                              },
                              Object {
                                "StringEquals": "",
                                "Variable": "$.fnl_context.input.b",
                              },
                            ],
                          },
                        },
                      ],
                    },
                    Object {
                      "And": Array [
                        Object {
                          "IsNumeric": true,
                          "Variable": "$.fnl_context.input.b",
                        },
                        Object {
                          "Not": Object {
                            "And": Array [
                              Object {
                                "IsNumeric": true,
                                "Variable": "$.fnl_context.input.b",
                              },
                              Object {
                                "NumericEquals": 0,
                                "Variable": "$.fnl_context.input.b",
                              },
                            ],
                          },
                        },
                      ],
                    },
                    Object {
                      "And": Array [
                        Object {
                          "IsBoolean": true,
                          "Variable": "$.fnl_context.input.b",
                        },
                        Object {
                          "BooleanEquals": true,
                          "Variable": "$.fnl_context.input.b",
                        },
                      ],
                    },
                  ],
                },
              ],
            },
          ],
          "Next": "assignTrue__return input.a && input.b",
        },
      ],
      "Default": "assignFalse__return input.a && input.b",
      "Type": "Choice",
    },
  },
}
`;

exports[`break from do-while-loop 1`] = `
Object {
  "StartAt": "Initialize Functionless Context",
  "States": Object {
    "Initialize Functionless Context": Object {
      "Next": "break",
      "OutputPath": "$",
      "Parameters": Object {
        "input.$": "$",
        "null": null,
      },
      "ResultPath": "$.fnl_context",
      "Type": "Pass",
    },
    "break": Object {
      "Choices": Array [
        Object {
          "IsNull": false,
          "Next": "return null",
          "Variable": "$$.Execution.Id",
        },
      ],
      "Default": "return null",
      "Type": "Choice",
    },
    "return null": Object {
      "End": true,
      "InputPath": "$.fnl_context.null",
      "ResultPath": "$",
      "Type": "Pass",
    },
  },
}
`;

exports[`break from for-loop 1`] = `
Object {
  "StartAt": "Initialize Functionless Context",
  "States": Object {
    "Initialize Functionless Context": Object {
      "Next": "for(item of input.items)",
      "OutputPath": "$",
      "Parameters": Object {
        "input.$": "$",
        "null": null,
      },
      "ResultPath": "$.fnl_context",
      "Type": "Pass",
    },
    "for(item of input.items)": Object {
      "Catch": Array [
        Object {
          "ErrorEquals": Array [
            "Break",
          ],
          "Next": "return null",
          "ResultPath": null,
        },
      ],
      "ItemsPath": "$.fnl_context.input.items",
      "Iterator": Object {
        "StartAt": "if(item == \\"hello\\")",
        "States": Object {
          "break": Object {
            "Error": "Break",
            "Type": "Fail",
          },
          "else__if(item == \\"hello\\")": Object {
            "End": true,
            "Type": "Pass",
          },
          "if(item == \\"hello\\")": Object {
            "Choices": Array [
              Object {
                "And": Array [
                  Object {
                    "IsPresent": true,
                    "Variable": "$.item",
                  },
                  Object {
                    "And": Array [
                      Object {
                        "IsString": true,
                        "Variable": "$.item",
                      },
                      Object {
                        "StringEquals": "hello",
                        "Variable": "$.item",
                      },
                    ],
                  },
                ],
                "Next": "break",
              },
            ],
            "Default": "else__if(item == \\"hello\\")",
            "Type": "Choice",
          },
        },
      },
      "MaxConcurrency": 1,
      "Next": "return null",
      "Parameters": Object {
        "fnl_context.$": "$.fnl_context",
        "item.$": "$$.Map.Item.Value",
      },
      "ResultPath": null,
      "Type": "Map",
    },
    "return null": Object {
      "End": true,
      "InputPath": "$.fnl_context.null",
      "ResultPath": "$",
      "Type": "Pass",
    },
  },
}
`;

exports[`break from while-loop 1`] = `
Object {
  "StartAt": "Initialize Functionless Context",
  "States": Object {
    "Initialize Functionless Context": Object {
      "Next": "while (true)",
      "OutputPath": "$",
      "Parameters": Object {
        "input.$": "$",
        "null": null,
      },
      "ResultPath": "$.fnl_context",
      "Type": "Pass",
    },
    "return null": Object {
      "End": true,
      "InputPath": "$.fnl_context.null",
      "ResultPath": "$",
      "Type": "Pass",
    },
    "while (true)": Object {
      "Choices": Array [
        Object {
          "IsNull": false,
          "Next": "return null",
          "Variable": "$$.Execution.Id",
        },
      ],
      "Default": "return null",
      "Type": "Choice",
    },
  },
}
`;

exports[`call AWS.DynamoDB.GetItem, then Lambda and return LiteralExpr 1`] = `
Object {
  "StartAt": "Initialize Functionless Context",
  "States": Object {
    "1__person = await $AWS.DynamoDB.GetItem({Table: personTable, Key: {id: {S: ": Object {
      "InputPath": "$.heap0",
      "Next": "if(person.Item == undefined)",
      "ResultPath": "$.person",
      "Type": "Pass",
    },
    "1__score = await computeScore({id: person.Item.id.S, name: person.Item.name": Object {
      "InputPath": "$.heap1",
      "Next": "return {id: person.Item.id.S, name: person.Item.name.S, score: score}",
      "ResultPath": "$.score",
      "Type": "Pass",
    },
    "Initialize Functionless Context": Object {
      "Next": "person = await $AWS.DynamoDB.GetItem({Table: personTable, Key: {id: {S: inp",
      "OutputPath": "$",
      "Parameters": Object {
        "input.$": "$",
        "null": null,
      },
      "ResultPath": "$.fnl_context",
      "Type": "Pass",
    },
    "if(person.Item == undefined)": Object {
      "Choices": Array [
        Object {
          "And": Array [
            Object {
              "IsPresent": true,
              "Variable": "$.person.Item",
            },
            Object {
              "IsNull": false,
              "Variable": "$$.Execution.Id",
            },
          ],
          "Next": "return undefined",
        },
      ],
      "Default": "score = await computeScore({id: person.Item.id.S, name: person.Item.name.S}",
      "Type": "Choice",
    },
    "person = await $AWS.DynamoDB.GetItem({Table: personTable, Key: {id: {S: inp": Object {
      "Next": "1__person = await $AWS.DynamoDB.GetItem({Table: personTable, Key: {id: {S: ",
      "Parameters": Object {
        "Key": Object {
          "id": Object {
            "S.$": "$.fnl_context.input.id",
          },
        },
        "TableName": "__REPLACED_TOKEN",
      },
      "Resource": "__REPLACED_ARN",
      "ResultPath": "$.heap0",
      "Type": "Task",
    },
    "return undefined": Object {
      "End": true,
      "ResultPath": "$",
      "Type": "Pass",
    },
    "return {id: person.Item.id.S, name: person.Item.name.S, score: score}": Object {
      "End": true,
      "Parameters": Object {
        "id.$": "$.person.Item.id.S",
        "name.$": "$.person.Item.name.S",
        "score.$": "$.score",
      },
      "ResultPath": "$",
      "Type": "Pass",
    },
    "score = await computeScore({id: person.Item.id.S, name: person.Item.name.S}": Object {
      "Next": "1__score = await computeScore({id: person.Item.id.S, name: person.Item.name",
      "Parameters": Object {
        "id.$": "$.person.Item.id.S",
        "name.$": "$.person.Item.name.S",
      },
      "Resource": "__REPLACED_TOKEN",
      "ResultPath": "$.heap1",
      "Type": "Task",
    },
  },
}
`;

exports[`call Lambda Function, store as variable, return variable 1`] = `
Object {
  "StartAt": "Initialize Functionless Context",
  "States": Object {
    "1__person = await getPerson({id: input.id})": Object {
      "InputPath": "$.heap0",
      "Next": "return person",
      "ResultPath": "$.person",
      "Type": "Pass",
    },
    "Initialize Functionless Context": Object {
      "Next": "person = await getPerson({id: input.id})",
      "OutputPath": "$",
      "Parameters": Object {
        "input.$": "$",
        "null": null,
      },
      "ResultPath": "$.fnl_context",
      "Type": "Pass",
    },
    "person = await getPerson({id: input.id})": Object {
      "Next": "1__person = await getPerson({id: input.id})",
      "Parameters": Object {
        "id.$": "$.fnl_context.input.id",
      },
      "Resource": "__REPLACED_TOKEN",
      "ResultPath": "$.heap0",
      "Type": "Task",
    },
    "return person": Object {
      "End": true,
      "InputPath": "$.person",
      "ResultPath": "$",
      "Type": "Pass",
    },
  },
}
`;

exports[`call Lambda Function, store as variable, return variable no block 1`] = `
Object {
  "StartAt": "Initialize Functionless Context",
  "States": Object {
    "1__return getPerson({id: input.id})": Object {
      "End": true,
      "InputPath": "$.heap0",
      "ResultPath": "$",
      "Type": "Pass",
    },
    "Initialize Functionless Context": Object {
      "Next": "return getPerson({id: input.id})",
      "OutputPath": "$",
      "Parameters": Object {
        "input.$": "$",
        "null": null,
      },
      "ResultPath": "$.fnl_context",
      "Type": "Pass",
    },
    "return getPerson({id: input.id})": Object {
      "Next": "1__return getPerson({id: input.id})",
      "Parameters": Object {
        "id.$": "$.fnl_context.input.id",
      },
      "Resource": "__REPLACED_TOKEN",
      "ResultPath": "$.heap0",
      "Type": "Task",
    },
  },
}
`;

exports[`call Step Function describe from another Step Function 1`] = `
Object {
  "StartAt": "return machine1.describeExecution(\\"hello\\")",
  "States": Object {
    "1__return machine1.describeExecution(\\"hello\\")": Object {
      "End": true,
      "InputPath": "$.heap0",
      "ResultPath": "$",
      "Type": "Pass",
    },
    "return machine1.describeExecution(\\"hello\\")": Object {
      "Next": "1__return machine1.describeExecution(\\"hello\\")",
      "Parameters": Object {
        "ExecutionArn": "hello",
      },
      "Resource": "__REPLACED_ARN",
      "ResultPath": "$.heap0",
      "Type": "Task",
    },
  },
}
`;

exports[`call Step Function describe from another Step Function from context 1`] = `
Object {
  "StartAt": "Initialize Functionless Context",
  "States": Object {
    "1__return machine1.describeExecution(input.id)": Object {
      "End": true,
      "InputPath": "$.heap0",
      "ResultPath": "$",
      "Type": "Pass",
    },
    "Initialize Functionless Context": Object {
      "Next": "return machine1.describeExecution(input.id)",
      "OutputPath": "$",
      "Parameters": Object {
        "input.$": "$",
        "null": null,
      },
      "ResultPath": "$.fnl_context",
      "Type": "Pass",
    },
    "return machine1.describeExecution(input.id)": Object {
      "Next": "1__return machine1.describeExecution(input.id)",
      "Parameters": Object {
        "ExecutionArn.$": "$.fnl_context.input.id",
      },
      "Resource": "__REPLACED_ARN",
      "ResultPath": "$.heap0",
      "Type": "Task",
    },
  },
}
`;

exports[`call Step Function from another Step Function 1`] = `
Object {
  "StartAt": "return machine1({})",
  "States": Object {
    "1__return machine1({})": Object {
      "End": true,
      "InputPath": "$.heap0",
      "ResultPath": "$",
      "Type": "Pass",
    },
    "return machine1({})": Object {
      "Next": "1__return machine1({})",
      "Parameters": Object {
        "StateMachineArn": "__REPLACED_TOKEN",
      },
      "Resource": "__REPLACED_ARN",
      "ResultPath": "$.heap0",
      "Type": "Task",
    },
  },
}
`;

exports[`call Step Function from another Step Function with dynamic input 1`] = `
Object {
  "StartAt": "Initialize Functionless Context",
  "States": Object {
    "1__return machine1({input: {value: input.value1}})": Object {
      "End": true,
      "InputPath": "$.heap0",
      "ResultPath": "$",
      "Type": "Pass",
    },
    "Initialize Functionless Context": Object {
      "Next": "return machine1({input: {value: input.value1}})",
      "OutputPath": "$",
      "Parameters": Object {
        "input.$": "$",
        "null": null,
      },
      "ResultPath": "$.fnl_context",
      "Type": "Pass",
    },
    "return machine1({input: {value: input.value1}})": Object {
      "Next": "1__return machine1({input: {value: input.value1}})",
      "Parameters": Object {
        "Input": Object {
          "value.$": "$.fnl_context.input.value1",
        },
        "StateMachineArn": "__REPLACED_TOKEN",
      },
      "Resource": "__REPLACED_ARN",
      "ResultPath": "$.heap0",
      "Type": "Task",
    },
  },
}
`;

exports[`call Step Function from another Step Function with dynamic input field input 1`] = `
Object {
  "StartAt": "Initialize Functionless Context",
  "States": Object {
    "1__return machine1({input: input})": Object {
      "End": true,
      "InputPath": "$.heap0",
      "ResultPath": "$",
      "Type": "Pass",
    },
    "Initialize Functionless Context": Object {
      "Next": "return machine1({input: input})",
      "OutputPath": "$",
      "Parameters": Object {
        "input.$": "$",
        "null": null,
      },
      "ResultPath": "$.fnl_context",
      "Type": "Pass",
    },
    "return machine1({input: input})": Object {
      "Next": "1__return machine1({input: input})",
      "Parameters": Object {
        "Input.$": "$.fnl_context.input",
        "StateMachineArn": "__REPLACED_TOKEN",
      },
      "Resource": "__REPLACED_ARN",
      "ResultPath": "$.heap0",
      "Type": "Task",
    },
  },
}
`;

exports[`call Step Function from another Step Function with input 1`] = `
Object {
  "StartAt": "return machine1({input: {value: \\"hello\\"}})",
  "States": Object {
    "1__return machine1({input: {value: \\"hello\\"}})": Object {
      "End": true,
      "InputPath": "$.heap0",
      "ResultPath": "$",
      "Type": "Pass",
    },
    "return machine1({input: {value: \\"hello\\"}})": Object {
      "Next": "1__return machine1({input: {value: \\"hello\\"}})",
      "Parameters": Object {
        "Input": Object {
          "value": "hello",
        },
        "StateMachineArn": "__REPLACED_TOKEN",
      },
      "Resource": "__REPLACED_ARN",
      "ResultPath": "$.heap0",
      "Type": "Task",
    },
  },
}
`;

exports[`call Step Function from another Step Function with name and trace 1`] = `
Object {
  "StartAt": "return machine1({name: \\"exec1\\", traceHeader: \\"1\\"})",
  "States": Object {
    "1__return machine1({name: \\"exec1\\", traceHeader: \\"1\\"})": Object {
      "End": true,
      "InputPath": "$.heap0",
      "ResultPath": "$",
      "Type": "Pass",
    },
    "return machine1({name: \\"exec1\\", traceHeader: \\"1\\"})": Object {
      "Next": "1__return machine1({name: \\"exec1\\", traceHeader: \\"1\\"})",
      "Parameters": Object {
        "Name": "exec1",
        "StateMachineArn": "__REPLACED_TOKEN",
        "TraceHeader": "1",
      },
      "Resource": "__REPLACED_ARN",
      "ResultPath": "$.heap0",
      "Type": "Task",
    },
  },
}
`;

exports[`call Step Function from another Step Function with name and trace from variables 1`] = `
Object {
  "StartAt": "Initialize Functionless Context",
  "States": Object {
    "1__return machine1({name: input.name, traceHeader: input.header})": Object {
      "End": true,
      "InputPath": "$.heap0",
      "ResultPath": "$",
      "Type": "Pass",
    },
    "Initialize Functionless Context": Object {
      "Next": "return machine1({name: input.name, traceHeader: input.header})",
      "OutputPath": "$",
      "Parameters": Object {
        "input.$": "$",
        "null": null,
      },
      "ResultPath": "$.fnl_context",
      "Type": "Pass",
    },
    "return machine1({name: input.name, traceHeader: input.header})": Object {
      "Next": "1__return machine1({name: input.name, traceHeader: input.header})",
      "Parameters": Object {
        "Name.$": "$.fnl_context.input.name",
        "StateMachineArn": "__REPLACED_TOKEN",
        "TraceHeader.$": "$.fnl_context.input.header",
      },
      "Resource": "__REPLACED_ARN",
      "ResultPath": "$.heap0",
      "Type": "Task",
    },
  },
}
`;

exports[`call Step Function from another Step Function with null coalesce 1`] = `
Object {
  "StartAt": "Initialize Functionless Context",
  "States": Object {
    "1__return machine1({input: {value: input.value ?? \\"default\\"}})": Object {
      "End": true,
      "InputPath": "$.heap1",
      "ResultPath": "$",
      "Type": "Pass",
    },
    "1__return machine1({input: {value: input.value ?? \\"default\\"}}) 1": Object {
      "Next": "1__return machine1({input: {value: input.value ?? \\"default\\"}})",
      "Parameters": Object {
        "Input": Object {
          "value.$": "$.heap0",
        },
        "StateMachineArn": "__REPLACED_TOKEN",
      },
      "Resource": "__REPLACED_ARN",
      "ResultPath": "$.heap1",
      "Type": "Task",
    },
    "Initialize Functionless Context": Object {
      "Next": "return machine1({input: {value: input.value ?? \\"default\\"}})",
      "OutputPath": "$",
      "Parameters": Object {
        "input.$": "$",
        "null": null,
      },
      "ResultPath": "$.fnl_context",
      "Type": "Pass",
    },
    "return machine1({input: {value: input.value ?? \\"default\\"}})": Object {
      "Choices": Array [
        Object {
          "And": Array [
            Object {
              "IsPresent": true,
              "Variable": "$.fnl_context.input.value",
            },
            Object {
              "IsNull": false,
              "Variable": "$.fnl_context.input.value",
            },
          ],
          "Next": "takeLeft__return machine1({input: {value: input.value ?? \\"default\\"}})",
        },
      ],
      "Default": "takeRight__return machine1({input: {value: input.value ?? \\"default\\"}})",
      "Type": "Choice",
    },
    "takeLeft__return machine1({input: {value: input.value ?? \\"default\\"}})": Object {
      "InputPath": "$.fnl_context.input.value",
      "Next": "1__return machine1({input: {value: input.value ?? \\"default\\"}}) 1",
      "ResultPath": "$.heap0",
      "Type": "Pass",
    },
    "takeRight__return machine1({input: {value: input.value ?? \\"default\\"}})": Object {
      "Next": "1__return machine1({input: {value: input.value ?? \\"default\\"}}) 1",
      "Result": "default",
      "ResultPath": "$.heap0",
      "Type": "Pass",
    },
  },
}
`;

exports[`catch and throw Error 1`] = `
Object {
  "StartAt": "try",
  "States": Object {
    "catch__try": Object {
      "Cause": "{\\"property\\":\\"custom cause\\"}",
      "Error": "CustomError",
      "Type": "Fail",
    },
    "try": Object {
      "Next": "catch__try",
      "Result": Object {
        "message": "cause",
      },
      "ResultPath": "$.err",
      "Type": "Pass",
    },
  },
}
`;

exports[`catch and throw new Error 1`] = `
Object {
  "StartAt": "try",
  "States": Object {
    "catch__try": Object {
      "Cause": "{\\"property\\":\\"custom cause\\"}",
      "Error": "CustomError",
      "Type": "Fail",
    },
    "try": Object {
      "Next": "catch__try",
      "Result": Object {
        "message": "cause",
      },
      "ResultPath": "$.err",
      "Type": "Pass",
    },
  },
}
`;

exports[`condition on task output 1`] = `
Object {
  "StartAt": "Initialize Functionless Context",
  "States": Object {
    "0_tmp = await task()": Object {
      "InputPath": "$.fnl_context.null",
      "Next": "1__0_tmp = await task()",
      "Resource": "__REPLACED_TOKEN",
      "ResultPath": "$.heap0",
      "Type": "Task",
    },
    "1__0_tmp = await task()": Object {
      "InputPath": "$.heap0",
      "Next": "if(0_tmp == 1)",
      "ResultPath": "$.0_tmp",
      "Type": "Pass",
    },
    "Initialize Functionless Context": Object {
      "Next": "0_tmp = await task()",
      "OutputPath": "$",
      "Parameters": Object {
        "input.$": "$",
        "null": null,
      },
      "ResultPath": "$.fnl_context",
      "Type": "Pass",
    },
    "if(0_tmp == 1)": Object {
      "Choices": Array [
        Object {
          "And": Array [
            Object {
              "IsPresent": true,
              "Variable": "$.0_tmp",
            },
            Object {
              "And": Array [
                Object {
                  "IsNumeric": true,
                  "Variable": "$.0_tmp",
                },
                Object {
                  "NumericEquals": 1,
                  "Variable": "$.0_tmp",
                },
              ],
            },
          ],
          "Next": "return null 1",
        },
      ],
      "Default": "return null",
      "Type": "Choice",
    },
    "return null": Object {
      "End": true,
      "InputPath": "$.fnl_context.null",
      "ResultPath": "$",
      "Type": "Pass",
    },
    "return null 1": Object {
      "End": true,
      "InputPath": "$.fnl_context.null",
      "ResultPath": "$",
      "Type": "Pass",
    },
  },
}
`;

exports[`conditionally call DynamoDB and then void 1`] = `
Object {
  "StartAt": "Initialize Functionless Context",
  "States": Object {
    "Initialize Functionless Context": Object {
      "Next": "if(input.id == \\"hello\\")",
      "OutputPath": "$",
      "Parameters": Object {
        "input.$": "$",
        "null": null,
      },
      "ResultPath": "$.fnl_context",
      "Type": "Pass",
    },
    "await $AWS.DynamoDB.GetItem({Table: personTable, Key: {id: {S: input.id}}})": Object {
      "Next": "return null",
      "Parameters": Object {
        "Key": Object {
          "id": Object {
            "S.$": "$.fnl_context.input.id",
          },
        },
        "TableName": "__REPLACED_TOKEN",
      },
      "Resource": "__REPLACED_ARN",
      "ResultPath": "$.heap0",
      "Type": "Task",
    },
    "if(input.id == \\"hello\\")": Object {
      "Choices": Array [
        Object {
          "And": Array [
            Object {
              "IsPresent": true,
              "Variable": "$.fnl_context.input.id",
            },
            Object {
              "And": Array [
                Object {
                  "IsString": true,
                  "Variable": "$.fnl_context.input.id",
                },
                Object {
                  "StringEquals": "hello",
                  "Variable": "$.fnl_context.input.id",
                },
              ],
            },
          ],
          "Next": "await $AWS.DynamoDB.GetItem({Table: personTable, Key: {id: {S: input.id}}})",
        },
      ],
      "Default": "return null",
      "Type": "Choice",
    },
    "return null": Object {
      "End": true,
      "InputPath": "$.fnl_context.null",
      "ResultPath": "$",
      "Type": "Pass",
    },
  },
}
`;

exports[`conditionally return void 1`] = `
Object {
  "StartAt": "Initialize Functionless Context",
  "States": Object {
    "Initialize Functionless Context": Object {
      "Next": "if(input.id == \\"hello\\")",
      "OutputPath": "$",
      "Parameters": Object {
        "input.$": "$",
        "null": null,
      },
      "ResultPath": "$.fnl_context",
      "Type": "Pass",
    },
    "if(input.id == \\"hello\\")": Object {
      "Choices": Array [
        Object {
          "And": Array [
            Object {
              "IsPresent": true,
              "Variable": "$.fnl_context.input.id",
            },
            Object {
              "And": Array [
                Object {
                  "IsString": true,
                  "Variable": "$.fnl_context.input.id",
                },
                Object {
                  "StringEquals": "hello",
                  "Variable": "$.fnl_context.input.id",
                },
              ],
            },
          ],
          "Next": "return null 1",
        },
      ],
      "Default": "return null",
      "Type": "Choice",
    },
    "return null": Object {
      "End": true,
      "InputPath": "$.fnl_context.null",
      "ResultPath": "$",
      "Type": "Pass",
    },
    "return null 1": Object {
      "End": true,
      "InputPath": "$.fnl_context.null",
      "ResultPath": "$",
      "Type": "Pass",
    },
  },
}
`;

exports[`conditionally return void 2`] = `
Object {
  "StartAt": "Initialize Functionless Context",
  "States": Object {
    "Initialize Functionless Context": Object {
      "Next": "if(input.id == \\"hello\\")",
      "OutputPath": "$",
      "Parameters": Object {
        "input.$": "$",
        "null": null,
      },
      "ResultPath": "$.fnl_context",
      "Type": "Pass",
    },
    "if(input.id == \\"hello\\")": Object {
      "Choices": Array [
        Object {
          "And": Array [
            Object {
              "IsPresent": true,
              "Variable": "$.fnl_context.input.id",
            },
            Object {
              "And": Array [
                Object {
                  "IsString": true,
                  "Variable": "$.fnl_context.input.id",
                },
                Object {
                  "StringEquals": "hello",
                  "Variable": "$.fnl_context.input.id",
                },
              ],
            },
          ],
          "Next": "return null 1",
        },
      ],
      "Default": "return null",
      "Type": "Choice",
    },
    "return null": Object {
      "End": true,
      "InputPath": "$.fnl_context.null",
      "ResultPath": "$",
      "Type": "Pass",
    },
    "return null 1": Object {
      "End": true,
      "InputPath": "$.fnl_context.null",
      "ResultPath": "$",
      "Type": "Pass",
    },
  },
}
`;

exports[`continue in do..while loop 1`] = `
Object {
  "StartAt": "Initialize Functionless Context",
  "States": Object {
    "Initialize Functionless Context": Object {
      "Next": "if(input.key == \\"sam\\")",
      "OutputPath": "$",
      "Parameters": Object {
        "input.$": "$",
        "null": null,
      },
      "ResultPath": "$.fnl_context",
      "Type": "Pass",
    },
    "await task(input.key)": Object {
      "InputPath": "$.fnl_context.input.key",
      "Next": "if(input.key == \\"sam\\")",
      "Resource": "__REPLACED_TOKEN",
      "ResultPath": "$.heap0",
      "Type": "Task",
    },
    "if(input.key == \\"sam\\")": Object {
      "Choices": Array [
        Object {
          "IsNull": false,
          "Next": "if(input.key == \\"sam\\") 1",
          "Variable": "$$.Execution.Id",
        },
      ],
      "Default": "return null",
      "Type": "Choice",
    },
    "if(input.key == \\"sam\\") 1": Object {
      "Choices": Array [
        Object {
          "And": Array [
            Object {
              "IsPresent": true,
              "Variable": "$.fnl_context.input.key",
            },
            Object {
              "And": Array [
                Object {
                  "IsString": true,
                  "Variable": "$.fnl_context.input.key",
                },
                Object {
                  "StringEquals": "sam",
                  "Variable": "$.fnl_context.input.key",
                },
              ],
            },
          ],
          "Next": "if(input.key == \\"sam\\")",
        },
      ],
      "Default": "await task(input.key)",
      "Type": "Choice",
    },
    "return null": Object {
      "End": true,
      "InputPath": "$.fnl_context.null",
      "ResultPath": "$",
      "Type": "Pass",
    },
  },
}
`;

exports[`continue in for loop 1`] = `
Object {
  "StartAt": "Initialize Functionless Context",
  "States": Object {
    "Initialize Functionless Context": Object {
      "Next": "for(item of input.items)",
      "OutputPath": "$",
      "Parameters": Object {
        "input.$": "$",
        "null": null,
      },
      "ResultPath": "$.fnl_context",
      "Type": "Pass",
    },
    "for(item of input.items)": Object {
      "ItemsPath": "$.fnl_context.input.items",
      "Iterator": Object {
        "StartAt": "if(item == \\"hello\\")",
        "States": Object {
          "continue": Object {
            "End": true,
            "ResultPath": null,
            "Type": "Pass",
          },
          "else__if(item == \\"hello\\")": Object {
            "End": true,
            "Type": "Pass",
          },
          "if(item == \\"hello\\")": Object {
            "Choices": Array [
              Object {
                "And": Array [
                  Object {
                    "IsPresent": true,
                    "Variable": "$.item",
                  },
                  Object {
                    "And": Array [
                      Object {
                        "IsString": true,
                        "Variable": "$.item",
                      },
                      Object {
                        "StringEquals": "hello",
                        "Variable": "$.item",
                      },
                    ],
                  },
                ],
                "Next": "continue",
              },
            ],
            "Default": "else__if(item == \\"hello\\")",
            "Type": "Choice",
          },
        },
      },
      "MaxConcurrency": 1,
      "Next": "return null",
      "Parameters": Object {
        "fnl_context.$": "$.fnl_context",
        "item.$": "$$.Map.Item.Value",
      },
      "ResultPath": null,
      "Type": "Map",
    },
    "return null": Object {
      "End": true,
      "InputPath": "$.fnl_context.null",
      "ResultPath": "$",
      "Type": "Pass",
    },
  },
}
`;

exports[`continue in while loop 1`] = `
Object {
  "StartAt": "Initialize Functionless Context",
  "States": Object {
    "Initialize Functionless Context": Object {
      "Next": "while (true)",
      "OutputPath": "$",
      "Parameters": Object {
        "input.$": "$",
        "null": null,
      },
      "ResultPath": "$.fnl_context",
      "Type": "Pass",
    },
    "await task(input.key)": Object {
      "InputPath": "$.fnl_context.input.key",
      "Next": "while (true)",
      "Resource": "__REPLACED_TOKEN",
      "ResultPath": "$.heap0",
      "Type": "Task",
    },
    "if(input.key == \\"sam\\")": Object {
      "Choices": Array [
        Object {
          "And": Array [
            Object {
              "IsPresent": true,
              "Variable": "$.fnl_context.input.key",
            },
            Object {
              "And": Array [
                Object {
                  "IsString": true,
                  "Variable": "$.fnl_context.input.key",
                },
                Object {
                  "StringEquals": "sam",
                  "Variable": "$.fnl_context.input.key",
                },
              ],
            },
          ],
          "Next": "while (true)",
        },
      ],
      "Default": "await task(input.key)",
      "Type": "Choice",
    },
    "return null": Object {
      "End": true,
      "InputPath": "$.fnl_context.null",
      "ResultPath": "$",
      "Type": "Pass",
    },
    "while (true)": Object {
      "Choices": Array [
        Object {
          "IsNull": false,
          "Next": "if(input.key == \\"sam\\")",
          "Variable": "$$.Execution.Id",
        },
      ],
      "Default": "return null",
      "Type": "Choice",
    },
  },
}
`;

exports[`else if 1`] = `
Object {
  "StartAt": "Initialize Functionless Context",
  "States": Object {
    "Initialize Functionless Context": Object {
      "Next": "if(input.val == \\"a\\")",
      "OutputPath": "$",
      "Parameters": Object {
        "input.$": "$",
        "null": null,
      },
      "ResultPath": "$.fnl_context",
      "Type": "Pass",
    },
    "if(input.val == \\"a\\")": Object {
      "Choices": Array [
        Object {
          "And": Array [
            Object {
              "IsPresent": true,
              "Variable": "$.fnl_context.input.val",
            },
            Object {
              "And": Array [
                Object {
                  "IsString": true,
                  "Variable": "$.fnl_context.input.val",
                },
                Object {
                  "StringEquals": "a",
                  "Variable": "$.fnl_context.input.val",
                },
              ],
            },
          ],
          "Next": "return \\"yup\\"",
        },
        Object {
          "And": Array [
            Object {
              "IsPresent": true,
              "Variable": "$.fnl_context.input.val",
            },
            Object {
              "And": Array [
                Object {
                  "IsString": true,
                  "Variable": "$.fnl_context.input.val",
                },
                Object {
                  "StringEquals": "b",
                  "Variable": "$.fnl_context.input.val",
                },
              ],
            },
          ],
          "Next": "return \\"yip\\"",
        },
        Object {
          "And": Array [
            Object {
              "IsPresent": true,
              "Variable": "$.fnl_context.input.val",
            },
            Object {
              "And": Array [
                Object {
                  "IsString": true,
                  "Variable": "$.fnl_context.input.val",
                },
                Object {
                  "StringEquals": "c",
                  "Variable": "$.fnl_context.input.val",
                },
              ],
            },
          ],
          "Next": "return \\"woop\\"",
        },
      ],
      "Default": "return \\"noop\\"",
      "Type": "Choice",
    },
    "return \\"noop\\"": Object {
      "End": true,
      "Result": "noop",
      "ResultPath": "$",
      "Type": "Pass",
    },
    "return \\"woop\\"": Object {
      "End": true,
      "Result": "woop",
      "ResultPath": "$",
      "Type": "Pass",
    },
    "return \\"yip\\"": Object {
      "End": true,
      "Result": "yip",
      "ResultPath": "$",
      "Type": "Pass",
    },
    "return \\"yup\\"": Object {
      "End": true,
      "Result": "yup",
      "ResultPath": "$",
      "Type": "Pass",
    },
  },
}
`;

exports[`else if else 1`] = `
Object {
  "StartAt": "Initialize Functionless Context",
  "States": Object {
    "Initialize Functionless Context": Object {
      "Next": "if(input.val == \\"a\\")",
      "OutputPath": "$",
      "Parameters": Object {
        "input.$": "$",
        "null": null,
      },
      "ResultPath": "$.fnl_context",
      "Type": "Pass",
    },
    "if(input.val == \\"a\\")": Object {
      "Choices": Array [
        Object {
          "And": Array [
            Object {
              "IsPresent": true,
              "Variable": "$.fnl_context.input.val",
            },
            Object {
              "And": Array [
                Object {
                  "IsString": true,
                  "Variable": "$.fnl_context.input.val",
                },
                Object {
                  "StringEquals": "a",
                  "Variable": "$.fnl_context.input.val",
                },
              ],
            },
          ],
          "Next": "return \\"yup\\"",
        },
        Object {
          "And": Array [
            Object {
              "IsPresent": true,
              "Variable": "$.fnl_context.input.val",
            },
            Object {
              "And": Array [
                Object {
                  "IsString": true,
                  "Variable": "$.fnl_context.input.val",
                },
                Object {
                  "StringEquals": "b",
                  "Variable": "$.fnl_context.input.val",
                },
              ],
            },
          ],
          "Next": "return \\"woop\\"",
        },
      ],
      "Default": "return \\"noop\\"",
      "Type": "Choice",
    },
    "return \\"noop\\"": Object {
      "End": true,
      "Result": "noop",
      "ResultPath": "$",
      "Type": "Pass",
    },
    "return \\"woop\\"": Object {
      "End": true,
      "Result": "woop",
      "ResultPath": "$",
      "Type": "Pass",
    },
    "return \\"yup\\"": Object {
      "End": true,
      "Result": "yup",
      "ResultPath": "$",
      "Type": "Pass",
    },
  },
}
`;

exports[`empty function 1`] = `
Object {
  "StartAt": "Initialize Functionless Context",
  "States": Object {
    "Initialize Functionless Context": Object {
      "Next": "return null",
      "OutputPath": "$",
      "Parameters": Object {
        "input.$": "$",
        "null": null,
      },
      "ResultPath": "$.fnl_context",
      "Type": "Pass",
    },
    "return null": Object {
      "End": true,
      "InputPath": "$.fnl_context.null",
      "ResultPath": "$",
      "Type": "Pass",
    },
  },
}
`;

exports[`for (const i in [task(input)]) 1`] = `
Object {
  "StartAt": "Initialize Functionless Context",
  "States": Object {
    "0_tmp = await task(input)": Object {
      "InputPath": "$.fnl_context.input",
      "Next": "1__0_tmp = await task(input)",
      "Resource": "__REPLACED_TOKEN",
      "ResultPath": "$.heap0",
      "Type": "Task",
    },
    "1__0_tmp = await task(input)": Object {
      "InputPath": "$.heap0",
      "Next": "for(i in [0_tmp])",
      "ResultPath": "$.0_tmp",
      "Type": "Pass",
    },
    "Initialize Functionless Context": Object {
      "Next": "0_tmp = await task(input)",
      "OutputPath": "$",
      "Parameters": Object {
        "input.$": "$",
        "null": null,
      },
      "ResultPath": "$.fnl_context",
      "Type": "Pass",
    },
    "for(i in [0_tmp])": Object {
      "Next": "for(i in [0_tmp]) 1",
      "Parameters": Object {
        "arr.$": "States.Array($.0_tmp)",
      },
      "ResultPath": "$.heap1",
      "Type": "Pass",
    },
    "for(i in [0_tmp]) 1": Object {
      "ItemsPath": "$.heap1.arr",
      "Iterator": Object {
        "StartAt": "1_tmp = await task(i)",
        "States": Object {
          "1__1_tmp = await task(i)": Object {
            "InputPath": "$.heap2",
            "Next": "await task(1_tmp)",
            "ResultPath": "$.1_tmp",
            "Type": "Pass",
          },
          "1_tmp = await task(i)": Object {
            "InputPath": "$.i",
            "Next": "1__1_tmp = await task(i)",
            "Resource": "__REPLACED_TOKEN",
            "ResultPath": "$.heap2",
            "Type": "Task",
          },
          "await task(1_tmp)": Object {
            "End": true,
            "InputPath": "$.1_tmp",
            "Resource": "__REPLACED_TOKEN",
            "ResultPath": "$.heap3",
            "Type": "Task",
          },
        },
      },
      "MaxConcurrency": 1,
      "Next": "return null",
      "Parameters": Object {
        "0_i.$": "$$.Map.Item.Value",
        "0_tmp.$": "$.0_tmp",
        "fnl_context.$": "$.fnl_context",
        "i.$": "$$.Map.Item.Index",
      },
      "ResultPath": null,
      "Type": "Map",
    },
    "return null": Object {
      "End": true,
      "InputPath": "$.fnl_context.null",
      "ResultPath": "$",
      "Type": "Pass",
    },
  },
}
`;

exports[`for (const i of [task(input)]) 1`] = `
Object {
  "StartAt": "Initialize Functionless Context",
  "States": Object {
    "0_tmp = await task(input)": Object {
      "InputPath": "$.fnl_context.input",
      "Next": "1__0_tmp = await task(input)",
      "Resource": "__REPLACED_TOKEN",
      "ResultPath": "$.heap0",
      "Type": "Task",
    },
    "1__0_tmp = await task(input)": Object {
      "InputPath": "$.heap0",
      "Next": "for(i of [0_tmp])",
      "ResultPath": "$.0_tmp",
      "Type": "Pass",
    },
    "Initialize Functionless Context": Object {
      "Next": "0_tmp = await task(input)",
      "OutputPath": "$",
      "Parameters": Object {
        "input.$": "$",
        "null": null,
      },
      "ResultPath": "$.fnl_context",
      "Type": "Pass",
    },
    "for(i of [0_tmp])": Object {
      "Next": "for(i of [0_tmp]) 1",
      "Parameters": Object {
        "arr.$": "States.Array($.0_tmp)",
      },
      "ResultPath": "$.heap1",
      "Type": "Pass",
    },
    "for(i of [0_tmp]) 1": Object {
      "ItemsPath": "$.heap1.arr",
      "Iterator": Object {
        "StartAt": "1_tmp = await task(i)",
        "States": Object {
          "1__1_tmp = await task(i)": Object {
            "InputPath": "$.heap2",
            "Next": "await task(1_tmp)",
            "ResultPath": "$.1_tmp",
            "Type": "Pass",
          },
          "1_tmp = await task(i)": Object {
            "InputPath": "$.i",
            "Next": "1__1_tmp = await task(i)",
            "Resource": "__REPLACED_TOKEN",
            "ResultPath": "$.heap2",
            "Type": "Task",
          },
          "await task(1_tmp)": Object {
            "End": true,
            "InputPath": "$.1_tmp",
            "Resource": "__REPLACED_TOKEN",
            "ResultPath": "$.heap3",
            "Type": "Task",
          },
        },
      },
      "MaxConcurrency": 1,
      "Next": "return null",
      "Parameters": Object {
        "0_tmp.$": "$.0_tmp",
        "fnl_context.$": "$.fnl_context",
        "i.$": "$$.Map.Item.Value",
      },
      "ResultPath": null,
      "Type": "Map",
    },
    "return null": Object {
      "End": true,
      "InputPath": "$.fnl_context.null",
      "ResultPath": "$",
      "Type": "Pass",
    },
  },
}
`;

exports[`for i in items, items[i] 1`] = `
Object {
  "StartAt": "Initialize Functionless Context",
  "States": Object {
    "Initialize Functionless Context": Object {
      "Next": "for(i in input.items)",
      "OutputPath": "$",
      "Parameters": Object {
        "input.$": "$",
        "null": null,
      },
      "ResultPath": "$.fnl_context",
      "Type": "Pass",
    },
    "for(i in input.items)": Object {
      "ItemsPath": "$.fnl_context.input.items",
      "Iterator": Object {
        "StartAt": "a = items[i]",
        "States": Object {
          "a = items[i]": Object {
            "End": true,
            "InputPath": "$.0_i",
            "ResultPath": "$.a",
            "Type": "Pass",
          },
        },
      },
      "MaxConcurrency": 1,
      "Next": "return null",
      "Parameters": Object {
        "0_i.$": "$$.Map.Item.Value",
        "fnl_context.$": "$.fnl_context",
        "i.$": "$$.Map.Item.Index",
      },
      "ResultPath": null,
      "Type": "Map",
    },
    "return null": Object {
      "End": true,
      "InputPath": "$.fnl_context.null",
      "ResultPath": "$",
      "Type": "Pass",
    },
  },
}
`;

exports[`for-loop and do nothing 1`] = `
Object {
  "StartAt": "Initialize Functionless Context",
  "States": Object {
    "Initialize Functionless Context": Object {
      "Next": "for(item of input.items)",
      "OutputPath": "$",
      "Parameters": Object {
        "input.$": "$",
        "null": null,
      },
      "ResultPath": "$.fnl_context",
      "Type": "Pass",
    },
    "for(item of input.items)": Object {
      "ItemsPath": "$.fnl_context.input.items",
      "Iterator": Object {
        "StartAt": "a = item",
        "States": Object {
          "a = item": Object {
            "End": true,
            "InputPath": "$.item",
            "ResultPath": "$.a",
            "Type": "Pass",
          },
        },
      },
      "MaxConcurrency": 1,
      "Next": "return null",
      "Parameters": Object {
        "fnl_context.$": "$.fnl_context",
        "item.$": "$$.Map.Item.Value",
      },
      "ResultPath": null,
      "Type": "Map",
    },
    "return null": Object {
      "End": true,
      "InputPath": "$.fnl_context.null",
      "ResultPath": "$",
      "Type": "Pass",
    },
  },
}
`;

exports[`for-loop inline array 1`] = `
Object {
  "StartAt": "Initialize Functionless Context",
  "States": Object {
    "1__for(item of [1, 2, 3])": Object {
      "ItemsPath": "$.heap0",
      "Iterator": Object {
        "StartAt": "a = item",
        "States": Object {
          "a = item": Object {
            "End": true,
            "InputPath": "$.item",
            "ResultPath": "$.a",
            "Type": "Pass",
          },
        },
      },
      "MaxConcurrency": 1,
      "Next": "return null",
      "Parameters": Object {
        "item.$": "$$.Map.Item.Value",
      },
      "ResultPath": null,
      "Type": "Map",
    },
    "Initialize Functionless Context": Object {
      "Next": "for(item of [1, 2, 3])",
      "OutputPath": "$",
      "Parameters": Object {
        "input.$": "$",
        "null": null,
      },
      "ResultPath": "$.fnl_context",
      "Type": "Pass",
    },
    "for(item of [1, 2, 3])": Object {
      "Next": "1__for(item of [1, 2, 3])",
      "Result": Array [
        1,
        2,
        3,
      ],
      "ResultPath": "$.heap0",
      "Type": "Pass",
    },
    "return null": Object {
      "End": true,
      "InputPath": "$.fnl_context.null",
      "ResultPath": "$",
      "Type": "Pass",
    },
  },
}
`;

exports[`for-loop over a list literal 1`] = `
Object {
  "StartAt": "Initialize Functionless Context",
  "States": Object {
    "Initialize Functionless Context": Object {
      "Next": "people = [\\"sam\\", \\"sam\\"]",
      "OutputPath": "$",
      "Parameters": Object {
        "input.$": "$",
        "null": null,
      },
      "ResultPath": "$.fnl_context",
      "Type": "Pass",
    },
    "for(name of people)": Object {
      "ItemsPath": "$.people",
      "Iterator": Object {
        "StartAt": "await computeScore({id: input.id, name: name})",
        "States": Object {
          "await computeScore({id: input.id, name: name})": Object {
            "End": true,
            "Parameters": Object {
              "id.$": "$.fnl_context.input.id",
              "name.$": "$.name",
            },
            "Resource": "__REPLACED_TOKEN",
            "ResultPath": "$.heap0",
            "Type": "Task",
          },
        },
      },
      "MaxConcurrency": 1,
      "Next": "return null",
      "Parameters": Object {
        "fnl_context.$": "$.fnl_context",
        "name.$": "$$.Map.Item.Value",
        "people.$": "$.people",
      },
      "ResultPath": null,
      "Type": "Map",
    },
    "people = [\\"sam\\", \\"sam\\"]": Object {
      "Next": "for(name of people)",
      "Result": Array [
        "sam",
        "sam",
      ],
      "ResultPath": "$.people",
      "Type": "Pass",
    },
    "return null": Object {
      "End": true,
      "InputPath": "$.fnl_context.null",
      "ResultPath": "$",
      "Type": "Pass",
    },
  },
}
`;

exports[`for-of { try { task() } catch (err) { if(err) throw } finally { task() } } 1`] = `
Object {
  "StartAt": "Initialize Functionless Context",
  "States": Object {
    "Initialize Functionless Context": Object {
      "Next": "for(item of input.items)",
      "OutputPath": "$",
      "Parameters": Object {
        "input.$": "$",
        "null": null,
      },
      "ResultPath": "$.fnl_context",
      "Type": "Pass",
    },
    "for(item of input.items)": Object {
      "ItemsPath": "$.fnl_context.input.items",
      "Iterator": Object {
        "StartAt": "await task(item)",
        "States": Object {
          "1__catch__await task(item)": Object {
            "InputPath": "$.err.0_ParsedError",
            "Next": "catch(err)",
            "ResultPath": "$.err",
            "Type": "Pass",
          },
          "1__finally": Object {
            "Choices": Array [
              Object {
                "IsPresent": true,
                "Next": "throw__1__finally",
                "Variable": "$.0_tmp",
              },
            ],
            "Type": "Choice",
          },
          "await task(item)": Object {
            "Catch": Array [
              Object {
                "ErrorEquals": Array [
                  "States.ALL",
                ],
                "Next": "catch__await task(item)",
                "ResultPath": "$.err",
              },
            ],
            "InputPath": "$.item",
            "Next": "finally",
            "Resource": "__REPLACED_TOKEN",
            "ResultPath": "$.heap0",
            "Type": "Task",
          },
          "catch(err)": Object {
            "Choices": Array [
              Object {
                "And": Array [
                  Object {
                    "IsPresent": true,
                    "Variable": "$.err.message",
                  },
                  Object {
                    "And": Array [
                      Object {
                        "IsString": true,
                        "Variable": "$.err.message",
                      },
                      Object {
                        "StringEquals": "you dun' goofed",
                        "Variable": "$.err.message",
                      },
                    ],
                  },
                ],
                "Next": "throw new Error(\\"little\\")",
              },
            ],
            "Default": "finally",
            "Type": "Choice",
          },
          "catch__await task(item)": Object {
            "Next": "1__catch__await task(item)",
            "Parameters": Object {
              "0_ParsedError.$": "States.StringToJson($.err.Cause)",
            },
            "ResultPath": "$.err",
            "Type": "Pass",
          },
          "finally": Object {
            "Next": "1__finally",
            "Parameters": "2",
            "Resource": "__REPLACED_TOKEN",
            "ResultPath": "$.heap1",
            "Type": "Task",
          },
          "throw new Error(\\"little\\")": Object {
            "Next": "finally",
            "Result": Object {
              "message": "little",
            },
            "ResultPath": "$.0_tmp",
            "Type": "Pass",
          },
          "throw__1__finally": Object {
            "Cause": "an error was re-thrown from a finally block which is unsupported by Step Functions",
            "Error": "ReThrowFromFinally",
            "Type": "Fail",
          },
        },
      },
      "MaxConcurrency": 1,
      "Next": "return null",
      "Parameters": Object {
        "fnl_context.$": "$.fnl_context",
        "item.$": "$$.Map.Item.Value",
      },
      "ResultPath": null,
      "Type": "Map",
    },
    "return null": Object {
      "End": true,
      "InputPath": "$.fnl_context.null",
      "ResultPath": "$",
      "Type": "Pass",
    },
  },
}
`;

exports[`if (?? === typeof x) 1`] = `
Object {
  "StartAt": "Initialize Functionless Context",
  "States": Object {
    "5__if(input.id == undefined)": Object {
      "Choices": Array [
        Object {
          "And": Array [
            Object {
              "IsPresent": true,
              "Variable": "$.fnl_context.input.id",
            },
            Object {
              "IsNull": false,
              "Variable": "$$.Execution.Id",
            },
          ],
          "Next": "return \\"null\\"",
        },
        Object {
          "And": Array [
            Object {
              "IsPresent": true,
              "Variable": "$.heap0",
            },
            Object {
              "And": Array [
                Object {
                  "IsString": true,
                  "Variable": "$.heap0",
                },
                Object {
                  "StringEquals": "undefined",
                  "Variable": "$.heap0",
                },
              ],
            },
          ],
          "Next": "return \\"undefined\\"",
        },
        Object {
          "And": Array [
            Object {
              "IsPresent": true,
              "Variable": "$.heap1",
            },
            Object {
              "And": Array [
                Object {
                  "IsString": true,
                  "Variable": "$.heap1",
                },
                Object {
                  "StringEquals": "string",
                  "Variable": "$.heap1",
                },
              ],
            },
          ],
          "Next": "return \\"string\\"",
        },
        Object {
          "And": Array [
            Object {
              "IsPresent": true,
              "Variable": "$.heap2",
            },
            Object {
              "And": Array [
                Object {
                  "IsString": true,
                  "Variable": "$.heap2",
                },
                Object {
                  "StringEquals": "boolean",
                  "Variable": "$.heap2",
                },
              ],
            },
          ],
          "Next": "return \\"boolean\\"",
        },
        Object {
          "And": Array [
            Object {
              "IsPresent": true,
              "Variable": "$.heap3",
            },
            Object {
              "And": Array [
                Object {
                  "IsString": true,
                  "Variable": "$.heap3",
                },
                Object {
                  "StringEquals": "number",
                  "Variable": "$.heap3",
                },
              ],
            },
          ],
          "Next": "return \\"number\\"",
        },
        Object {
          "And": Array [
            Object {
              "IsPresent": true,
              "Variable": "$.heap4",
            },
            Object {
              "And": Array [
                Object {
                  "IsString": true,
                  "Variable": "$.heap4",
                },
                Object {
                  "StringEquals": "bigint",
                  "Variable": "$.heap4",
                },
              ],
            },
          ],
          "Next": "return \\"bigint\\"",
        },
      ],
      "Default": "return null",
      "Type": "Choice",
    },
    "Initialize Functionless Context": Object {
      "Next": "if(input.id == undefined)",
      "OutputPath": "$",
      "Parameters": Object {
        "input.$": "$",
        "null": null,
      },
      "ResultPath": "$.fnl_context",
      "Type": "Pass",
    },
    "boolean__if(input.id == undefined)": Object {
      "Next": "input.id",
      "Result": "boolean",
      "ResultPath": "$.heap0",
      "Type": "Pass",
    },
    "boolean__input.id": Object {
      "Next": "input.id 1",
      "Result": "boolean",
      "ResultPath": "$.heap1",
      "Type": "Pass",
    },
    "boolean__input.id 1": Object {
      "Next": "input.id 2",
      "Result": "boolean",
      "ResultPath": "$.heap2",
      "Type": "Pass",
    },
    "boolean__input.id 2": Object {
      "Next": "input.id 3",
      "Result": "boolean",
      "ResultPath": "$.heap3",
      "Type": "Pass",
    },
    "boolean__input.id 3": Object {
      "Next": "5__if(input.id == undefined)",
      "Result": "boolean",
      "ResultPath": "$.heap4",
      "Type": "Pass",
    },
    "if(input.id == undefined)": Object {
      "Choices": Array [
        Object {
          "And": Array [
            Object {
              "IsPresent": true,
              "Variable": "$.fnl_context.input.id",
            },
            Object {
              "IsString": true,
              "Variable": "$.fnl_context.input.id",
            },
          ],
          "Next": "string__if(input.id == undefined)",
        },
        Object {
          "And": Array [
            Object {
              "IsPresent": true,
              "Variable": "$.fnl_context.input.id",
            },
            Object {
              "IsBoolean": true,
              "Variable": "$.fnl_context.input.id",
            },
          ],
          "Next": "boolean__if(input.id == undefined)",
        },
        Object {
          "And": Array [
            Object {
              "IsPresent": true,
              "Variable": "$.fnl_context.input.id",
            },
            Object {
              "IsNumeric": true,
              "Variable": "$.fnl_context.input.id",
            },
          ],
          "Next": "number__if(input.id == undefined)",
        },
        Object {
          "IsPresent": true,
          "Next": "object__if(input.id == undefined)",
          "Variable": "$.fnl_context.input.id",
        },
      ],
      "Default": "undefined__if(input.id == undefined)",
      "Type": "Choice",
    },
    "input.id": Object {
      "Choices": Array [
        Object {
          "And": Array [
            Object {
              "IsPresent": true,
              "Variable": "$.fnl_context.input.id",
            },
            Object {
              "IsString": true,
              "Variable": "$.fnl_context.input.id",
            },
          ],
          "Next": "string__input.id",
        },
        Object {
          "And": Array [
            Object {
              "IsPresent": true,
              "Variable": "$.fnl_context.input.id",
            },
            Object {
              "IsBoolean": true,
              "Variable": "$.fnl_context.input.id",
            },
          ],
          "Next": "boolean__input.id",
        },
        Object {
          "And": Array [
            Object {
              "IsPresent": true,
              "Variable": "$.fnl_context.input.id",
            },
            Object {
              "IsNumeric": true,
              "Variable": "$.fnl_context.input.id",
            },
          ],
          "Next": "number__input.id",
        },
        Object {
          "IsPresent": true,
          "Next": "object__input.id",
          "Variable": "$.fnl_context.input.id",
        },
      ],
      "Default": "undefined__input.id",
      "Type": "Choice",
    },
    "input.id 1": Object {
      "Choices": Array [
        Object {
          "And": Array [
            Object {
              "IsPresent": true,
              "Variable": "$.fnl_context.input.id",
            },
            Object {
              "IsString": true,
              "Variable": "$.fnl_context.input.id",
            },
          ],
          "Next": "string__input.id 1",
        },
        Object {
          "And": Array [
            Object {
              "IsPresent": true,
              "Variable": "$.fnl_context.input.id",
            },
            Object {
              "IsBoolean": true,
              "Variable": "$.fnl_context.input.id",
            },
          ],
          "Next": "boolean__input.id 1",
        },
        Object {
          "And": Array [
            Object {
              "IsPresent": true,
              "Variable": "$.fnl_context.input.id",
            },
            Object {
              "IsNumeric": true,
              "Variable": "$.fnl_context.input.id",
            },
          ],
          "Next": "number__input.id 1",
        },
        Object {
          "IsPresent": true,
          "Next": "object__input.id 1",
          "Variable": "$.fnl_context.input.id",
        },
      ],
      "Default": "undefined__input.id 1",
      "Type": "Choice",
    },
    "input.id 2": Object {
      "Choices": Array [
        Object {
          "And": Array [
            Object {
              "IsPresent": true,
              "Variable": "$.fnl_context.input.id",
            },
            Object {
              "IsString": true,
              "Variable": "$.fnl_context.input.id",
            },
          ],
          "Next": "string__input.id 2",
        },
        Object {
          "And": Array [
            Object {
              "IsPresent": true,
              "Variable": "$.fnl_context.input.id",
            },
            Object {
              "IsBoolean": true,
              "Variable": "$.fnl_context.input.id",
            },
          ],
          "Next": "boolean__input.id 2",
        },
        Object {
          "And": Array [
            Object {
              "IsPresent": true,
              "Variable": "$.fnl_context.input.id",
            },
            Object {
              "IsNumeric": true,
              "Variable": "$.fnl_context.input.id",
            },
          ],
          "Next": "number__input.id 2",
        },
        Object {
          "IsPresent": true,
          "Next": "object__input.id 2",
          "Variable": "$.fnl_context.input.id",
        },
      ],
      "Default": "undefined__input.id 2",
      "Type": "Choice",
    },
    "input.id 3": Object {
      "Choices": Array [
        Object {
          "And": Array [
            Object {
              "IsPresent": true,
              "Variable": "$.fnl_context.input.id",
            },
            Object {
              "IsString": true,
              "Variable": "$.fnl_context.input.id",
            },
          ],
          "Next": "string__input.id 3",
        },
        Object {
          "And": Array [
            Object {
              "IsPresent": true,
              "Variable": "$.fnl_context.input.id",
            },
            Object {
              "IsBoolean": true,
              "Variable": "$.fnl_context.input.id",
            },
          ],
          "Next": "boolean__input.id 3",
        },
        Object {
          "And": Array [
            Object {
              "IsPresent": true,
              "Variable": "$.fnl_context.input.id",
            },
            Object {
              "IsNumeric": true,
              "Variable": "$.fnl_context.input.id",
            },
          ],
          "Next": "number__input.id 3",
        },
        Object {
          "IsPresent": true,
          "Next": "object__input.id 3",
          "Variable": "$.fnl_context.input.id",
        },
      ],
      "Default": "undefined__input.id 3",
      "Type": "Choice",
    },
    "number__if(input.id == undefined)": Object {
      "Next": "input.id",
      "Result": "number",
      "ResultPath": "$.heap0",
      "Type": "Pass",
    },
    "number__input.id": Object {
      "Next": "input.id 1",
      "Result": "number",
      "ResultPath": "$.heap1",
      "Type": "Pass",
    },
    "number__input.id 1": Object {
      "Next": "input.id 2",
      "Result": "number",
      "ResultPath": "$.heap2",
      "Type": "Pass",
    },
    "number__input.id 2": Object {
      "Next": "input.id 3",
      "Result": "number",
      "ResultPath": "$.heap3",
      "Type": "Pass",
    },
    "number__input.id 3": Object {
      "Next": "5__if(input.id == undefined)",
      "Result": "number",
      "ResultPath": "$.heap4",
      "Type": "Pass",
    },
    "object__if(input.id == undefined)": Object {
      "Next": "input.id",
      "Result": "object",
      "ResultPath": "$.heap0",
      "Type": "Pass",
    },
    "object__input.id": Object {
      "Next": "input.id 1",
      "Result": "object",
      "ResultPath": "$.heap1",
      "Type": "Pass",
    },
    "object__input.id 1": Object {
      "Next": "input.id 2",
      "Result": "object",
      "ResultPath": "$.heap2",
      "Type": "Pass",
    },
    "object__input.id 2": Object {
      "Next": "input.id 3",
      "Result": "object",
      "ResultPath": "$.heap3",
      "Type": "Pass",
    },
    "object__input.id 3": Object {
      "Next": "5__if(input.id == undefined)",
      "Result": "object",
      "ResultPath": "$.heap4",
      "Type": "Pass",
    },
    "return \\"bigint\\"": Object {
      "End": true,
      "Result": "bigint",
      "ResultPath": "$",
      "Type": "Pass",
    },
    "return \\"boolean\\"": Object {
      "End": true,
      "Result": "boolean",
      "ResultPath": "$",
      "Type": "Pass",
    },
    "return \\"null\\"": Object {
      "End": true,
      "Result": "null",
      "ResultPath": "$",
      "Type": "Pass",
    },
    "return \\"number\\"": Object {
      "End": true,
      "Result": "number",
      "ResultPath": "$",
      "Type": "Pass",
    },
    "return \\"string\\"": Object {
      "End": true,
      "Result": "string",
      "ResultPath": "$",
      "Type": "Pass",
    },
    "return \\"undefined\\"": Object {
      "End": true,
      "Result": "undefined",
      "ResultPath": "$",
      "Type": "Pass",
    },
    "return null": Object {
      "End": true,
      "InputPath": "$.fnl_context.null",
      "ResultPath": "$",
      "Type": "Pass",
    },
    "string__if(input.id == undefined)": Object {
      "Next": "input.id",
      "Result": "string",
      "ResultPath": "$.heap0",
      "Type": "Pass",
    },
    "string__input.id": Object {
      "Next": "input.id 1",
      "Result": "string",
      "ResultPath": "$.heap1",
      "Type": "Pass",
    },
    "string__input.id 1": Object {
      "Next": "input.id 2",
      "Result": "string",
      "ResultPath": "$.heap2",
      "Type": "Pass",
    },
    "string__input.id 2": Object {
      "Next": "input.id 3",
      "Result": "string",
      "ResultPath": "$.heap3",
      "Type": "Pass",
    },
    "string__input.id 3": Object {
      "Next": "5__if(input.id == undefined)",
      "Result": "string",
      "ResultPath": "$.heap4",
      "Type": "Pass",
    },
    "undefined__if(input.id == undefined)": Object {
      "Next": "input.id",
      "Result": "undefined",
      "ResultPath": "$.heap0",
      "Type": "Pass",
    },
    "undefined__input.id": Object {
      "Next": "input.id 1",
      "Result": "undefined",
      "ResultPath": "$.heap1",
      "Type": "Pass",
    },
    "undefined__input.id 1": Object {
      "Next": "input.id 2",
      "Result": "undefined",
      "ResultPath": "$.heap2",
      "Type": "Pass",
    },
    "undefined__input.id 2": Object {
      "Next": "input.id 3",
      "Result": "undefined",
      "ResultPath": "$.heap3",
      "Type": "Pass",
    },
    "undefined__input.id 3": Object {
      "Next": "5__if(input.id == undefined)",
      "Result": "undefined",
      "ResultPath": "$.heap4",
      "Type": "Pass",
    },
  },
}
`;

exports[`if (typeof x === ??) 1`] = `
Object {
  "StartAt": "Initialize Functionless Context",
  "States": Object {
    "5__if(input.id == undefined)": Object {
      "Choices": Array [
        Object {
          "And": Array [
            Object {
              "IsPresent": true,
              "Variable": "$.fnl_context.input.id",
            },
            Object {
              "IsNull": false,
              "Variable": "$$.Execution.Id",
            },
          ],
          "Next": "return \\"null\\"",
        },
        Object {
          "And": Array [
            Object {
              "IsPresent": true,
              "Variable": "$.heap0",
            },
            Object {
              "And": Array [
                Object {
                  "IsString": true,
                  "Variable": "$.heap0",
                },
                Object {
                  "StringEquals": "undefined",
                  "Variable": "$.heap0",
                },
              ],
            },
          ],
          "Next": "return \\"undefined\\"",
        },
        Object {
          "And": Array [
            Object {
              "IsPresent": true,
              "Variable": "$.heap1",
            },
            Object {
              "And": Array [
                Object {
                  "IsString": true,
                  "Variable": "$.heap1",
                },
                Object {
                  "StringEquals": "string",
                  "Variable": "$.heap1",
                },
              ],
            },
          ],
          "Next": "return \\"string\\"",
        },
        Object {
          "And": Array [
            Object {
              "IsPresent": true,
              "Variable": "$.heap2",
            },
            Object {
              "And": Array [
                Object {
                  "IsString": true,
                  "Variable": "$.heap2",
                },
                Object {
                  "StringEquals": "boolean",
                  "Variable": "$.heap2",
                },
              ],
            },
          ],
          "Next": "return \\"boolean\\"",
        },
        Object {
          "And": Array [
            Object {
              "IsPresent": true,
              "Variable": "$.heap3",
            },
            Object {
              "And": Array [
                Object {
                  "IsString": true,
                  "Variable": "$.heap3",
                },
                Object {
                  "StringEquals": "number",
                  "Variable": "$.heap3",
                },
              ],
            },
          ],
          "Next": "return \\"number\\"",
        },
        Object {
          "And": Array [
            Object {
              "IsPresent": true,
              "Variable": "$.heap4",
            },
            Object {
              "And": Array [
                Object {
                  "IsString": true,
                  "Variable": "$.heap4",
                },
                Object {
                  "StringEquals": "bigint",
                  "Variable": "$.heap4",
                },
              ],
            },
          ],
          "Next": "return \\"bigint\\"",
        },
      ],
      "Default": "return null",
      "Type": "Choice",
    },
    "Initialize Functionless Context": Object {
      "Next": "if(input.id == undefined)",
      "OutputPath": "$",
      "Parameters": Object {
        "input.$": "$",
        "null": null,
      },
      "ResultPath": "$.fnl_context",
      "Type": "Pass",
    },
    "boolean__if(input.id == undefined)": Object {
      "Next": "input.id",
      "Result": "boolean",
      "ResultPath": "$.heap0",
      "Type": "Pass",
    },
    "boolean__input.id": Object {
      "Next": "input.id 1",
      "Result": "boolean",
      "ResultPath": "$.heap1",
      "Type": "Pass",
    },
    "boolean__input.id 1": Object {
      "Next": "input.id 2",
      "Result": "boolean",
      "ResultPath": "$.heap2",
      "Type": "Pass",
    },
    "boolean__input.id 2": Object {
      "Next": "input.id 3",
      "Result": "boolean",
      "ResultPath": "$.heap3",
      "Type": "Pass",
    },
    "boolean__input.id 3": Object {
      "Next": "5__if(input.id == undefined)",
      "Result": "boolean",
      "ResultPath": "$.heap4",
      "Type": "Pass",
    },
    "if(input.id == undefined)": Object {
      "Choices": Array [
        Object {
          "And": Array [
            Object {
              "IsPresent": true,
              "Variable": "$.fnl_context.input.id",
            },
            Object {
              "IsString": true,
              "Variable": "$.fnl_context.input.id",
            },
          ],
          "Next": "string__if(input.id == undefined)",
        },
        Object {
          "And": Array [
            Object {
              "IsPresent": true,
              "Variable": "$.fnl_context.input.id",
            },
            Object {
              "IsBoolean": true,
              "Variable": "$.fnl_context.input.id",
            },
          ],
          "Next": "boolean__if(input.id == undefined)",
        },
        Object {
          "And": Array [
            Object {
              "IsPresent": true,
              "Variable": "$.fnl_context.input.id",
            },
            Object {
              "IsNumeric": true,
              "Variable": "$.fnl_context.input.id",
            },
          ],
          "Next": "number__if(input.id == undefined)",
        },
        Object {
          "IsPresent": true,
          "Next": "object__if(input.id == undefined)",
          "Variable": "$.fnl_context.input.id",
        },
      ],
      "Default": "undefined__if(input.id == undefined)",
      "Type": "Choice",
    },
    "input.id": Object {
      "Choices": Array [
        Object {
          "And": Array [
            Object {
              "IsPresent": true,
              "Variable": "$.fnl_context.input.id",
            },
            Object {
              "IsString": true,
              "Variable": "$.fnl_context.input.id",
            },
          ],
          "Next": "string__input.id",
        },
        Object {
          "And": Array [
            Object {
              "IsPresent": true,
              "Variable": "$.fnl_context.input.id",
            },
            Object {
              "IsBoolean": true,
              "Variable": "$.fnl_context.input.id",
            },
          ],
          "Next": "boolean__input.id",
        },
        Object {
          "And": Array [
            Object {
              "IsPresent": true,
              "Variable": "$.fnl_context.input.id",
            },
            Object {
              "IsNumeric": true,
              "Variable": "$.fnl_context.input.id",
            },
          ],
          "Next": "number__input.id",
        },
        Object {
          "IsPresent": true,
          "Next": "object__input.id",
          "Variable": "$.fnl_context.input.id",
        },
      ],
      "Default": "undefined__input.id",
      "Type": "Choice",
    },
    "input.id 1": Object {
      "Choices": Array [
        Object {
          "And": Array [
            Object {
              "IsPresent": true,
              "Variable": "$.fnl_context.input.id",
            },
            Object {
              "IsString": true,
              "Variable": "$.fnl_context.input.id",
            },
          ],
          "Next": "string__input.id 1",
        },
        Object {
          "And": Array [
            Object {
              "IsPresent": true,
              "Variable": "$.fnl_context.input.id",
            },
            Object {
              "IsBoolean": true,
              "Variable": "$.fnl_context.input.id",
            },
          ],
          "Next": "boolean__input.id 1",
        },
        Object {
          "And": Array [
            Object {
              "IsPresent": true,
              "Variable": "$.fnl_context.input.id",
            },
            Object {
              "IsNumeric": true,
              "Variable": "$.fnl_context.input.id",
            },
          ],
          "Next": "number__input.id 1",
        },
        Object {
          "IsPresent": true,
          "Next": "object__input.id 1",
          "Variable": "$.fnl_context.input.id",
        },
      ],
      "Default": "undefined__input.id 1",
      "Type": "Choice",
    },
    "input.id 2": Object {
      "Choices": Array [
        Object {
          "And": Array [
            Object {
              "IsPresent": true,
              "Variable": "$.fnl_context.input.id",
            },
            Object {
              "IsString": true,
              "Variable": "$.fnl_context.input.id",
            },
          ],
          "Next": "string__input.id 2",
        },
        Object {
          "And": Array [
            Object {
              "IsPresent": true,
              "Variable": "$.fnl_context.input.id",
            },
            Object {
              "IsBoolean": true,
              "Variable": "$.fnl_context.input.id",
            },
          ],
          "Next": "boolean__input.id 2",
        },
        Object {
          "And": Array [
            Object {
              "IsPresent": true,
              "Variable": "$.fnl_context.input.id",
            },
            Object {
              "IsNumeric": true,
              "Variable": "$.fnl_context.input.id",
            },
          ],
          "Next": "number__input.id 2",
        },
        Object {
          "IsPresent": true,
          "Next": "object__input.id 2",
          "Variable": "$.fnl_context.input.id",
        },
      ],
      "Default": "undefined__input.id 2",
      "Type": "Choice",
    },
    "input.id 3": Object {
      "Choices": Array [
        Object {
          "And": Array [
            Object {
              "IsPresent": true,
              "Variable": "$.fnl_context.input.id",
            },
            Object {
              "IsString": true,
              "Variable": "$.fnl_context.input.id",
            },
          ],
          "Next": "string__input.id 3",
        },
        Object {
          "And": Array [
            Object {
              "IsPresent": true,
              "Variable": "$.fnl_context.input.id",
            },
            Object {
              "IsBoolean": true,
              "Variable": "$.fnl_context.input.id",
            },
          ],
          "Next": "boolean__input.id 3",
        },
        Object {
          "And": Array [
            Object {
              "IsPresent": true,
              "Variable": "$.fnl_context.input.id",
            },
            Object {
              "IsNumeric": true,
              "Variable": "$.fnl_context.input.id",
            },
          ],
          "Next": "number__input.id 3",
        },
        Object {
          "IsPresent": true,
          "Next": "object__input.id 3",
          "Variable": "$.fnl_context.input.id",
        },
      ],
      "Default": "undefined__input.id 3",
      "Type": "Choice",
    },
    "number__if(input.id == undefined)": Object {
      "Next": "input.id",
      "Result": "number",
      "ResultPath": "$.heap0",
      "Type": "Pass",
    },
    "number__input.id": Object {
      "Next": "input.id 1",
      "Result": "number",
      "ResultPath": "$.heap1",
      "Type": "Pass",
    },
    "number__input.id 1": Object {
      "Next": "input.id 2",
      "Result": "number",
      "ResultPath": "$.heap2",
      "Type": "Pass",
    },
    "number__input.id 2": Object {
      "Next": "input.id 3",
      "Result": "number",
      "ResultPath": "$.heap3",
      "Type": "Pass",
    },
    "number__input.id 3": Object {
      "Next": "5__if(input.id == undefined)",
      "Result": "number",
      "ResultPath": "$.heap4",
      "Type": "Pass",
    },
    "object__if(input.id == undefined)": Object {
      "Next": "input.id",
      "Result": "object",
      "ResultPath": "$.heap0",
      "Type": "Pass",
    },
    "object__input.id": Object {
      "Next": "input.id 1",
      "Result": "object",
      "ResultPath": "$.heap1",
      "Type": "Pass",
    },
    "object__input.id 1": Object {
      "Next": "input.id 2",
      "Result": "object",
      "ResultPath": "$.heap2",
      "Type": "Pass",
    },
    "object__input.id 2": Object {
      "Next": "input.id 3",
      "Result": "object",
      "ResultPath": "$.heap3",
      "Type": "Pass",
    },
    "object__input.id 3": Object {
      "Next": "5__if(input.id == undefined)",
      "Result": "object",
      "ResultPath": "$.heap4",
      "Type": "Pass",
    },
    "return \\"bigint\\"": Object {
      "End": true,
      "Result": "bigint",
      "ResultPath": "$",
      "Type": "Pass",
    },
    "return \\"boolean\\"": Object {
      "End": true,
      "Result": "boolean",
      "ResultPath": "$",
      "Type": "Pass",
    },
    "return \\"null\\"": Object {
      "End": true,
      "Result": "null",
      "ResultPath": "$",
      "Type": "Pass",
    },
    "return \\"number\\"": Object {
      "End": true,
      "Result": "number",
      "ResultPath": "$",
      "Type": "Pass",
    },
    "return \\"string\\"": Object {
      "End": true,
      "Result": "string",
      "ResultPath": "$",
      "Type": "Pass",
    },
    "return \\"undefined\\"": Object {
      "End": true,
      "Result": "undefined",
      "ResultPath": "$",
      "Type": "Pass",
    },
    "return null": Object {
      "End": true,
      "InputPath": "$.fnl_context.null",
      "ResultPath": "$",
      "Type": "Pass",
    },
    "string__if(input.id == undefined)": Object {
      "Next": "input.id",
      "Result": "string",
      "ResultPath": "$.heap0",
      "Type": "Pass",
    },
    "string__input.id": Object {
      "Next": "input.id 1",
      "Result": "string",
      "ResultPath": "$.heap1",
      "Type": "Pass",
    },
    "string__input.id 1": Object {
      "Next": "input.id 2",
      "Result": "string",
      "ResultPath": "$.heap2",
      "Type": "Pass",
    },
    "string__input.id 2": Object {
      "Next": "input.id 3",
      "Result": "string",
      "ResultPath": "$.heap3",
      "Type": "Pass",
    },
    "string__input.id 3": Object {
      "Next": "5__if(input.id == undefined)",
      "Result": "string",
      "ResultPath": "$.heap4",
      "Type": "Pass",
    },
    "undefined__if(input.id == undefined)": Object {
      "Next": "input.id",
      "Result": "undefined",
      "ResultPath": "$.heap0",
      "Type": "Pass",
    },
    "undefined__input.id": Object {
      "Next": "input.id 1",
      "Result": "undefined",
      "ResultPath": "$.heap1",
      "Type": "Pass",
    },
    "undefined__input.id 1": Object {
      "Next": "input.id 2",
      "Result": "undefined",
      "ResultPath": "$.heap2",
      "Type": "Pass",
    },
    "undefined__input.id 2": Object {
      "Next": "input.id 3",
      "Result": "undefined",
      "ResultPath": "$.heap3",
      "Type": "Pass",
    },
    "undefined__input.id 3": Object {
      "Next": "5__if(input.id == undefined)",
      "Result": "undefined",
      "ResultPath": "$.heap4",
      "Type": "Pass",
    },
  },
}
`;

exports[`if 1`] = `
Object {
  "StartAt": "if(true)",
  "States": Object {
    "if(true)": Object {
      "Choices": Array [
        Object {
          "IsNull": false,
          "Next": "return \\"yup\\"",
          "Variable": "$$.Execution.Id",
        },
      ],
      "Default": "return \\"noop\\"",
      "Type": "Choice",
    },
    "return \\"noop\\"": Object {
      "End": true,
      "Result": "noop",
      "ResultPath": "$",
      "Type": "Pass",
    },
    "return \\"yup\\"": Object {
      "End": true,
      "Result": "yup",
      "ResultPath": "$",
      "Type": "Pass",
    },
  },
}
`;

exports[`if else 1`] = `
Object {
  "StartAt": "Initialize Functionless Context",
  "States": Object {
    "Initialize Functionless Context": Object {
      "Next": "if(input.val == \\"a\\")",
      "OutputPath": "$",
      "Parameters": Object {
        "input.$": "$",
        "null": null,
      },
      "ResultPath": "$.fnl_context",
      "Type": "Pass",
    },
    "if(input.val == \\"a\\")": Object {
      "Choices": Array [
        Object {
          "And": Array [
            Object {
              "IsPresent": true,
              "Variable": "$.fnl_context.input.val",
            },
            Object {
              "And": Array [
                Object {
                  "IsString": true,
                  "Variable": "$.fnl_context.input.val",
                },
                Object {
                  "StringEquals": "a",
                  "Variable": "$.fnl_context.input.val",
                },
              ],
            },
          ],
          "Next": "return \\"yup\\"",
        },
      ],
      "Default": "return \\"noop\\"",
      "Type": "Choice",
    },
    "return \\"noop\\"": Object {
      "End": true,
      "Result": "noop",
      "ResultPath": "$",
      "Type": "Pass",
    },
    "return \\"yup\\"": Object {
      "End": true,
      "Result": "yup",
      "ResultPath": "$",
      "Type": "Pass",
    },
  },
}
`;

exports[`if if 1`] = `
Object {
  "StartAt": "Initialize Functionless Context",
  "States": Object {
    "Initialize Functionless Context": Object {
      "Next": "if(input.val != \\"a\\")",
      "OutputPath": "$",
      "Parameters": Object {
        "input.$": "$",
        "null": null,
      },
      "ResultPath": "$.fnl_context",
      "Type": "Pass",
    },
    "if(input.val != \\"a\\")": Object {
      "Choices": Array [
        Object {
          "Next": "if(input.val == \\"b\\")",
          "Not": Object {
            "And": Array [
              Object {
                "IsPresent": true,
                "Variable": "$.fnl_context.input.val",
              },
              Object {
                "And": Array [
                  Object {
                    "IsString": true,
                    "Variable": "$.fnl_context.input.val",
                  },
                  Object {
                    "StringEquals": "a",
                    "Variable": "$.fnl_context.input.val",
                  },
                ],
              },
            ],
          },
        },
      ],
      "Default": "return \\"woop\\"",
      "Type": "Choice",
    },
    "if(input.val == \\"b\\")": Object {
      "Choices": Array [
        Object {
          "And": Array [
            Object {
              "IsPresent": true,
              "Variable": "$.fnl_context.input.val",
            },
            Object {
              "And": Array [
                Object {
                  "IsString": true,
                  "Variable": "$.fnl_context.input.val",
                },
                Object {
                  "StringEquals": "b",
                  "Variable": "$.fnl_context.input.val",
                },
              ],
            },
          ],
          "Next": "return \\"hullo\\"",
        },
      ],
      "Default": "return \\"woop\\"",
      "Type": "Choice",
    },
    "return \\"hullo\\"": Object {
      "End": true,
      "Result": "hullo",
      "ResultPath": "$",
      "Type": "Pass",
    },
    "return \\"woop\\"": Object {
      "End": true,
      "Result": "woop",
      "ResultPath": "$",
      "Type": "Pass",
    },
  },
}
`;

exports[`if invoke 1`] = `
Object {
  "StartAt": "Initialize Functionless Context",
  "States": Object {
    "1__if(await task())": Object {
      "Choices": Array [
        Object {
          "And": Array [
            Object {
              "IsPresent": true,
              "Variable": "$.heap0",
            },
            Object {
              "IsNull": false,
              "Variable": "$.heap0",
            },
            Object {
              "Or": Array [
                Object {
                  "And": Array [
                    Object {
                      "IsString": true,
                      "Variable": "$.heap0",
                    },
                    Object {
                      "Not": Object {
                        "And": Array [
                          Object {
                            "IsString": true,
                            "Variable": "$.heap0",
                          },
                          Object {
                            "StringEquals": "",
                            "Variable": "$.heap0",
                          },
                        ],
                      },
                    },
                  ],
                },
                Object {
                  "And": Array [
                    Object {
                      "IsNumeric": true,
                      "Variable": "$.heap0",
                    },
                    Object {
                      "Not": Object {
                        "And": Array [
                          Object {
                            "IsNumeric": true,
                            "Variable": "$.heap0",
                          },
                          Object {
                            "NumericEquals": 0,
                            "Variable": "$.heap0",
                          },
                        ],
                      },
                    },
                  ],
                },
                Object {
                  "And": Array [
                    Object {
                      "IsBoolean": true,
                      "Variable": "$.heap0",
                    },
                    Object {
                      "BooleanEquals": true,
                      "Variable": "$.heap0",
                    },
                  ],
                },
              ],
            },
          ],
          "Next": "return \\"hi\\"",
        },
      ],
      "Default": "return \\"woop\\"",
      "Type": "Choice",
    },
    "Initialize Functionless Context": Object {
      "Next": "if(await task())",
      "OutputPath": "$",
      "Parameters": Object {
        "input.$": "$",
        "null": null,
      },
      "ResultPath": "$.fnl_context",
      "Type": "Pass",
    },
    "if(await task())": Object {
      "InputPath": "$.fnl_context.null",
      "Next": "1__if(await task())",
      "Resource": "__REPLACED_TOKEN",
      "ResultPath": "$.heap0",
      "Type": "Task",
    },
    "return \\"hi\\"": Object {
      "End": true,
      "Result": "hi",
      "ResultPath": "$",
      "Type": "Pass",
    },
    "return \\"woop\\"": Object {
      "End": true,
      "Result": "woop",
      "ResultPath": "$",
      "Type": "Pass",
    },
  },
}
`;

exports[`if-else 1`] = `
Object {
  "StartAt": "Initialize Functionless Context",
  "States": Object {
    "Initialize Functionless Context": Object {
      "Next": "if(input.id == \\"hello\\")",
      "OutputPath": "$",
      "Parameters": Object {
        "input.$": "$",
        "null": null,
      },
      "ResultPath": "$.fnl_context",
      "Type": "Pass",
    },
    "if(input.id == \\"hello\\")": Object {
      "Choices": Array [
        Object {
          "And": Array [
            Object {
              "IsPresent": true,
              "Variable": "$.fnl_context.input.id",
            },
            Object {
              "And": Array [
                Object {
                  "IsString": true,
                  "Variable": "$.fnl_context.input.id",
                },
                Object {
                  "StringEquals": "hello",
                  "Variable": "$.fnl_context.input.id",
                },
              ],
            },
          ],
          "Next": "return \\"hello\\"",
        },
      ],
      "Default": "return \\"world\\"",
      "Type": "Choice",
    },
    "return \\"hello\\"": Object {
      "End": true,
      "Result": "hello",
      "ResultPath": "$",
      "Type": "Pass",
    },
    "return \\"world\\"": Object {
      "End": true,
      "Result": "world",
      "ResultPath": "$",
      "Type": "Pass",
    },
  },
}
`;

exports[`if-else-if 1`] = `
Object {
  "StartAt": "Initialize Functionless Context",
  "States": Object {
    "Initialize Functionless Context": Object {
      "Next": "if(input.id == \\"hello\\")",
      "OutputPath": "$",
      "Parameters": Object {
        "input.$": "$",
        "null": null,
      },
      "ResultPath": "$.fnl_context",
      "Type": "Pass",
    },
    "if(input.id == \\"hello\\")": Object {
      "Choices": Array [
        Object {
          "And": Array [
            Object {
              "IsPresent": true,
              "Variable": "$.fnl_context.input.id",
            },
            Object {
              "And": Array [
                Object {
                  "IsString": true,
                  "Variable": "$.fnl_context.input.id",
                },
                Object {
                  "StringEquals": "hello",
                  "Variable": "$.fnl_context.input.id",
                },
              ],
            },
          ],
          "Next": "return \\"hello\\"",
        },
        Object {
          "And": Array [
            Object {
              "IsPresent": true,
              "Variable": "$.fnl_context.input.id",
            },
            Object {
              "And": Array [
                Object {
                  "IsString": true,
                  "Variable": "$.fnl_context.input.id",
                },
                Object {
                  "StringEquals": "world",
                  "Variable": "$.fnl_context.input.id",
                },
              ],
            },
          ],
          "Next": "return \\"world\\"",
        },
      ],
      "Default": "return null",
      "Type": "Choice",
    },
    "return \\"hello\\"": Object {
      "End": true,
      "Result": "hello",
      "ResultPath": "$",
      "Type": "Pass",
    },
    "return \\"world\\"": Object {
      "End": true,
      "Result": "world",
      "ResultPath": "$",
      "Type": "Pass",
    },
    "return null": Object {
      "End": true,
      "InputPath": "$.fnl_context.null",
      "ResultPath": "$",
      "Type": "Pass",
    },
  },
}
`;

exports[`import from express state machine into machine 1`] = `
Object {
  "StartAt": "Initialize Functionless Context",
  "States": Object {
    "Initialize Functionless Context": Object {
      "Next": "await machine({input: {id: \\"hi\\"}})",
      "OutputPath": "$",
      "Parameters": Object {
        "input.$": "$",
        "null": null,
      },
      "ResultPath": "$.fnl_context",
      "Type": "Pass",
    },
    "await machine({input: {id: \\"hi\\"}})": Object {
      "Next": "return null",
      "Parameters": Object {
        "Input": Object {
          "id": "hi",
        },
        "StateMachineArn": "__REPLACED_TOKEN",
      },
      "Resource": "__REPLACED_ARN",
      "ResultPath": "$.heap0",
      "Type": "Task",
    },
    "return null": Object {
      "End": true,
      "InputPath": "$.fnl_context.null",
      "ResultPath": "$",
      "Type": "Pass",
    },
  },
}
`;

exports[`import from state machine into state machine 1`] = `
Object {
  "StartAt": "Initialize Functionless Context",
  "States": Object {
    "Initialize Functionless Context": Object {
      "Next": "await machine({input: {id: \\"hi\\"}})",
      "OutputPath": "$",
      "Parameters": Object {
        "input.$": "$",
        "null": null,
      },
      "ResultPath": "$.fnl_context",
      "Type": "Pass",
    },
    "await machine({input: {id: \\"hi\\"}})": Object {
      "Next": "return null",
      "Parameters": Object {
        "Input": Object {
          "id": "hi",
        },
        "StateMachineArn": "__REPLACED_TOKEN",
      },
      "Resource": "__REPLACED_ARN",
      "ResultPath": "$.heap0",
      "Type": "Task",
    },
    "return null": Object {
      "End": true,
      "InputPath": "$.fnl_context.null",
      "ResultPath": "$",
      "Type": "Pass",
    },
  },
}
`;

exports[`let and set 1`] = `
Object {
  "StartAt": "Initialize Functionless Context",
  "States": Object {
    "Initialize Functionless Context": Object {
      "Next": "a = null",
      "OutputPath": "$",
      "Parameters": Object {
        "input.$": "$",
        "null": null,
      },
      "ResultPath": "$.fnl_context",
      "Type": "Pass",
    },
    "a = \\"hello\\"": Object {
      "Next": "a = \\"hello\\" + \\" world\\"",
      "Result": "hello",
      "ResultPath": "$.a",
      "Type": "Pass",
    },
    "a = \\"hello\\" + \\" world\\"": Object {
      "Next": "a = \\"hello\\" + 1",
      "Result": "hello world",
      "ResultPath": "$.a",
      "Type": "Pass",
    },
    "a = \\"hello\\" + 1": Object {
      "Next": "a = 1 + \\"hello\\"",
      "Result": "hello1",
      "ResultPath": "$.a",
      "Type": "Pass",
    },
    "a = \\"hello\\" + [\\"world\\"]": Object {
      "Next": "return a",
      "Result": "helloworld",
      "ResultPath": "$.a",
      "Type": "Pass",
    },
    "a = \\"hello\\" + null": Object {
      "Next": "a = [null]",
      "Result": "hellonull",
      "ResultPath": "$.a",
      "Type": "Pass",
    },
    "a = \\"hello\\" + true": Object {
      "Next": "a = false + \\"hello\\"",
      "Result": "hellotrue",
      "ResultPath": "$.a",
      "Type": "Pass",
    },
    "a = \\"hello\\" + {place: \\"world\\"}": Object {
      "Next": "a = \\"hello\\" + [\\"world\\"]",
      "Result": "hello[object Object]",
      "ResultPath": "$.a",
      "Type": "Pass",
    },
    "a = -1": Object {
      "Next": "a = -100",
      "Result": -1,
      "ResultPath": "$.a",
      "Type": "Pass",
    },
    "a = -100": Object {
      "Next": "a = 1 + 2",
      "Result": -100,
      "ResultPath": "$.a",
      "Type": "Pass",
    },
    "a = 0": Object {
      "Next": "a = -1",
      "Result": 0,
      "ResultPath": "$.a",
      "Type": "Pass",
    },
    "a = 1 + \\"hello\\"": Object {
      "Next": "a = \\"hello\\" + true",
      "Result": "1hello",
      "ResultPath": "$.a",
      "Type": "Pass",
    },
    "a = 1 + 2": Object {
      "Next": "a = \\"hello\\"",
      "Result": 3,
      "ResultPath": "$.a",
      "Type": "Pass",
    },
    "a = [-1]": Object {
      "Next": "a = [true]",
      "Result": Array [
        -1,
      ],
      "ResultPath": "$.a",
      "Type": "Pass",
    },
    "a = [1]": Object {
      "Next": "a = [-1]",
      "Result": Array [
        1,
      ],
      "ResultPath": "$.a",
      "Type": "Pass",
    },
    "a = [null]": Object {
      "Next": "a = [1]",
      "Result": Array [
        null,
      ],
      "ResultPath": "$.a",
      "Type": "Pass",
    },
    "a = [true]": Object {
      "Next": "a = [{key: \\"value\\"}]",
      "Result": Array [
        true,
      ],
      "ResultPath": "$.a",
      "Type": "Pass",
    },
    "a = [{key: \\"value\\"}]": Object {
      "Next": "a = {key: \\"value\\"}",
      "Result": Array [
        Object {
          "key": "value",
        },
      ],
      "ResultPath": "$.a",
      "Type": "Pass",
    },
    "a = a": Object {
      "InputPath": "$.a",
      "Next": "a = \\"hello\\" + {place: \\"world\\"}",
      "ResultPath": "$.a",
      "Type": "Pass",
    },
    "a = false": Object {
      "Next": "a = 0",
      "Result": false,
      "ResultPath": "$.a",
      "Type": "Pass",
    },
    "a = false + \\"hello\\"": Object {
      "Next": "a = null + \\"hello\\"",
      "Result": "falsehello",
      "ResultPath": "$.a",
      "Type": "Pass",
    },
    "a = null": Object {
      "InputPath": "$.fnl_context.null",
      "Next": "a = true",
      "ResultPath": "$.a",
      "Type": "Pass",
    },
    "a = null + \\"hello\\"": Object {
      "Next": "a = \\"hello\\" + null",
      "Result": "nullhello",
      "ResultPath": "$.a",
      "Type": "Pass",
    },
    "a = true": Object {
      "Next": "a = false",
      "Result": true,
      "ResultPath": "$.a",
      "Type": "Pass",
    },
    "a = {key: \\"value\\"}": Object {
      "Next": "a = a",
      "Result": Object {
        "key": "value",
      },
      "ResultPath": "$.a",
      "Type": "Pass",
    },
    "return a": Object {
      "End": true,
      "InputPath": "$.a",
      "ResultPath": "$",
      "Type": "Pass",
    },
  },
}
`;

exports[`let cond; do { cond = task() } while (cond) 1`] = `
Object {
  "StartAt": "Initialize Functionless Context",
  "States": Object {
    "1__cond = await task() 1": Object {
      "InputPath": "$.heap0",
      "Next": "cond = await task()",
      "ResultPath": "$.cond",
      "Type": "Pass",
    },
    "Initialize Functionless Context": Object {
      "Next": "cond = await task()",
      "OutputPath": "$",
      "Parameters": Object {
        "input.$": "$",
        "null": null,
      },
      "ResultPath": "$.fnl_context",
      "Type": "Pass",
    },
    "cond = await task()": Object {
      "Choices": Array [
        Object {
          "And": Array [
            Object {
              "IsPresent": true,
              "Variable": "$.cond",
            },
            Object {
              "IsNull": false,
              "Variable": "$$.Execution.Id",
            },
          ],
          "Next": "cond = await task() 1",
        },
      ],
      "Default": "return null",
      "Type": "Choice",
    },
    "cond = await task() 1": Object {
      "InputPath": "$.fnl_context.null",
      "Next": "1__cond = await task() 1",
      "Resource": "__REPLACED_TOKEN",
      "ResultPath": "$.heap0",
      "Type": "Task",
    },
    "return null": Object {
      "End": true,
      "InputPath": "$.fnl_context.null",
      "ResultPath": "$",
      "Type": "Pass",
    },
  },
}
`;

exports[`list.filter(item => item.length > 2).map(item => item) 1`] = `
Object {
  "StartAt": "Initialize Functionless Context",
  "States": Object {
    "1__return input.list.filter(function(item)).map(function(item))": Object {
      "End": true,
      "InputPath": "$.heap0",
      "ResultPath": "$",
      "Type": "Pass",
    },
    "Initialize Functionless Context": Object {
      "Next": "return input.list.filter(function(item)).map(function(item))",
      "OutputPath": "$",
      "Parameters": Object {
        "input.$": "$",
        "null": null,
      },
      "ResultPath": "$.fnl_context",
      "Type": "Pass",
    },
    "return input.list.filter(function(item)).map(function(item))": Object {
      "ItemsPath": "$.fnl_context.input.list[?(@.length>2)]",
      "Iterator": Object {
        "StartAt": "return item",
        "States": Object {
          "return item": Object {
            "End": true,
            "InputPath": "$.item",
            "ResultPath": "$",
            "Type": "Pass",
          },
        },
      },
      "MaxConcurrency": 1,
      "Next": "1__return input.list.filter(function(item)).map(function(item))",
      "Parameters": Object {
        "fnl_context.$": "$.fnl_context",
        "item.$": "$$.Map.Item.Value",
      },
      "ResultPath": "$.heap0",
      "Type": "Map",
    },
  },
}
`;

exports[`list.filter(item => item.length > 2).map(item => task(item)) 1`] = `
Object {
  "StartAt": "Initialize Functionless Context",
  "States": Object {
    "1__return Promise.all(input.list.filter(function(item)).map(function(item))": Object {
      "End": true,
      "InputPath": "$.heap1",
      "ResultPath": "$",
      "Type": "Pass",
    },
    "Initialize Functionless Context": Object {
      "Next": "return Promise.all(input.list.filter(function(item)).map(function(item)))",
      "OutputPath": "$",
      "Parameters": Object {
        "input.$": "$",
        "null": null,
      },
      "ResultPath": "$.fnl_context",
      "Type": "Pass",
    },
    "return Promise.all(input.list.filter(function(item)).map(function(item)))": Object {
      "ItemsPath": "$.fnl_context.input.list[?(@.length>2)]",
      "Iterator": Object {
        "StartAt": "return task(item)",
        "States": Object {
          "1__return task(item)": Object {
            "End": true,
            "InputPath": "$.heap0",
            "ResultPath": "$",
            "Type": "Pass",
          },
          "return task(item)": Object {
            "InputPath": "$.item",
            "Next": "1__return task(item)",
            "Resource": "__REPLACED_TOKEN",
            "ResultPath": "$.heap0",
            "Type": "Task",
          },
        },
      },
      "MaxConcurrency": 1,
      "Next": "1__return Promise.all(input.list.filter(function(item)).map(function(item))",
      "Parameters": Object {
        "fnl_context.$": "$.fnl_context",
        "item.$": "$$.Map.Item.Value",
      },
      "ResultPath": "$.heap1",
      "Type": "Map",
    },
  },
}
`;

exports[`list.forEach((item, i) => if (i == 0) task(item)) 1`] = `
Object {
  "StartAt": "Initialize Functionless Context",
  "States": Object {
    "1__return input.list.forEach(function(item, i))": Object {
      "End": true,
      "InputPath": "$.heap1",
      "ResultPath": "$",
      "Type": "Pass",
    },
    "Initialize Functionless Context": Object {
      "Next": "return input.list.forEach(function(item, i))",
      "OutputPath": "$",
      "Parameters": Object {
        "input.$": "$",
        "null": null,
      },
      "ResultPath": "$.fnl_context",
      "Type": "Pass",
    },
    "return input.list.forEach(function(item, i))": Object {
      "ItemsPath": "$.fnl_context.input.list",
      "Iterator": Object {
        "StartAt": "if(i == 0)",
        "States": Object {
          "1__return task(item)": Object {
            "End": true,
            "InputPath": "$.heap0",
            "ResultPath": "$",
            "Type": "Pass",
          },
          "if(i == 0)": Object {
            "Choices": Array [
              Object {
                "And": Array [
                  Object {
                    "IsPresent": true,
                    "Variable": "$.i",
                  },
                  Object {
                    "And": Array [
                      Object {
                        "IsNumeric": true,
                        "Variable": "$.i",
                      },
                      Object {
                        "NumericEquals": 0,
                        "Variable": "$.i",
                      },
                    ],
                  },
                ],
                "Next": "return task(item)",
              },
            ],
            "Default": "return null",
            "Type": "Choice",
          },
          "return null": Object {
            "End": true,
            "InputPath": "$.fnl_context.null",
            "ResultPath": "$",
            "Type": "Pass",
          },
          "return task(item)": Object {
            "InputPath": "$.item",
            "Next": "1__return task(item)",
            "Resource": "__REPLACED_TOKEN",
            "ResultPath": "$.heap0",
            "Type": "Task",
          },
        },
      },
      "MaxConcurrency": 1,
      "Next": "1__return input.list.forEach(function(item, i))",
      "Parameters": Object {
        "fnl_context.$": "$.fnl_context",
        "i.$": "$$.Map.Item.Index",
        "item.$": "$$.Map.Item.Value",
      },
      "ResultPath": "$.heap1",
      "Type": "Map",
    },
  },
}
`;

exports[`list.forEach((item, i, list) => if (i == 0) task(item) else task(list[0])) 1`] = `
Object {
  "StartAt": "Initialize Functionless Context",
  "States": Object {
    "1__return input.list.forEach(function(item, i))": Object {
      "End": true,
      "InputPath": "$.heap2",
      "ResultPath": "$",
      "Type": "Pass",
    },
    "Initialize Functionless Context": Object {
      "Next": "return input.list.forEach(function(item, i))",
      "OutputPath": "$",
      "Parameters": Object {
        "input.$": "$",
        "null": null,
      },
      "ResultPath": "$.fnl_context",
      "Type": "Pass",
    },
    "return input.list.forEach(function(item, i))": Object {
      "ItemsPath": "$.fnl_context.input.list",
      "Iterator": Object {
        "StartAt": "if(i == 0)",
        "States": Object {
          "1__return task(input.list[0])": Object {
            "End": true,
            "InputPath": "$.heap0",
            "ResultPath": "$",
            "Type": "Pass",
          },
          "1__return task(item)": Object {
            "End": true,
            "InputPath": "$.heap1",
            "ResultPath": "$",
            "Type": "Pass",
          },
          "if(i == 0)": Object {
            "Choices": Array [
              Object {
                "And": Array [
                  Object {
                    "IsPresent": true,
                    "Variable": "$.i",
                  },
                  Object {
                    "And": Array [
                      Object {
                        "IsNumeric": true,
                        "Variable": "$.i",
                      },
                      Object {
                        "NumericEquals": 0,
                        "Variable": "$.i",
                      },
                    ],
                  },
                ],
                "Next": "return task(item)",
              },
            ],
            "Default": "return task(input.list[0])",
            "Type": "Choice",
          },
          "return task(input.list[0])": Object {
            "InputPath": "$.fnl_context.input.list[0]",
            "Next": "1__return task(input.list[0])",
            "Resource": "__REPLACED_TOKEN",
            "ResultPath": "$.heap0",
            "Type": "Task",
          },
          "return task(item)": Object {
            "InputPath": "$.item",
            "Next": "1__return task(item)",
            "Resource": "__REPLACED_TOKEN",
            "ResultPath": "$.heap1",
            "Type": "Task",
          },
        },
      },
      "MaxConcurrency": 1,
      "Next": "1__return input.list.forEach(function(item, i))",
      "Parameters": Object {
        "fnl_context.$": "$.fnl_context",
        "i.$": "$$.Map.Item.Index",
        "item.$": "$$.Map.Item.Value",
      },
      "ResultPath": "$.heap2",
      "Type": "Map",
    },
  },
}
`;

exports[`list.forEach(item => task(item)) 1`] = `
Object {
  "StartAt": "Initialize Functionless Context",
  "States": Object {
    "1__return input.list.forEach(function(item))": Object {
      "End": true,
      "InputPath": "$.heap1",
      "ResultPath": "$",
      "Type": "Pass",
    },
    "Initialize Functionless Context": Object {
      "Next": "return input.list.forEach(function(item))",
      "OutputPath": "$",
      "Parameters": Object {
        "input.$": "$",
        "null": null,
      },
      "ResultPath": "$.fnl_context",
      "Type": "Pass",
    },
    "return input.list.forEach(function(item))": Object {
      "ItemsPath": "$.fnl_context.input.list",
      "Iterator": Object {
        "StartAt": "return task(item)",
        "States": Object {
          "1__return task(item)": Object {
            "End": true,
            "InputPath": "$.heap0",
            "ResultPath": "$",
            "Type": "Pass",
          },
          "return task(item)": Object {
            "InputPath": "$.item",
            "Next": "1__return task(item)",
            "Resource": "__REPLACED_TOKEN",
            "ResultPath": "$.heap0",
            "Type": "Task",
          },
        },
      },
      "MaxConcurrency": 1,
      "Next": "1__return input.list.forEach(function(item))",
      "Parameters": Object {
        "fnl_context.$": "$.fnl_context",
        "item.$": "$$.Map.Item.Value",
      },
      "ResultPath": "$.heap1",
      "Type": "Map",
    },
  },
}
`;

exports[`list.map((item, i) => if (i == 0) task(item)) 1`] = `
Object {
  "StartAt": "Initialize Functionless Context",
  "States": Object {
    "1__return Promise.all(input.list.map(function(item, i)))": Object {
      "End": true,
      "InputPath": "$.heap1",
      "ResultPath": "$",
      "Type": "Pass",
    },
    "Initialize Functionless Context": Object {
      "Next": "return Promise.all(input.list.map(function(item, i)))",
      "OutputPath": "$",
      "Parameters": Object {
        "input.$": "$",
        "null": null,
      },
      "ResultPath": "$.fnl_context",
      "Type": "Pass",
    },
    "return Promise.all(input.list.map(function(item, i)))": Object {
      "ItemsPath": "$.fnl_context.input.list",
      "Iterator": Object {
        "StartAt": "if(i == 0)",
        "States": Object {
          "1__return task(item)": Object {
            "End": true,
            "InputPath": "$.heap0",
            "ResultPath": "$",
            "Type": "Pass",
          },
          "if(i == 0)": Object {
            "Choices": Array [
              Object {
                "And": Array [
                  Object {
                    "IsPresent": true,
                    "Variable": "$.i",
                  },
                  Object {
                    "And": Array [
                      Object {
                        "IsNumeric": true,
                        "Variable": "$.i",
                      },
                      Object {
                        "NumericEquals": 0,
                        "Variable": "$.i",
                      },
                    ],
                  },
                ],
                "Next": "return task(item)",
              },
            ],
            "Default": "return null",
            "Type": "Choice",
          },
          "return null": Object {
            "End": true,
            "InputPath": "$.fnl_context.null",
            "ResultPath": "$",
            "Type": "Pass",
          },
          "return task(item)": Object {
            "InputPath": "$.item",
            "Next": "1__return task(item)",
            "Resource": "__REPLACED_TOKEN",
            "ResultPath": "$.heap0",
            "Type": "Task",
          },
        },
      },
      "MaxConcurrency": 1,
      "Next": "1__return Promise.all(input.list.map(function(item, i)))",
      "Parameters": Object {
        "fnl_context.$": "$.fnl_context",
        "i.$": "$$.Map.Item.Index",
        "item.$": "$$.Map.Item.Value",
      },
      "ResultPath": "$.heap1",
      "Type": "Map",
    },
  },
}
`;

exports[`list.map((item, i, list) => if (i == 0) task(item) else task(list[0])) 1`] = `
Object {
  "StartAt": "Initialize Functionless Context",
  "States": Object {
    "1__return Promise.all(input.list.map(function(item, i)))": Object {
      "End": true,
      "InputPath": "$.heap2",
      "ResultPath": "$",
      "Type": "Pass",
    },
    "Initialize Functionless Context": Object {
      "Next": "return Promise.all(input.list.map(function(item, i)))",
      "OutputPath": "$",
      "Parameters": Object {
        "input.$": "$",
        "null": null,
      },
      "ResultPath": "$.fnl_context",
      "Type": "Pass",
    },
    "return Promise.all(input.list.map(function(item, i)))": Object {
      "ItemsPath": "$.fnl_context.input.list",
      "Iterator": Object {
        "StartAt": "if(i == 0)",
        "States": Object {
          "1__return task(input.list[0])": Object {
            "End": true,
            "InputPath": "$.heap0",
            "ResultPath": "$",
            "Type": "Pass",
          },
          "1__return task(item)": Object {
            "End": true,
            "InputPath": "$.heap1",
            "ResultPath": "$",
            "Type": "Pass",
          },
          "if(i == 0)": Object {
            "Choices": Array [
              Object {
                "And": Array [
                  Object {
                    "IsPresent": true,
                    "Variable": "$.i",
                  },
                  Object {
                    "And": Array [
                      Object {
                        "IsNumeric": true,
                        "Variable": "$.i",
                      },
                      Object {
                        "NumericEquals": 0,
                        "Variable": "$.i",
                      },
                    ],
                  },
                ],
                "Next": "return task(item)",
              },
            ],
            "Default": "return task(input.list[0])",
            "Type": "Choice",
          },
          "return task(input.list[0])": Object {
            "InputPath": "$.fnl_context.input.list[0]",
            "Next": "1__return task(input.list[0])",
            "Resource": "__REPLACED_TOKEN",
            "ResultPath": "$.heap0",
            "Type": "Task",
          },
          "return task(item)": Object {
            "InputPath": "$.item",
            "Next": "1__return task(item)",
            "Resource": "__REPLACED_TOKEN",
            "ResultPath": "$.heap1",
            "Type": "Task",
          },
        },
      },
      "MaxConcurrency": 1,
      "Next": "1__return Promise.all(input.list.map(function(item, i)))",
      "Parameters": Object {
        "fnl_context.$": "$.fnl_context",
        "i.$": "$$.Map.Item.Index",
        "item.$": "$$.Map.Item.Value",
      },
      "ResultPath": "$.heap2",
      "Type": "Map",
    },
  },
}
`;

exports[`list.map(item => task(item)) 1`] = `
Object {
  "StartAt": "Initialize Functionless Context",
  "States": Object {
    "1__return Promise.all(input.list.map(function(item)))": Object {
      "End": true,
      "InputPath": "$.heap1",
      "ResultPath": "$",
      "Type": "Pass",
    },
    "Initialize Functionless Context": Object {
      "Next": "return Promise.all(input.list.map(function(item)))",
      "OutputPath": "$",
      "Parameters": Object {
        "input.$": "$",
        "null": null,
      },
      "ResultPath": "$.fnl_context",
      "Type": "Pass",
    },
    "return Promise.all(input.list.map(function(item)))": Object {
      "ItemsPath": "$.fnl_context.input.list",
      "Iterator": Object {
        "StartAt": "return task(item)",
        "States": Object {
          "1__return task(item)": Object {
            "End": true,
            "InputPath": "$.heap0",
            "ResultPath": "$",
            "Type": "Pass",
          },
          "return task(item)": Object {
            "InputPath": "$.item",
            "Next": "1__return task(item)",
            "Resource": "__REPLACED_TOKEN",
            "ResultPath": "$.heap0",
            "Type": "Task",
          },
        },
      },
      "MaxConcurrency": 1,
      "Next": "1__return Promise.all(input.list.map(function(item)))",
      "Parameters": Object {
        "fnl_context.$": "$.fnl_context",
        "item.$": "$$.Map.Item.Value",
      },
      "ResultPath": "$.heap1",
      "Type": "Map",
    },
  },
}
`;

exports[`nested try-catch 1`] = `
Object {
  "StartAt": "try",
  "States": Object {
    "catch__try": Object {
      "Cause": "{\\"message\\":\\"error3\\"}",
      "Error": "Error",
      "Type": "Fail",
    },
    "catch__try 1": Object {
      "Next": "catch__try",
      "Result": Object {
        "message": "error2",
      },
      "ResultPath": null,
      "Type": "Pass",
    },
    "try": Object {
      "Next": "catch__try 1",
      "Result": Object {
        "message": "error1",
      },
      "ResultPath": null,
      "Type": "Pass",
    },
  },
}
`;

exports[`null coalesce logic 1`] = `
Object {
  "StartAt": "Initialize Functionless Context",
  "States": Object {
    "1__return {null: input.a ?? input.b}": Object {
      "End": true,
      "Parameters": Object {
        "null.$": "$.heap0",
      },
      "ResultPath": "$",
      "Type": "Pass",
    },
    "Initialize Functionless Context": Object {
      "Next": "return {null: input.a ?? input.b}",
      "OutputPath": "$",
      "Parameters": Object {
        "input.$": "$",
        "null": null,
      },
      "ResultPath": "$.fnl_context",
      "Type": "Pass",
    },
    "return {null: input.a ?? input.b}": Object {
      "Choices": Array [
        Object {
          "And": Array [
            Object {
              "IsPresent": true,
              "Variable": "$.fnl_context.input.a",
            },
            Object {
              "IsNull": false,
              "Variable": "$.fnl_context.input.a",
            },
          ],
          "Next": "takeLeft__return {null: input.a ?? input.b}",
        },
      ],
      "Default": "takeRight__return {null: input.a ?? input.b}",
      "Type": "Choice",
    },
    "takeLeft__return {null: input.a ?? input.b}": Object {
      "InputPath": "$.fnl_context.input.a",
      "Next": "1__return {null: input.a ?? input.b}",
      "ResultPath": "$.heap0",
      "Type": "Pass",
    },
    "takeRight__return {null: input.a ?? input.b}": Object {
      "InputPath": "$.fnl_context.input.b",
      "Next": "1__return {null: input.a ?? input.b}",
      "ResultPath": "$.heap0",
      "Type": "Pass",
    },
  },
}
`;

exports[`put an event bus event 1`] = `
Object {
  "StartAt": "Initialize Functionless Context",
  "States": Object {
    "Initialize Functionless Context": Object {
      "Next": "await bus.putEvents({detail-type: \\"someEvent\\", source: \\"sfnTest\\", detail: {",
      "OutputPath": "$",
      "Parameters": Object {
        "input.$": "$",
        "null": null,
      },
      "ResultPath": "$.fnl_context",
      "Type": "Pass",
    },
    "await bus.putEvents({detail-type: \\"someEvent\\", source: \\"sfnTest\\", detail: {": Object {
      "Next": "return null",
      "Parameters": Object {
        "Entries": Array [
          Object {
            "Detail": Object {
              "value.$": "$.fnl_context.input.id",
            },
            "DetailType": "someEvent",
            "EventBusName": "__REPLACED_TOKEN",
            "Source": "sfnTest",
          },
        ],
      },
      "Resource": "__REPLACED_ARN",
      "ResultPath": "$.heap0",
      "Type": "Task",
    },
    "return null": Object {
      "End": true,
      "InputPath": "$.fnl_context.null",
      "ResultPath": "$",
      "Type": "Pass",
    },
  },
}
`;

exports[`put multiple event bus events 1`] = `
Object {
  "StartAt": "Initialize Functionless Context",
  "States": Object {
    "Initialize Functionless Context": Object {
      "Next": "await bus.putEvents({detail-type: \\"someEvent\\", source: \\"sfnTest\\", detail: {",
      "OutputPath": "$",
      "Parameters": Object {
        "input.$": "$",
        "null": null,
      },
      "ResultPath": "$.fnl_context",
      "Type": "Pass",
    },
    "await bus.putEvents({detail-type: \\"someEvent\\", source: \\"sfnTest\\", detail: {": Object {
      "Next": "return null",
      "Parameters": Object {
        "Entries": Array [
          Object {
            "Detail": Object {
              "value.$": "$.fnl_context.input.id",
            },
            "DetailType": "someEvent",
            "EventBusName": "__REPLACED_TOKEN",
            "Source": "sfnTest",
          },
          Object {
            "Detail": Object {
              "constant": "hi",
              "value.$": "$.fnl_context.input.id",
            },
            "DetailType": "someOtherEvent",
            "EventBusName": "__REPLACED_TOKEN",
            "Source": "sfnTest",
          },
        ],
      },
      "Resource": "__REPLACED_ARN",
      "ResultPath": "$.heap0",
      "Type": "Task",
    },
    "return null": Object {
      "End": true,
      "InputPath": "$.fnl_context.null",
      "ResultPath": "$",
      "Type": "Pass",
    },
  },
}
`;

exports[`result = $SFN.forEach(list, (item) => task(item)) 1`] = `
Object {
  "StartAt": "Initialize Functionless Context",
  "States": Object {
    "1__return $SFN.forEach(input.list, function(item))": Object {
      "End": true,
      "InputPath": "$.heap1",
      "ResultPath": "$",
      "Type": "Pass",
    },
    "Initialize Functionless Context": Object {
      "Next": "return $SFN.forEach(input.list, function(item))",
      "OutputPath": "$",
      "Parameters": Object {
        "input.$": "$",
        "null": null,
      },
      "ResultPath": "$.fnl_context",
      "Type": "Pass",
    },
    "return $SFN.forEach(input.list, function(item))": Object {
      "ItemsPath": "$.fnl_context.input.list",
      "Iterator": Object {
        "StartAt": "return task(item)",
        "States": Object {
          "1__return task(item)": Object {
            "End": true,
            "InputPath": "$.heap0",
            "ResultPath": "$",
            "Type": "Pass",
          },
          "return task(item)": Object {
            "InputPath": "$.item",
            "Next": "1__return task(item)",
            "Resource": "__REPLACED_TOKEN",
            "ResultPath": "$.heap0",
            "Type": "Task",
          },
        },
      },
      "Next": "1__return $SFN.forEach(input.list, function(item))",
      "Parameters": Object {
        "fnl_context.$": "$.fnl_context",
        "item.$": "$$.Map.Item.Value",
      },
      "ResultPath": "$.heap1",
      "Type": "Map",
    },
  },
}
`;

exports[`result = $SFN.map(list, (item) => task(item)) 1`] = `
Object {
  "StartAt": "Initialize Functionless Context",
  "States": Object {
    "1__result = await $SFN.map(input.list, function(item))": Object {
      "InputPath": "$.heap1",
      "Next": "return result",
      "ResultPath": "$.result",
      "Type": "Pass",
    },
    "Initialize Functionless Context": Object {
      "Next": "result = await $SFN.map(input.list, function(item))",
      "OutputPath": "$",
      "Parameters": Object {
        "input.$": "$",
        "null": null,
      },
      "ResultPath": "$.fnl_context",
      "Type": "Pass",
    },
    "result = await $SFN.map(input.list, function(item))": Object {
      "ItemsPath": "$.fnl_context.input.list",
      "Iterator": Object {
        "StartAt": "return task(item)",
        "States": Object {
          "1__return task(item)": Object {
            "End": true,
            "InputPath": "$.heap0",
            "ResultPath": "$",
            "Type": "Pass",
          },
          "return task(item)": Object {
            "InputPath": "$.item",
            "Next": "1__return task(item)",
            "Resource": "__REPLACED_TOKEN",
            "ResultPath": "$.heap0",
            "Type": "Task",
          },
        },
      },
      "Next": "1__result = await $SFN.map(input.list, function(item))",
      "Parameters": Object {
        "fnl_context.$": "$.fnl_context",
        "item.$": "$$.Map.Item.Value",
      },
      "ResultPath": "$.heap1",
      "Type": "Map",
    },
    "return result": Object {
      "End": true,
      "InputPath": "$.result",
      "ResultPath": "$",
      "Type": "Pass",
    },
  },
}
`;

exports[`return $SFN.forEach(list, (item) => task(item)) 1`] = `
Object {
  "StartAt": "Initialize Functionless Context",
  "States": Object {
    "1__return $SFN.forEach(input.list, function(item))": Object {
      "End": true,
      "InputPath": "$.heap1",
      "ResultPath": "$",
      "Type": "Pass",
    },
    "Initialize Functionless Context": Object {
      "Next": "return $SFN.forEach(input.list, function(item))",
      "OutputPath": "$",
      "Parameters": Object {
        "input.$": "$",
        "null": null,
      },
      "ResultPath": "$.fnl_context",
      "Type": "Pass",
    },
    "return $SFN.forEach(input.list, function(item))": Object {
      "ItemsPath": "$.fnl_context.input.list",
      "Iterator": Object {
        "StartAt": "await task(item)",
        "States": Object {
          "await task(item)": Object {
            "InputPath": "$.item",
            "Next": "return null",
            "Resource": "__REPLACED_TOKEN",
            "ResultPath": "$.heap0",
            "Type": "Task",
          },
          "return null": Object {
            "End": true,
            "InputPath": "$.fnl_context.null",
            "ResultPath": "$",
            "Type": "Pass",
          },
        },
      },
      "Next": "1__return $SFN.forEach(input.list, function(item))",
      "Parameters": Object {
        "fnl_context.$": "$.fnl_context",
        "item.$": "$$.Map.Item.Value",
      },
      "ResultPath": "$.heap1",
      "Type": "Map",
    },
  },
}
`;

exports[`return $SFN.forEach(list, (item) => try { task(item)) } catch { return null } 1`] = `
Object {
  "StartAt": "Initialize Functionless Context",
  "States": Object {
    "1__return $SFN.forEach(input.list, function(item))": Object {
      "End": true,
      "InputPath": "$.heap1",
      "ResultPath": "$",
      "Type": "Pass",
    },
    "Initialize Functionless Context": Object {
      "Next": "return $SFN.forEach(input.list, function(item))",
      "OutputPath": "$",
      "Parameters": Object {
        "input.$": "$",
        "null": null,
      },
      "ResultPath": "$.fnl_context",
      "Type": "Pass",
    },
    "return $SFN.forEach(input.list, function(item))": Object {
      "ItemsPath": "$.fnl_context.input.list",
      "Iterator": Object {
        "StartAt": "await task(item)",
        "States": Object {
          "await task(item)": Object {
            "Catch": Array [
              Object {
                "ErrorEquals": Array [
                  "States.ALL",
                ],
                "Next": "catch__await task(item)",
                "ResultPath": null,
              },
            ],
            "InputPath": "$.item",
            "Next": "return null",
            "Resource": "__REPLACED_TOKEN",
            "ResultPath": "$.heap0",
            "Type": "Task",
          },
          "catch__await task(item)": Object {
            "End": true,
            "InputPath": "$.fnl_context.null",
            "ResultPath": "$",
            "Type": "Pass",
          },
          "return null": Object {
            "End": true,
            "InputPath": "$.fnl_context.null",
            "ResultPath": "$",
            "Type": "Pass",
          },
        },
      },
      "Next": "1__return $SFN.forEach(input.list, function(item))",
      "Parameters": Object {
        "fnl_context.$": "$.fnl_context",
        "item.$": "$$.Map.Item.Value",
      },
      "ResultPath": "$.heap1",
      "Type": "Map",
    },
  },
}
`;

exports[`return $SFN.forEach(list, {maxConcurrency: 2} (item) => task(item)) 1`] = `
Object {
  "StartAt": "Initialize Functionless Context",
  "States": Object {
    "1__return $SFN.forEach(input.list, {maxConcurrency: 2}, function(item))": Object {
      "End": true,
      "InputPath": "$.heap1",
      "ResultPath": "$",
      "Type": "Pass",
    },
    "Initialize Functionless Context": Object {
      "Next": "return $SFN.forEach(input.list, {maxConcurrency: 2}, function(item))",
      "OutputPath": "$",
      "Parameters": Object {
        "input.$": "$",
        "null": null,
      },
      "ResultPath": "$.fnl_context",
      "Type": "Pass",
    },
    "return $SFN.forEach(input.list, {maxConcurrency: 2}, function(item))": Object {
      "ItemsPath": "$.fnl_context.input.list",
      "Iterator": Object {
        "StartAt": "await task(item)",
        "States": Object {
          "await task(item)": Object {
            "InputPath": "$.item",
            "Next": "return null",
            "Resource": "__REPLACED_TOKEN",
            "ResultPath": "$.heap0",
            "Type": "Task",
          },
          "return null": Object {
            "End": true,
            "InputPath": "$.fnl_context.null",
            "ResultPath": "$",
            "Type": "Pass",
          },
        },
      },
      "MaxConcurrency": 2,
      "Next": "1__return $SFN.forEach(input.list, {maxConcurrency: 2}, function(item))",
      "Parameters": Object {
        "fnl_context.$": "$.fnl_context",
        "item.$": "$$.Map.Item.Value",
      },
      "ResultPath": "$.heap1",
      "Type": "Map",
    },
  },
}
`;

exports[`return $SFN.map(list, (item) => task(item)) 1`] = `
Object {
  "StartAt": "Initialize Functionless Context",
  "States": Object {
    "1__return $SFN.map(input.list, function(item))": Object {
      "End": true,
      "InputPath": "$.heap1",
      "ResultPath": "$",
      "Type": "Pass",
    },
    "Initialize Functionless Context": Object {
      "Next": "return $SFN.map(input.list, function(item))",
      "OutputPath": "$",
      "Parameters": Object {
        "input.$": "$",
        "null": null,
      },
      "ResultPath": "$.fnl_context",
      "Type": "Pass",
    },
    "return $SFN.map(input.list, function(item))": Object {
      "ItemsPath": "$.fnl_context.input.list",
      "Iterator": Object {
        "StartAt": "return task(item)",
        "States": Object {
          "1__return task(item)": Object {
            "End": true,
            "InputPath": "$.heap0",
            "ResultPath": "$",
            "Type": "Pass",
          },
          "return task(item)": Object {
            "InputPath": "$.item",
            "Next": "1__return task(item)",
            "Resource": "__REPLACED_TOKEN",
            "ResultPath": "$.heap0",
            "Type": "Task",
          },
        },
      },
      "Next": "1__return $SFN.map(input.list, function(item))",
      "Parameters": Object {
        "fnl_context.$": "$.fnl_context",
        "item.$": "$$.Map.Item.Value",
      },
      "ResultPath": "$.heap1",
      "Type": "Map",
    },
  },
}
`;

exports[`return $SFN.map(list, (item) => try { task(item)) } catch { return null } 1`] = `
Object {
  "StartAt": "Initialize Functionless Context",
  "States": Object {
    "1__return $SFN.map(input.list, function(item))": Object {
      "End": true,
      "InputPath": "$.heap1",
      "ResultPath": "$",
      "Type": "Pass",
    },
    "Initialize Functionless Context": Object {
      "Next": "return $SFN.map(input.list, function(item))",
      "OutputPath": "$",
      "Parameters": Object {
        "input.$": "$",
        "null": null,
      },
      "ResultPath": "$.fnl_context",
      "Type": "Pass",
    },
    "return $SFN.map(input.list, function(item))": Object {
      "ItemsPath": "$.fnl_context.input.list",
      "Iterator": Object {
        "StartAt": "try",
        "States": Object {
          "1__try": Object {
            "End": true,
            "InputPath": "$.heap0",
            "ResultPath": "$",
            "Type": "Pass",
          },
          "catch__try": Object {
            "End": true,
            "InputPath": "$.fnl_context.null",
            "ResultPath": "$",
            "Type": "Pass",
          },
          "try": Object {
            "Catch": Array [
              Object {
                "ErrorEquals": Array [
                  "States.ALL",
                ],
                "Next": "catch__try",
                "ResultPath": null,
              },
            ],
            "InputPath": "$.item",
            "Next": "1__try",
            "Resource": "__REPLACED_TOKEN",
            "ResultPath": "$.heap0",
            "Type": "Task",
          },
        },
      },
      "Next": "1__return $SFN.map(input.list, function(item))",
      "Parameters": Object {
        "fnl_context.$": "$.fnl_context",
        "item.$": "$$.Map.Item.Value",
      },
      "ResultPath": "$.heap1",
      "Type": "Map",
    },
  },
}
`;

exports[`return $SFN.map(list, {maxConcurrency: 2} (item) => task(item)) 1`] = `
Object {
  "StartAt": "Initialize Functionless Context",
  "States": Object {
    "1__return $SFN.map(input.list, {maxConcurrency: 2}, function(item))": Object {
      "End": true,
      "InputPath": "$.heap1",
      "ResultPath": "$",
      "Type": "Pass",
    },
    "Initialize Functionless Context": Object {
      "Next": "return $SFN.map(input.list, {maxConcurrency: 2}, function(item))",
      "OutputPath": "$",
      "Parameters": Object {
        "input.$": "$",
        "null": null,
      },
      "ResultPath": "$.fnl_context",
      "Type": "Pass",
    },
    "return $SFN.map(input.list, {maxConcurrency: 2}, function(item))": Object {
      "ItemsPath": "$.fnl_context.input.list",
      "Iterator": Object {
        "StartAt": "return task(item)",
        "States": Object {
          "1__return task(item)": Object {
            "End": true,
            "InputPath": "$.heap0",
            "ResultPath": "$",
            "Type": "Pass",
          },
          "return task(item)": Object {
            "InputPath": "$.item",
            "Next": "1__return task(item)",
            "Resource": "__REPLACED_TOKEN",
            "ResultPath": "$.heap0",
            "Type": "Task",
          },
        },
      },
      "MaxConcurrency": 2,
      "Next": "1__return $SFN.map(input.list, {maxConcurrency: 2}, function(item))",
      "Parameters": Object {
        "fnl_context.$": "$.fnl_context",
        "item.$": "$$.Map.Item.Value",
      },
      "ResultPath": "$.heap1",
      "Type": "Map",
    },
  },
}
`;

exports[`return $SFN.parallel(() => "hello", () => "world")) 1`] = `
Object {
  "StartAt": "return $SFN.parallel([function(), function()])",
  "States": Object {
    "1__return $SFN.parallel([function(), function()])": Object {
      "End": true,
      "InputPath": "$.heap0",
      "ResultPath": "$",
      "Type": "Pass",
    },
    "return $SFN.parallel([function(), function()])": Object {
      "Branches": Array [
        Object {
          "StartAt": "return \\"hello\\"",
          "States": Object {
            "return \\"hello\\"": Object {
              "End": true,
              "Result": "hello",
              "ResultPath": "$",
              "Type": "Pass",
            },
          },
        },
        Object {
          "StartAt": "return \\"world\\"",
          "States": Object {
            "return \\"world\\"": Object {
              "End": true,
              "Result": "world",
              "ResultPath": "$",
              "Type": "Pass",
            },
          },
        },
      ],
      "Next": "1__return $SFN.parallel([function(), function()])",
      "ResultPath": "$.heap0",
      "Type": "Parallel",
    },
  },
}
`;

exports[`return $SFN.parallel(() => try { task() } catch { return null })) } 1`] = `
Object {
  "StartAt": "Initialize Functionless Context",
  "States": Object {
    "1__try 1": Object {
      "End": true,
      "InputPath": "$.heap1",
      "ResultPath": "$",
      "Type": "Pass",
    },
    "Initialize Functionless Context": Object {
      "Next": "try 1",
      "OutputPath": "$",
      "Parameters": Object {
        "input.$": "$",
        "null": null,
      },
      "ResultPath": "$.fnl_context",
      "Type": "Pass",
    },
    "catch__try 1": Object {
      "End": true,
      "InputPath": "$.fnl_context.null",
      "ResultPath": "$",
      "Type": "Pass",
    },
    "try 1": Object {
      "Branches": Array [
        Object {
          "StartAt": "try",
          "States": Object {
            "1__try": Object {
              "End": true,
              "InputPath": "$.heap0",
              "ResultPath": "$",
              "Type": "Pass",
            },
            "catch__try": Object {
              "End": true,
              "InputPath": "$.fnl_context.null",
              "ResultPath": "$",
              "Type": "Pass",
            },
            "try": Object {
              "Catch": Array [
                Object {
                  "ErrorEquals": Array [
                    "States.ALL",
                  ],
                  "Next": "catch__try",
                  "ResultPath": null,
                },
              ],
              "InputPath": "$.fnl_context.null",
              "Next": "1__try",
              "Resource": "__REPLACED_TOKEN",
              "ResultPath": "$.heap0",
              "Type": "Task",
            },
          },
        },
      ],
      "Catch": Array [
        Object {
          "ErrorEquals": Array [
            "States.ALL",
          ],
          "Next": "catch__try 1",
          "ResultPath": null,
        },
      ],
      "Next": "1__try 1",
      "ResultPath": "$.heap1",
      "Type": "Parallel",
    },
  },
}
`;

exports[`return AWS.DynamoDB.GetItem 1`] = `
Object {
  "StartAt": "Initialize Functionless Context",
  "States": Object {
    "1__person = await $AWS.DynamoDB.GetItem({Table: personTable, Key: {id: {S: ": Object {
      "InputPath": "$.heap0",
      "Next": "if(person.Item == undefined)",
      "ResultPath": "$.person",
      "Type": "Pass",
    },
    "Initialize Functionless Context": Object {
      "Next": "person = await $AWS.DynamoDB.GetItem({Table: personTable, Key: {id: {S: inp",
      "OutputPath": "$",
      "Parameters": Object {
        "input.$": "$",
        "null": null,
      },
      "ResultPath": "$.fnl_context",
      "Type": "Pass",
    },
    "if(person.Item == undefined)": Object {
      "Choices": Array [
        Object {
          "And": Array [
            Object {
              "IsPresent": true,
              "Variable": "$.person.Item",
            },
            Object {
              "IsNull": false,
              "Variable": "$$.Execution.Id",
            },
          ],
          "Next": "return undefined",
        },
      ],
      "Default": "return {id: person.Item.id.S, name: person.Item.name.S}",
      "Type": "Choice",
    },
    "person = await $AWS.DynamoDB.GetItem({Table: personTable, Key: {id: {S: inp": Object {
      "Next": "1__person = await $AWS.DynamoDB.GetItem({Table: personTable, Key: {id: {S: ",
      "Parameters": Object {
        "Key": Object {
          "id": Object {
            "S.$": "$.fnl_context.input.id",
          },
        },
        "TableName": "__REPLACED_TOKEN",
      },
      "Resource": "__REPLACED_ARN",
      "ResultPath": "$.heap0",
      "Type": "Task",
    },
    "return undefined": Object {
      "End": true,
      "ResultPath": "$",
      "Type": "Pass",
    },
    "return {id: person.Item.id.S, name: person.Item.name.S}": Object {
      "End": true,
      "Parameters": Object {
        "id.$": "$.person.Item.id.S",
        "name.$": "$.person.Item.name.S",
      },
      "ResultPath": "$",
      "Type": "Pass",
    },
  },
}
`;

exports[`return AWS.DynamoDB.GetItem dynamic parameters 1`] = `
Object {
  "StartAt": "Initialize Functionless Context",
  "States": Object {
    "1__person = await $AWS.DynamoDB.GetItem({Table: personTable, Key: {id: {S: ": Object {
      "InputPath": "$.heap1",
      "Next": "if(person.Item == undefined)",
      "ResultPath": "$.person",
      "Type": "Pass",
    },
    "1__person = await $AWS.DynamoDB.GetItem({Table: personTable, Key: {id: {S:  1": Object {
      "Next": "1__person = await $AWS.DynamoDB.GetItem({Table: personTable, Key: {id: {S: ",
      "Parameters": Object {
        "Key": Object {
          "id": Object {
            "S.$": "$.heap0",
          },
        },
        "TableName": "__REPLACED_TOKEN",
      },
      "Resource": "__REPLACED_ARN",
      "ResultPath": "$.heap1",
      "Type": "Task",
    },
    "Initialize Functionless Context": Object {
      "Next": "person = await $AWS.DynamoDB.GetItem({Table: personTable, Key: {id: {S: inp",
      "OutputPath": "$",
      "Parameters": Object {
        "input.$": "$",
        "null": null,
      },
      "ResultPath": "$.fnl_context",
      "Type": "Pass",
    },
    "if(person.Item == undefined)": Object {
      "Choices": Array [
        Object {
          "And": Array [
            Object {
              "IsPresent": true,
              "Variable": "$.person.Item",
            },
            Object {
              "IsNull": false,
              "Variable": "$$.Execution.Id",
            },
          ],
          "Next": "return undefined",
        },
      ],
      "Default": "return {id: person.Item.id.S, name: person.Item.name.S}",
      "Type": "Choice",
    },
    "person = await $AWS.DynamoDB.GetItem({Table: personTable, Key: {id: {S: inp": Object {
      "Choices": Array [
        Object {
          "And": Array [
            Object {
              "IsPresent": true,
              "Variable": "$.fnl_context.input.id",
            },
            Object {
              "IsNull": false,
              "Variable": "$.fnl_context.input.id",
            },
          ],
          "Next": "takeLeft__person = await $AWS.DynamoDB.GetItem({Table: personTable, Key: {i",
        },
      ],
      "Default": "takeRight__person = await $AWS.DynamoDB.GetItem({Table: personTable, Key: {",
      "Type": "Choice",
    },
    "return undefined": Object {
      "End": true,
      "ResultPath": "$",
      "Type": "Pass",
    },
    "return {id: person.Item.id.S, name: person.Item.name.S}": Object {
      "End": true,
      "Parameters": Object {
        "id.$": "$.person.Item.id.S",
        "name.$": "$.person.Item.name.S",
      },
      "ResultPath": "$",
      "Type": "Pass",
    },
    "takeLeft__person = await $AWS.DynamoDB.GetItem({Table: personTable, Key: {i": Object {
      "InputPath": "$.fnl_context.input.id",
      "Next": "1__person = await $AWS.DynamoDB.GetItem({Table: personTable, Key: {id: {S:  1",
      "ResultPath": "$.heap0",
      "Type": "Pass",
    },
    "takeRight__person = await $AWS.DynamoDB.GetItem({Table: personTable, Key: {": Object {
      "Next": "1__person = await $AWS.DynamoDB.GetItem({Table: personTable, Key: {id: {S:  1",
      "Result": "default",
      "ResultPath": "$.heap0",
      "Type": "Pass",
    },
  },
}
`;

exports[`return AWS.Lambda.Invoke dynamic parameters 1`] = `
Object {
  "StartAt": "Initialize Functionless Context",
  "States": Object {
    "0_tmp = await $AWS.Lambda.Invoke({Function: task, Payload: {id: input.id ??": Object {
      "Choices": Array [
        Object {
          "And": Array [
            Object {
              "IsPresent": true,
              "Variable": "$.fnl_context.input.id",
            },
            Object {
              "IsNull": false,
              "Variable": "$.fnl_context.input.id",
            },
          ],
          "Next": "takeLeft__0_tmp = await $AWS.Lambda.Invoke({Function: task, Payload: {id: i",
        },
      ],
      "Default": "takeRight__0_tmp = await $AWS.Lambda.Invoke({Function: task, Payload: {id: ",
      "Type": "Choice",
    },
    "1__0_tmp = await $AWS.Lambda.Invoke({Function: task, Payload: {id: input.id": Object {
      "InputPath": "$.heap1",
      "Next": "return 0_tmp.Payload",
      "ResultPath": "$.0_tmp",
      "Type": "Pass",
    },
    "1__0_tmp = await $AWS.Lambda.Invoke({Function: task, Payload: {id: input.id 1": Object {
      "Next": "1__0_tmp = await $AWS.Lambda.Invoke({Function: task, Payload: {id: input.id",
      "Parameters": Object {
        "FunctionName": "__REPLACED_TOKEN",
        "Payload": Object {
          "id.$": "$.heap0",
        },
      },
      "Resource": "__REPLACED_ARN",
      "ResultPath": "$.heap1",
      "Type": "Task",
    },
    "Initialize Functionless Context": Object {
      "Next": "0_tmp = await $AWS.Lambda.Invoke({Function: task, Payload: {id: input.id ??",
      "OutputPath": "$",
      "Parameters": Object {
        "input.$": "$",
        "null": null,
      },
      "ResultPath": "$.fnl_context",
      "Type": "Pass",
    },
    "return 0_tmp.Payload": Object {
      "End": true,
      "InputPath": "$.0_tmp.Payload",
      "ResultPath": "$",
      "Type": "Pass",
    },
    "takeLeft__0_tmp = await $AWS.Lambda.Invoke({Function: task, Payload: {id: i": Object {
      "InputPath": "$.fnl_context.input.id",
      "Next": "1__0_tmp = await $AWS.Lambda.Invoke({Function: task, Payload: {id: input.id 1",
      "ResultPath": "$.heap0",
      "Type": "Pass",
    },
    "takeRight__0_tmp = await $AWS.Lambda.Invoke({Function: task, Payload: {id: ": Object {
      "Next": "1__0_tmp = await $AWS.Lambda.Invoke({Function: task, Payload: {id: input.id 1",
      "Result": "default",
      "ResultPath": "$.heap0",
      "Type": "Pass",
    },
  },
}
`;

exports[`return ElementAccessExpr 1`] = `
Object {
  "StartAt": "Initialize Functionless Context",
  "States": Object {
    "Initialize Functionless Context": Object {
      "Next": "return input.input[\\"id special\\"]",
      "OutputPath": "$",
      "Parameters": Object {
        "input.$": "$",
        "null": null,
      },
      "ResultPath": "$.fnl_context",
      "Type": "Pass",
    },
    "return input.input[\\"id special\\"]": Object {
      "End": true,
      "InputPath": "$.fnl_context.input.input['id special']",
      "ResultPath": "$",
      "Type": "Pass",
    },
  },
}
`;

exports[`return ElementAccessExpr number 1`] = `
Object {
  "StartAt": "Initialize Functionless Context",
  "States": Object {
    "Initialize Functionless Context": Object {
      "Next": "return input.input.arr[0]",
      "OutputPath": "$",
      "Parameters": Object {
        "input.$": "$",
        "null": null,
      },
      "ResultPath": "$.fnl_context",
      "Type": "Pass",
    },
    "return input.input.arr[0]": Object {
      "End": true,
      "InputPath": "$.fnl_context.input.input.arr[0]",
      "ResultPath": "$",
      "Type": "Pass",
    },
  },
}
`;

exports[`return PropAccessExpr 1`] = `
Object {
  "StartAt": "Initialize Functionless Context",
  "States": Object {
    "Initialize Functionless Context": Object {
      "Next": "return input.input.id",
      "OutputPath": "$",
      "Parameters": Object {
        "input.$": "$",
        "null": null,
      },
      "ResultPath": "$.fnl_context",
      "Type": "Pass",
    },
    "return input.input.id": Object {
      "End": true,
      "InputPath": "$.fnl_context.input.input.id",
      "ResultPath": "$",
      "Type": "Pass",
    },
  },
}
`;

exports[`return a single Lambda Function call 1`] = `
Object {
  "StartAt": "Initialize Functionless Context",
  "States": Object {
    "1__return getPerson({id: input.id})": Object {
      "End": true,
      "InputPath": "$.heap0",
      "ResultPath": "$",
      "Type": "Pass",
    },
    "Initialize Functionless Context": Object {
      "Next": "return getPerson({id: input.id})",
      "OutputPath": "$",
      "Parameters": Object {
        "input.$": "$",
        "null": null,
      },
      "ResultPath": "$.fnl_context",
      "Type": "Pass",
    },
    "return getPerson({id: input.id})": Object {
      "Next": "1__return getPerson({id: input.id})",
      "Parameters": Object {
        "id.$": "$.fnl_context.input.id",
      },
      "Resource": "__REPLACED_TOKEN",
      "ResultPath": "$.heap0",
      "Type": "Task",
    },
  },
}
`;

exports[`return await task(await task()) 1`] = `
Object {
  "StartAt": "Initialize Functionless Context",
  "States": Object {
    "0_tmp = await task()": Object {
      "InputPath": "$.fnl_context.null",
      "Next": "1__0_tmp = await task()",
      "Resource": "__REPLACED_TOKEN",
      "ResultPath": "$.heap0",
      "Type": "Task",
    },
    "1__0_tmp = await task()": Object {
      "InputPath": "$.heap0",
      "Next": "return task(0_tmp)",
      "ResultPath": "$.0_tmp",
      "Type": "Pass",
    },
    "1__return task(0_tmp)": Object {
      "End": true,
      "InputPath": "$.heap1",
      "ResultPath": "$",
      "Type": "Pass",
    },
    "Initialize Functionless Context": Object {
      "Next": "0_tmp = await task()",
      "OutputPath": "$",
      "Parameters": Object {
        "input.$": "$",
        "null": null,
      },
      "ResultPath": "$.fnl_context",
      "Type": "Pass",
    },
    "return task(0_tmp)": Object {
      "InputPath": "$.0_tmp",
      "Next": "1__return task(0_tmp)",
      "Resource": "__REPLACED_TOKEN",
      "ResultPath": "$.heap1",
      "Type": "Task",
    },
  },
}
`;

exports[`return identifier 1`] = `
Object {
  "StartAt": "Initialize Functionless Context",
  "States": Object {
    "Initialize Functionless Context": Object {
      "Next": "return input.id",
      "OutputPath": "$",
      "Parameters": Object {
        "input.$": "$",
        "null": null,
      },
      "ResultPath": "$.fnl_context",
      "Type": "Pass",
    },
    "return input.id": Object {
      "End": true,
      "InputPath": "$.fnl_context.input.id",
      "ResultPath": "$",
      "Type": "Pass",
    },
  },
}
`;

exports[`return items.slice(-1) 1`] = `
Object {
  "StartAt": "Initialize Functionless Context",
  "States": Object {
    "Initialize Functionless Context": Object {
      "Next": "return input.items.slice(-1)",
      "OutputPath": "$",
      "Parameters": Object {
        "input.$": "$",
        "null": null,
      },
      "ResultPath": "$.fnl_context",
      "Type": "Pass",
    },
    "return input.items.slice(-1)": Object {
      "End": true,
      "InputPath": "$.fnl_context.input.items[-1:]",
      "ResultPath": "$",
      "Type": "Pass",
    },
  },
}
`;

exports[`return items.slice(0, -1) 1`] = `
Object {
  "StartAt": "Initialize Functionless Context",
  "States": Object {
    "Initialize Functionless Context": Object {
      "Next": "return input.items.slice(0, -1)",
      "OutputPath": "$",
      "Parameters": Object {
        "input.$": "$",
        "null": null,
      },
      "ResultPath": "$.fnl_context",
      "Type": "Pass",
    },
    "return input.items.slice(0, -1)": Object {
      "End": true,
      "InputPath": "$.fnl_context.input.items[0:-1]",
      "ResultPath": "$",
      "Type": "Pass",
    },
  },
}
`;

exports[`return items.slice(1) 1`] = `
Object {
  "StartAt": "Initialize Functionless Context",
  "States": Object {
    "Initialize Functionless Context": Object {
      "Next": "return input.items.slice(1)",
      "OutputPath": "$",
      "Parameters": Object {
        "input.$": "$",
        "null": null,
      },
      "ResultPath": "$.fnl_context",
      "Type": "Pass",
    },
    "return input.items.slice(1)": Object {
      "End": true,
      "InputPath": "$.fnl_context.input.items[1:]",
      "ResultPath": "$",
      "Type": "Pass",
    },
  },
}
`;

exports[`return items.slice(1, 3) 1`] = `
Object {
  "StartAt": "Initialize Functionless Context",
  "States": Object {
    "Initialize Functionless Context": Object {
      "Next": "return input.items.slice(1, 3)",
      "OutputPath": "$",
      "Parameters": Object {
        "input.$": "$",
        "null": null,
      },
      "ResultPath": "$.fnl_context",
      "Type": "Pass",
    },
    "return input.items.slice(1, 3)": Object {
      "End": true,
      "InputPath": "$.fnl_context.input.items[1:3]",
      "ResultPath": "$",
      "Type": "Pass",
    },
  },
}
`;

exports[`return items.slice(1, undefined) 1`] = `
Object {
  "StartAt": "Initialize Functionless Context",
  "States": Object {
    "Initialize Functionless Context": Object {
      "Next": "return input.items.slice(1, undefined)",
      "OutputPath": "$",
      "Parameters": Object {
        "input.$": "$",
        "null": null,
      },
      "ResultPath": "$.fnl_context",
      "Type": "Pass",
    },
    "return input.items.slice(1, undefined)": Object {
      "End": true,
      "InputPath": "$.fnl_context.input.items[1:]",
      "ResultPath": "$",
      "Type": "Pass",
    },
  },
}
`;

exports[`return optional PropAccessExpr 1`] = `
Object {
  "StartAt": "Initialize Functionless Context",
  "States": Object {
    "Initialize Functionless Context": Object {
      "Next": "return input.input.id",
      "OutputPath": "$",
      "Parameters": Object {
        "input.$": "$",
        "null": null,
      },
      "ResultPath": "$.fnl_context",
      "Type": "Pass",
    },
    "return input.input.id": Object {
      "End": true,
      "InputPath": "$.fnl_context.input.input.id",
      "ResultPath": "$",
      "Type": "Pass",
    },
  },
}
`;

exports[`return task({ key: items.filter(*) }) 1`] = `
Object {
  "StartAt": "Initialize Functionless Context",
  "States": Object {
    "1__return task({equals: input.items.filter(function(item)), and: input.item": Object {
      "End": true,
      "InputPath": "$.heap0",
      "ResultPath": "$",
      "Type": "Pass",
    },
    "Initialize Functionless Context": Object {
      "Next": "return task({equals: input.items.filter(function(item)), and: input.items.f",
      "OutputPath": "$",
      "Parameters": Object {
        "input.$": "$",
        "null": null,
      },
      "ResultPath": "$.fnl_context",
      "Type": "Pass",
    },
    "return task({equals: input.items.filter(function(item)), and: input.items.f": Object {
      "Next": "1__return task({equals: input.items.filter(function(item)), and: input.item",
      "Parameters": Object {
        "and.$": "$.fnl_context.input.items[?(@.str=='hello'&&@.items[0]=='hello')]",
        "equals.$": "$.fnl_context.input.items[?(@.str=='hello')]",
        "or.$": "$.fnl_context.input.items[?(@.str=='hello'||@.items[0]=='hello')]",
      },
      "Resource": "__REPLACED_TOKEN",
      "ResultPath": "$.heap0",
      "Type": "Task",
    },
  },
}
`;

exports[`return task({key: items.slice(1, 3)}) 1`] = `
Object {
  "StartAt": "Initialize Functionless Context",
  "States": Object {
    "1__return task({key: input.items.slice(1, 3)})": Object {
      "End": true,
      "InputPath": "$.heap0",
      "ResultPath": "$",
      "Type": "Pass",
    },
    "Initialize Functionless Context": Object {
      "Next": "return task({key: input.items.slice(1, 3)})",
      "OutputPath": "$",
      "Parameters": Object {
        "input.$": "$",
        "null": null,
      },
      "ResultPath": "$.fnl_context",
      "Type": "Pass",
    },
    "return task({key: input.items.slice(1, 3)})": Object {
      "Next": "1__return task({key: input.items.slice(1, 3)})",
      "Parameters": Object {
        "key.$": "$.fnl_context.input.items[1:3]",
      },
      "Resource": "__REPLACED_TOKEN",
      "ResultPath": "$.heap0",
      "Type": "Task",
    },
  },
}
`;

exports[`return task(1) ?? task(2)) 1`] = `
Object {
  "StartAt": "0_tmp = await task(1)",
  "States": Object {
    "0_tmp = await task(1)": Object {
      "Next": "1__0_tmp = await task(1)",
      "Parameters": 1,
      "Resource": "__REPLACED_TOKEN",
      "ResultPath": "$.heap0",
      "Type": "Task",
    },
    "1__0_tmp = await task(1)": Object {
      "InputPath": "$.heap0",
      "Next": "1_tmp = await task(2)",
      "ResultPath": "$.0_tmp",
      "Type": "Pass",
    },
    "1__1_tmp = await task(2)": Object {
      "InputPath": "$.heap1",
      "Next": "return 0_tmp ?? 1_tmp",
      "ResultPath": "$.1_tmp",
      "Type": "Pass",
    },
    "1__return 0_tmp ?? 1_tmp": Object {
      "End": true,
      "InputPath": "$.heap2",
      "ResultPath": "$",
      "Type": "Pass",
    },
    "1_tmp = await task(2)": Object {
      "Next": "1__1_tmp = await task(2)",
      "Parameters": 2,
      "Resource": "__REPLACED_TOKEN",
      "ResultPath": "$.heap1",
      "Type": "Task",
    },
    "return 0_tmp ?? 1_tmp": Object {
      "Choices": Array [
        Object {
          "And": Array [
            Object {
              "IsPresent": true,
              "Variable": "$.0_tmp",
            },
            Object {
              "IsNull": false,
              "Variable": "$.0_tmp",
            },
          ],
          "Next": "takeLeft__return 0_tmp ?? 1_tmp",
        },
      ],
      "Default": "takeRight__return 0_tmp ?? 1_tmp",
      "Type": "Choice",
    },
    "takeLeft__return 0_tmp ?? 1_tmp": Object {
      "InputPath": "$.0_tmp",
      "Next": "1__return 0_tmp ?? 1_tmp",
      "ResultPath": "$.heap2",
      "Type": "Pass",
    },
    "takeRight__return 0_tmp ?? 1_tmp": Object {
      "InputPath": "$.1_tmp",
      "Next": "1__return 0_tmp ?? 1_tmp",
      "ResultPath": "$.heap2",
      "Type": "Pass",
    },
  },
}
`;

exports[`return task(await task()) 1`] = `
Object {
  "StartAt": "Initialize Functionless Context",
  "States": Object {
    "0_tmp = await task()": Object {
      "InputPath": "$.fnl_context.null",
      "Next": "1__0_tmp = await task()",
      "Resource": "__REPLACED_TOKEN",
      "ResultPath": "$.heap0",
      "Type": "Task",
    },
    "1__0_tmp = await task()": Object {
      "InputPath": "$.heap0",
      "Next": "return task(0_tmp)",
      "ResultPath": "$.0_tmp",
      "Type": "Pass",
    },
    "1__return task(0_tmp)": Object {
      "End": true,
      "InputPath": "$.heap1",
      "ResultPath": "$",
      "Type": "Pass",
    },
    "Initialize Functionless Context": Object {
      "Next": "0_tmp = await task()",
      "OutputPath": "$",
      "Parameters": Object {
        "input.$": "$",
        "null": null,
      },
      "ResultPath": "$.fnl_context",
      "Type": "Pass",
    },
    "return task(0_tmp)": Object {
      "InputPath": "$.0_tmp",
      "Next": "1__return task(0_tmp)",
      "Resource": "__REPLACED_TOKEN",
      "ResultPath": "$.heap1",
      "Type": "Task",
    },
  },
}
`;

exports[`return typeof x 1`] = `
Object {
  "StartAt": "Initialize Functionless Context",
  "States": Object {
    "1__return typeof input.id": Object {
      "End": true,
      "InputPath": "$.heap0",
      "ResultPath": "$",
      "Type": "Pass",
    },
    "Initialize Functionless Context": Object {
      "Next": "return typeof input.id",
      "OutputPath": "$",
      "Parameters": Object {
        "input.$": "$",
        "null": null,
      },
      "ResultPath": "$.fnl_context",
      "Type": "Pass",
    },
    "boolean__return typeof input.id": Object {
      "Next": "1__return typeof input.id",
      "Result": "boolean",
      "ResultPath": "$.heap0",
      "Type": "Pass",
    },
    "number__return typeof input.id": Object {
      "Next": "1__return typeof input.id",
      "Result": "number",
      "ResultPath": "$.heap0",
      "Type": "Pass",
    },
    "object__return typeof input.id": Object {
      "Next": "1__return typeof input.id",
      "Result": "object",
      "ResultPath": "$.heap0",
      "Type": "Pass",
    },
    "return typeof input.id": Object {
      "Choices": Array [
        Object {
          "And": Array [
            Object {
              "IsPresent": true,
              "Variable": "$.fnl_context.input.id",
            },
            Object {
              "IsString": true,
              "Variable": "$.fnl_context.input.id",
            },
          ],
          "Next": "string__return typeof input.id",
        },
        Object {
          "And": Array [
            Object {
              "IsPresent": true,
              "Variable": "$.fnl_context.input.id",
            },
            Object {
              "IsBoolean": true,
              "Variable": "$.fnl_context.input.id",
            },
          ],
          "Next": "boolean__return typeof input.id",
        },
        Object {
          "And": Array [
            Object {
              "IsPresent": true,
              "Variable": "$.fnl_context.input.id",
            },
            Object {
              "IsNumeric": true,
              "Variable": "$.fnl_context.input.id",
            },
          ],
          "Next": "number__return typeof input.id",
        },
        Object {
          "IsPresent": true,
          "Next": "object__return typeof input.id",
          "Variable": "$.fnl_context.input.id",
        },
      ],
      "Default": "undefined__return typeof input.id",
      "Type": "Choice",
    },
    "string__return typeof input.id": Object {
      "Next": "1__return typeof input.id",
      "Result": "string",
      "ResultPath": "$.heap0",
      "Type": "Pass",
    },
    "undefined__return typeof input.id": Object {
      "Next": "1__return typeof input.id",
      "Result": "undefined",
      "ResultPath": "$.heap0",
      "Type": "Pass",
    },
  },
}
`;

exports[`return void 1`] = `
Object {
  "StartAt": "Initialize Functionless Context",
  "States": Object {
    "Initialize Functionless Context": Object {
      "Next": "return null",
      "OutputPath": "$",
      "Parameters": Object {
        "input.$": "$",
        "null": null,
      },
      "ResultPath": "$.fnl_context",
      "Type": "Pass",
    },
    "return null": Object {
      "End": true,
      "InputPath": "$.fnl_context.null",
      "ResultPath": "$",
      "Type": "Pass",
    },
  },
}
`;

exports[`single quotes in StringLiteralExpr should be escaped in a JSON Path filter expression 1`] = `
Object {
  "StartAt": "Initialize Functionless Context",
  "States": Object {
    "1__return task({escape: input.items.filter(function(item))})": Object {
      "End": true,
      "InputPath": "$.heap0",
      "ResultPath": "$",
      "Type": "Pass",
    },
    "Initialize Functionless Context": Object {
      "Next": "return task({escape: input.items.filter(function(item))})",
      "OutputPath": "$",
      "Parameters": Object {
        "input.$": "$",
        "null": null,
      },
      "ResultPath": "$.fnl_context",
      "Type": "Pass",
    },
    "return task({escape: input.items.filter(function(item))})": Object {
      "Next": "1__return task({escape: input.items.filter(function(item))})",
      "Parameters": Object {
        "escape.$": "$.fnl_context.input.items[?(@.str=='hello\\\\'world')]",
      },
      "Resource": "__REPLACED_TOKEN",
      "ResultPath": "$.heap0",
      "Type": "Task",
    },
  },
}
`;

exports[`spread constant array and object 1`] = `
Object {
  "StartAt": "return {array: [0, ...array, 3], object: {key: \\"value\\", ...object}}",
  "States": Object {
    "return {array: [0, ...array, 3], object: {key: \\"value\\", ...object}}": Object {
      "End": true,
      "Result": Object {
        "array": Array [
          0,
          1,
          2,
          3,
        ],
        "object": Object {
          "hello": "world",
          "key": "value",
        },
      },
      "ResultPath": "$",
      "Type": "Pass",
    },
  },
}
`;

exports[`task(-1) 1`] = `
Object {
  "StartAt": "return task(-1)",
  "States": Object {
    "1__return task(-1)": Object {
      "End": true,
      "InputPath": "$.heap0",
      "ResultPath": "$",
      "Type": "Pass",
    },
    "return task(-1)": Object {
      "Next": "1__return task(-1)",
      "Parameters": -1,
      "Resource": "__REPLACED_TOKEN",
      "ResultPath": "$.heap0",
      "Type": "Task",
    },
  },
}
`;

exports[`task(any) 1`] = `
Object {
  "StartAt": "Initialize Functionless Context",
  "States": Object {
    "Initialize Functionless Context": Object {
      "Next": "await task(null)",
      "OutputPath": "$",
      "Parameters": Object {
        "input.$": "$",
        "null": null,
      },
      "ResultPath": "$.fnl_context",
      "Type": "Pass",
    },
    "await task(\\"hello\\" + \\" world\\")": Object {
      "Next": "await task(\\"hello\\" + 1)",
      "Parameters": "hello world",
      "Resource": "__REPLACED_TOKEN",
      "ResultPath": "$.heap8",
      "Type": "Task",
    },
    "await task(\\"hello\\" + 1)": Object {
      "Next": "await task(1 + \\"hello\\")",
      "Parameters": "hello1",
      "Resource": "__REPLACED_TOKEN",
      "ResultPath": "$.heap9",
      "Type": "Task",
    },
    "await task(\\"hello\\" + [\\"world\\"])": Object {
      "Next": "return null",
      "Parameters": "helloworld",
      "Resource": "__REPLACED_TOKEN",
      "ResultPath": "$.heap22",
      "Type": "Task",
    },
    "await task(\\"hello\\" + null)": Object {
      "Next": "await task([null])",
      "Parameters": "hellonull",
      "Resource": "__REPLACED_TOKEN",
      "ResultPath": "$.heap14",
      "Type": "Task",
    },
    "await task(\\"hello\\" + true)": Object {
      "Next": "await task(false + \\"hello\\")",
      "Parameters": "hellotrue",
      "Resource": "__REPLACED_TOKEN",
      "ResultPath": "$.heap11",
      "Type": "Task",
    },
    "await task(\\"hello\\" + {place: \\"world\\"})": Object {
      "Next": "await task(\\"hello\\" + [\\"world\\"])",
      "Parameters": "hello[object Object]",
      "Resource": "__REPLACED_TOKEN",
      "ResultPath": "$.heap21",
      "Type": "Task",
    },
    "await task(\\"hello\\")": Object {
      "Next": "await task(\\"hello\\" + \\" world\\")",
      "Parameters": "hello",
      "Resource": "__REPLACED_TOKEN",
      "ResultPath": "$.heap7",
      "Type": "Task",
    },
    "await task(-1)": Object {
      "Next": "await task(-100)",
      "Parameters": -1,
      "Resource": "__REPLACED_TOKEN",
      "ResultPath": "$.heap4",
      "Type": "Task",
    },
    "await task(-100)": Object {
      "Next": "await task(1 + 2)",
      "Parameters": -100,
      "Resource": "__REPLACED_TOKEN",
      "ResultPath": "$.heap5",
      "Type": "Task",
    },
    "await task(0)": Object {
      "Next": "await task(-1)",
      "Parameters": 0,
      "Resource": "__REPLACED_TOKEN",
      "ResultPath": "$.heap3",
      "Type": "Task",
    },
    "await task(1 + \\"hello\\")": Object {
      "Next": "await task(\\"hello\\" + true)",
      "Parameters": "1hello",
      "Resource": "__REPLACED_TOKEN",
      "ResultPath": "$.heap10",
      "Type": "Task",
    },
    "await task(1 + 2)": Object {
      "Next": "await task(\\"hello\\")",
      "Parameters": 3,
      "Resource": "__REPLACED_TOKEN",
      "ResultPath": "$.heap6",
      "Type": "Task",
    },
    "await task([-1])": Object {
      "Next": "await task([true])",
      "Parameters": Array [
        -1,
      ],
      "Resource": "__REPLACED_TOKEN",
      "ResultPath": "$.heap17",
      "Type": "Task",
    },
    "await task([1])": Object {
      "Next": "await task([-1])",
      "Parameters": Array [
        1,
      ],
      "Resource": "__REPLACED_TOKEN",
      "ResultPath": "$.heap16",
      "Type": "Task",
    },
    "await task([null])": Object {
      "Next": "await task([1])",
      "Parameters": Array [
        null,
      ],
      "Resource": "__REPLACED_TOKEN",
      "ResultPath": "$.heap15",
      "Type": "Task",
    },
    "await task([true])": Object {
      "Next": "await task([{key: \\"value\\"}])",
      "Parameters": Array [
        true,
      ],
      "Resource": "__REPLACED_TOKEN",
      "ResultPath": "$.heap18",
      "Type": "Task",
    },
    "await task([{key: \\"value\\"}])": Object {
      "Next": "await task({key: \\"value\\"})",
      "Parameters": Array [
        Object {
          "key": "value",
        },
      ],
      "Resource": "__REPLACED_TOKEN",
      "ResultPath": "$.heap19",
      "Type": "Task",
    },
    "await task(false + \\"hello\\")": Object {
      "Next": "await task(null + \\"hello\\")",
      "Parameters": "falsehello",
      "Resource": "__REPLACED_TOKEN",
      "ResultPath": "$.heap12",
      "Type": "Task",
    },
    "await task(false)": Object {
      "Next": "await task(0)",
      "Parameters": false,
      "Resource": "__REPLACED_TOKEN",
      "ResultPath": "$.heap2",
      "Type": "Task",
    },
    "await task(null + \\"hello\\")": Object {
      "Next": "await task(\\"hello\\" + null)",
      "Parameters": "nullhello",
      "Resource": "__REPLACED_TOKEN",
      "ResultPath": "$.heap13",
      "Type": "Task",
    },
    "await task(null)": Object {
      "InputPath": "$.fnl_context.null",
      "Next": "await task(true)",
      "Resource": "__REPLACED_TOKEN",
      "ResultPath": "$.heap0",
      "Type": "Task",
    },
    "await task(true)": Object {
      "Next": "await task(false)",
      "Parameters": true,
      "Resource": "__REPLACED_TOKEN",
      "ResultPath": "$.heap1",
      "Type": "Task",
    },
    "await task({key: \\"value\\"})": Object {
      "Next": "await task(\\"hello\\" + {place: \\"world\\"})",
      "Parameters": Object {
        "key": "value",
      },
      "Resource": "__REPLACED_TOKEN",
      "ResultPath": "$.heap20",
      "Type": "Task",
    },
    "return null": Object {
      "End": true,
      "InputPath": "$.fnl_context.null",
      "ResultPath": "$",
      "Type": "Pass",
    },
  },
}
`;

exports[`task(input.list[-1]) 1`] = `
Object {
  "StartAt": "Initialize Functionless Context",
  "States": Object {
    "1__return task(input.list[-1])": Object {
      "End": true,
      "InputPath": "$.heap0",
      "ResultPath": "$",
      "Type": "Pass",
    },
    "Initialize Functionless Context": Object {
      "Next": "return task(input.list[-1])",
      "OutputPath": "$",
      "Parameters": Object {
        "input.$": "$",
        "null": null,
      },
      "ResultPath": "$.fnl_context",
      "Type": "Pass",
    },
    "return task(input.list[-1])": Object {
      "InputPath": "$.fnl_context.input.list[-1]",
      "Next": "1__return task(input.list[-1])",
      "Resource": "__REPLACED_TOKEN",
      "ResultPath": "$.heap0",
      "Type": "Task",
    },
  },
}
`;

exports[`template literal strings 1`] = `
Object {
  "StartAt": "Initialize Functionless Context",
  "States": Object {
    "1__return task({key: \`input.obj.str hello input.obj.items[0]\`})": Object {
      "End": true,
      "InputPath": "$.heap1",
      "ResultPath": "$",
      "Type": "Pass",
    },
    "1__return task({key: \`input.obj.str hello input.obj.items[0]\`}) 1": Object {
      "Next": "1__return task({key: \`input.obj.str hello input.obj.items[0]\`})",
      "Parameters": Object {
        "key.$": "$.heap0.string",
      },
      "Resource": "__REPLACED_TOKEN",
      "ResultPath": "$.heap1",
      "Type": "Task",
    },
    "Initialize Functionless Context": Object {
      "Next": "return task({key: \`input.obj.str hello input.obj.items[0]\`})",
      "OutputPath": "$",
      "Parameters": Object {
        "input.$": "$",
        "null": null,
      },
      "ResultPath": "$.fnl_context",
      "Type": "Pass",
    },
    "return task({key: \`input.obj.str hello input.obj.items[0]\`})": Object {
      "Next": "1__return task({key: \`input.obj.str hello input.obj.items[0]\`}) 1",
      "Parameters": Object {
        "string.$": "States.Format('{} hello {}',$.fnl_context.input.obj.str,$.fnl_context.input.obj.items[0])",
      },
      "ResultPath": "$.heap0",
      "Type": "Pass",
    },
  },
}
`;

exports[`template literal strings complex 1`] = `
Object {
  "StartAt": "Initialize Functionless Context",
  "States": Object {
    "0_tmp = await task()": Object {
      "InputPath": "$.fnl_context.null",
      "Next": "1__0_tmp = await task()",
      "Resource": "__REPLACED_TOKEN",
      "ResultPath": "$.heap0",
      "Type": "Task",
    },
    "1__0_tmp = await task()": Object {
      "InputPath": "$.heap0",
      "Next": "return task({key: \`input.obj.str ?? \\"default\\" hello hello input.obj.items[0",
      "ResultPath": "$.0_tmp",
      "Type": "Pass",
    },
    "1__return task({key: \`input.obj.str ?? \\"default\\" hello hello input.obj.item": Object {
      "End": true,
      "InputPath": "$.heap4",
      "ResultPath": "$",
      "Type": "Pass",
    },
    "1__return task({key: \`input.obj.str ?? \\"default\\" hello hello input.obj.item 1": Object {
      "Next": "1__return task({key: \`input.obj.str ?? \\"default\\" hello hello input.obj.item",
      "Parameters": Object {
        "key.$": "$.heap3.string",
      },
      "Resource": "__REPLACED_TOKEN",
      "ResultPath": "$.heap4",
      "Type": "Task",
    },
    "Initialize Functionless Context": Object {
      "Next": "0_tmp = await task()",
      "OutputPath": "$",
      "Parameters": Object {
        "input.$": "$",
        "null": null,
      },
      "ResultPath": "$.fnl_context",
      "Type": "Pass",
    },
    "\`input.obj.str ?? \\"default\\" hello hello input.obj.items[0] ?? 0_tmp\`": Object {
      "Next": "1__return task({key: \`input.obj.str ?? \\"default\\" hello hello input.obj.item 1",
      "Parameters": Object {
        "string.$": "States.Format('{} hello hello {}',$.heap1,$.heap2)",
      },
      "ResultPath": "$.heap3",
      "Type": "Pass",
    },
    "input.obj.items[0] ?? 0_tmp": Object {
      "Choices": Array [
        Object {
          "And": Array [
            Object {
              "IsPresent": true,
              "Variable": "$.fnl_context.input.obj.items[0]",
            },
            Object {
              "IsNull": false,
              "Variable": "$.fnl_context.input.obj.items[0]",
            },
          ],
          "Next": "takeLeft__input.obj.items[0] ?? 0_tmp",
        },
      ],
      "Default": "takeRight__input.obj.items[0] ?? 0_tmp",
      "Type": "Choice",
    },
    "return task({key: \`input.obj.str ?? \\"default\\" hello hello input.obj.items[0": Object {
      "Choices": Array [
        Object {
          "And": Array [
            Object {
              "IsPresent": true,
              "Variable": "$.fnl_context.input.obj.str",
            },
            Object {
              "IsNull": false,
              "Variable": "$.fnl_context.input.obj.str",
            },
          ],
          "Next": "takeLeft__return task({key: \`input.obj.str ?? \\"default\\" hello hello input.o",
        },
      ],
      "Default": "takeRight__return task({key: \`input.obj.str ?? \\"default\\" hello hello input.",
      "Type": "Choice",
    },
    "takeLeft__input.obj.items[0] ?? 0_tmp": Object {
      "InputPath": "$.fnl_context.input.obj.items[0]",
      "Next": "\`input.obj.str ?? \\"default\\" hello hello input.obj.items[0] ?? 0_tmp\`",
      "ResultPath": "$.heap2",
      "Type": "Pass",
    },
    "takeLeft__return task({key: \`input.obj.str ?? \\"default\\" hello hello input.o": Object {
      "InputPath": "$.fnl_context.input.obj.str",
      "Next": "input.obj.items[0] ?? 0_tmp",
      "ResultPath": "$.heap1",
      "Type": "Pass",
    },
    "takeRight__input.obj.items[0] ?? 0_tmp": Object {
      "InputPath": "$.0_tmp",
      "Next": "\`input.obj.str ?? \\"default\\" hello hello input.obj.items[0] ?? 0_tmp\`",
      "ResultPath": "$.heap2",
      "Type": "Pass",
    },
    "takeRight__return task({key: \`input.obj.str ?? \\"default\\" hello hello input.": Object {
      "Next": "input.obj.items[0] ?? 0_tmp",
      "Result": "default",
      "ResultPath": "$.heap1",
      "Type": "Pass",
    },
  },
}
`;

exports[`throw Error 1`] = `
Object {
  "StartAt": "throw Error(\\"cause\\")",
  "States": Object {
    "throw Error(\\"cause\\")": Object {
      "Cause": "{\\"message\\":\\"cause\\"}",
      "Error": "Error",
      "Type": "Fail",
    },
  },
}
`;

exports[`throw in for-of 1`] = `
Object {
  "StartAt": "Initialize Functionless Context",
  "States": Object {
    "Initialize Functionless Context": Object {
      "Next": "for(item of input.items)",
      "OutputPath": "$",
      "Parameters": Object {
        "input.$": "$",
        "null": null,
      },
      "ResultPath": "$.fnl_context",
      "Type": "Pass",
    },
    "for(item of input.items)": Object {
      "ItemsPath": "$.fnl_context.input.items",
      "Iterator": Object {
        "StartAt": "throw new Error(\\"err\\")",
        "States": Object {
          "throw new Error(\\"err\\")": Object {
            "Cause": "{\\"message\\":\\"err\\"}",
            "Error": "Error",
            "Type": "Fail",
          },
        },
      },
      "MaxConcurrency": 1,
      "Next": "return null",
      "Parameters": Object {
        "fnl_context.$": "$.fnl_context",
        "item.$": "$$.Map.Item.Value",
      },
      "ResultPath": null,
      "Type": "Map",
    },
    "return null": Object {
      "End": true,
      "InputPath": "$.fnl_context.null",
      "ResultPath": "$",
      "Type": "Pass",
    },
  },
}
`;

exports[`throw new CustomError 1`] = `
Object {
  "StartAt": "throw new CustomError(\\"cause\\")",
  "States": Object {
    "throw new CustomError(\\"cause\\")": Object {
      "Cause": "{\\"property\\":\\"cause\\"}",
      "Error": "CustomError",
      "Type": "Fail",
    },
  },
}
`;

exports[`throw new Error 1`] = `
Object {
  "StartAt": "throw new Error(\\"cause\\")",
  "States": Object {
    "throw new Error(\\"cause\\")": Object {
      "Cause": "{\\"message\\":\\"cause\\"}",
      "Error": "Error",
      "Type": "Fail",
    },
  },
}
`;

exports[`try { $SFN.forEach(list, (item) => task(item)) } catch { return null } 1`] = `
Object {
  "StartAt": "Initialize Functionless Context",
  "States": Object {
    "1__try": Object {
      "End": true,
      "InputPath": "$.heap1",
      "ResultPath": "$",
      "Type": "Pass",
    },
    "Initialize Functionless Context": Object {
      "Next": "try",
      "OutputPath": "$",
      "Parameters": Object {
        "input.$": "$",
        "null": null,
      },
      "ResultPath": "$.fnl_context",
      "Type": "Pass",
    },
    "catch__try": Object {
      "End": true,
      "InputPath": "$.fnl_context.null",
      "ResultPath": "$",
      "Type": "Pass",
    },
    "try": Object {
      "Catch": Array [
        Object {
          "ErrorEquals": Array [
            "States.ALL",
          ],
          "Next": "catch__try",
          "ResultPath": null,
        },
      ],
      "ItemsPath": "$.fnl_context.input.list",
      "Iterator": Object {
        "StartAt": "return task(item)",
        "States": Object {
          "1__return task(item)": Object {
            "End": true,
            "InputPath": "$.heap0",
            "ResultPath": "$",
            "Type": "Pass",
          },
          "return task(item)": Object {
            "InputPath": "$.item",
            "Next": "1__return task(item)",
            "Resource": "__REPLACED_TOKEN",
            "ResultPath": "$.heap0",
            "Type": "Task",
          },
        },
      },
      "Next": "1__try",
      "Parameters": Object {
        "fnl_context.$": "$.fnl_context",
        "item.$": "$$.Map.Item.Value",
      },
      "ResultPath": "$.heap1",
      "Type": "Map",
    },
  },
}
`;

exports[`try { $SFN.map(list, (item) => task(item)) } catch { return null } 1`] = `
Object {
  "StartAt": "Initialize Functionless Context",
  "States": Object {
    "1__try": Object {
      "End": true,
      "InputPath": "$.heap1",
      "ResultPath": "$",
      "Type": "Pass",
    },
    "Initialize Functionless Context": Object {
      "Next": "try",
      "OutputPath": "$",
      "Parameters": Object {
        "input.$": "$",
        "null": null,
      },
      "ResultPath": "$.fnl_context",
      "Type": "Pass",
    },
    "catch__try": Object {
      "End": true,
      "InputPath": "$.fnl_context.null",
      "ResultPath": "$",
      "Type": "Pass",
    },
    "try": Object {
      "Catch": Array [
        Object {
          "ErrorEquals": Array [
            "States.ALL",
          ],
          "Next": "catch__try",
          "ResultPath": null,
        },
      ],
      "ItemsPath": "$.fnl_context.input.list",
      "Iterator": Object {
        "StartAt": "return task(item)",
        "States": Object {
          "1__return task(item)": Object {
            "End": true,
            "InputPath": "$.heap0",
            "ResultPath": "$",
            "Type": "Pass",
          },
          "return task(item)": Object {
            "InputPath": "$.item",
            "Next": "1__return task(item)",
            "Resource": "__REPLACED_TOKEN",
            "ResultPath": "$.heap0",
            "Type": "Task",
          },
        },
      },
      "Next": "1__try",
      "Parameters": Object {
        "fnl_context.$": "$.fnl_context",
        "item.$": "$$.Map.Item.Value",
      },
      "ResultPath": "$.heap1",
      "Type": "Map",
    },
  },
}
`;

exports[`try { for-of } catch { (maybe) throw } finally { task } 1`] = `
Object {
  "StartAt": "Initialize Functionless Context",
  "States": Object {
    "1__catch__for(item of input.items)": Object {
      "InputPath": "$.err.0_ParsedError",
      "Next": "catch(err)",
      "ResultPath": "$.err",
      "Type": "Pass",
    },
    "1__finally": Object {
      "Choices": Array [
        Object {
          "IsPresent": true,
          "Next": "throw__1__finally",
          "Variable": "$.0_tmp",
        },
      ],
      "Default": "return null",
      "Type": "Choice",
    },
    "Initialize Functionless Context": Object {
      "Next": "for(item of input.items)",
      "OutputPath": "$",
      "Parameters": Object {
        "input.$": "$",
        "null": null,
      },
      "ResultPath": "$.fnl_context",
      "Type": "Pass",
    },
    "catch(err)": Object {
      "Choices": Array [
        Object {
          "And": Array [
            Object {
              "IsPresent": true,
              "Variable": "$.err.message",
            },
            Object {
              "And": Array [
                Object {
                  "IsString": true,
                  "Variable": "$.err.message",
                },
                Object {
                  "StringEquals": "you dun' goofed",
                  "Variable": "$.err.message",
                },
              ],
            },
          ],
          "Next": "throw new Error(\\"little\\")",
        },
      ],
      "Default": "finally",
      "Type": "Choice",
    },
    "catch__for(item of input.items)": Object {
      "Next": "1__catch__for(item of input.items)",
      "Parameters": Object {
        "0_ParsedError.$": "States.StringToJson($.err.Cause)",
      },
      "ResultPath": "$.err",
      "Type": "Pass",
    },
    "finally": Object {
      "Next": "1__finally",
      "Parameters": "2",
      "Resource": "__REPLACED_TOKEN",
      "ResultPath": "$.heap1",
      "Type": "Task",
    },
    "for(item of input.items)": Object {
      "Catch": Array [
        Object {
          "ErrorEquals": Array [
            "States.ALL",
          ],
          "Next": "catch__for(item of input.items)",
          "ResultPath": "$.err",
        },
      ],
      "ItemsPath": "$.fnl_context.input.items",
      "Iterator": Object {
        "StartAt": "await task(item)",
        "States": Object {
          "await task(item)": Object {
            "End": true,
            "InputPath": "$.item",
            "Resource": "__REPLACED_TOKEN",
            "ResultPath": "$.heap0",
            "Type": "Task",
          },
        },
      },
      "MaxConcurrency": 1,
      "Next": "finally",
      "Parameters": Object {
        "fnl_context.$": "$.fnl_context",
        "item.$": "$$.Map.Item.Value",
      },
      "ResultPath": null,
      "Type": "Map",
    },
    "return null": Object {
      "End": true,
      "InputPath": "$.fnl_context.null",
      "ResultPath": "$",
      "Type": "Pass",
    },
    "throw new Error(\\"little\\")": Object {
      "Next": "finally",
      "Result": Object {
        "message": "little",
      },
      "ResultPath": "$.0_tmp",
      "Type": "Pass",
    },
    "throw__1__finally": Object {
      "Cause": "an error was re-thrown from a finally block which is unsupported by Step Functions",
      "Error": "ReThrowFromFinally",
      "Type": "Fail",
    },
  },
}
`;

exports[`try { list.forEach(item => task(item)) } 1`] = `
Object {
  "StartAt": "Initialize Functionless Context",
  "States": Object {
    "1__try": Object {
      "End": true,
      "InputPath": "$.heap1",
      "ResultPath": "$",
      "Type": "Pass",
    },
    "Initialize Functionless Context": Object {
      "Next": "try",
      "OutputPath": "$",
      "Parameters": Object {
        "input.$": "$",
        "null": null,
      },
      "ResultPath": "$.fnl_context",
      "Type": "Pass",
    },
    "catch__try": Object {
      "End": true,
      "InputPath": "$.fnl_context.null",
      "ResultPath": "$",
      "Type": "Pass",
    },
    "try": Object {
      "Catch": Array [
        Object {
          "ErrorEquals": Array [
            "States.ALL",
          ],
          "Next": "catch__try",
          "ResultPath": null,
        },
      ],
      "ItemsPath": "$.fnl_context.input.list",
      "Iterator": Object {
        "StartAt": "return task(item)",
        "States": Object {
          "1__return task(item)": Object {
            "End": true,
            "InputPath": "$.heap0",
            "ResultPath": "$",
            "Type": "Pass",
          },
          "return task(item)": Object {
            "InputPath": "$.item",
            "Next": "1__return task(item)",
            "Resource": "__REPLACED_TOKEN",
            "ResultPath": "$.heap0",
            "Type": "Task",
          },
        },
      },
      "MaxConcurrency": 1,
      "Next": "1__try",
      "Parameters": Object {
        "fnl_context.$": "$.fnl_context",
        "item.$": "$$.Map.Item.Value",
      },
      "ResultPath": "$.heap1",
      "Type": "Map",
    },
  },
}
`;

exports[`try { list.forEach(item => task(item)) } 2`] = `
Object {
  "StartAt": "Initialize Functionless Context",
  "States": Object {
    "1__return input.list.forEach(function(item))": Object {
      "End": true,
      "InputPath": "$.heap1",
      "ResultPath": "$",
      "Type": "Pass",
    },
    "Initialize Functionless Context": Object {
      "Next": "return input.list.forEach(function(item))",
      "OutputPath": "$",
      "Parameters": Object {
        "input.$": "$",
        "null": null,
      },
      "ResultPath": "$.fnl_context",
      "Type": "Pass",
    },
    "return input.list.forEach(function(item))": Object {
      "ItemsPath": "$.fnl_context.input.list",
      "Iterator": Object {
        "StartAt": "try",
        "States": Object {
          "1__try": Object {
            "End": true,
            "InputPath": "$.heap0",
            "ResultPath": "$",
            "Type": "Pass",
          },
          "catch__try": Object {
            "End": true,
            "InputPath": "$.fnl_context.null",
            "ResultPath": "$",
            "Type": "Pass",
          },
          "try": Object {
            "Catch": Array [
              Object {
                "ErrorEquals": Array [
                  "States.ALL",
                ],
                "Next": "catch__try",
                "ResultPath": null,
              },
            ],
            "InputPath": "$.item",
            "Next": "1__try",
            "Resource": "__REPLACED_TOKEN",
            "ResultPath": "$.heap0",
            "Type": "Task",
          },
        },
      },
      "MaxConcurrency": 1,
      "Next": "1__return input.list.forEach(function(item))",
      "Parameters": Object {
        "fnl_context.$": "$.fnl_context",
        "item.$": "$$.Map.Item.Value",
      },
      "ResultPath": "$.heap1",
      "Type": "Map",
    },
  },
}
`;

exports[`try { list.forEach(item => throw) } 1`] = `
Object {
  "StartAt": "Initialize Functionless Context",
  "States": Object {
    "1__try": Object {
      "End": true,
      "InputPath": "$.heap0",
      "ResultPath": "$",
      "Type": "Pass",
    },
    "Initialize Functionless Context": Object {
      "Next": "try",
      "OutputPath": "$",
      "Parameters": Object {
        "input.$": "$",
        "null": null,
      },
      "ResultPath": "$.fnl_context",
      "Type": "Pass",
    },
    "catch__try": Object {
      "End": true,
      "InputPath": "$.fnl_context.null",
      "ResultPath": "$",
      "Type": "Pass",
    },
    "try": Object {
      "Catch": Array [
        Object {
          "ErrorEquals": Array [
            "States.ALL",
          ],
          "Next": "catch__try",
          "ResultPath": null,
        },
      ],
      "ItemsPath": "$.fnl_context.input.list",
      "Iterator": Object {
        "StartAt": "throw new Error(\\"cause\\")",
        "States": Object {
          "throw new Error(\\"cause\\")": Object {
            "Cause": "{\\"message\\":\\"cause\\"}",
            "Error": "Error",
            "Type": "Fail",
          },
        },
      },
      "MaxConcurrency": 1,
      "Next": "1__try",
      "Parameters": Object {
        "fnl_context.$": "$.fnl_context",
      },
      "ResultPath": "$.heap0",
      "Type": "Map",
    },
  },
}
`;

exports[`try { list.forEach(item => throw) } catch (err) 1`] = `
Object {
  "StartAt": "Initialize Functionless Context",
  "States": Object {
    "1__catch__try": Object {
      "InputPath": "$.err.0_ParsedError",
      "Next": "catch(err)",
      "ResultPath": "$.err",
      "Type": "Pass",
    },
    "1__try": Object {
      "End": true,
      "InputPath": "$.heap0",
      "ResultPath": "$",
      "Type": "Pass",
    },
    "Initialize Functionless Context": Object {
      "Next": "try",
      "OutputPath": "$",
      "Parameters": Object {
        "input.$": "$",
        "null": null,
      },
      "ResultPath": "$.fnl_context",
      "Type": "Pass",
    },
    "catch(err)": Object {
      "Choices": Array [
        Object {
          "And": Array [
            Object {
              "IsPresent": true,
              "Variable": "$.err.message",
            },
            Object {
              "And": Array [
                Object {
                  "IsString": true,
                  "Variable": "$.err.message",
                },
                Object {
                  "StringEquals": "cause",
                  "Variable": "$.err.message",
                },
              ],
            },
          ],
          "Next": "return 0",
        },
      ],
      "Default": "return 1",
      "Type": "Choice",
    },
    "catch__try": Object {
      "Next": "1__catch__try",
      "Parameters": Object {
        "0_ParsedError.$": "States.StringToJson($.err.Cause)",
      },
      "ResultPath": "$.err",
      "Type": "Pass",
    },
    "return 0": Object {
      "End": true,
      "Result": 0,
      "ResultPath": "$",
      "Type": "Pass",
    },
    "return 1": Object {
      "End": true,
      "Result": 1,
      "ResultPath": "$",
      "Type": "Pass",
    },
    "try": Object {
      "Catch": Array [
        Object {
          "ErrorEquals": Array [
            "States.ALL",
          ],
          "Next": "catch__try",
          "ResultPath": "$.err",
        },
      ],
      "ItemsPath": "$.fnl_context.input.list",
      "Iterator": Object {
        "StartAt": "throw new Error(\\"cause\\")",
        "States": Object {
          "throw new Error(\\"cause\\")": Object {
            "Cause": "{\\"message\\":\\"cause\\"}",
            "Error": "Error",
            "Type": "Fail",
          },
        },
      },
      "MaxConcurrency": 1,
      "Next": "1__try",
      "Parameters": Object {
        "fnl_context.$": "$.fnl_context",
      },
      "ResultPath": "$.heap0",
      "Type": "Map",
    },
  },
}
`;

exports[`try { list.map(item => task(item)) } 1`] = `
Object {
  "StartAt": "Initialize Functionless Context",
  "States": Object {
    "1__try": Object {
      "End": true,
      "InputPath": "$.heap1",
      "ResultPath": "$",
      "Type": "Pass",
    },
    "Initialize Functionless Context": Object {
      "Next": "try",
      "OutputPath": "$",
      "Parameters": Object {
        "input.$": "$",
        "null": null,
      },
      "ResultPath": "$.fnl_context",
      "Type": "Pass",
    },
    "catch__try": Object {
      "End": true,
      "InputPath": "$.fnl_context.null",
      "ResultPath": "$",
      "Type": "Pass",
    },
    "try": Object {
      "Catch": Array [
        Object {
          "ErrorEquals": Array [
            "States.ALL",
          ],
          "Next": "catch__try",
          "ResultPath": null,
        },
      ],
      "ItemsPath": "$.fnl_context.input.list",
      "Iterator": Object {
        "StartAt": "return task(item)",
        "States": Object {
          "1__return task(item)": Object {
            "End": true,
            "InputPath": "$.heap0",
            "ResultPath": "$",
            "Type": "Pass",
          },
          "return task(item)": Object {
            "InputPath": "$.item",
            "Next": "1__return task(item)",
            "Resource": "__REPLACED_TOKEN",
            "ResultPath": "$.heap0",
            "Type": "Task",
          },
        },
      },
      "MaxConcurrency": 1,
      "Next": "1__try",
      "Parameters": Object {
        "fnl_context.$": "$.fnl_context",
        "item.$": "$$.Map.Item.Value",
      },
      "ResultPath": "$.heap1",
      "Type": "Map",
    },
  },
}
`;

exports[`try { list.map(item => task(item)) } 2`] = `
Object {
  "StartAt": "Initialize Functionless Context",
  "States": Object {
    "1__return Promise.all(input.list.map(function(item)))": Object {
      "End": true,
      "InputPath": "$.heap1",
      "ResultPath": "$",
      "Type": "Pass",
    },
    "Initialize Functionless Context": Object {
      "Next": "return Promise.all(input.list.map(function(item)))",
      "OutputPath": "$",
      "Parameters": Object {
        "input.$": "$",
        "null": null,
      },
      "ResultPath": "$.fnl_context",
      "Type": "Pass",
    },
    "return Promise.all(input.list.map(function(item)))": Object {
      "ItemsPath": "$.fnl_context.input.list",
      "Iterator": Object {
        "StartAt": "try",
        "States": Object {
          "1__try": Object {
            "End": true,
            "InputPath": "$.heap0",
            "ResultPath": "$",
            "Type": "Pass",
          },
          "catch__try": Object {
            "End": true,
            "InputPath": "$.fnl_context.null",
            "ResultPath": "$",
            "Type": "Pass",
          },
          "try": Object {
            "Catch": Array [
              Object {
                "ErrorEquals": Array [
                  "States.ALL",
                ],
                "Next": "catch__try",
                "ResultPath": null,
              },
            ],
            "InputPath": "$.item",
            "Next": "1__try",
            "Resource": "__REPLACED_TOKEN",
            "ResultPath": "$.heap0",
            "Type": "Task",
          },
        },
      },
      "MaxConcurrency": 1,
      "Next": "1__return Promise.all(input.list.map(function(item)))",
      "Parameters": Object {
        "fnl_context.$": "$.fnl_context",
        "item.$": "$$.Map.Item.Value",
      },
      "ResultPath": "$.heap1",
      "Type": "Map",
    },
  },
}
`;

exports[`try { list.map(item => throw) } 1`] = `
Object {
  "StartAt": "Initialize Functionless Context",
  "States": Object {
    "1__try": Object {
      "End": true,
      "InputPath": "$.heap0",
      "ResultPath": "$",
      "Type": "Pass",
    },
    "Initialize Functionless Context": Object {
      "Next": "try",
      "OutputPath": "$",
      "Parameters": Object {
        "input.$": "$",
        "null": null,
      },
      "ResultPath": "$.fnl_context",
      "Type": "Pass",
    },
    "catch__try": Object {
      "End": true,
      "InputPath": "$.fnl_context.null",
      "ResultPath": "$",
      "Type": "Pass",
    },
    "try": Object {
      "Catch": Array [
        Object {
          "ErrorEquals": Array [
            "States.ALL",
          ],
          "Next": "catch__try",
          "ResultPath": null,
        },
      ],
      "ItemsPath": "$.fnl_context.input.list",
      "Iterator": Object {
        "StartAt": "throw new Error(\\"cause\\")",
        "States": Object {
          "throw new Error(\\"cause\\")": Object {
            "Cause": "{\\"message\\":\\"cause\\"}",
            "Error": "Error",
            "Type": "Fail",
          },
        },
      },
      "MaxConcurrency": 1,
      "Next": "1__try",
      "Parameters": Object {
        "fnl_context.$": "$.fnl_context",
      },
      "ResultPath": "$.heap0",
      "Type": "Map",
    },
  },
}
`;

exports[`try { list.map(item => throw) } catch (err) 1`] = `
Object {
  "StartAt": "Initialize Functionless Context",
  "States": Object {
    "1__catch__try": Object {
      "InputPath": "$.err.0_ParsedError",
      "Next": "catch(err)",
      "ResultPath": "$.err",
      "Type": "Pass",
    },
    "1__try": Object {
      "End": true,
      "InputPath": "$.heap0",
      "ResultPath": "$",
      "Type": "Pass",
    },
    "Initialize Functionless Context": Object {
      "Next": "try",
      "OutputPath": "$",
      "Parameters": Object {
        "input.$": "$",
        "null": null,
      },
      "ResultPath": "$.fnl_context",
      "Type": "Pass",
    },
    "catch(err)": Object {
      "Choices": Array [
        Object {
          "And": Array [
            Object {
              "IsPresent": true,
              "Variable": "$.err.message",
            },
            Object {
              "And": Array [
                Object {
                  "IsString": true,
                  "Variable": "$.err.message",
                },
                Object {
                  "StringEquals": "cause",
                  "Variable": "$.err.message",
                },
              ],
            },
          ],
          "Next": "return 0",
        },
      ],
      "Default": "return 1",
      "Type": "Choice",
    },
    "catch__try": Object {
      "Next": "1__catch__try",
      "Parameters": Object {
        "0_ParsedError.$": "States.StringToJson($.err.Cause)",
      },
      "ResultPath": "$.err",
      "Type": "Pass",
    },
    "return 0": Object {
      "End": true,
      "Result": 0,
      "ResultPath": "$",
      "Type": "Pass",
    },
    "return 1": Object {
      "End": true,
      "Result": 1,
      "ResultPath": "$",
      "Type": "Pass",
    },
    "try": Object {
      "Catch": Array [
        Object {
          "ErrorEquals": Array [
            "States.ALL",
          ],
          "Next": "catch__try",
          "ResultPath": "$.err",
        },
      ],
      "ItemsPath": "$.fnl_context.input.list",
      "Iterator": Object {
        "StartAt": "throw new Error(\\"cause\\")",
        "States": Object {
          "throw new Error(\\"cause\\")": Object {
            "Cause": "{\\"message\\":\\"cause\\"}",
            "Error": "Error",
            "Type": "Fail",
          },
        },
      },
      "MaxConcurrency": 1,
      "Next": "1__try",
      "Parameters": Object {
        "fnl_context.$": "$.fnl_context",
      },
      "ResultPath": "$.heap0",
      "Type": "Map",
    },
  },
}
`;

exports[`try { return $SFN.parallel(() => "hello", () => "world")) } catch { return null } 1`] = `
Object {
  "StartAt": "Initialize Functionless Context",
  "States": Object {
    "1__try": Object {
      "End": true,
      "InputPath": "$.heap0",
      "ResultPath": "$",
      "Type": "Pass",
    },
    "Initialize Functionless Context": Object {
      "Next": "try",
      "OutputPath": "$",
      "Parameters": Object {
        "input.$": "$",
        "null": null,
      },
      "ResultPath": "$.fnl_context",
      "Type": "Pass",
    },
    "catch__try": Object {
      "End": true,
      "InputPath": "$.fnl_context.null",
      "ResultPath": "$",
      "Type": "Pass",
    },
    "try": Object {
      "Branches": Array [
        Object {
          "StartAt": "return \\"hello\\"",
          "States": Object {
            "return \\"hello\\"": Object {
              "End": true,
              "Result": "hello",
              "ResultPath": "$",
              "Type": "Pass",
            },
          },
        },
        Object {
          "StartAt": "return \\"world\\"",
          "States": Object {
            "return \\"world\\"": Object {
              "End": true,
              "Result": "world",
              "ResultPath": "$",
              "Type": "Pass",
            },
          },
        },
      ],
      "Catch": Array [
        Object {
          "ErrorEquals": Array [
            "States.ALL",
          ],
          "Next": "catch__try",
          "ResultPath": null,
        },
      ],
      "Next": "1__try",
      "ResultPath": "$.heap0",
      "Type": "Parallel",
    },
  },
}
`;

exports[`try { return $SFN.parallel(() => "hello", async () => { await task(); await task(); })) } catch { return null } 1`] = `
Object {
  "StartAt": "Initialize Functionless Context",
  "States": Object {
    "1__try": Object {
      "End": true,
      "InputPath": "$.heap2",
      "ResultPath": "$",
      "Type": "Pass",
    },
    "Initialize Functionless Context": Object {
      "Next": "try",
      "OutputPath": "$",
      "Parameters": Object {
        "input.$": "$",
        "null": null,
      },
      "ResultPath": "$.fnl_context",
      "Type": "Pass",
    },
    "catch__try": Object {
      "End": true,
      "InputPath": "$.fnl_context.null",
      "ResultPath": "$",
      "Type": "Pass",
    },
    "try": Object {
      "Branches": Array [
        Object {
          "StartAt": "return \\"hello\\"",
          "States": Object {
            "return \\"hello\\"": Object {
              "End": true,
              "Result": "hello",
              "ResultPath": "$",
              "Type": "Pass",
            },
          },
        },
        Object {
          "StartAt": "await task()",
          "States": Object {
            "await task()": Object {
              "InputPath": "$.fnl_context.null",
              "Next": "await task() 1",
              "Resource": "__REPLACED_TOKEN",
              "ResultPath": "$.heap0",
              "Type": "Task",
            },
            "await task() 1": Object {
              "InputPath": "$.fnl_context.null",
              "Next": "return null",
              "Resource": "__REPLACED_TOKEN",
              "ResultPath": "$.heap1",
              "Type": "Task",
            },
            "return null": Object {
              "End": true,
              "InputPath": "$.fnl_context.null",
              "ResultPath": "$",
              "Type": "Pass",
            },
          },
        },
      ],
      "Catch": Array [
        Object {
          "ErrorEquals": Array [
            "States.ALL",
          ],
          "Next": "catch__try",
          "ResultPath": null,
        },
      ],
      "Next": "1__try",
      "ResultPath": "$.heap2",
      "Type": "Parallel",
    },
  },
}
`;

exports[`try { task } catch { throw } finally { task() } 1`] = `
Object {
  "StartAt": "Initialize Functionless Context",
  "States": Object {
    "1__finally": Object {
      "Choices": Array [
        Object {
          "IsPresent": true,
          "Next": "throw__1__finally",
          "Variable": "$.0_tmp",
        },
      ],
      "Default": "return null",
      "Type": "Choice",
    },
    "Initialize Functionless Context": Object {
      "Next": "await task()",
      "OutputPath": "$",
      "Parameters": Object {
        "input.$": "$",
        "null": null,
      },
      "ResultPath": "$.fnl_context",
      "Type": "Pass",
    },
    "await task()": Object {
      "Catch": Array [
        Object {
          "ErrorEquals": Array [
            "States.ALL",
          ],
          "Next": "catch__await task()",
          "ResultPath": null,
        },
      ],
      "InputPath": "$.fnl_context.null",
      "Next": "finally",
      "Resource": "__REPLACED_TOKEN",
      "ResultPath": "$.heap0",
      "Type": "Task",
    },
    "catch__await task()": Object {
      "Next": "finally",
      "Result": Object {
        "message": "cause",
      },
      "ResultPath": "$.0_tmp",
      "Type": "Pass",
    },
    "finally": Object {
      "Next": "1__finally",
      "Parameters": "recover",
      "Resource": "__REPLACED_TOKEN",
      "ResultPath": "$.heap1",
      "Type": "Task",
    },
    "return null": Object {
      "End": true,
      "InputPath": "$.fnl_context.null",
      "ResultPath": "$",
      "Type": "Pass",
    },
    "throw__1__finally": Object {
      "Cause": "an error was re-thrown from a finally block which is unsupported by Step Functions",
      "Error": "ReThrowFromFinally",
      "Type": "Fail",
    },
  },
}
`;

exports[`try { task() } catch { (maybe) throw } finally { task } 1`] = `
Object {
  "StartAt": "Initialize Functionless Context",
  "States": Object {
    "1__finally": Object {
      "Choices": Array [
        Object {
          "IsPresent": true,
          "Next": "throw__1__finally",
          "Variable": "$.0_tmp",
        },
      ],
      "Default": "return null",
      "Type": "Choice",
    },
    "Initialize Functionless Context": Object {
      "Next": "await task(\\"1\\")",
      "OutputPath": "$",
      "Parameters": Object {
        "input.$": "$",
        "null": null,
      },
      "ResultPath": "$.fnl_context",
      "Type": "Pass",
    },
    "await task(\\"1\\")": Object {
      "Catch": Array [
        Object {
          "ErrorEquals": Array [
            "States.ALL",
          ],
          "Next": "catch__await task(\\"1\\")",
          "ResultPath": null,
        },
      ],
      "Next": "finally",
      "Parameters": "1",
      "Resource": "__REPLACED_TOKEN",
      "ResultPath": "$.heap0",
      "Type": "Task",
    },
    "catch__await task(\\"1\\")": Object {
      "Choices": Array [
        Object {
          "And": Array [
            Object {
              "IsPresent": true,
              "Variable": "$.fnl_context.input.id",
            },
            Object {
              "And": Array [
                Object {
                  "IsString": true,
                  "Variable": "$.fnl_context.input.id",
                },
                Object {
                  "StringEquals": "sam",
                  "Variable": "$.fnl_context.input.id",
                },
              ],
            },
          ],
          "Next": "throw new Error(\\"little\\")",
        },
      ],
      "Default": "finally",
      "Type": "Choice",
    },
    "finally": Object {
      "Next": "1__finally",
      "Parameters": "2",
      "Resource": "__REPLACED_TOKEN",
      "ResultPath": "$.heap1",
      "Type": "Task",
    },
    "return null": Object {
      "End": true,
      "InputPath": "$.fnl_context.null",
      "ResultPath": "$",
      "Type": "Pass",
    },
    "throw new Error(\\"little\\")": Object {
      "Next": "finally",
      "Result": Object {
        "message": "little",
      },
      "ResultPath": "$.0_tmp",
      "Type": "Pass",
    },
    "throw__1__finally": Object {
      "Cause": "an error was re-thrown from a finally block which is unsupported by Step Functions",
      "Error": "ReThrowFromFinally",
      "Type": "Fail",
    },
  },
}
`;

exports[`try { task() } catch { task() } finally { task() } 1`] = `
Object {
  "StartAt": "Initialize Functionless Context",
  "States": Object {
    "1__finally": Object {
      "Choices": Array [
        Object {
          "IsPresent": true,
          "Next": "throw__1__finally",
          "Variable": "$.0_tmp",
        },
      ],
      "Default": "return null",
      "Type": "Choice",
    },
    "Initialize Functionless Context": Object {
      "Next": "await task(\\"1\\")",
      "OutputPath": "$",
      "Parameters": Object {
        "input.$": "$",
        "null": null,
      },
      "ResultPath": "$.fnl_context",
      "Type": "Pass",
    },
    "await task(\\"1\\")": Object {
      "Catch": Array [
        Object {
          "ErrorEquals": Array [
            "States.ALL",
          ],
          "Next": "catch__await task(\\"1\\")",
          "ResultPath": null,
        },
      ],
      "Next": "finally",
      "Parameters": "1",
      "Resource": "__REPLACED_TOKEN",
      "ResultPath": "$.heap0",
      "Type": "Task",
    },
    "catch__await task(\\"1\\")": Object {
      "Catch": Array [
        Object {
          "ErrorEquals": Array [
            "States.ALL",
          ],
          "Next": "finally",
          "ResultPath": "$.0_tmp",
        },
      ],
      "Next": "finally",
      "Parameters": "2",
      "Resource": "__REPLACED_TOKEN",
      "ResultPath": "$.heap1",
      "Type": "Task",
    },
    "finally": Object {
      "Next": "1__finally",
      "Parameters": "3",
      "Resource": "__REPLACED_TOKEN",
      "ResultPath": "$.heap2",
      "Type": "Task",
    },
    "return null": Object {
      "End": true,
      "InputPath": "$.fnl_context.null",
      "ResultPath": "$",
      "Type": "Pass",
    },
    "throw__1__finally": Object {
      "Cause": "an error was re-thrown from a finally block which is unsupported by Step Functions",
      "Error": "ReThrowFromFinally",
      "Type": "Fail",
    },
  },
}
`;

exports[`try { task() } catch(err) { (maybe) throw } finally { task } 1`] = `
Object {
  "StartAt": "Initialize Functionless Context",
  "States": Object {
    "1__catch__await task(\\"1\\")": Object {
      "InputPath": "$.err.0_ParsedError",
      "Next": "catch(err)",
      "ResultPath": "$.err",
      "Type": "Pass",
    },
    "1__finally": Object {
      "Choices": Array [
        Object {
          "IsPresent": true,
          "Next": "throw__1__finally",
          "Variable": "$.0_tmp",
        },
      ],
      "Default": "return null",
      "Type": "Choice",
    },
    "Initialize Functionless Context": Object {
      "Next": "await task(\\"1\\")",
      "OutputPath": "$",
      "Parameters": Object {
        "input.$": "$",
        "null": null,
      },
      "ResultPath": "$.fnl_context",
      "Type": "Pass",
    },
    "await task(\\"1\\")": Object {
      "Catch": Array [
        Object {
          "ErrorEquals": Array [
            "States.ALL",
          ],
          "Next": "catch__await task(\\"1\\")",
          "ResultPath": "$.err",
        },
      ],
      "Next": "finally",
      "Parameters": "1",
      "Resource": "__REPLACED_TOKEN",
      "ResultPath": "$.heap0",
      "Type": "Task",
    },
    "catch(err)": Object {
      "Choices": Array [
        Object {
          "And": Array [
            Object {
              "IsPresent": true,
              "Variable": "$.err.message",
            },
            Object {
              "And": Array [
                Object {
                  "IsString": true,
                  "Variable": "$.err.message",
                },
                Object {
                  "StringEquals": "sam",
                  "Variable": "$.err.message",
                },
              ],
            },
          ],
          "Next": "throw new Error(\\"little\\")",
        },
      ],
      "Default": "finally",
      "Type": "Choice",
    },
    "catch__await task(\\"1\\")": Object {
      "Next": "1__catch__await task(\\"1\\")",
      "Parameters": Object {
        "0_ParsedError.$": "States.StringToJson($.err.Cause)",
      },
      "ResultPath": "$.err",
      "Type": "Pass",
    },
    "finally": Object {
      "Next": "1__finally",
      "Parameters": "2",
      "Resource": "__REPLACED_TOKEN",
      "ResultPath": "$.heap1",
      "Type": "Task",
    },
    "return null": Object {
      "End": true,
      "InputPath": "$.fnl_context.null",
      "ResultPath": "$",
      "Type": "Pass",
    },
    "throw new Error(\\"little\\")": Object {
      "Next": "finally",
      "Result": Object {
        "message": "little",
      },
      "ResultPath": "$.0_tmp",
      "Type": "Pass",
    },
    "throw__1__finally": Object {
      "Cause": "an error was re-thrown from a finally block which is unsupported by Step Functions",
      "Error": "ReThrowFromFinally",
      "Type": "Fail",
    },
  },
}
`;

exports[`try { throw } catch { (maybe) throw } finally { task } 1`] = `
Object {
  "StartAt": "Initialize Functionless Context",
  "States": Object {
    "1__finally": Object {
      "Choices": Array [
        Object {
          "IsPresent": true,
          "Next": "throw__1__finally",
          "Variable": "$.0_tmp",
        },
      ],
      "Default": "return null",
      "Type": "Choice",
    },
    "Initialize Functionless Context": Object {
      "Next": "throw new Error(\\"go\\")",
      "OutputPath": "$",
      "Parameters": Object {
        "input.$": "$",
        "null": null,
      },
      "ResultPath": "$.fnl_context",
      "Type": "Pass",
    },
    "catch__throw new Error(\\"go\\")": Object {
      "Choices": Array [
        Object {
          "And": Array [
            Object {
              "IsPresent": true,
              "Variable": "$.fnl_context.input.id",
            },
            Object {
              "And": Array [
                Object {
                  "IsString": true,
                  "Variable": "$.fnl_context.input.id",
                },
                Object {
                  "StringEquals": "sam",
                  "Variable": "$.fnl_context.input.id",
                },
              ],
            },
          ],
          "Next": "throw new Error(\\"little\\")",
        },
      ],
      "Default": "finally",
      "Type": "Choice",
    },
    "finally": Object {
      "InputPath": "$.fnl_context.null",
      "Next": "1__finally",
      "Resource": "__REPLACED_TOKEN",
      "ResultPath": "$.heap0",
      "Type": "Task",
    },
    "return null": Object {
      "End": true,
      "InputPath": "$.fnl_context.null",
      "ResultPath": "$",
      "Type": "Pass",
    },
    "throw new Error(\\"go\\")": Object {
      "Next": "catch__throw new Error(\\"go\\")",
      "Result": Object {
        "message": "go",
      },
      "ResultPath": null,
      "Type": "Pass",
    },
    "throw new Error(\\"little\\")": Object {
      "Next": "finally",
      "Result": Object {
        "message": "little",
      },
      "ResultPath": "$.0_tmp",
      "Type": "Pass",
    },
    "throw__1__finally": Object {
      "Cause": "an error was re-thrown from a finally block which is unsupported by Step Functions",
      "Error": "ReThrowFromFinally",
      "Type": "Fail",
    },
  },
}
`;

exports[`try, task, empty catch 1`] = `
Object {
  "StartAt": "Initialize Functionless Context",
  "States": Object {
    "Initialize Functionless Context": Object {
      "Next": "await computeScore({id: \\"id\\", name: \\"name\\"})",
      "OutputPath": "$",
      "Parameters": Object {
        "input.$": "$",
        "null": null,
      },
      "ResultPath": "$.fnl_context",
      "Type": "Pass",
    },
    "await computeScore({id: \\"id\\", name: \\"name\\"})": Object {
      "Catch": Array [
        Object {
          "ErrorEquals": Array [
            "States.ALL",
          ],
          "Next": "return null",
          "ResultPath": null,
        },
      ],
      "Next": "return null",
      "Parameters": Object {
        "id": "id",
        "name": "name",
      },
      "Resource": "__REPLACED_TOKEN",
      "ResultPath": "$.heap0",
      "Type": "Task",
    },
    "return null": Object {
      "End": true,
      "InputPath": "$.fnl_context.null",
      "ResultPath": "$",
      "Type": "Pass",
    },
  },
}
`;

exports[`try, throw Error('error'), empty catch 1`] = `
Object {
  "StartAt": "Initialize Functionless Context",
  "States": Object {
    "Initialize Functionless Context": Object {
      "Next": "throw Error(\\"cause\\")",
      "OutputPath": "$",
      "Parameters": Object {
        "input.$": "$",
        "null": null,
      },
      "ResultPath": "$.fnl_context",
      "Type": "Pass",
    },
    "return null": Object {
      "End": true,
      "InputPath": "$.fnl_context.null",
      "ResultPath": "$",
      "Type": "Pass",
    },
    "throw Error(\\"cause\\")": Object {
      "Next": "return null",
      "Result": Object {
        "message": "cause",
      },
      "ResultPath": null,
      "Type": "Pass",
    },
  },
}
`;

exports[`try, throw, catch, throw, finally, return 1`] = `
Object {
  "StartAt": "try",
  "States": Object {
    "catch__try": Object {
      "Next": "return \\"rock-star\\"",
      "Result": Object {
        "message": "little",
      },
      "ResultPath": null,
      "Type": "Pass",
    },
    "return \\"rock-star\\"": Object {
      "End": true,
      "Result": "rock-star",
      "ResultPath": "$",
      "Type": "Pass",
    },
    "try": Object {
      "Next": "catch__try",
      "Result": Object {
        "message": "go",
      },
      "ResultPath": null,
      "Type": "Pass",
    },
  },
}
`;

exports[`try, throw, empty catch 1`] = `
Object {
  "StartAt": "Initialize Functionless Context",
  "States": Object {
    "Initialize Functionless Context": Object {
      "Next": "throw new CustomError(\\"cause\\")",
      "OutputPath": "$",
      "Parameters": Object {
        "input.$": "$",
        "null": null,
      },
      "ResultPath": "$.fnl_context",
      "Type": "Pass",
    },
    "return null": Object {
      "End": true,
      "InputPath": "$.fnl_context.null",
      "ResultPath": "$",
      "Type": "Pass",
    },
    "throw new CustomError(\\"cause\\")": Object {
      "Next": "return null",
      "Result": Object {
        "property": "cause",
      },
      "ResultPath": null,
      "Type": "Pass",
    },
  },
}
`;

exports[`try, throw, finally 1`] = `
Object {
  "StartAt": "try",
  "States": Object {
    "return \\"hello\\"": Object {
      "End": true,
      "Result": "hello",
      "ResultPath": "$",
      "Type": "Pass",
    },
    "try": Object {
      "Next": "return \\"hello\\"",
      "Result": Object {
        "message": "cause",
      },
      "ResultPath": null,
      "Type": "Pass",
    },
  },
}
`;

exports[`try-catch with guaranteed throw new Error 1`] = `
Object {
  "StartAt": "try",
  "States": Object {
    "catch__try": Object {
      "Choices": Array [
        Object {
          "And": Array [
            Object {
              "IsPresent": true,
              "Variable": "$.err.message",
            },
            Object {
              "And": Array [
                Object {
                  "IsString": true,
                  "Variable": "$.err.message",
                },
                Object {
                  "StringEquals": "cause",
                  "Variable": "$.err.message",
                },
              ],
            },
          ],
          "Next": "return \\"hello\\"",
        },
      ],
      "Default": "return \\"world\\"",
      "Type": "Choice",
    },
    "return \\"hello\\"": Object {
      "End": true,
      "Result": "hello",
      "ResultPath": "$",
      "Type": "Pass",
    },
    "return \\"world\\"": Object {
      "End": true,
      "Result": "world",
      "ResultPath": "$",
      "Type": "Pass",
    },
    "try": Object {
      "Next": "catch__try",
      "Result": Object {
        "message": "cause",
      },
      "ResultPath": "$.err",
      "Type": "Pass",
    },
  },
}
`;

exports[`try-catch with inner return and a catch variable 1`] = `
Object {
  "StartAt": "try",
  "States": Object {
    "1__catch__try": Object {
      "InputPath": "$.err.0_ParsedError",
      "Next": "catch(err)",
      "ResultPath": "$.err",
      "Type": "Pass",
    },
    "catch(err)": Object {
      "End": true,
      "InputPath": "$.err.message",
      "ResultPath": "$",
      "Type": "Pass",
    },
    "catch__try": Object {
      "Next": "1__catch__try",
      "Parameters": Object {
        "0_ParsedError.$": "States.StringToJson($.err.Cause)",
      },
      "ResultPath": "$.err",
      "Type": "Pass",
    },
    "return \\"hello\\"": Object {
      "End": true,
      "Result": "hello",
      "ResultPath": "$",
      "Type": "Pass",
    },
    "try": Object {
      "Catch": Array [
        Object {
          "ErrorEquals": Array [
            "States.ALL",
          ],
          "Next": "catch__try",
          "ResultPath": "$.err",
        },
      ],
      "Next": "return \\"hello\\"",
      "Parameters": Object {
        "id": "id",
        "name": "name",
      },
      "Resource": "__REPLACED_TOKEN",
      "ResultPath": "$.heap0",
      "Type": "Task",
    },
  },
}
`;

exports[`try-catch with inner return and no catch variable 1`] = `
Object {
  "StartAt": "try",
  "States": Object {
    "catch__try": Object {
      "End": true,
      "Result": "world",
      "ResultPath": "$",
      "Type": "Pass",
    },
    "return \\"hello\\"": Object {
      "End": true,
      "Result": "hello",
      "ResultPath": "$",
      "Type": "Pass",
    },
    "try": Object {
      "Catch": Array [
        Object {
          "ErrorEquals": Array [
            "States.ALL",
          ],
          "Next": "catch__try",
          "ResultPath": null,
        },
      ],
      "Next": "return \\"hello\\"",
      "Parameters": Object {
        "id": "id",
        "name": "name",
      },
      "Resource": "__REPLACED_TOKEN",
      "ResultPath": "$.heap0",
      "Type": "Task",
    },
  },
}
`;

exports[`try-catch with optional return of task 1`] = `
Object {
  "StartAt": "Initialize Functionless Context",
  "States": Object {
    "1__catch__try": Object {
      "InputPath": "$.err.0_ParsedError",
      "Next": "catch(err)",
      "ResultPath": "$.err",
      "Type": "Pass",
    },
    "Initialize Functionless Context": Object {
      "Next": "try",
      "OutputPath": "$",
      "Parameters": Object {
        "input.$": "$",
        "null": null,
      },
      "ResultPath": "$.fnl_context",
      "Type": "Pass",
    },
    "await computeScore({id: input.id, name: \\"sam\\"})": Object {
      "Catch": Array [
        Object {
          "ErrorEquals": Array [
            "States.ALL",
          ],
          "Next": "catch__try",
          "ResultPath": "$.err",
        },
      ],
      "Next": "return \\"hello world\\"",
      "Parameters": Object {
        "id.$": "$.fnl_context.input.id",
        "name": "sam",
      },
      "Resource": "__REPLACED_TOKEN",
      "ResultPath": "$.heap0",
      "Type": "Task",
    },
    "catch(err)": Object {
      "Choices": Array [
        Object {
          "And": Array [
            Object {
              "IsPresent": true,
              "Variable": "$.err.message",
            },
            Object {
              "And": Array [
                Object {
                  "IsString": true,
                  "Variable": "$.err.message",
                },
                Object {
                  "StringEquals": "cause",
                  "Variable": "$.err.message",
                },
              ],
            },
          ],
          "Next": "return \\"hello\\"",
        },
      ],
      "Default": "return \\"world\\"",
      "Type": "Choice",
    },
    "catch__try": Object {
      "Next": "1__catch__try",
      "Parameters": Object {
        "0_ParsedError.$": "States.StringToJson($.err.Cause)",
      },
      "ResultPath": "$.err",
      "Type": "Pass",
    },
    "return \\"hello world\\"": Object {
      "End": true,
      "Result": "hello world",
      "ResultPath": "$",
      "Type": "Pass",
    },
    "return \\"hello\\"": Object {
      "End": true,
      "Result": "hello",
      "ResultPath": "$",
      "Type": "Pass",
    },
    "return \\"world\\"": Object {
      "End": true,
      "Result": "world",
      "ResultPath": "$",
      "Type": "Pass",
    },
    "try": Object {
      "Choices": Array [
        Object {
          "And": Array [
            Object {
              "IsPresent": true,
              "Variable": "$.fnl_context.input.id",
            },
            Object {
              "And": Array [
                Object {
                  "IsString": true,
                  "Variable": "$.fnl_context.input.id",
                },
                Object {
                  "StringEquals": "hello",
                  "Variable": "$.fnl_context.input.id",
                },
              ],
            },
          ],
          "Next": "await computeScore({id: input.id, name: \\"sam\\"})",
        },
      ],
      "Default": "return \\"hello world\\"",
      "Type": "Choice",
    },
  },
}
`;

exports[`try-catch with optional return of task 2`] = `
Object {
  "StartAt": "Initialize Functionless Context",
  "States": Object {
    "1__catch__try": Object {
      "InputPath": "$.err.0_ParsedError",
      "Next": "catch(err)",
      "ResultPath": "$.err",
      "Type": "Pass",
    },
    "1__return await computeScore({id: input.id, name: \\"sam\\"})": Object {
      "End": true,
      "InputPath": "$.heap0",
      "ResultPath": "$",
      "Type": "Pass",
    },
    "Initialize Functionless Context": Object {
      "Next": "try",
      "OutputPath": "$",
      "Parameters": Object {
        "input.$": "$",
        "null": null,
      },
      "ResultPath": "$.fnl_context",
      "Type": "Pass",
    },
    "catch(err)": Object {
      "Choices": Array [
        Object {
          "And": Array [
            Object {
              "IsPresent": true,
              "Variable": "$.err.message",
            },
            Object {
              "And": Array [
                Object {
                  "IsString": true,
                  "Variable": "$.err.message",
                },
                Object {
                  "StringEquals": "cause",
                  "Variable": "$.err.message",
                },
              ],
            },
          ],
          "Next": "return \\"hello\\"",
        },
      ],
      "Default": "return \\"world\\"",
      "Type": "Choice",
    },
    "catch__try": Object {
      "Next": "1__catch__try",
      "Parameters": Object {
        "0_ParsedError.$": "States.StringToJson($.err.Cause)",
      },
      "ResultPath": "$.err",
      "Type": "Pass",
    },
    "return \\"hello world\\"": Object {
      "End": true,
      "Result": "hello world",
      "ResultPath": "$",
      "Type": "Pass",
    },
    "return \\"hello\\"": Object {
      "End": true,
      "Result": "hello",
      "ResultPath": "$",
      "Type": "Pass",
    },
    "return \\"world\\"": Object {
      "End": true,
      "Result": "world",
      "ResultPath": "$",
      "Type": "Pass",
    },
    "return await computeScore({id: input.id, name: \\"sam\\"})": Object {
      "Catch": Array [
        Object {
          "ErrorEquals": Array [
            "States.ALL",
          ],
          "Next": "catch__try",
          "ResultPath": "$.err",
        },
      ],
      "Next": "1__return await computeScore({id: input.id, name: \\"sam\\"})",
      "Parameters": Object {
        "id.$": "$.fnl_context.input.id",
        "name": "sam",
      },
      "Resource": "__REPLACED_TOKEN",
      "ResultPath": "$.heap0",
      "Type": "Task",
    },
    "try": Object {
      "Choices": Array [
        Object {
          "And": Array [
            Object {
              "IsPresent": true,
              "Variable": "$.fnl_context.input.id",
            },
            Object {
              "And": Array [
                Object {
                  "IsString": true,
                  "Variable": "$.fnl_context.input.id",
                },
                Object {
                  "StringEquals": "hello",
                  "Variable": "$.fnl_context.input.id",
                },
              ],
            },
          ],
          "Next": "return await computeScore({id: input.id, name: \\"sam\\"})",
        },
      ],
      "Default": "return \\"hello world\\"",
      "Type": "Choice",
    },
  },
}
`;

exports[`try-catch with optional task 1`] = `
Object {
  "StartAt": "Initialize Functionless Context",
  "States": Object {
    "1__catch__try": Object {
      "InputPath": "$.err.0_ParsedError",
      "Next": "catch(err)",
      "ResultPath": "$.err",
      "Type": "Pass",
    },
    "Initialize Functionless Context": Object {
      "Next": "try",
      "OutputPath": "$",
      "Parameters": Object {
        "input.$": "$",
        "null": null,
      },
      "ResultPath": "$.fnl_context",
      "Type": "Pass",
    },
    "await computeScore({id: input.id, name: \\"sam\\"})": Object {
      "Catch": Array [
        Object {
          "ErrorEquals": Array [
            "States.ALL",
          ],
          "Next": "catch__try",
          "ResultPath": "$.err",
        },
      ],
      "Next": "return \\"hello world\\"",
      "Parameters": Object {
        "id.$": "$.fnl_context.input.id",
        "name": "sam",
      },
      "Resource": "__REPLACED_TOKEN",
      "ResultPath": "$.heap0",
      "Type": "Task",
    },
    "catch(err)": Object {
      "Choices": Array [
        Object {
          "And": Array [
            Object {
              "IsPresent": true,
              "Variable": "$.err.message",
            },
            Object {
              "And": Array [
                Object {
                  "IsString": true,
                  "Variable": "$.err.message",
                },
                Object {
                  "StringEquals": "cause",
                  "Variable": "$.err.message",
                },
              ],
            },
          ],
          "Next": "return \\"hello\\"",
        },
      ],
      "Default": "return \\"world\\"",
      "Type": "Choice",
    },
    "catch__try": Object {
      "Next": "1__catch__try",
      "Parameters": Object {
        "0_ParsedError.$": "States.StringToJson($.err.Cause)",
      },
      "ResultPath": "$.err",
      "Type": "Pass",
    },
    "return \\"hello world\\"": Object {
      "End": true,
      "Result": "hello world",
      "ResultPath": "$",
      "Type": "Pass",
    },
    "return \\"hello\\"": Object {
      "End": true,
      "Result": "hello",
      "ResultPath": "$",
      "Type": "Pass",
    },
    "return \\"world\\"": Object {
      "End": true,
      "Result": "world",
      "ResultPath": "$",
      "Type": "Pass",
    },
    "try": Object {
      "Choices": Array [
        Object {
          "And": Array [
            Object {
              "IsPresent": true,
              "Variable": "$.fnl_context.input.id",
            },
            Object {
              "And": Array [
                Object {
                  "IsString": true,
                  "Variable": "$.fnl_context.input.id",
                },
                Object {
                  "StringEquals": "hello",
                  "Variable": "$.fnl_context.input.id",
                },
              ],
            },
          ],
          "Next": "await computeScore({id: input.id, name: \\"sam\\"})",
        },
      ],
      "Default": "return \\"hello world\\"",
      "Type": "Choice",
    },
  },
}
`;

exports[`try-catch with optional throw of an Error 1`] = `
Object {
  "StartAt": "Initialize Functionless Context",
  "States": Object {
    "Initialize Functionless Context": Object {
      "Next": "try",
      "OutputPath": "$",
      "Parameters": Object {
        "input.$": "$",
        "null": null,
      },
      "ResultPath": "$.fnl_context",
      "Type": "Pass",
    },
    "catch__try": Object {
      "Choices": Array [
        Object {
          "And": Array [
            Object {
              "IsPresent": true,
              "Variable": "$.err.message",
            },
            Object {
              "And": Array [
                Object {
                  "IsString": true,
                  "Variable": "$.err.message",
                },
                Object {
                  "StringEquals": "cause",
                  "Variable": "$.err.message",
                },
              ],
            },
          ],
          "Next": "return \\"hello\\"",
        },
      ],
      "Default": "return \\"world\\"",
      "Type": "Choice",
    },
    "return \\"hello world\\"": Object {
      "End": true,
      "Result": "hello world",
      "ResultPath": "$",
      "Type": "Pass",
    },
    "return \\"hello\\"": Object {
      "End": true,
      "Result": "hello",
      "ResultPath": "$",
      "Type": "Pass",
    },
    "return \\"world\\"": Object {
      "End": true,
      "Result": "world",
      "ResultPath": "$",
      "Type": "Pass",
    },
    "throw new Error(\\"cause\\")": Object {
      "Next": "catch__try",
      "Result": Object {
        "message": "cause",
      },
      "ResultPath": "$.err",
      "Type": "Pass",
    },
    "try": Object {
      "Choices": Array [
        Object {
          "And": Array [
            Object {
              "IsPresent": true,
              "Variable": "$.fnl_context.input.id",
            },
            Object {
              "And": Array [
                Object {
                  "IsString": true,
                  "Variable": "$.fnl_context.input.id",
                },
                Object {
                  "StringEquals": "hello",
                  "Variable": "$.fnl_context.input.id",
                },
              ],
            },
          ],
          "Next": "throw new Error(\\"cause\\")",
        },
      ],
      "Default": "return \\"hello world\\"",
      "Type": "Choice",
    },
  },
}
`;

exports[`try-catch, err variable, contains for-of, throw Error 1`] = `
Object {
  "StartAt": "Initialize Functionless Context",
  "States": Object {
    "1__catch__for(item of input.items)": Object {
      "InputPath": "$.err.0_ParsedError",
      "Next": "catch(err)",
      "ResultPath": "$.err",
      "Type": "Pass",
    },
    "Initialize Functionless Context": Object {
      "Next": "for(item of input.items)",
      "OutputPath": "$",
      "Parameters": Object {
        "input.$": "$",
        "null": null,
      },
      "ResultPath": "$.fnl_context",
      "Type": "Pass",
    },
    "catch(err)": Object {
      "End": true,
      "InputPath": "$.err.message",
      "ResultPath": "$",
      "Type": "Pass",
    },
    "catch__for(item of input.items)": Object {
      "Next": "1__catch__for(item of input.items)",
      "Parameters": Object {
        "0_ParsedError.$": "States.StringToJson($.err.Cause)",
      },
      "ResultPath": "$.err",
      "Type": "Pass",
    },
    "for(item of input.items)": Object {
      "Catch": Array [
        Object {
          "ErrorEquals": Array [
            "States.ALL",
          ],
          "Next": "catch__for(item of input.items)",
          "ResultPath": "$.err",
        },
      ],
      "ItemsPath": "$.fnl_context.input.items",
      "Iterator": Object {
        "StartAt": "throw Error(\\"err\\")",
        "States": Object {
          "throw Error(\\"err\\")": Object {
            "Cause": "{\\"message\\":\\"err\\"}",
            "Error": "Error",
            "Type": "Fail",
          },
        },
      },
      "MaxConcurrency": 1,
      "Next": "return null",
      "Parameters": Object {
        "fnl_context.$": "$.fnl_context",
        "item.$": "$$.Map.Item.Value",
      },
      "ResultPath": null,
      "Type": "Map",
    },
    "return null": Object {
      "End": true,
      "InputPath": "$.fnl_context.null",
      "ResultPath": "$",
      "Type": "Pass",
    },
  },
}
`;

exports[`try-catch, err variable, contains for-of, throw new Error 1`] = `
Object {
  "StartAt": "Initialize Functionless Context",
  "States": Object {
    "1__catch__for(item of input.items)": Object {
      "InputPath": "$.err.0_ParsedError",
      "Next": "catch(err)",
      "ResultPath": "$.err",
      "Type": "Pass",
    },
    "Initialize Functionless Context": Object {
      "Next": "for(item of input.items)",
      "OutputPath": "$",
      "Parameters": Object {
        "input.$": "$",
        "null": null,
      },
      "ResultPath": "$.fnl_context",
      "Type": "Pass",
    },
    "catch(err)": Object {
      "End": true,
      "InputPath": "$.err.message",
      "ResultPath": "$",
      "Type": "Pass",
    },
    "catch__for(item of input.items)": Object {
      "Next": "1__catch__for(item of input.items)",
      "Parameters": Object {
        "0_ParsedError.$": "States.StringToJson($.err.Cause)",
      },
      "ResultPath": "$.err",
      "Type": "Pass",
    },
    "for(item of input.items)": Object {
      "Catch": Array [
        Object {
          "ErrorEquals": Array [
            "States.ALL",
          ],
          "Next": "catch__for(item of input.items)",
          "ResultPath": "$.err",
        },
      ],
      "ItemsPath": "$.fnl_context.input.items",
      "Iterator": Object {
        "StartAt": "throw new Error(\\"err\\")",
        "States": Object {
          "throw new Error(\\"err\\")": Object {
            "Cause": "{\\"message\\":\\"err\\"}",
            "Error": "Error",
            "Type": "Fail",
          },
        },
      },
      "MaxConcurrency": 1,
      "Next": "return null",
      "Parameters": Object {
        "fnl_context.$": "$.fnl_context",
        "item.$": "$$.Map.Item.Value",
      },
      "ResultPath": null,
      "Type": "Map",
    },
    "return null": Object {
      "End": true,
      "InputPath": "$.fnl_context.null",
      "ResultPath": "$",
      "Type": "Pass",
    },
  },
}
`;

exports[`try-catch, no variable, contains for-of, throw 1`] = `
Object {
  "StartAt": "Initialize Functionless Context",
  "States": Object {
    "Initialize Functionless Context": Object {
      "Next": "for(item of input.items)",
      "OutputPath": "$",
      "Parameters": Object {
        "input.$": "$",
        "null": null,
      },
      "ResultPath": "$.fnl_context",
      "Type": "Pass",
    },
    "catch__for(item of input.items)": Object {
      "End": true,
      "Result": "hello",
      "ResultPath": "$",
      "Type": "Pass",
    },
    "for(item of input.items)": Object {
      "Catch": Array [
        Object {
          "ErrorEquals": Array [
            "States.ALL",
          ],
          "Next": "catch__for(item of input.items)",
          "ResultPath": null,
        },
      ],
      "ItemsPath": "$.fnl_context.input.items",
      "Iterator": Object {
        "StartAt": "throw new Error(\\"err\\")",
        "States": Object {
          "throw new Error(\\"err\\")": Object {
            "Cause": "{\\"message\\":\\"err\\"}",
            "Error": "Error",
            "Type": "Fail",
          },
        },
      },
      "MaxConcurrency": 1,
      "Next": "return null",
      "Parameters": Object {
        "fnl_context.$": "$.fnl_context",
        "item.$": "$$.Map.Item.Value",
      },
      "ResultPath": null,
      "Type": "Map",
    },
    "return null": Object {
      "End": true,
      "InputPath": "$.fnl_context.null",
      "ResultPath": "$",
      "Type": "Pass",
    },
  },
}
`;

exports[`try-catch-finally 1`] = `
Object {
  "StartAt": "try",
  "States": Object {
    "return \\"hello\\"": Object {
      "End": true,
      "Result": "hello",
      "ResultPath": "$",
      "Type": "Pass",
    },
    "try": Object {
      "Catch": Array [
        Object {
          "ErrorEquals": Array [
            "States.ALL",
          ],
          "Next": "return \\"hello\\"",
          "ResultPath": null,
        },
      ],
      "Next": "return \\"hello\\"",
      "Parameters": Object {
        "id": "id",
        "name": "name",
      },
      "Resource": "__REPLACED_TOKEN",
      "ResultPath": "$.heap0",
      "Type": "Task",
    },
  },
}
`;

exports[`waitFor literal number of seconds 1`] = `
Object {
  "StartAt": "Initialize Functionless Context",
  "States": Object {
    "$SFN.waitFor(1)": Object {
      "Next": "return null",
      "Seconds": 1,
      "Type": "Wait",
    },
    "Initialize Functionless Context": Object {
      "Next": "$SFN.waitFor(1)",
      "OutputPath": "$",
      "Parameters": Object {
        "input.$": "$",
        "null": null,
      },
      "ResultPath": "$.fnl_context",
      "Type": "Pass",
    },
    "return null": Object {
      "End": true,
      "InputPath": "$.fnl_context.null",
      "ResultPath": "$",
      "Type": "Pass",
    },
  },
}
`;

exports[`waitFor literal timestamp 1`] = `
Object {
  "StartAt": "Initialize Functionless Context",
  "States": Object {
    "$SFN.waitUntil(\\"2022-08-01T00:00:00Z\\")": Object {
      "Next": "return null",
      "Timestamp": "2022-08-01T00:00:00Z",
      "Type": "Wait",
    },
    "Initialize Functionless Context": Object {
      "Next": "$SFN.waitUntil(\\"2022-08-01T00:00:00Z\\")",
      "OutputPath": "$",
      "Parameters": Object {
        "input.$": "$",
        "null": null,
      },
      "ResultPath": "$.fnl_context",
      "Type": "Pass",
    },
    "return null": Object {
      "End": true,
      "InputPath": "$.fnl_context.null",
      "ResultPath": "$",
      "Type": "Pass",
    },
  },
}
`;

exports[`waitFor reference number of seconds 1`] = `
Object {
  "StartAt": "Initialize Functionless Context",
  "States": Object {
    "$SFN.waitFor(input.seconds)": Object {
      "Next": "return null",
      "SecondsPath": "$.fnl_context.input.seconds",
      "Type": "Wait",
    },
    "Initialize Functionless Context": Object {
      "Next": "$SFN.waitFor(input.seconds)",
      "OutputPath": "$",
      "Parameters": Object {
        "input.$": "$",
        "null": null,
      },
      "ResultPath": "$.fnl_context",
      "Type": "Pass",
    },
    "return null": Object {
      "End": true,
      "InputPath": "$.fnl_context.null",
      "ResultPath": "$",
      "Type": "Pass",
    },
  },
}
`;

exports[`waitUntil reference timestamp 1`] = `
Object {
  "StartAt": "Initialize Functionless Context",
  "States": Object {
    "$SFN.waitUntil(input.until)": Object {
      "Next": "return null",
      "TimestampPath": "$.fnl_context.input.until",
      "Type": "Wait",
    },
    "Initialize Functionless Context": Object {
      "Next": "$SFN.waitUntil(input.until)",
      "OutputPath": "$",
      "Parameters": Object {
        "input.$": "$",
        "null": null,
      },
      "ResultPath": "$.fnl_context",
      "Type": "Pass",
    },
    "return null": Object {
      "End": true,
      "InputPath": "$.fnl_context.null",
      "ResultPath": "$",
      "Type": "Pass",
    },
  },
}
`;

exports[`while (cond) { cond = task() } 1`] = `
Object {
  "StartAt": "Initialize Functionless Context",
  "States": Object {
    "1__cond = await task()": Object {
      "InputPath": "$.heap0",
      "Next": "while (cond == undefined)",
      "ResultPath": "$.cond",
      "Type": "Pass",
    },
    "Initialize Functionless Context": Object {
      "Next": "while (cond == undefined)",
      "OutputPath": "$",
      "Parameters": Object {
        "input.$": "$",
        "null": null,
      },
      "ResultPath": "$.fnl_context",
      "Type": "Pass",
    },
    "cond = await task()": Object {
      "InputPath": "$.fnl_context.null",
      "Next": "1__cond = await task()",
      "Resource": "__REPLACED_TOKEN",
      "ResultPath": "$.heap0",
      "Type": "Task",
    },
    "return null": Object {
      "End": true,
      "InputPath": "$.fnl_context.null",
      "ResultPath": "$",
      "Type": "Pass",
    },
    "while (cond == undefined)": Object {
      "Choices": Array [
        Object {
          "And": Array [
            Object {
              "IsPresent": true,
              "Variable": "$.cond",
            },
            Object {
              "IsNull": false,
              "Variable": "$$.Execution.Id",
            },
          ],
          "Next": "cond = await task()",
        },
      ],
      "Default": "return null",
      "Type": "Choice",
    },
  },
}
`;

exports[`while (cond); cond = task() 1`] = `
Object {
  "StartAt": "Initialize Functionless Context",
  "States": Object {
    "1__cond = await task()": Object {
      "InputPath": "$.heap0",
      "Next": "while (cond == undefined)",
      "ResultPath": "$.cond",
      "Type": "Pass",
    },
    "Initialize Functionless Context": Object {
      "Next": "while (cond == undefined)",
      "OutputPath": "$",
      "Parameters": Object {
        "input.$": "$",
        "null": null,
      },
      "ResultPath": "$.fnl_context",
      "Type": "Pass",
    },
    "cond = await task()": Object {
      "InputPath": "$.fnl_context.null",
      "Next": "1__cond = await task()",
      "Resource": "__REPLACED_TOKEN",
      "ResultPath": "$.heap0",
      "Type": "Task",
    },
    "return null": Object {
      "End": true,
      "InputPath": "$.fnl_context.null",
      "ResultPath": "$",
      "Type": "Pass",
    },
    "while (cond == undefined)": Object {
      "Choices": Array [
        Object {
          "And": Array [
            Object {
              "IsPresent": true,
              "Variable": "$.cond",
            },
            Object {
              "IsNull": false,
              "Variable": "$$.Execution.Id",
            },
          ],
          "Next": "cond = await task()",
        },
      ],
      "Default": "return null",
      "Type": "Choice",
    },
  },
}
`;

exports[`while(true) { try { } catch { wait } 1`] = `
Object {
  "StartAt": "Initialize Functionless Context",
  "States": Object {
    "Initialize Functionless Context": Object {
      "Next": "while (true)",
      "OutputPath": "$",
      "Parameters": Object {
        "input.$": "$",
        "null": null,
      },
      "ResultPath": "$.fnl_context",
      "Type": "Pass",
    },
    "catch__try": Object {
      "Next": "return null",
      "Seconds": 1,
      "Type": "Wait",
    },
    "return null": Object {
      "End": true,
      "InputPath": "$.fnl_context.null",
      "ResultPath": "$",
      "Type": "Pass",
    },
    "try": Object {
      "Catch": Array [
        Object {
          "ErrorEquals": Array [
            "States.ALL",
          ],
          "Next": "catch__try",
          "ResultPath": null,
        },
      ],
      "InputPath": "$.fnl_context.null",
      "Next": "while (true)",
      "Resource": "__REPLACED_TOKEN",
      "ResultPath": "$.heap0",
      "Type": "Task",
    },
    "while (true)": Object {
      "Choices": Array [
        Object {
          "IsNull": false,
          "Next": "try",
          "Variable": "$$.Execution.Id",
        },
      ],
      "Default": "return null",
      "Type": "Choice",
    },
  },
}
`;<|MERGE_RESOLUTION|>--- conflicted
+++ resolved
@@ -932,62 +932,6 @@
       "ResultPath": "$.heap0",
       "Type": "Pass",
     },
-    "assignTrue__!input.a && input.b": Object {
-      "Next": "!input.a || input.b",
-<<<<<<< HEAD
-=======
-      "Result": true,
-      "ResultPath": "$.heap3",
-      "Type": "Pass",
-    },
-    "assignTrue__!input.a || input.b": Object {
-      "Next": "!input.a || input.b && input.a",
-      "Result": true,
-      "ResultPath": "$.heap4",
-      "Type": "Pass",
-    },
-    "assignTrue__!input.a || input.b && input.a": Object {
-      "Next": "1__return {and: input.a && input.b, or: input.a || input.b, not: !true, not",
-      "Result": true,
-      "ResultPath": "$.heap5",
-      "Type": "Pass",
-    },
-    "assignTrue__!true": Object {
-      "Next": "!input.a && input.b",
-      "Result": true,
-      "ResultPath": "$.heap2",
-      "Type": "Pass",
-    },
-    "assignTrue__input.a || input.b": Object {
-      "Next": "!true",
->>>>>>> e1731a3f
-      "Result": true,
-      "ResultPath": "$.heap3",
-      "Type": "Pass",
-    },
-<<<<<<< HEAD
-    "assignTrue__!input.a || input.b": Object {
-      "Next": "!input.a || input.b && input.a",
-=======
-    "assignTrue__return {and: input.a && input.b, or: input.a || input.b, not: !": Object {
-      "Next": "input.a || input.b",
->>>>>>> e1731a3f
-      "Result": true,
-      "ResultPath": "$.heap4",
-      "Type": "Pass",
-    },
-    "assignTrue__!input.a || input.b && input.a": Object {
-      "Next": "1__return {and: input.a && input.b, or: input.a || input.b, not: !true, not",
-      "Result": true,
-      "ResultPath": "$.heap5",
-      "Type": "Pass",
-    },
-    "assignTrue__!true": Object {
-      "Next": "!input.a && input.b",
-      "Result": true,
-      "ResultPath": "$.heap2",
-      "Type": "Pass",
-    },
     "assignTrue__input.a || input.b": Object {
       "Next": "!true",
       "Result": true,
@@ -8165,47 +8109,31 @@
       "ResultPath": "$.fnl_context",
       "Type": "Pass",
     },
-    "catch(err)": Object {
-      "Choices": Array [
-        Object {
-          "And": Array [
-            Object {
-              "IsPresent": true,
-              "Variable": "$.err.message",
-            },
-            Object {
-              "And": Array [
-                Object {
-                  "IsString": true,
-                  "Variable": "$.err.message",
-                },
-                Object {
-                  "StringEquals": "you dun' goofed",
-                  "Variable": "$.err.message",
-                },
-              ],
-            },
-          ],
-          "Next": "throw new Error(\\"little\\")",
-        },
-      ],
-      "Default": "finally",
-      "Type": "Choice",
-    },
-    "catch__for(item of input.items)": Object {
-      "Next": "1__catch__for(item of input.items)",
-      "Parameters": Object {
-        "0_ParsedError.$": "States.StringToJson($.err.Cause)",
-      },
-      "ResultPath": "$.err",
-      "Type": "Pass",
-    },
-    "finally": Object {
-      "Next": "1__finally",
+    "await task(\\"2\\")": Object {
+      "Next": "exit finally",
       "Parameters": "2",
       "Resource": "__REPLACED_TOKEN",
       "ResultPath": "$.heap1",
       "Type": "Task",
+    },
+    "catch(err)": Object {
+      "Next": "0_catch(err)",
+      "Parameters": Object {
+        "0_ParsedError.$": "States.StringToJson($.err.Cause)",
+      },
+      "ResultPath": "$.err",
+      "Type": "Pass",
+    },
+    "exit finally": Object {
+      "Choices": Array [
+        Object {
+          "IsPresent": true,
+          "Next": "throw finally",
+          "Variable": "$.0_tmp",
+        },
+      ],
+      "Default": "return null",
+      "Type": "Choice",
     },
     "for(item of input.items)": Object {
       "Catch": Array [
