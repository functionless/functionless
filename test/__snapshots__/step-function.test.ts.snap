--- conflicted
+++ resolved
@@ -2838,27 +2838,6 @@
 Object {
   "StartAt": "Initialize Functionless Context",
   "States": Object {
-<<<<<<< HEAD
-    "1__for(i in [await task(input)])": Object {
-      "ItemsPath": "$.heap1.arr",
-      "Iterator": Object {
-        "StartAt": "await task(await task(i))",
-        "States": Object {
-          "1__await task(await task(i))": Object {
-            "End": true,
-            "InputPath": "$.heap2",
-            "Resource": "__REPLACED_TOKEN",
-            "ResultPath": "$.heap3",
-            "Type": "Task",
-          },
-          "await task(await task(i))": Object {
-            "InputPath": "$.i",
-            "Next": "1__await task(await task(i))",
-            "Resource": "__REPLACED_TOKEN",
-            "ResultPath": "$.heap2",
-            "Type": "Task",
-          },
-=======
     "1__await task(await task(i))": Object {
       "InputPath": "$.heap2",
       "Next": "tail__for(i in [await task(input)]) 1",
@@ -2936,14 +2915,11 @@
           "IsPresent": true,
           "Next": "[await task(input)] 1",
           "Variable": "$.heap4[0]",
->>>>>>> a558cce3
         },
       ],
       "Default": "return null",
       "Type": "Choice",
     },
-<<<<<<< HEAD
-=======
     "return null": Object {
       "End": true,
       "InputPath": "$.fnl_context.null",
@@ -2971,9 +2947,8 @@
       "ResultPath": "$.heap3",
       "Type": "Task",
     },
->>>>>>> a558cce3
-    "Initialize Functionless Context": Object {
-      "Next": "for(i in [await task(input)])",
+    "Initialize Functionless Context": Object {
+      "Next": "for(i of [await task(input)])",
       "OutputPath": "$",
       "Parameters": Object {
         "input.$": "$",
@@ -2983,16 +2958,13 @@
       "Type": "Pass",
     },
     "[await task(input)]": Object {
-      "Next": "1__for(i in [await task(input)])",
+      "Next": "for(i of [await task(input)]) 1",
       "Parameters": Object {
         "arr.$": "States.Array($.heap0)",
       },
       "ResultPath": "$.heap1",
       "Type": "Pass",
     },
-<<<<<<< HEAD
-    "for(i in [await task(input)])": Object {
-=======
     "[await task(input)] 1": Object {
       "InputPath": "$.heap4[0]",
       "Next": "await task(await task(i))",
@@ -3007,48 +2979,12 @@
       "Type": "Task",
     },
     "for(i of [await task(input)])": Object {
->>>>>>> a558cce3
       "InputPath": "$.fnl_context.input",
       "Next": "[await task(input)]",
       "Resource": "__REPLACED_TOKEN",
       "ResultPath": "$.heap0",
       "Type": "Task",
     },
-<<<<<<< HEAD
-    "return null": Object {
-      "End": true,
-      "InputPath": "$.fnl_context.null",
-      "ResultPath": "$",
-      "Type": "Pass",
-    },
-  },
-}
-`;
-
-exports[`for (const i of [task(input)]) 1`] = `
-Object {
-  "StartAt": "Initialize Functionless Context",
-  "States": Object {
-    "1__for(i of [await task(input)])": Object {
-      "ItemsPath": "$.heap1.arr",
-      "Iterator": Object {
-        "StartAt": "await task(await task(i))",
-        "States": Object {
-          "1__await task(await task(i))": Object {
-            "End": true,
-            "InputPath": "$.heap2",
-            "Resource": "__REPLACED_TOKEN",
-            "ResultPath": "$.heap3",
-            "Type": "Task",
-          },
-          "await task(await task(i))": Object {
-            "InputPath": "$.i",
-            "Next": "1__await task(await task(i))",
-            "Resource": "__REPLACED_TOKEN",
-            "ResultPath": "$.heap2",
-            "Type": "Task",
-          },
-=======
     "for(i of [await task(input)]) 1": Object {
       "InputPath": "$.heap1.arr",
       "Next": "hasNext__for(i of [await task(input)]) 1",
@@ -3061,36 +2997,10 @@
           "IsPresent": true,
           "Next": "[await task(input)] 1",
           "Variable": "$.heap4[0]",
->>>>>>> a558cce3
         },
       ],
       "Default": "return null",
       "Type": "Choice",
-    },
-    "Initialize Functionless Context": Object {
-      "Next": "for(i of [await task(input)])",
-      "OutputPath": "$",
-      "Parameters": Object {
-        "input.$": "$",
-        "null": null,
-      },
-      "ResultPath": "$.fnl_context",
-      "Type": "Pass",
-    },
-    "[await task(input)]": Object {
-      "Next": "1__for(i of [await task(input)])",
-      "Parameters": Object {
-        "arr.$": "States.Array($.heap0)",
-      },
-      "ResultPath": "$.heap1",
-      "Type": "Pass",
-    },
-    "for(i of [await task(input)])": Object {
-      "InputPath": "$.fnl_context.input",
-      "Next": "[await task(input)]",
-      "Resource": "__REPLACED_TOKEN",
-      "ResultPath": "$.heap0",
-      "Type": "Task",
     },
     "return null": Object {
       "End": true,
@@ -6725,7 +6635,7 @@
     "1__return JSON.parse(\\"{ a: 'a', b: { c: 'c' } }\\") 1": Object {
       "Next": "1__return JSON.parse(\\"{ a: 'a', b: { c: 'c' } }\\")",
       "Parameters": Object {
-        "string.$": "States.jsonToString($.heap1)",
+        "string.$": "States.StringToJson($.heap1)",
       },
       "ResultPath": "$.heap0",
       "Type": "Pass",
@@ -8376,7 +8286,7 @@
     "return JSON.stringify(input)": Object {
       "Next": "1__return JSON.stringify(input)",
       "Parameters": Object {
-        "string.$": "States.jsonToString($.fnl_context.input)",
+        "string.$": "States.JsonToString($.fnl_context.input)",
       },
       "ResultPath": "$.heap0",
       "Type": "Pass",
@@ -8398,7 +8308,7 @@
     "1__return JSON.stringify({a: \\"a\\", b: {c: \\"c\\"}}) 1": Object {
       "Next": "1__return JSON.stringify({a: \\"a\\", b: {c: \\"c\\"}})",
       "Parameters": Object {
-        "string.$": "States.jsonToString($.heap1)",
+        "string.$": "States.JsonToString($.heap1)",
       },
       "ResultPath": "$.heap0",
       "Type": "Pass",
