// Jest Snapshot v1, https://goo.gl/fbAQLP

exports[`$SFN.forEach(list, (item) => task(item)) 1`] = `
Object {
  "StartAt": "Initialize Functionless Context",
  "States": Object {
    "Initialize Functionless Context": Object {
      "Next": "await $SFN.forEach(input.list, function(item))",
      "Parameters": Object {
        "fnl_context": Object {
          "null": null,
        },
        "input.$": "$",
      },
      "ResultPath": "$",
      "Type": "Pass",
    },
    "await $SFN.forEach(input.list, function(item))": Object {
      "ItemsPath": "$.input.list",
      "Iterator": Object {
        "StartAt": "return task(item)",
        "States": Object {
          "1__return task(item)": Object {
            "End": true,
            "InputPath": "$.heap0",
            "ResultPath": "$",
            "Type": "Pass",
          },
          "return task(item)": Object {
            "InputPath": "$.item",
            "Next": "1__return task(item)",
            "Resource": "__REPLACED_TOKEN",
            "ResultPath": "$.heap0",
            "Type": "Task",
          },
        },
      },
      "Next": "return null",
      "Parameters": Object {
        "fnl_context.$": "$.fnl_context",
        "input.$": "$.input",
        "item.$": "$$.Map.Item.Value",
      },
      "ResultPath": "$.heap1",
      "Type": "Map",
    },
    "return null": Object {
      "End": true,
      "InputPath": "$.fnl_context.null",
      "ResultPath": "$",
      "Type": "Pass",
    },
  },
}
`;

exports[`$SFN.map([1, 2, 3], (item) => nitem) 1`] = `
Object {
  "StartAt": "Initialize Functionless Context",
  "States": Object {
    "$SFN.map([1, 2, 3], function(item))": Object {
      "ItemsPath": "$.heap1",
      "Iterator": Object {
        "StartAt": "return \`nitem\`",
        "States": Object {
          "1__return \`nitem\`": Object {
            "End": true,
            "InputPath": "$.heap0.string",
            "ResultPath": "$",
            "Type": "Pass",
          },
          "return \`nitem\`": Object {
            "Next": "1__return \`nitem\`",
            "Parameters": Object {
              "string.$": "States.Format('n{}',$.item)",
            },
            "ResultPath": "$.heap0",
            "Type": "Pass",
          },
        },
      },
      "Next": "1__return $SFN.map([1, 2, 3], function(item))",
      "Parameters": Object {
        "fnl_context.$": "$.fnl_context",
        "item.$": "$$.Map.Item.Value",
      },
      "ResultPath": "$.heap2",
      "Type": "Map",
    },
    "1__return $SFN.map([1, 2, 3], function(item))": Object {
      "End": true,
      "InputPath": "$.heap2",
      "ResultPath": "$",
      "Type": "Pass",
    },
    "Initialize Functionless Context": Object {
      "Next": "return $SFN.map([1, 2, 3], function(item))",
      "Parameters": Object {
        "fnl_context": Object {
          "null": null,
        },
      },
      "ResultPath": "$",
      "Type": "Pass",
    },
    "return $SFN.map([1, 2, 3], function(item))": Object {
      "Next": "$SFN.map([1, 2, 3], function(item))",
      "Result": Array [
        1,
        2,
        3,
      ],
      "ResultPath": "$.heap1",
      "Type": "Pass",
    },
  },
}
`;

exports[`$SFN.map(list, (item) => task(item)) 1`] = `
Object {
  "StartAt": "Initialize Functionless Context",
  "States": Object {
    "Initialize Functionless Context": Object {
      "Next": "await $SFN.map(input.list, function(item))",
      "Parameters": Object {
        "fnl_context": Object {
          "null": null,
        },
        "input.$": "$",
      },
      "ResultPath": "$",
      "Type": "Pass",
    },
    "await $SFN.map(input.list, function(item))": Object {
      "ItemsPath": "$.input.list",
      "Iterator": Object {
        "StartAt": "return task(item)",
        "States": Object {
          "1__return task(item)": Object {
            "End": true,
            "InputPath": "$.heap0",
            "ResultPath": "$",
            "Type": "Pass",
          },
          "return task(item)": Object {
            "InputPath": "$.item",
            "Next": "1__return task(item)",
            "Resource": "__REPLACED_TOKEN",
            "ResultPath": "$.heap0",
            "Type": "Task",
          },
        },
      },
      "Next": "return null",
      "Parameters": Object {
        "fnl_context.$": "$.fnl_context",
        "input.$": "$.input",
        "item.$": "$$.Map.Item.Value",
      },
      "ResultPath": "$.heap1",
      "Type": "Map",
    },
    "return null": Object {
      "End": true,
      "InputPath": "$.fnl_context.null",
      "ResultPath": "$",
      "Type": "Pass",
    },
  },
}
`;

exports[`[1,2,3,4].filter(item => item.length > 2) 1`] = `
Object {
  "StartAt": "Initialize Functionless Context",
  "States": Object {
    "1__return [1, 2, 3, 4].filter(function(item))": Object {
      "End": true,
      "InputPath": "$.heap0[?(@>2)]",
      "ResultPath": "$",
      "Type": "Pass",
    },
    "Initialize Functionless Context": Object {
      "Next": "return [1, 2, 3, 4].filter(function(item))",
      "Parameters": Object {
        "fnl_context": Object {
          "null": null,
        },
      },
      "ResultPath": "$",
      "Type": "Pass",
    },
    "return [1, 2, 3, 4].filter(function(item))": Object {
      "Next": "1__return [1, 2, 3, 4].filter(function(item))",
      "Result": Array [
        1,
        2,
        3,
        4,
      ],
      "ResultPath": "$.heap0",
      "Type": "Pass",
    },
  },
}
`;

exports[`[1,2,3].map(item => item) 1`] = `
Object {
  "StartAt": "Initialize Functionless Context",
  "States": Object {
    "1__return [1, 2, 3].map(function(item))": Object {
      "End": true,
      "InputPath": "$.heap1",
      "ResultPath": "$",
      "Type": "Pass",
    },
    "1__return [1, 2, 3].map(function(item)) 1": Object {
      "ItemsPath": "$.heap0",
      "Iterator": Object {
        "StartAt": "return item",
        "States": Object {
          "return item": Object {
            "End": true,
            "InputPath": "$.item",
            "ResultPath": "$",
            "Type": "Pass",
          },
        },
      },
      "MaxConcurrency": 1,
      "Next": "1__return [1, 2, 3].map(function(item))",
      "Parameters": Object {
        "fnl_context.$": "$.fnl_context",
        "item.$": "$$.Map.Item.Value",
      },
      "ResultPath": "$.heap1",
      "Type": "Map",
    },
    "Initialize Functionless Context": Object {
      "Next": "return [1, 2, 3].map(function(item))",
      "Parameters": Object {
        "fnl_context": Object {
          "null": null,
        },
      },
      "ResultPath": "$",
      "Type": "Pass",
    },
    "return [1, 2, 3].map(function(item))": Object {
      "Next": "1__return [1, 2, 3].map(function(item)) 1",
      "Result": Array [
        1,
        2,
        3,
      ],
      "ResultPath": "$.heap0",
      "Type": "Pass",
    },
  },
}
`;

exports[`\`template me \${await task(input.value)}\` 1`] = `
Object {
  "StartAt": "Initialize Functionless Context",
  "States": Object {
    "1__return \`template me await task(input.value)\`": Object {
      "End": true,
      "InputPath": "$.heap1.string",
      "ResultPath": "$",
      "Type": "Pass",
    },
    "Initialize Functionless Context": Object {
      "Next": "return \`template me await task(input.value)\`",
      "Parameters": Object {
        "fnl_context": Object {
          "null": null,
        },
        "input.$": "$",
      },
      "ResultPath": "$",
      "Type": "Pass",
    },
    "\`template me await task(input.value)\`": Object {
      "Next": "1__return \`template me await task(input.value)\`",
      "Parameters": Object {
        "string.$": "States.Format('template me {}',$.heap0)",
      },
      "ResultPath": "$.heap1",
      "Type": "Pass",
    },
    "return \`template me await task(input.value)\`": Object {
      "InputPath": "$.input.value",
      "Next": "\`template me await task(input.value)\`",
      "Resource": "__REPLACED_TOKEN",
      "ResultPath": "$.heap0",
      "Type": "Task",
    },
  },
}
`;

exports[`\`template me \${input.value}\` 1`] = `
Object {
  "StartAt": "Initialize Functionless Context",
  "States": Object {
    "1__return \`template me input.value\`": Object {
      "End": true,
      "InputPath": "$.heap0.string",
      "ResultPath": "$",
      "Type": "Pass",
    },
    "Initialize Functionless Context": Object {
      "Next": "return \`template me input.value\`",
      "Parameters": Object {
        "fnl_context": Object {
          "null": null,
        },
        "input.$": "$",
      },
      "ResultPath": "$",
      "Type": "Pass",
    },
    "return \`template me input.value\`": Object {
      "Next": "1__return \`template me input.value\`",
      "Parameters": Object {
        "string.$": "States.Format('template me {}',$.input.value)",
      },
      "ResultPath": "$.heap0",
      "Type": "Pass",
    },
  },
}
`;

exports[`await Promise.all(input.list.map((item) => task(item)))).filter 1`] = `
Object {
  "StartAt": "Initialize Functionless Context",
  "States": Object {
    "1__return await Promise.all(input.list.map(function(item))).filter(function": Object {
      "End": true,
      "InputPath": "$.heap1[?(@!=null)]",
      "ResultPath": "$",
      "Type": "Pass",
    },
    "Initialize Functionless Context": Object {
      "Next": "return await Promise.all(input.list.map(function(item))).filter(function(it",
      "Parameters": Object {
        "fnl_context": Object {
          "null": null,
        },
        "input.$": "$",
      },
      "ResultPath": "$",
      "Type": "Pass",
    },
    "return await Promise.all(input.list.map(function(item))).filter(function(it": Object {
      "ItemsPath": "$.input.list",
      "Iterator": Object {
        "StartAt": "return task(item)",
        "States": Object {
          "1__return task(item)": Object {
            "End": true,
            "InputPath": "$.heap0",
            "ResultPath": "$",
            "Type": "Pass",
          },
          "return task(item)": Object {
            "InputPath": "$.item",
            "Next": "1__return task(item)",
            "Resource": "__REPLACED_TOKEN",
            "ResultPath": "$.heap0",
            "Type": "Task",
          },
        },
      },
      "MaxConcurrency": 1,
      "Next": "1__return await Promise.all(input.list.map(function(item))).filter(function",
      "Parameters": Object {
        "fnl_context.$": "$.fnl_context",
        "input.$": "$.input",
        "item.$": "$$.Map.Item.Value",
      },
      "ResultPath": "$.heap1",
      "Type": "Map",
    },
  },
}
`;

exports[`boolean logic 1`] = `
Object {
  "StartAt": "Initialize Functionless Context",
  "States": Object {
    "!input.a && input.b": Object {
      "Choices": Array [
        Object {
          "Next": "assignTrue__!input.a && input.b",
          "Not": Object {
            "And": Array [
              Object {
                "And": Array [
                  Object {
                    "IsPresent": true,
                    "Variable": "$.input.a",
                  },
                  Object {
                    "IsNull": false,
                    "Variable": "$.input.a",
                  },
                  Object {
                    "Or": Array [
                      Object {
                        "And": Array [
                          Object {
                            "IsString": true,
                            "Variable": "$.input.a",
                          },
                          Object {
                            "Not": Object {
                              "And": Array [
                                Object {
                                  "IsString": true,
                                  "Variable": "$.input.a",
                                },
                                Object {
                                  "StringEquals": "",
                                  "Variable": "$.input.a",
                                },
                              ],
                            },
                          },
                        ],
                      },
                      Object {
                        "And": Array [
                          Object {
                            "IsNumeric": true,
                            "Variable": "$.input.a",
                          },
                          Object {
                            "Not": Object {
                              "And": Array [
                                Object {
                                  "IsNumeric": true,
                                  "Variable": "$.input.a",
                                },
                                Object {
                                  "NumericEquals": 0,
                                  "Variable": "$.input.a",
                                },
                              ],
                            },
                          },
                        ],
                      },
                      Object {
                        "And": Array [
                          Object {
                            "IsBoolean": true,
                            "Variable": "$.input.a",
                          },
                          Object {
                            "BooleanEquals": true,
                            "Variable": "$.input.a",
                          },
                        ],
                      },
                    ],
                  },
                ],
              },
              Object {
                "And": Array [
                  Object {
                    "IsPresent": true,
                    "Variable": "$.input.b",
                  },
                  Object {
                    "IsNull": false,
                    "Variable": "$.input.b",
                  },
                  Object {
                    "Or": Array [
                      Object {
                        "And": Array [
                          Object {
                            "IsString": true,
                            "Variable": "$.input.b",
                          },
                          Object {
                            "Not": Object {
                              "And": Array [
                                Object {
                                  "IsString": true,
                                  "Variable": "$.input.b",
                                },
                                Object {
                                  "StringEquals": "",
                                  "Variable": "$.input.b",
                                },
                              ],
                            },
                          },
                        ],
                      },
                      Object {
                        "And": Array [
                          Object {
                            "IsNumeric": true,
                            "Variable": "$.input.b",
                          },
                          Object {
                            "Not": Object {
                              "And": Array [
                                Object {
                                  "IsNumeric": true,
                                  "Variable": "$.input.b",
                                },
                                Object {
                                  "NumericEquals": 0,
                                  "Variable": "$.input.b",
                                },
                              ],
                            },
                          },
                        ],
                      },
                      Object {
                        "And": Array [
                          Object {
                            "IsBoolean": true,
                            "Variable": "$.input.b",
                          },
                          Object {
                            "BooleanEquals": true,
                            "Variable": "$.input.b",
                          },
                        ],
                      },
                    ],
                  },
                ],
              },
            ],
          },
        },
      ],
      "Default": "assignFalse__!input.a && input.b",
      "Type": "Choice",
    },
    "!input.a || input.b": Object {
      "Choices": Array [
        Object {
          "Next": "assignTrue__!input.a || input.b",
          "Not": Object {
            "Or": Array [
              Object {
                "And": Array [
                  Object {
                    "IsPresent": true,
                    "Variable": "$.input.a",
                  },
                  Object {
                    "IsNull": false,
                    "Variable": "$.input.a",
                  },
                  Object {
                    "Or": Array [
                      Object {
                        "And": Array [
                          Object {
                            "IsString": true,
                            "Variable": "$.input.a",
                          },
                          Object {
                            "Not": Object {
                              "And": Array [
                                Object {
                                  "IsString": true,
                                  "Variable": "$.input.a",
                                },
                                Object {
                                  "StringEquals": "",
                                  "Variable": "$.input.a",
                                },
                              ],
                            },
                          },
                        ],
                      },
                      Object {
                        "And": Array [
                          Object {
                            "IsNumeric": true,
                            "Variable": "$.input.a",
                          },
                          Object {
                            "Not": Object {
                              "And": Array [
                                Object {
                                  "IsNumeric": true,
                                  "Variable": "$.input.a",
                                },
                                Object {
                                  "NumericEquals": 0,
                                  "Variable": "$.input.a",
                                },
                              ],
                            },
                          },
                        ],
                      },
                      Object {
                        "And": Array [
                          Object {
                            "IsBoolean": true,
                            "Variable": "$.input.a",
                          },
                          Object {
                            "BooleanEquals": true,
                            "Variable": "$.input.a",
                          },
                        ],
                      },
                    ],
                  },
                ],
              },
              Object {
                "And": Array [
                  Object {
                    "IsPresent": true,
                    "Variable": "$.input.b",
                  },
                  Object {
                    "IsNull": false,
                    "Variable": "$.input.b",
                  },
                  Object {
                    "Or": Array [
                      Object {
                        "And": Array [
                          Object {
                            "IsString": true,
                            "Variable": "$.input.b",
                          },
                          Object {
                            "Not": Object {
                              "And": Array [
                                Object {
                                  "IsString": true,
                                  "Variable": "$.input.b",
                                },
                                Object {
                                  "StringEquals": "",
                                  "Variable": "$.input.b",
                                },
                              ],
                            },
                          },
                        ],
                      },
                      Object {
                        "And": Array [
                          Object {
                            "IsNumeric": true,
                            "Variable": "$.input.b",
                          },
                          Object {
                            "Not": Object {
                              "And": Array [
                                Object {
                                  "IsNumeric": true,
                                  "Variable": "$.input.b",
                                },
                                Object {
                                  "NumericEquals": 0,
                                  "Variable": "$.input.b",
                                },
                              ],
                            },
                          },
                        ],
                      },
                      Object {
                        "And": Array [
                          Object {
                            "IsBoolean": true,
                            "Variable": "$.input.b",
                          },
                          Object {
                            "BooleanEquals": true,
                            "Variable": "$.input.b",
                          },
                        ],
                      },
                    ],
                  },
                ],
              },
            ],
          },
        },
      ],
      "Default": "assignFalse__!input.a || input.b",
      "Type": "Choice",
    },
    "!input.a || input.b && input.a": Object {
      "Choices": Array [
        Object {
          "Next": "assignTrue__!input.a || input.b && input.a",
          "Not": Object {
            "Or": Array [
              Object {
                "And": Array [
                  Object {
                    "IsPresent": true,
                    "Variable": "$.input.a",
                  },
                  Object {
                    "IsNull": false,
                    "Variable": "$.input.a",
                  },
                  Object {
                    "Or": Array [
                      Object {
                        "And": Array [
                          Object {
                            "IsString": true,
                            "Variable": "$.input.a",
                          },
                          Object {
                            "Not": Object {
                              "And": Array [
                                Object {
                                  "IsString": true,
                                  "Variable": "$.input.a",
                                },
                                Object {
                                  "StringEquals": "",
                                  "Variable": "$.input.a",
                                },
                              ],
                            },
                          },
                        ],
                      },
                      Object {
                        "And": Array [
                          Object {
                            "IsNumeric": true,
                            "Variable": "$.input.a",
                          },
                          Object {
                            "Not": Object {
                              "And": Array [
                                Object {
                                  "IsNumeric": true,
                                  "Variable": "$.input.a",
                                },
                                Object {
                                  "NumericEquals": 0,
                                  "Variable": "$.input.a",
                                },
                              ],
                            },
                          },
                        ],
                      },
                      Object {
                        "And": Array [
                          Object {
                            "IsBoolean": true,
                            "Variable": "$.input.a",
                          },
                          Object {
                            "BooleanEquals": true,
                            "Variable": "$.input.a",
                          },
                        ],
                      },
                    ],
                  },
                ],
              },
              Object {
                "And": Array [
                  Object {
                    "And": Array [
                      Object {
                        "IsPresent": true,
                        "Variable": "$.input.b",
                      },
                      Object {
                        "IsNull": false,
                        "Variable": "$.input.b",
                      },
                      Object {
                        "Or": Array [
                          Object {
                            "And": Array [
                              Object {
                                "IsString": true,
                                "Variable": "$.input.b",
                              },
                              Object {
                                "Not": Object {
                                  "And": Array [
                                    Object {
                                      "IsString": true,
                                      "Variable": "$.input.b",
                                    },
                                    Object {
                                      "StringEquals": "",
                                      "Variable": "$.input.b",
                                    },
                                  ],
                                },
                              },
                            ],
                          },
                          Object {
                            "And": Array [
                              Object {
                                "IsNumeric": true,
                                "Variable": "$.input.b",
                              },
                              Object {
                                "Not": Object {
                                  "And": Array [
                                    Object {
                                      "IsNumeric": true,
                                      "Variable": "$.input.b",
                                    },
                                    Object {
                                      "NumericEquals": 0,
                                      "Variable": "$.input.b",
                                    },
                                  ],
                                },
                              },
                            ],
                          },
                          Object {
                            "And": Array [
                              Object {
                                "IsBoolean": true,
                                "Variable": "$.input.b",
                              },
                              Object {
                                "BooleanEquals": true,
                                "Variable": "$.input.b",
                              },
                            ],
                          },
                        ],
                      },
                    ],
                  },
                  Object {
                    "And": Array [
                      Object {
                        "IsPresent": true,
                        "Variable": "$.input.a",
                      },
                      Object {
                        "IsNull": false,
                        "Variable": "$.input.a",
                      },
                      Object {
                        "Or": Array [
                          Object {
                            "And": Array [
                              Object {
                                "IsString": true,
                                "Variable": "$.input.a",
                              },
                              Object {
                                "Not": Object {
                                  "And": Array [
                                    Object {
                                      "IsString": true,
                                      "Variable": "$.input.a",
                                    },
                                    Object {
                                      "StringEquals": "",
                                      "Variable": "$.input.a",
                                    },
                                  ],
                                },
                              },
                            ],
                          },
                          Object {
                            "And": Array [
                              Object {
                                "IsNumeric": true,
                                "Variable": "$.input.a",
                              },
                              Object {
                                "Not": Object {
                                  "And": Array [
                                    Object {
                                      "IsNumeric": true,
                                      "Variable": "$.input.a",
                                    },
                                    Object {
                                      "NumericEquals": 0,
                                      "Variable": "$.input.a",
                                    },
                                  ],
                                },
                              },
                            ],
                          },
                          Object {
                            "And": Array [
                              Object {
                                "IsBoolean": true,
                                "Variable": "$.input.a",
                              },
                              Object {
                                "BooleanEquals": true,
                                "Variable": "$.input.a",
                              },
                            ],
                          },
                        ],
                      },
                    ],
                  },
                ],
              },
            ],
          },
        },
      ],
      "Default": "assignFalse__!input.a || input.b && input.a",
      "Type": "Choice",
    },
    "!true": Object {
      "Choices": Array [
        Object {
          "Next": "assignTrue__!true",
          "Not": Object {
            "IsNull": false,
            "Variable": "$$.Execution.Id",
          },
        },
      ],
      "Default": "assignFalse__!true",
      "Type": "Choice",
    },
    "1__return {and: input.a && input.b, or: input.a || input.b, not: !true, not": Object {
      "End": true,
      "Parameters": Object {
        "and.$": "$.heap0",
        "chain.$": "$.heap5",
        "not.$": "$.heap2",
        "notAnd.$": "$.heap3",
        "notOr.$": "$.heap4",
        "or.$": "$.heap1",
      },
      "ResultPath": "$",
      "Type": "Pass",
    },
    "Initialize Functionless Context": Object {
      "Next": "return {and: input.a && input.b, or: input.a || input.b, not: !true, notAnd",
      "Parameters": Object {
        "fnl_context": Object {
          "null": null,
        },
        "input.$": "$",
      },
      "ResultPath": "$",
      "Type": "Pass",
    },
    "assignFalse__!input.a && input.b": Object {
      "Next": "!input.a || input.b",
      "Result": false,
      "ResultPath": "$.heap3",
      "Type": "Pass",
    },
    "assignFalse__!input.a || input.b": Object {
      "Next": "!input.a || input.b && input.a",
      "Result": false,
      "ResultPath": "$.heap4",
      "Type": "Pass",
    },
    "assignFalse__!input.a || input.b && input.a": Object {
      "Next": "1__return {and: input.a && input.b, or: input.a || input.b, not: !true, not",
      "Result": false,
      "ResultPath": "$.heap5",
      "Type": "Pass",
    },
    "assignFalse__!true": Object {
      "Next": "!input.a && input.b",
      "Result": false,
      "ResultPath": "$.heap2",
      "Type": "Pass",
    },
    "assignFalse__input.a || input.b": Object {
      "Next": "!true",
      "Result": false,
      "ResultPath": "$.heap1",
      "Type": "Pass",
    },
    "assignFalse__return {and: input.a && input.b, or: input.a || input.b, not: ": Object {
      "Next": "input.a || input.b",
      "Result": false,
      "ResultPath": "$.heap0",
      "Type": "Pass",
    },
    "assignTrue__!input.a && input.b": Object {
      "Next": "!input.a || input.b",
      "Result": true,
      "ResultPath": "$.heap3",
      "Type": "Pass",
    },
    "assignTrue__!input.a || input.b": Object {
      "Next": "!input.a || input.b && input.a",
      "Result": true,
      "ResultPath": "$.heap4",
      "Type": "Pass",
    },
    "assignTrue__!input.a || input.b && input.a": Object {
      "Next": "1__return {and: input.a && input.b, or: input.a || input.b, not: !true, not",
      "Result": true,
      "ResultPath": "$.heap5",
      "Type": "Pass",
    },
    "assignTrue__!true": Object {
      "Next": "!input.a && input.b",
      "Result": true,
      "ResultPath": "$.heap2",
      "Type": "Pass",
    },
    "assignTrue__input.a || input.b": Object {
      "Next": "!true",
      "Result": true,
      "ResultPath": "$.heap1",
      "Type": "Pass",
    },
    "assignTrue__return {and: input.a && input.b, or: input.a || input.b, not: !": Object {
      "Next": "input.a || input.b",
      "Result": true,
      "ResultPath": "$.heap0",
      "Type": "Pass",
    },
    "input.a || input.b": Object {
      "Choices": Array [
        Object {
          "Next": "assignTrue__input.a || input.b",
          "Or": Array [
            Object {
              "And": Array [
                Object {
                  "IsPresent": true,
                  "Variable": "$.input.a",
                },
                Object {
                  "IsNull": false,
                  "Variable": "$.input.a",
                },
                Object {
                  "Or": Array [
                    Object {
                      "And": Array [
                        Object {
                          "IsString": true,
                          "Variable": "$.input.a",
                        },
                        Object {
                          "Not": Object {
                            "And": Array [
                              Object {
                                "IsString": true,
                                "Variable": "$.input.a",
                              },
                              Object {
                                "StringEquals": "",
                                "Variable": "$.input.a",
                              },
                            ],
                          },
                        },
                      ],
                    },
                    Object {
                      "And": Array [
                        Object {
                          "IsNumeric": true,
                          "Variable": "$.input.a",
                        },
                        Object {
                          "Not": Object {
                            "And": Array [
                              Object {
                                "IsNumeric": true,
                                "Variable": "$.input.a",
                              },
                              Object {
                                "NumericEquals": 0,
                                "Variable": "$.input.a",
                              },
                            ],
                          },
                        },
                      ],
                    },
                    Object {
                      "And": Array [
                        Object {
                          "IsBoolean": true,
                          "Variable": "$.input.a",
                        },
                        Object {
                          "BooleanEquals": true,
                          "Variable": "$.input.a",
                        },
                      ],
                    },
                  ],
                },
              ],
            },
            Object {
              "And": Array [
                Object {
                  "IsPresent": true,
                  "Variable": "$.input.b",
                },
                Object {
                  "IsNull": false,
                  "Variable": "$.input.b",
                },
                Object {
                  "Or": Array [
                    Object {
                      "And": Array [
                        Object {
                          "IsString": true,
                          "Variable": "$.input.b",
                        },
                        Object {
                          "Not": Object {
                            "And": Array [
                              Object {
                                "IsString": true,
                                "Variable": "$.input.b",
                              },
                              Object {
                                "StringEquals": "",
                                "Variable": "$.input.b",
                              },
                            ],
                          },
                        },
                      ],
                    },
                    Object {
                      "And": Array [
                        Object {
                          "IsNumeric": true,
                          "Variable": "$.input.b",
                        },
                        Object {
                          "Not": Object {
                            "And": Array [
                              Object {
                                "IsNumeric": true,
                                "Variable": "$.input.b",
                              },
                              Object {
                                "NumericEquals": 0,
                                "Variable": "$.input.b",
                              },
                            ],
                          },
                        },
                      ],
                    },
                    Object {
                      "And": Array [
                        Object {
                          "IsBoolean": true,
                          "Variable": "$.input.b",
                        },
                        Object {
                          "BooleanEquals": true,
                          "Variable": "$.input.b",
                        },
                      ],
                    },
                  ],
                },
              ],
            },
          ],
        },
      ],
      "Default": "assignFalse__input.a || input.b",
      "Type": "Choice",
    },
    "return {and: input.a && input.b, or: input.a || input.b, not: !true, notAnd": Object {
      "Choices": Array [
        Object {
          "And": Array [
            Object {
              "And": Array [
                Object {
                  "IsPresent": true,
                  "Variable": "$.input.a",
                },
                Object {
                  "IsNull": false,
                  "Variable": "$.input.a",
                },
                Object {
                  "Or": Array [
                    Object {
                      "And": Array [
                        Object {
                          "IsString": true,
                          "Variable": "$.input.a",
                        },
                        Object {
                          "Not": Object {
                            "And": Array [
                              Object {
                                "IsString": true,
                                "Variable": "$.input.a",
                              },
                              Object {
                                "StringEquals": "",
                                "Variable": "$.input.a",
                              },
                            ],
                          },
                        },
                      ],
                    },
                    Object {
                      "And": Array [
                        Object {
                          "IsNumeric": true,
                          "Variable": "$.input.a",
                        },
                        Object {
                          "Not": Object {
                            "And": Array [
                              Object {
                                "IsNumeric": true,
                                "Variable": "$.input.a",
                              },
                              Object {
                                "NumericEquals": 0,
                                "Variable": "$.input.a",
                              },
                            ],
                          },
                        },
                      ],
                    },
                    Object {
                      "And": Array [
                        Object {
                          "IsBoolean": true,
                          "Variable": "$.input.a",
                        },
                        Object {
                          "BooleanEquals": true,
                          "Variable": "$.input.a",
                        },
                      ],
                    },
                  ],
                },
              ],
            },
            Object {
              "And": Array [
                Object {
                  "IsPresent": true,
                  "Variable": "$.input.b",
                },
                Object {
                  "IsNull": false,
                  "Variable": "$.input.b",
                },
                Object {
                  "Or": Array [
                    Object {
                      "And": Array [
                        Object {
                          "IsString": true,
                          "Variable": "$.input.b",
                        },
                        Object {
                          "Not": Object {
                            "And": Array [
                              Object {
                                "IsString": true,
                                "Variable": "$.input.b",
                              },
                              Object {
                                "StringEquals": "",
                                "Variable": "$.input.b",
                              },
                            ],
                          },
                        },
                      ],
                    },
                    Object {
                      "And": Array [
                        Object {
                          "IsNumeric": true,
                          "Variable": "$.input.b",
                        },
                        Object {
                          "Not": Object {
                            "And": Array [
                              Object {
                                "IsNumeric": true,
                                "Variable": "$.input.b",
                              },
                              Object {
                                "NumericEquals": 0,
                                "Variable": "$.input.b",
                              },
                            ],
                          },
                        },
                      ],
                    },
                    Object {
                      "And": Array [
                        Object {
                          "IsBoolean": true,
                          "Variable": "$.input.b",
                        },
                        Object {
                          "BooleanEquals": true,
                          "Variable": "$.input.b",
                        },
                      ],
                    },
                  ],
                },
              ],
            },
          ],
          "Next": "assignTrue__return {and: input.a && input.b, or: input.a || input.b, not: !",
        },
      ],
      "Default": "assignFalse__return {and: input.a && input.b, or: input.a || input.b, not: ",
      "Type": "Choice",
    },
  },
}
`;

exports[`boolean return 1`] = `
Object {
  "StartAt": "Initialize Functionless Context",
  "States": Object {
    "1__return input.a && input.b": Object {
      "End": true,
      "InputPath": "$.heap0",
      "ResultPath": "$",
      "Type": "Pass",
    },
    "Initialize Functionless Context": Object {
      "Next": "return input.a && input.b",
      "Parameters": Object {
        "fnl_context": Object {
          "null": null,
        },
        "input.$": "$",
      },
      "ResultPath": "$",
      "Type": "Pass",
    },
    "assignFalse__return input.a && input.b": Object {
      "Next": "1__return input.a && input.b",
      "Result": false,
      "ResultPath": "$.heap0",
      "Type": "Pass",
    },
    "assignTrue__return input.a && input.b": Object {
      "Next": "1__return input.a && input.b",
      "Result": true,
      "ResultPath": "$.heap0",
      "Type": "Pass",
    },
    "return input.a && input.b": Object {
      "Choices": Array [
        Object {
          "And": Array [
            Object {
              "And": Array [
                Object {
                  "IsPresent": true,
                  "Variable": "$.input.a",
                },
                Object {
                  "IsNull": false,
                  "Variable": "$.input.a",
                },
                Object {
                  "Or": Array [
                    Object {
                      "And": Array [
                        Object {
                          "IsString": true,
                          "Variable": "$.input.a",
                        },
                        Object {
                          "Not": Object {
                            "And": Array [
                              Object {
                                "IsString": true,
                                "Variable": "$.input.a",
                              },
                              Object {
                                "StringEquals": "",
                                "Variable": "$.input.a",
                              },
                            ],
                          },
                        },
                      ],
                    },
                    Object {
                      "And": Array [
                        Object {
                          "IsNumeric": true,
                          "Variable": "$.input.a",
                        },
                        Object {
                          "Not": Object {
                            "And": Array [
                              Object {
                                "IsNumeric": true,
                                "Variable": "$.input.a",
                              },
                              Object {
                                "NumericEquals": 0,
                                "Variable": "$.input.a",
                              },
                            ],
                          },
                        },
                      ],
                    },
                    Object {
                      "And": Array [
                        Object {
                          "IsBoolean": true,
                          "Variable": "$.input.a",
                        },
                        Object {
                          "BooleanEquals": true,
                          "Variable": "$.input.a",
                        },
                      ],
                    },
                  ],
                },
              ],
            },
            Object {
              "And": Array [
                Object {
                  "IsPresent": true,
                  "Variable": "$.input.b",
                },
                Object {
                  "IsNull": false,
                  "Variable": "$.input.b",
                },
                Object {
                  "Or": Array [
                    Object {
                      "And": Array [
                        Object {
                          "IsString": true,
                          "Variable": "$.input.b",
                        },
                        Object {
                          "Not": Object {
                            "And": Array [
                              Object {
                                "IsString": true,
                                "Variable": "$.input.b",
                              },
                              Object {
                                "StringEquals": "",
                                "Variable": "$.input.b",
                              },
                            ],
                          },
                        },
                      ],
                    },
                    Object {
                      "And": Array [
                        Object {
                          "IsNumeric": true,
                          "Variable": "$.input.b",
                        },
                        Object {
                          "Not": Object {
                            "And": Array [
                              Object {
                                "IsNumeric": true,
                                "Variable": "$.input.b",
                              },
                              Object {
                                "NumericEquals": 0,
                                "Variable": "$.input.b",
                              },
                            ],
                          },
                        },
                      ],
                    },
                    Object {
                      "And": Array [
                        Object {
                          "IsBoolean": true,
                          "Variable": "$.input.b",
                        },
                        Object {
                          "BooleanEquals": true,
                          "Variable": "$.input.b",
                        },
                      ],
                    },
                  ],
                },
              ],
            },
          ],
          "Next": "assignTrue__return input.a && input.b",
        },
      ],
      "Default": "assignFalse__return input.a && input.b",
      "Type": "Choice",
    },
  },
}
`;

exports[`break from do-while-loop 1`] = `
Object {
  "StartAt": "Initialize Functionless Context",
  "States": Object {
    "Initialize Functionless Context": Object {
      "Next": "break",
      "Parameters": Object {
        "fnl_context": Object {
          "null": null,
        },
      },
      "ResultPath": "$",
      "Type": "Pass",
    },
    "break": Object {
      "Choices": Array [
        Object {
          "IsNull": false,
          "Next": "return null",
          "Variable": "$$.Execution.Id",
        },
      ],
      "Default": "return null",
      "Type": "Choice",
    },
    "return null": Object {
      "End": true,
      "InputPath": "$.fnl_context.null",
      "ResultPath": "$",
      "Type": "Pass",
    },
  },
}
`;

exports[`break from for-loop 1`] = `
Object {
  "StartAt": "Initialize Functionless Context",
  "States": Object {
    "Initialize Functionless Context": Object {
      "Next": "for(item of input.items)",
      "Parameters": Object {
        "fnl_context": Object {
          "null": null,
        },
        "input.$": "$",
      },
      "ResultPath": "$",
      "Type": "Pass",
    },
    "for(item of input.items)": Object {
      "InputPath": "$.input.items",
      "Next": "hasNext__for(item of input.items)",
      "ResultPath": "$.heap0",
      "Type": "Pass",
    },
    "hasNext__for(item of input.items)": Object {
      "Choices": Array [
        Object {
          "IsPresent": true,
          "Next": "item = undefined",
          "Variable": "$.heap0[0]",
        },
      ],
      "Default": "return null",
      "Type": "Choice",
    },
    "if(item == \\"hello\\")": Object {
      "Choices": Array [
        Object {
          "And": Array [
            Object {
              "IsPresent": true,
              "Variable": "$.item",
            },
            Object {
              "And": Array [
                Object {
                  "IsString": true,
                  "Variable": "$.item",
                },
                Object {
                  "StringEquals": "hello",
                  "Variable": "$.item",
                },
              ],
            },
          ],
          "Next": "return null",
        },
      ],
      "Default": "tail__for(item of input.items)",
      "Type": "Choice",
    },
    "item = undefined": Object {
      "InputPath": "$.heap0[0]",
      "Next": "if(item == \\"hello\\")",
      "ResultPath": "$.item",
      "Type": "Pass",
    },
    "return null": Object {
      "End": true,
      "InputPath": "$.fnl_context.null",
      "ResultPath": "$",
      "Type": "Pass",
    },
    "tail__for(item of input.items)": Object {
      "InputPath": "$.heap0[1:]",
      "Next": "hasNext__for(item of input.items)",
      "ResultPath": "$.heap0",
      "Type": "Pass",
    },
  },
}
`;

exports[`break from while-loop 1`] = `
Object {
  "StartAt": "Initialize Functionless Context",
  "States": Object {
    "Initialize Functionless Context": Object {
      "Next": "while (true)",
      "Parameters": Object {
        "fnl_context": Object {
          "null": null,
        },
      },
      "ResultPath": "$",
      "Type": "Pass",
    },
    "return null": Object {
      "End": true,
      "InputPath": "$.fnl_context.null",
      "ResultPath": "$",
      "Type": "Pass",
    },
    "while (true)": Object {
      "Choices": Array [
        Object {
          "IsNull": false,
          "Next": "return null",
          "Variable": "$$.Execution.Id",
        },
      ],
      "Default": "return null",
      "Type": "Choice",
    },
  },
}
`;

exports[`call AWS.DynamoDB.GetItem, then Lambda and return LiteralExpr 1`] = `
Object {
  "StartAt": "Initialize Functionless Context",
  "States": Object {
    "1__if(person.Item == undefined)": Object {
      "InputPath": "$.heap0",
      "Next": "if(person.Item == undefined) 1",
      "ResultPath": "$.person",
      "Type": "Pass",
    },
    "1__score = await computeScore({id: person.Item.id.S, name: person.Item.name": Object {
      "InputPath": "$.heap1",
      "Next": "return {id: person.Item.id.S, name: person.Item.name.S, score: score}",
      "ResultPath": "$.score",
      "Type": "Pass",
    },
    "Initialize Functionless Context": Object {
      "Next": "if(person.Item == undefined)",
      "Parameters": Object {
        "fnl_context": Object {
          "null": null,
        },
        "input.$": "$",
      },
      "ResultPath": "$",
      "Type": "Pass",
    },
    "if(person.Item == undefined)": Object {
      "Next": "1__if(person.Item == undefined)",
      "Parameters": Object {
        "Key": Object {
          "id": Object {
            "S.$": "$.input.id",
          },
        },
        "TableName": "__REPLACED_TOKEN",
      },
      "Resource": "__REPLACED_ARN",
      "ResultPath": "$.heap0",
      "Type": "Task",
    },
    "if(person.Item == undefined) 1": Object {
      "Choices": Array [
        Object {
          "And": Array [
            Object {
              "IsPresent": true,
              "Variable": "$.person.Item",
            },
            Object {
              "IsNull": false,
              "Variable": "$$.Execution.Id",
            },
          ],
          "Next": "return undefined",
        },
      ],
      "Default": "score = await computeScore({id: person.Item.id.S, name: person.Item.name.S}",
      "Type": "Choice",
    },
    "return undefined": Object {
      "End": true,
      "ResultPath": "$",
      "Type": "Pass",
    },
    "return {id: person.Item.id.S, name: person.Item.name.S, score: score}": Object {
      "End": true,
      "Parameters": Object {
        "id.$": "$.person.Item.id.S",
        "name.$": "$.person.Item.name.S",
        "score.$": "$.score",
      },
      "ResultPath": "$",
      "Type": "Pass",
    },
    "score = await computeScore({id: person.Item.id.S, name: person.Item.name.S}": Object {
      "Next": "1__score = await computeScore({id: person.Item.id.S, name: person.Item.name",
      "Parameters": Object {
        "id.$": "$.person.Item.id.S",
        "name.$": "$.person.Item.name.S",
      },
      "Resource": "__REPLACED_TOKEN",
      "ResultPath": "$.heap1",
      "Type": "Task",
    },
  },
}
`;

exports[`call Lambda Function, store as variable, return variable 1`] = `
Object {
  "StartAt": "Initialize Functionless Context",
  "States": Object {
    "1__return person": Object {
      "InputPath": "$.heap0",
      "Next": "return person 1",
      "ResultPath": "$.person",
      "Type": "Pass",
    },
    "Initialize Functionless Context": Object {
      "Next": "return person",
      "Parameters": Object {
        "fnl_context": Object {
          "null": null,
        },
        "input.$": "$",
      },
      "ResultPath": "$",
      "Type": "Pass",
    },
    "return person": Object {
      "Next": "1__return person",
      "Parameters": Object {
        "id.$": "$.input.id",
      },
      "Resource": "__REPLACED_TOKEN",
      "ResultPath": "$.heap0",
      "Type": "Task",
    },
    "return person 1": Object {
      "End": true,
      "InputPath": "$.person",
      "ResultPath": "$",
      "Type": "Pass",
    },
  },
}
`;

exports[`call Lambda Function, store as variable, return variable no block 1`] = `
Object {
  "StartAt": "Initialize Functionless Context",
  "States": Object {
    "1__return getPerson({id: input.id})": Object {
      "End": true,
      "InputPath": "$.heap0",
      "ResultPath": "$",
      "Type": "Pass",
    },
    "Initialize Functionless Context": Object {
      "Next": "return getPerson({id: input.id})",
      "Parameters": Object {
        "fnl_context": Object {
          "null": null,
        },
        "input.$": "$",
      },
      "ResultPath": "$",
      "Type": "Pass",
    },
    "return getPerson({id: input.id})": Object {
      "Next": "1__return getPerson({id: input.id})",
      "Parameters": Object {
        "id.$": "$.input.id",
      },
      "Resource": "__REPLACED_TOKEN",
      "ResultPath": "$.heap0",
      "Type": "Task",
    },
  },
}
`;

exports[`call Step Function describe from another Step Function 1`] = `
Object {
  "StartAt": "Initialize Functionless Context",
  "States": Object {
    "1__return machine1.describeExecution(\\"hello\\")": Object {
      "End": true,
      "InputPath": "$.heap0",
      "ResultPath": "$",
      "Type": "Pass",
    },
    "Initialize Functionless Context": Object {
      "Next": "return machine1.describeExecution(\\"hello\\")",
      "Parameters": Object {
        "fnl_context": Object {
          "null": null,
        },
      },
      "ResultPath": "$",
      "Type": "Pass",
    },
    "return machine1.describeExecution(\\"hello\\")": Object {
      "Next": "1__return machine1.describeExecution(\\"hello\\")",
      "Parameters": Object {
        "ExecutionArn": "hello",
      },
      "Resource": "__REPLACED_ARN",
      "ResultPath": "$.heap0",
      "Type": "Task",
    },
  },
}
`;

exports[`call Step Function describe from another Step Function from context 1`] = `
Object {
  "StartAt": "Initialize Functionless Context",
  "States": Object {
    "1__return machine1.describeExecution(input.id)": Object {
      "End": true,
      "InputPath": "$.heap0",
      "ResultPath": "$",
      "Type": "Pass",
    },
    "Initialize Functionless Context": Object {
      "Next": "return machine1.describeExecution(input.id)",
      "Parameters": Object {
        "fnl_context": Object {
          "null": null,
        },
        "input.$": "$",
      },
      "ResultPath": "$",
      "Type": "Pass",
    },
    "return machine1.describeExecution(input.id)": Object {
      "Next": "1__return machine1.describeExecution(input.id)",
      "Parameters": Object {
        "ExecutionArn.$": "$.input.id",
      },
      "Resource": "__REPLACED_ARN",
      "ResultPath": "$.heap0",
      "Type": "Task",
    },
  },
}
`;

exports[`call Step Function from another Step Function 1`] = `
Object {
  "StartAt": "Initialize Functionless Context",
  "States": Object {
    "1__return machine1({})": Object {
      "End": true,
      "InputPath": "$.heap0",
      "ResultPath": "$",
      "Type": "Pass",
    },
    "Initialize Functionless Context": Object {
      "Next": "return machine1({})",
      "Parameters": Object {
        "fnl_context": Object {
          "null": null,
        },
      },
      "ResultPath": "$",
      "Type": "Pass",
    },
    "return machine1({})": Object {
      "Next": "1__return machine1({})",
      "Parameters": Object {
        "StateMachineArn": "__REPLACED_TOKEN",
      },
      "Resource": "__REPLACED_ARN",
      "ResultPath": "$.heap0",
      "Type": "Task",
    },
  },
}
`;

exports[`call Step Function from another Step Function with dynamic input 1`] = `
Object {
  "StartAt": "Initialize Functionless Context",
  "States": Object {
    "1__return machine1({input: {value: input.value1}})": Object {
      "End": true,
      "InputPath": "$.heap0",
      "ResultPath": "$",
      "Type": "Pass",
    },
    "Initialize Functionless Context": Object {
      "Next": "return machine1({input: {value: input.value1}})",
      "Parameters": Object {
        "fnl_context": Object {
          "null": null,
        },
        "input.$": "$",
      },
      "ResultPath": "$",
      "Type": "Pass",
    },
    "return machine1({input: {value: input.value1}})": Object {
      "Next": "1__return machine1({input: {value: input.value1}})",
      "Parameters": Object {
        "Input": Object {
          "value.$": "$.input.value1",
        },
        "StateMachineArn": "__REPLACED_TOKEN",
      },
      "Resource": "__REPLACED_ARN",
      "ResultPath": "$.heap0",
      "Type": "Task",
    },
  },
}
`;

exports[`call Step Function from another Step Function with dynamic input field input 1`] = `
Object {
  "StartAt": "Initialize Functionless Context",
  "States": Object {
    "1__return machine1({input: input})": Object {
      "End": true,
      "InputPath": "$.heap0",
      "ResultPath": "$",
      "Type": "Pass",
    },
    "Initialize Functionless Context": Object {
      "Next": "return machine1({input: input})",
      "Parameters": Object {
        "fnl_context": Object {
          "null": null,
        },
        "input.$": "$",
      },
      "ResultPath": "$",
      "Type": "Pass",
    },
    "return machine1({input: input})": Object {
      "Next": "1__return machine1({input: input})",
      "Parameters": Object {
        "Input.$": "$.input",
        "StateMachineArn": "__REPLACED_TOKEN",
      },
      "Resource": "__REPLACED_ARN",
      "ResultPath": "$.heap0",
      "Type": "Task",
    },
  },
}
`;

exports[`call Step Function from another Step Function with input 1`] = `
Object {
  "StartAt": "Initialize Functionless Context",
  "States": Object {
    "1__return machine1({input: {value: \\"hello\\"}})": Object {
      "End": true,
      "InputPath": "$.heap0",
      "ResultPath": "$",
      "Type": "Pass",
    },
    "Initialize Functionless Context": Object {
      "Next": "return machine1({input: {value: \\"hello\\"}})",
      "Parameters": Object {
        "fnl_context": Object {
          "null": null,
        },
      },
      "ResultPath": "$",
      "Type": "Pass",
    },
    "return machine1({input: {value: \\"hello\\"}})": Object {
      "Next": "1__return machine1({input: {value: \\"hello\\"}})",
      "Parameters": Object {
        "Input": Object {
          "value": "hello",
        },
        "StateMachineArn": "__REPLACED_TOKEN",
      },
      "Resource": "__REPLACED_ARN",
      "ResultPath": "$.heap0",
      "Type": "Task",
    },
  },
}
`;

exports[`call Step Function from another Step Function with name and trace 1`] = `
Object {
  "StartAt": "Initialize Functionless Context",
  "States": Object {
    "1__return machine1({name: \\"exec1\\", traceHeader: \\"1\\"})": Object {
      "End": true,
      "InputPath": "$.heap0",
      "ResultPath": "$",
      "Type": "Pass",
    },
    "Initialize Functionless Context": Object {
      "Next": "return machine1({name: \\"exec1\\", traceHeader: \\"1\\"})",
      "Parameters": Object {
        "fnl_context": Object {
          "null": null,
        },
      },
      "ResultPath": "$",
      "Type": "Pass",
    },
    "return machine1({name: \\"exec1\\", traceHeader: \\"1\\"})": Object {
      "Next": "1__return machine1({name: \\"exec1\\", traceHeader: \\"1\\"})",
      "Parameters": Object {
        "Name": "exec1",
        "StateMachineArn": "__REPLACED_TOKEN",
        "TraceHeader": "1",
      },
      "Resource": "__REPLACED_ARN",
      "ResultPath": "$.heap0",
      "Type": "Task",
    },
  },
}
`;

exports[`call Step Function from another Step Function with name and trace from variables 1`] = `
Object {
  "StartAt": "Initialize Functionless Context",
  "States": Object {
    "1__return machine1({name: input.name, traceHeader: input.header})": Object {
      "End": true,
      "InputPath": "$.heap0",
      "ResultPath": "$",
      "Type": "Pass",
    },
    "Initialize Functionless Context": Object {
      "Next": "return machine1({name: input.name, traceHeader: input.header})",
      "Parameters": Object {
        "fnl_context": Object {
          "null": null,
        },
        "input.$": "$",
      },
      "ResultPath": "$",
      "Type": "Pass",
    },
    "return machine1({name: input.name, traceHeader: input.header})": Object {
      "Next": "1__return machine1({name: input.name, traceHeader: input.header})",
      "Parameters": Object {
        "Name.$": "$.input.name",
        "StateMachineArn": "__REPLACED_TOKEN",
        "TraceHeader.$": "$.input.header",
      },
      "Resource": "__REPLACED_ARN",
      "ResultPath": "$.heap0",
      "Type": "Task",
    },
  },
}
`;

exports[`call Step Function from another Step Function with null coalesce 1`] = `
Object {
  "StartAt": "Initialize Functionless Context",
  "States": Object {
    "1__return machine1({input: {value: input.value ?? \\"default\\"}})": Object {
      "End": true,
      "InputPath": "$.heap1",
      "ResultPath": "$",
      "Type": "Pass",
    },
    "1__return machine1({input: {value: input.value ?? \\"default\\"}}) 1": Object {
      "Next": "1__return machine1({input: {value: input.value ?? \\"default\\"}})",
      "Parameters": Object {
        "Input": Object {
          "value.$": "$.heap0",
        },
        "StateMachineArn": "__REPLACED_TOKEN",
      },
      "Resource": "__REPLACED_ARN",
      "ResultPath": "$.heap1",
      "Type": "Task",
    },
    "Initialize Functionless Context": Object {
      "Next": "return machine1({input: {value: input.value ?? \\"default\\"}})",
      "Parameters": Object {
        "fnl_context": Object {
          "null": null,
        },
        "input.$": "$",
      },
      "ResultPath": "$",
      "Type": "Pass",
    },
    "return machine1({input: {value: input.value ?? \\"default\\"}})": Object {
      "Choices": Array [
        Object {
          "And": Array [
            Object {
              "IsPresent": true,
              "Variable": "$.input.value",
            },
            Object {
              "IsNull": false,
              "Variable": "$.input.value",
            },
          ],
          "Next": "takeLeft__return machine1({input: {value: input.value ?? \\"default\\"}})",
        },
      ],
      "Default": "takeRight__return machine1({input: {value: input.value ?? \\"default\\"}})",
      "Type": "Choice",
    },
    "takeLeft__return machine1({input: {value: input.value ?? \\"default\\"}})": Object {
      "InputPath": "$.input.value",
      "Next": "1__return machine1({input: {value: input.value ?? \\"default\\"}}) 1",
      "ResultPath": "$.heap0",
      "Type": "Pass",
    },
    "takeRight__return machine1({input: {value: input.value ?? \\"default\\"}})": Object {
      "Next": "1__return machine1({input: {value: input.value ?? \\"default\\"}}) 1",
      "Result": "default",
      "ResultPath": "$.heap0",
      "Type": "Pass",
    },
  },
}
`;

exports[`catch and throw Error 1`] = `
Object {
  "StartAt": "Initialize Functionless Context",
  "States": Object {
    "Initialize Functionless Context": Object {
      "Next": "try",
      "Parameters": Object {
        "fnl_context": Object {
          "null": null,
        },
      },
      "ResultPath": "$",
      "Type": "Pass",
    },
    "catch__try": Object {
      "Cause": "{\\"property\\":\\"custom cause\\"}",
      "Error": "CustomError",
      "Type": "Fail",
    },
    "try": Object {
      "Next": "catch__try",
      "Result": Object {
        "message": "cause",
      },
      "ResultPath": "$.err",
      "Type": "Pass",
    },
  },
}
`;

exports[`catch and throw new Error 1`] = `
Object {
  "StartAt": "Initialize Functionless Context",
  "States": Object {
    "Initialize Functionless Context": Object {
      "Next": "try",
      "Parameters": Object {
        "fnl_context": Object {
          "null": null,
        },
      },
      "ResultPath": "$",
      "Type": "Pass",
    },
    "catch__try": Object {
      "Cause": "{\\"property\\":\\"custom cause\\"}",
      "Error": "CustomError",
      "Type": "Fail",
    },
    "try": Object {
      "Next": "catch__try",
      "Result": Object {
        "message": "cause",
      },
      "ResultPath": "$.err",
      "Type": "Pass",
    },
  },
}
`;

exports[`closure from map 1`] = `
Object {
  "StartAt": "Initialize Functionless Context",
  "States": Object {
    "1__return input.list.map(function(item)) 1": Object {
      "End": true,
      "InputPath": "$.heap1",
      "ResultPath": "$",
      "Type": "Pass",
    },
    "Initialize Functionless Context": Object {
      "Next": "return input.list.map(function(item))",
      "Parameters": Object {
        "fnl_context": Object {
          "null": null,
        },
        "input.$": "$",
      },
      "ResultPath": "$",
      "Type": "Pass",
    },
    "return input.list.map(function(item))": Object {
      "Next": "return input.list.map(function(item)) 1",
      "Result": "x",
      "ResultPath": "$.a",
      "Type": "Pass",
    },
    "return input.list.map(function(item)) 1": Object {
      "ItemsPath": "$.input.list",
      "Iterator": Object {
        "StartAt": "return \`aitem\`",
        "States": Object {
          "1__return \`aitem\`": Object {
            "End": true,
            "InputPath": "$.heap0.string",
            "ResultPath": "$",
            "Type": "Pass",
          },
          "return \`aitem\`": Object {
            "Next": "1__return \`aitem\`",
            "Parameters": Object {
              "string.$": "States.Format('{}{}',$.a,$.item)",
            },
            "ResultPath": "$.heap0",
            "Type": "Pass",
          },
        },
      },
      "MaxConcurrency": 1,
      "Next": "1__return input.list.map(function(item)) 1",
      "Parameters": Object {
        "a.$": "$.a",
        "fnl_context.$": "$.fnl_context",
        "input.$": "$.input",
        "item.$": "$$.Map.Item.Value",
      },
      "ResultPath": "$.heap1",
      "Type": "Map",
    },
  },
}
`;

exports[`condition on task output 1`] = `
Object {
  "StartAt": "Initialize Functionless Context",
  "States": Object {
    "1__if(await task() == 1)": Object {
      "Choices": Array [
        Object {
          "And": Array [
            Object {
              "IsPresent": true,
              "Variable": "$.heap0",
            },
            Object {
              "And": Array [
                Object {
                  "IsNumeric": true,
                  "Variable": "$.heap0",
                },
                Object {
                  "NumericEquals": 1,
                  "Variable": "$.heap0",
                },
              ],
            },
          ],
          "Next": "return null 1",
        },
      ],
      "Default": "return null",
      "Type": "Choice",
    },
    "Initialize Functionless Context": Object {
      "Next": "if(await task() == 1)",
      "Parameters": Object {
        "fnl_context": Object {
          "null": null,
        },
      },
      "ResultPath": "$",
      "Type": "Pass",
    },
    "if(await task() == 1)": Object {
      "InputPath": "$.fnl_context.null",
      "Next": "1__if(await task() == 1)",
      "Resource": "__REPLACED_TOKEN",
      "ResultPath": "$.heap0",
      "Type": "Task",
    },
    "return null": Object {
      "End": true,
      "InputPath": "$.fnl_context.null",
      "ResultPath": "$",
      "Type": "Pass",
    },
    "return null 1": Object {
      "End": true,
      "InputPath": "$.fnl_context.null",
      "ResultPath": "$",
      "Type": "Pass",
    },
  },
}
`;

exports[`conditionally call DynamoDB and then void 1`] = `
Object {
  "StartAt": "Initialize Functionless Context",
  "States": Object {
    "Initialize Functionless Context": Object {
      "Next": "if(input.id == \\"hello\\")",
      "Parameters": Object {
        "fnl_context": Object {
          "null": null,
        },
        "input.$": "$",
      },
      "ResultPath": "$",
      "Type": "Pass",
    },
    "await $AWS.DynamoDB.GetItem({Table: personTable, Key: {id: {S: input.id}}})": Object {
      "Next": "return null",
      "Parameters": Object {
        "Key": Object {
          "id": Object {
            "S.$": "$.input.id",
          },
        },
        "TableName": "__REPLACED_TOKEN",
      },
      "Resource": "__REPLACED_ARN",
      "ResultPath": "$.heap0",
      "Type": "Task",
    },
    "if(input.id == \\"hello\\")": Object {
      "Choices": Array [
        Object {
          "And": Array [
            Object {
              "IsPresent": true,
              "Variable": "$.input.id",
            },
            Object {
              "And": Array [
                Object {
                  "IsString": true,
                  "Variable": "$.input.id",
                },
                Object {
                  "StringEquals": "hello",
                  "Variable": "$.input.id",
                },
              ],
            },
          ],
          "Next": "await $AWS.DynamoDB.GetItem({Table: personTable, Key: {id: {S: input.id}}})",
        },
      ],
      "Default": "return null",
      "Type": "Choice",
    },
    "return null": Object {
      "End": true,
      "InputPath": "$.fnl_context.null",
      "ResultPath": "$",
      "Type": "Pass",
    },
  },
}
`;

exports[`conditionally return void 1`] = `
Object {
  "StartAt": "Initialize Functionless Context",
  "States": Object {
    "Initialize Functionless Context": Object {
      "Next": "if(input.id == \\"hello\\")",
      "Parameters": Object {
        "fnl_context": Object {
          "null": null,
        },
        "input.$": "$",
      },
      "ResultPath": "$",
      "Type": "Pass",
    },
    "if(input.id == \\"hello\\")": Object {
      "Choices": Array [
        Object {
          "And": Array [
            Object {
              "IsPresent": true,
              "Variable": "$.input.id",
            },
            Object {
              "And": Array [
                Object {
                  "IsString": true,
                  "Variable": "$.input.id",
                },
                Object {
                  "StringEquals": "hello",
                  "Variable": "$.input.id",
                },
              ],
            },
          ],
          "Next": "return null 1",
        },
      ],
      "Default": "return null",
      "Type": "Choice",
    },
    "return null": Object {
      "End": true,
      "InputPath": "$.fnl_context.null",
      "ResultPath": "$",
      "Type": "Pass",
    },
    "return null 1": Object {
      "End": true,
      "InputPath": "$.fnl_context.null",
      "ResultPath": "$",
      "Type": "Pass",
    },
  },
}
`;

exports[`conditionally return void 2`] = `
Object {
  "StartAt": "Initialize Functionless Context",
  "States": Object {
    "Initialize Functionless Context": Object {
      "Next": "if(input.id == \\"hello\\")",
      "Parameters": Object {
        "fnl_context": Object {
          "null": null,
        },
        "input.$": "$",
      },
      "ResultPath": "$",
      "Type": "Pass",
    },
    "if(input.id == \\"hello\\")": Object {
      "Choices": Array [
        Object {
          "And": Array [
            Object {
              "IsPresent": true,
              "Variable": "$.input.id",
            },
            Object {
              "And": Array [
                Object {
                  "IsString": true,
                  "Variable": "$.input.id",
                },
                Object {
                  "StringEquals": "hello",
                  "Variable": "$.input.id",
                },
              ],
            },
          ],
          "Next": "return null 1",
        },
      ],
      "Default": "return null",
      "Type": "Choice",
    },
    "return null": Object {
      "End": true,
      "InputPath": "$.fnl_context.null",
      "ResultPath": "$",
      "Type": "Pass",
    },
    "return null 1": Object {
      "End": true,
      "InputPath": "$.fnl_context.null",
      "ResultPath": "$",
      "Type": "Pass",
    },
  },
}
`;

exports[`continue in do..while loop 1`] = `
Object {
  "StartAt": "Initialize Functionless Context",
  "States": Object {
    "Initialize Functionless Context": Object {
      "Next": "if(input.key == \\"sam\\")",
      "Parameters": Object {
        "fnl_context": Object {
          "null": null,
        },
        "input.$": "$",
      },
      "ResultPath": "$",
      "Type": "Pass",
    },
    "await task(input.key)": Object {
      "InputPath": "$.input.key",
      "Next": "if(input.key == \\"sam\\")",
      "Resource": "__REPLACED_TOKEN",
      "ResultPath": "$.heap0",
      "Type": "Task",
    },
    "if(input.key == \\"sam\\")": Object {
      "Choices": Array [
        Object {
          "IsNull": false,
          "Next": "if(input.key == \\"sam\\") 1",
          "Variable": "$$.Execution.Id",
        },
      ],
      "Default": "return null",
      "Type": "Choice",
    },
    "if(input.key == \\"sam\\") 1": Object {
      "Choices": Array [
        Object {
          "And": Array [
            Object {
              "IsPresent": true,
              "Variable": "$.input.key",
            },
            Object {
              "And": Array [
                Object {
                  "IsString": true,
                  "Variable": "$.input.key",
                },
                Object {
                  "StringEquals": "sam",
                  "Variable": "$.input.key",
                },
              ],
            },
          ],
          "Next": "if(input.key == \\"sam\\")",
        },
      ],
      "Default": "await task(input.key)",
      "Type": "Choice",
    },
    "return null": Object {
      "End": true,
      "InputPath": "$.fnl_context.null",
      "ResultPath": "$",
      "Type": "Pass",
    },
  },
}
`;

exports[`continue in for loop 1`] = `
Object {
  "StartAt": "Initialize Functionless Context",
  "States": Object {
    "Initialize Functionless Context": Object {
      "Next": "for(item of input.items)",
      "Parameters": Object {
        "fnl_context": Object {
          "null": null,
        },
        "input.$": "$",
      },
      "ResultPath": "$",
      "Type": "Pass",
    },
    "for(item of input.items)": Object {
      "InputPath": "$.input.items",
      "Next": "hasNext__for(item of input.items)",
      "ResultPath": "$.heap0",
      "Type": "Pass",
    },
    "hasNext__for(item of input.items)": Object {
      "Choices": Array [
        Object {
          "IsPresent": true,
          "Next": "item = undefined",
          "Variable": "$.heap0[0]",
        },
      ],
      "Default": "return null",
      "Type": "Choice",
    },
    "if(item == \\"hello\\")": Object {
      "Choices": Array [
        Object {
          "And": Array [
            Object {
              "IsPresent": true,
              "Variable": "$.item",
            },
            Object {
              "And": Array [
                Object {
                  "IsString": true,
                  "Variable": "$.item",
                },
                Object {
                  "StringEquals": "hello",
                  "Variable": "$.item",
                },
              ],
            },
          ],
          "Next": "tail__for(item of input.items)",
        },
      ],
      "Default": "tail__for(item of input.items)",
      "Type": "Choice",
    },
    "item = undefined": Object {
      "InputPath": "$.heap0[0]",
      "Next": "if(item == \\"hello\\")",
      "ResultPath": "$.item",
      "Type": "Pass",
    },
    "return null": Object {
      "End": true,
      "InputPath": "$.fnl_context.null",
      "ResultPath": "$",
      "Type": "Pass",
    },
    "tail__for(item of input.items)": Object {
      "InputPath": "$.heap0[1:]",
      "Next": "hasNext__for(item of input.items)",
      "ResultPath": "$.heap0",
      "Type": "Pass",
    },
  },
}
`;

exports[`continue in while loop 1`] = `
Object {
  "StartAt": "Initialize Functionless Context",
  "States": Object {
    "Initialize Functionless Context": Object {
      "Next": "while (true)",
      "Parameters": Object {
        "fnl_context": Object {
          "null": null,
        },
        "input.$": "$",
      },
      "ResultPath": "$",
      "Type": "Pass",
    },
    "await task(input.key)": Object {
      "InputPath": "$.input.key",
      "Next": "while (true)",
      "Resource": "__REPLACED_TOKEN",
      "ResultPath": "$.heap0",
      "Type": "Task",
    },
    "if(input.key == \\"sam\\")": Object {
      "Choices": Array [
        Object {
          "And": Array [
            Object {
              "IsPresent": true,
              "Variable": "$.input.key",
            },
            Object {
              "And": Array [
                Object {
                  "IsString": true,
                  "Variable": "$.input.key",
                },
                Object {
                  "StringEquals": "sam",
                  "Variable": "$.input.key",
                },
              ],
            },
          ],
          "Next": "while (true)",
        },
      ],
      "Default": "await task(input.key)",
      "Type": "Choice",
    },
    "return null": Object {
      "End": true,
      "InputPath": "$.fnl_context.null",
      "ResultPath": "$",
      "Type": "Pass",
    },
    "while (true)": Object {
      "Choices": Array [
        Object {
          "IsNull": false,
          "Next": "if(input.key == \\"sam\\")",
          "Variable": "$$.Execution.Id",
        },
      ],
      "Default": "return null",
      "Type": "Choice",
    },
  },
}
`;

exports[`else if 1`] = `
Object {
  "StartAt": "Initialize Functionless Context",
  "States": Object {
    "Initialize Functionless Context": Object {
      "Next": "if(input.val == \\"a\\")",
      "Parameters": Object {
        "fnl_context": Object {
          "null": null,
        },
        "input.$": "$",
      },
      "ResultPath": "$",
      "Type": "Pass",
    },
    "if(input.val == \\"a\\")": Object {
      "Choices": Array [
        Object {
          "And": Array [
            Object {
              "IsPresent": true,
              "Variable": "$.input.val",
            },
            Object {
              "And": Array [
                Object {
                  "IsString": true,
                  "Variable": "$.input.val",
                },
                Object {
                  "StringEquals": "a",
                  "Variable": "$.input.val",
                },
              ],
            },
          ],
          "Next": "return \\"yup\\"",
        },
        Object {
          "And": Array [
            Object {
              "IsPresent": true,
              "Variable": "$.input.val",
            },
            Object {
              "And": Array [
                Object {
                  "IsString": true,
                  "Variable": "$.input.val",
                },
                Object {
                  "StringEquals": "b",
                  "Variable": "$.input.val",
                },
              ],
            },
          ],
          "Next": "return \\"yip\\"",
        },
        Object {
          "And": Array [
            Object {
              "IsPresent": true,
              "Variable": "$.input.val",
            },
            Object {
              "And": Array [
                Object {
                  "IsString": true,
                  "Variable": "$.input.val",
                },
                Object {
                  "StringEquals": "c",
                  "Variable": "$.input.val",
                },
              ],
            },
          ],
          "Next": "return \\"woop\\"",
        },
      ],
      "Default": "return \\"noop\\"",
      "Type": "Choice",
    },
    "return \\"noop\\"": Object {
      "End": true,
      "Result": "noop",
      "ResultPath": "$",
      "Type": "Pass",
    },
    "return \\"woop\\"": Object {
      "End": true,
      "Result": "woop",
      "ResultPath": "$",
      "Type": "Pass",
    },
    "return \\"yip\\"": Object {
      "End": true,
      "Result": "yip",
      "ResultPath": "$",
      "Type": "Pass",
    },
    "return \\"yup\\"": Object {
      "End": true,
      "Result": "yup",
      "ResultPath": "$",
      "Type": "Pass",
    },
  },
}
`;

exports[`else if else 1`] = `
Object {
  "StartAt": "Initialize Functionless Context",
  "States": Object {
    "Initialize Functionless Context": Object {
      "Next": "if(input.val == \\"a\\")",
      "Parameters": Object {
        "fnl_context": Object {
          "null": null,
        },
        "input.$": "$",
      },
      "ResultPath": "$",
      "Type": "Pass",
    },
    "if(input.val == \\"a\\")": Object {
      "Choices": Array [
        Object {
          "And": Array [
            Object {
              "IsPresent": true,
              "Variable": "$.input.val",
            },
            Object {
              "And": Array [
                Object {
                  "IsString": true,
                  "Variable": "$.input.val",
                },
                Object {
                  "StringEquals": "a",
                  "Variable": "$.input.val",
                },
              ],
            },
          ],
          "Next": "return \\"yup\\"",
        },
        Object {
          "And": Array [
            Object {
              "IsPresent": true,
              "Variable": "$.input.val",
            },
            Object {
              "And": Array [
                Object {
                  "IsString": true,
                  "Variable": "$.input.val",
                },
                Object {
                  "StringEquals": "b",
                  "Variable": "$.input.val",
                },
              ],
            },
          ],
          "Next": "return \\"woop\\"",
        },
      ],
      "Default": "return \\"noop\\"",
      "Type": "Choice",
    },
    "return \\"noop\\"": Object {
      "End": true,
      "Result": "noop",
      "ResultPath": "$",
      "Type": "Pass",
    },
    "return \\"woop\\"": Object {
      "End": true,
      "Result": "woop",
      "ResultPath": "$",
      "Type": "Pass",
    },
    "return \\"yup\\"": Object {
      "End": true,
      "Result": "yup",
      "ResultPath": "$",
      "Type": "Pass",
    },
  },
}
`;

exports[`empty for 1`] = `
Object {
  "StartAt": "Initialize Functionless Context",
  "States": Object {
    "Initialize Functionless Context": Object {
      "Next": "for(_ of [await task(input.items)])",
      "Parameters": Object {
        "fnl_context": Object {
          "null": null,
        },
        "input.$": "$",
      },
      "ResultPath": "$",
      "Type": "Pass",
    },
    "[await task(input.items)]": Object {
      "Next": "for(_ of [await task(input.items)]) 1",
      "Parameters": Object {
        "arr.$": "States.Array($.heap0)",
      },
      "ResultPath": "$.heap1",
      "Type": "Pass",
    },
    "_ = undefined": Object {
      "InputPath": "$.heap2[0]",
      "Next": "tail__for(_ of [await task(input.items)]) 1",
      "ResultPath": "$._",
      "Type": "Pass",
    },
    "for(_ of [await task(input.items)])": Object {
      "InputPath": "$.input.items",
      "Next": "[await task(input.items)]",
      "Resource": "__REPLACED_TOKEN",
      "ResultPath": "$.heap0",
      "Type": "Task",
    },
    "for(_ of [await task(input.items)]) 1": Object {
      "InputPath": "$.heap1.arr",
      "Next": "hasNext__for(_ of [await task(input.items)]) 1",
      "ResultPath": "$.heap2",
      "Type": "Pass",
    },
    "hasNext__for(_ of [await task(input.items)]) 1": Object {
      "Choices": Array [
        Object {
          "IsPresent": true,
          "Next": "_ = undefined",
          "Variable": "$.heap2[0]",
        },
      ],
      "Default": "return null",
      "Type": "Choice",
    },
    "return null": Object {
      "End": true,
      "InputPath": "$.fnl_context.null",
      "ResultPath": "$",
      "Type": "Pass",
    },
    "tail__for(_ of [await task(input.items)]) 1": Object {
      "InputPath": "$.heap2[1:]",
      "Next": "hasNext__for(_ of [await task(input.items)]) 1",
      "ResultPath": "$.heap2",
      "Type": "Pass",
    },
  },
}
`;

exports[`empty function 1`] = `
Object {
  "StartAt": "Initialize Functionless Context",
  "States": Object {
    "Initialize Functionless Context": Object {
      "Next": "return null",
      "Parameters": Object {
        "fnl_context": Object {
          "null": null,
        },
      },
      "ResultPath": "$",
      "Type": "Pass",
    },
    "return null": Object {
      "End": true,
      "InputPath": "$.fnl_context.null",
      "ResultPath": "$",
      "Type": "Pass",
    },
  },
}
`;

exports[`for (const i in [task(input)]) 1`] = `
Object {
  "StartAt": "Initialize Functionless Context",
  "States": Object {
    "1__await task(await task(i))": Object {
      "InputPath": "$.heap2",
      "Next": "tail__for(i in [await task(input)]) 1",
      "Resource": "__REPLACED_TOKEN",
      "ResultPath": "$.heap3",
      "Type": "Task",
    },
    "1__for(i in [await task(input)]) 1": Object {
      "InputPath": "$.heap4",
      "Iterator": Object {
        "StartAt": "Default",
        "States": Object {
          "Default": Object {
            "End": true,
            "ResultPath": "$",
            "Type": "Pass",
          },
        },
      },
      "Next": "hasNext__for(i in [await task(input)]) 1",
      "Parameters": Object {
        "index.$": "States.Format('{}', $$.Map.Item.Index)",
        "item.$": "$$.Map.Item.Value",
      },
      "ResultPath": "$.heap4",
      "Type": "Map",
    },
    "Initialize Functionless Context": Object {
      "Next": "for(i in [await task(input)])",
      "Parameters": Object {
        "fnl_context": Object {
          "null": null,
        },
        "input.$": "$",
      },
      "ResultPath": "$",
      "Type": "Pass",
    },
    "[await task(input)]": Object {
      "Next": "for(i in [await task(input)]) 1",
      "Parameters": Object {
        "arr.$": "States.Array($.heap0)",
      },
      "ResultPath": "$.heap1",
      "Type": "Pass",
    },
    "assignValue__i = undefined": Object {
      "InputPath": "$.heap4[0].item",
      "Next": "await task(await task(i))",
      "ResultPath": "$.0__i",
      "Type": "Pass",
    },
    "await task(await task(i))": Object {
      "InputPath": "$.i",
      "Next": "1__await task(await task(i))",
      "Resource": "__REPLACED_TOKEN",
      "ResultPath": "$.heap2",
      "Type": "Task",
    },
    "for(i in [await task(input)])": Object {
      "InputPath": "$.input",
      "Next": "[await task(input)]",
      "Resource": "__REPLACED_TOKEN",
      "ResultPath": "$.heap0",
      "Type": "Task",
    },
    "for(i in [await task(input)]) 1": Object {
      "InputPath": "$.heap1.arr",
      "Next": "1__for(i in [await task(input)]) 1",
      "ResultPath": "$.heap4",
      "Type": "Pass",
    },
    "hasNext__for(i in [await task(input)]) 1": Object {
      "Choices": Array [
        Object {
          "IsPresent": true,
          "Next": "i = undefined",
          "Variable": "$.heap4[0]",
        },
      ],
      "Default": "return null",
      "Type": "Choice",
    },
    "i = undefined": Object {
      "InputPath": "$.heap4[0].index",
      "Next": "assignValue__i = undefined",
      "ResultPath": "$.i",
      "Type": "Pass",
    },
    "return null": Object {
      "End": true,
      "InputPath": "$.fnl_context.null",
      "ResultPath": "$",
      "Type": "Pass",
    },
    "tail__for(i in [await task(input)]) 1": Object {
      "InputPath": "$.heap4[1:]",
      "Next": "hasNext__for(i in [await task(input)]) 1",
      "ResultPath": "$.heap4",
      "Type": "Pass",
    },
  },
}
`;

exports[`for (const i of [task(input)]) 1`] = `
Object {
  "StartAt": "Initialize Functionless Context",
  "States": Object {
    "1__await task(await task(i))": Object {
      "InputPath": "$.heap2",
      "Next": "tail__for(i of [await task(input)]) 1",
      "Resource": "__REPLACED_TOKEN",
      "ResultPath": "$.heap3",
      "Type": "Task",
    },
    "Initialize Functionless Context": Object {
      "Next": "for(i of [await task(input)])",
      "Parameters": Object {
        "fnl_context": Object {
          "null": null,
        },
        "input.$": "$",
      },
      "ResultPath": "$",
      "Type": "Pass",
    },
    "[await task(input)]": Object {
      "Next": "for(i of [await task(input)]) 1",
      "Parameters": Object {
        "arr.$": "States.Array($.heap0)",
      },
      "ResultPath": "$.heap1",
      "Type": "Pass",
    },
    "await task(await task(i))": Object {
      "InputPath": "$.i",
      "Next": "1__await task(await task(i))",
      "Resource": "__REPLACED_TOKEN",
      "ResultPath": "$.heap2",
      "Type": "Task",
    },
    "for(i of [await task(input)])": Object {
      "InputPath": "$.input",
      "Next": "[await task(input)]",
      "Resource": "__REPLACED_TOKEN",
      "ResultPath": "$.heap0",
      "Type": "Task",
    },
    "for(i of [await task(input)]) 1": Object {
      "InputPath": "$.heap1.arr",
      "Next": "hasNext__for(i of [await task(input)]) 1",
      "ResultPath": "$.heap4",
      "Type": "Pass",
    },
    "hasNext__for(i of [await task(input)]) 1": Object {
      "Choices": Array [
        Object {
          "IsPresent": true,
          "Next": "i = undefined",
          "Variable": "$.heap4[0]",
        },
      ],
      "Default": "return null",
      "Type": "Choice",
    },
    "i = undefined": Object {
      "InputPath": "$.heap4[0]",
      "Next": "await task(await task(i))",
      "ResultPath": "$.i",
      "Type": "Pass",
    },
    "return null": Object {
      "End": true,
      "InputPath": "$.fnl_context.null",
      "ResultPath": "$",
      "Type": "Pass",
    },
    "tail__for(i of [await task(input)]) 1": Object {
      "InputPath": "$.heap4[1:]",
      "Next": "hasNext__for(i of [await task(input)]) 1",
      "ResultPath": "$.heap4",
      "Type": "Pass",
    },
  },
}
`;

exports[`for assign 1`] = `
Object {
  "StartAt": "Initialize Functionless Context",
  "States": Object {
    "1__a = \`i\`": Object {
      "InputPath": "$.heap0.string",
      "Next": "tail__for(i in input.items) 1",
      "ResultPath": "$.a",
      "Type": "Pass",
    },
    "1__a = \`i\` 1": Object {
      "InputPath": "$.heap2.string",
      "Next": "tail__for(i of input.items)",
      "ResultPath": "$.a",
      "Type": "Pass",
    },
    "1__for(i in input.items) 1": Object {
      "InputPath": "$.heap1",
      "Iterator": Object {
        "StartAt": "Default",
        "States": Object {
          "Default": Object {
            "End": true,
            "ResultPath": "$",
            "Type": "Pass",
          },
        },
      },
      "Next": "hasNext__for(i in input.items) 1",
      "Parameters": Object {
        "index.$": "States.Format('{}', $$.Map.Item.Index)",
        "item.$": "$$.Map.Item.Value",
      },
      "ResultPath": "$.heap1",
      "Type": "Map",
    },
    "Initialize Functionless Context": Object {
      "Next": "for(i in input.items)",
      "Parameters": Object {
        "fnl_context": Object {
          "null": null,
        },
        "input.$": "$",
      },
      "ResultPath": "$",
      "Type": "Pass",
    },
    "a = \`i\`": Object {
      "Next": "1__a = \`i\`",
      "Parameters": Object {
        "string.$": "States.Format('{}',$.i)",
      },
      "ResultPath": "$.heap0",
      "Type": "Pass",
    },
    "a = \`i\` 1": Object {
      "Next": "1__a = \`i\` 1",
      "Parameters": Object {
        "string.$": "States.Format('{}',$.i)",
      },
      "ResultPath": "$.heap2",
      "Type": "Pass",
    },
    "assignValue__i = undefined": Object {
      "InputPath": "$.heap1[0].item",
      "Next": "a = \`i\`",
      "ResultPath": "$.0__i",
      "Type": "Pass",
    },
    "for(i in input.items)": Object {
      "Next": "for(i in input.items) 1",
      "Result": "",
      "ResultPath": "$.a",
      "Type": "Pass",
    },
    "for(i in input.items) 1": Object {
      "InputPath": "$.input.items",
      "Next": "1__for(i in input.items) 1",
      "ResultPath": "$.heap1",
      "Type": "Pass",
    },
    "for(i of input.items)": Object {
      "InputPath": "$.input.items",
      "Next": "hasNext__for(i of input.items)",
      "ResultPath": "$.heap3",
      "Type": "Pass",
    },
    "hasNext__for(i in input.items) 1": Object {
      "Choices": Array [
        Object {
          "IsPresent": true,
          "Next": "i = undefined",
          "Variable": "$.heap1[0]",
        },
      ],
      "Default": "for(i of input.items)",
      "Type": "Choice",
    },
    "hasNext__for(i of input.items)": Object {
      "Choices": Array [
        Object {
          "IsPresent": true,
          "Next": "i = undefined 1",
          "Variable": "$.heap3[0]",
        },
      ],
      "Default": "return a",
      "Type": "Choice",
    },
    "i = undefined": Object {
      "InputPath": "$.heap1[0].index",
      "Next": "assignValue__i = undefined",
      "ResultPath": "$.i",
      "Type": "Pass",
    },
    "i = undefined 1": Object {
      "InputPath": "$.heap3[0]",
      "Next": "a = \`i\` 1",
      "ResultPath": "$.i",
      "Type": "Pass",
    },
    "return a": Object {
      "End": true,
      "InputPath": "$.a",
      "ResultPath": "$",
      "Type": "Pass",
    },
    "tail__for(i in input.items) 1": Object {
      "InputPath": "$.heap1[1:]",
      "Next": "hasNext__for(i in input.items) 1",
      "ResultPath": "$.heap1",
      "Type": "Pass",
    },
    "tail__for(i of input.items)": Object {
      "InputPath": "$.heap3[1:]",
      "Next": "hasNext__for(i of input.items)",
      "ResultPath": "$.heap3",
      "Type": "Pass",
    },
  },
}
`;

exports[`for break 1`] = `
Object {
  "StartAt": "Initialize Functionless Context",
  "States": Object {
    "1__for(i in input.items)": Object {
      "InputPath": "$.heap0",
      "Iterator": Object {
        "StartAt": "Default",
        "States": Object {
          "Default": Object {
            "End": true,
            "ResultPath": "$",
            "Type": "Pass",
          },
        },
      },
      "Next": "hasNext__for(i in input.items)",
      "Parameters": Object {
        "index.$": "States.Format('{}', $$.Map.Item.Index)",
        "item.$": "$$.Map.Item.Value",
      },
      "ResultPath": "$.heap0",
      "Type": "Map",
    },
    "Initialize Functionless Context": Object {
      "Next": "for(i in input.items)",
      "Parameters": Object {
        "fnl_context": Object {
          "null": null,
        },
        "input.$": "$",
      },
      "ResultPath": "$",
      "Type": "Pass",
    },
    "assignValue__i = undefined": Object {
      "InputPath": "$.heap0[0].item",
      "Next": "if(input.items[i] == \\"1\\")",
      "ResultPath": "$.0__i",
      "Type": "Pass",
    },
    "for(i in input.items)": Object {
      "InputPath": "$.input.items",
      "Next": "1__for(i in input.items)",
      "ResultPath": "$.heap0",
      "Type": "Pass",
    },
    "for(i of input.items)": Object {
      "InputPath": "$.input.items",
      "Next": "hasNext__for(i of input.items)",
      "ResultPath": "$.heap1",
      "Type": "Pass",
    },
    "hasNext__for(i in input.items)": Object {
      "Choices": Array [
        Object {
          "IsPresent": true,
          "Next": "i = undefined",
          "Variable": "$.heap0[0]",
        },
      ],
      "Default": "for(i of input.items)",
      "Type": "Choice",
    },
    "hasNext__for(i of input.items)": Object {
      "Choices": Array [
        Object {
          "IsPresent": true,
          "Next": "i = undefined 1",
          "Variable": "$.heap1[0]",
        },
      ],
      "Default": "return \\"end\\"",
      "Type": "Choice",
    },
    "i = undefined": Object {
      "InputPath": "$.heap0[0].index",
      "Next": "assignValue__i = undefined",
      "ResultPath": "$.i",
      "Type": "Pass",
    },
    "i = undefined 1": Object {
      "InputPath": "$.heap1[0]",
      "Next": "if(i == \\"1\\")",
      "ResultPath": "$.i",
      "Type": "Pass",
    },
    "if(i == \\"1\\")": Object {
      "Choices": Array [
        Object {
          "And": Array [
            Object {
              "IsPresent": true,
              "Variable": "$.i",
            },
            Object {
              "And": Array [
                Object {
                  "IsString": true,
                  "Variable": "$.i",
                },
                Object {
                  "StringEquals": "1",
                  "Variable": "$.i",
                },
              ],
            },
          ],
          "Next": "return \\"end\\"",
        },
      ],
      "Default": "return i",
      "Type": "Choice",
    },
    "if(input.items[i] == \\"1\\")": Object {
      "Choices": Array [
        Object {
          "And": Array [
            Object {
              "IsPresent": true,
              "Variable": "$.0__i",
            },
            Object {
              "And": Array [
                Object {
                  "IsString": true,
                  "Variable": "$.0__i",
                },
                Object {
                  "StringEquals": "1",
                  "Variable": "$.0__i",
                },
              ],
            },
          ],
          "Next": "for(i of input.items)",
        },
      ],
      "Default": "return input.items[i]",
      "Type": "Choice",
    },
    "return \\"end\\"": Object {
      "End": true,
      "Result": "end",
      "ResultPath": "$",
      "Type": "Pass",
    },
    "return i": Object {
      "End": true,
      "InputPath": "$.i",
      "ResultPath": "$",
      "Type": "Pass",
    },
    "return input.items[i]": Object {
      "End": true,
      "InputPath": "$.0__i",
      "ResultPath": "$",
      "Type": "Pass",
    },
  },
}
`;

exports[`for const i in items, items[i] 1`] = `
Object {
  "StartAt": "Initialize Functionless Context",
  "States": Object {
    "1__for(i in input.items)": Object {
      "InputPath": "$.heap0",
      "Iterator": Object {
        "StartAt": "Default",
        "States": Object {
          "Default": Object {
            "End": true,
            "ResultPath": "$",
            "Type": "Pass",
          },
        },
      },
      "Next": "hasNext__for(i in input.items)",
      "Parameters": Object {
        "index.$": "States.Format('{}', $$.Map.Item.Index)",
        "item.$": "$$.Map.Item.Value",
      },
      "ResultPath": "$.heap0",
      "Type": "Map",
    },
    "Initialize Functionless Context": Object {
      "Next": "for(i in input.items)",
      "Parameters": Object {
        "fnl_context": Object {
          "null": null,
        },
        "input.$": "$",
      },
      "ResultPath": "$",
      "Type": "Pass",
    },
    "a = items[i]": Object {
      "InputPath": "$.0__i",
      "Next": "tail__for(i in input.items)",
      "ResultPath": "$.a",
      "Type": "Pass",
    },
    "assignValue__i = undefined": Object {
      "InputPath": "$.heap0[0].item",
      "Next": "a = items[i]",
      "ResultPath": "$.0__i",
      "Type": "Pass",
    },
    "for(i in input.items)": Object {
      "InputPath": "$.input.items",
      "Next": "1__for(i in input.items)",
      "ResultPath": "$.heap0",
      "Type": "Pass",
    },
    "hasNext__for(i in input.items)": Object {
      "Choices": Array [
        Object {
          "IsPresent": true,
          "Next": "i = undefined",
          "Variable": "$.heap0[0]",
        },
      ],
      "Default": "return null",
      "Type": "Choice",
    },
    "i = undefined": Object {
      "InputPath": "$.heap0[0].index",
      "Next": "assignValue__i = undefined",
      "ResultPath": "$.i",
      "Type": "Pass",
    },
    "return null": Object {
      "End": true,
      "InputPath": "$.fnl_context.null",
      "ResultPath": "$",
      "Type": "Pass",
    },
    "tail__for(i in input.items)": Object {
      "InputPath": "$.heap0[1:]",
      "Next": "hasNext__for(i in input.items)",
      "ResultPath": "$.heap0",
      "Type": "Pass",
    },
  },
}
`;

exports[`for continue 1`] = `
Object {
  "StartAt": "Initialize Functionless Context",
  "States": Object {
    "1__for(i in input.items)": Object {
      "InputPath": "$.heap0",
      "Iterator": Object {
        "StartAt": "Default",
        "States": Object {
          "Default": Object {
            "End": true,
            "ResultPath": "$",
            "Type": "Pass",
          },
        },
      },
      "Next": "hasNext__for(i in input.items)",
      "Parameters": Object {
        "index.$": "States.Format('{}', $$.Map.Item.Index)",
        "item.$": "$$.Map.Item.Value",
      },
      "ResultPath": "$.heap0",
      "Type": "Map",
    },
    "Initialize Functionless Context": Object {
      "Next": "for(i in input.items)",
      "Parameters": Object {
        "fnl_context": Object {
          "null": null,
        },
        "input.$": "$",
      },
      "ResultPath": "$",
      "Type": "Pass",
    },
    "assignValue__i = undefined": Object {
      "InputPath": "$.heap0[0].item",
      "Next": "if(input.items[i] == \\"1\\")",
      "ResultPath": "$.0__i",
      "Type": "Pass",
    },
    "for(i in input.items)": Object {
      "InputPath": "$.input.items",
      "Next": "1__for(i in input.items)",
      "ResultPath": "$.heap0",
      "Type": "Pass",
    },
    "for(i of input.items)": Object {
      "InputPath": "$.input.items",
      "Next": "hasNext__for(i of input.items)",
      "ResultPath": "$.heap1",
      "Type": "Pass",
    },
    "hasNext__for(i in input.items)": Object {
      "Choices": Array [
        Object {
          "IsPresent": true,
          "Next": "i = undefined",
          "Variable": "$.heap0[0]",
        },
      ],
      "Default": "for(i of input.items)",
      "Type": "Choice",
    },
    "hasNext__for(i of input.items)": Object {
      "Choices": Array [
        Object {
          "IsPresent": true,
          "Next": "i = undefined 1",
          "Variable": "$.heap1[0]",
        },
      ],
      "Default": "return \\"end\\"",
      "Type": "Choice",
    },
    "i = undefined": Object {
      "InputPath": "$.heap0[0].index",
      "Next": "assignValue__i = undefined",
      "ResultPath": "$.i",
      "Type": "Pass",
    },
    "i = undefined 1": Object {
      "InputPath": "$.heap1[0]",
      "Next": "if(i == \\"1\\")",
      "ResultPath": "$.i",
      "Type": "Pass",
    },
    "if(i == \\"1\\")": Object {
      "Choices": Array [
        Object {
          "And": Array [
            Object {
              "IsPresent": true,
              "Variable": "$.i",
            },
            Object {
              "And": Array [
                Object {
                  "IsString": true,
                  "Variable": "$.i",
                },
                Object {
                  "StringEquals": "1",
                  "Variable": "$.i",
                },
              ],
            },
          ],
          "Next": "tail__for(i of input.items)",
        },
      ],
      "Default": "return i",
      "Type": "Choice",
    },
    "if(input.items[i] == \\"1\\")": Object {
      "Choices": Array [
        Object {
          "And": Array [
            Object {
              "IsPresent": true,
              "Variable": "$.0__i",
            },
            Object {
              "And": Array [
                Object {
                  "IsString": true,
                  "Variable": "$.0__i",
                },
                Object {
                  "StringEquals": "1",
                  "Variable": "$.0__i",
                },
              ],
            },
          ],
          "Next": "tail__for(i in input.items)",
        },
      ],
      "Default": "return input.items[i]",
      "Type": "Choice",
    },
    "return \\"end\\"": Object {
      "End": true,
      "Result": "end",
      "ResultPath": "$",
      "Type": "Pass",
    },
    "return i": Object {
      "End": true,
      "InputPath": "$.i",
      "ResultPath": "$",
      "Type": "Pass",
    },
    "return input.items[i]": Object {
      "End": true,
      "InputPath": "$.0__i",
      "ResultPath": "$",
      "Type": "Pass",
    },
    "tail__for(i in input.items)": Object {
      "InputPath": "$.heap0[1:]",
      "Next": "hasNext__for(i in input.items)",
      "ResultPath": "$.heap0",
      "Type": "Pass",
    },
    "tail__for(i of input.items)": Object {
      "InputPath": "$.heap1[1:]",
      "Next": "hasNext__for(i of input.items)",
      "ResultPath": "$.heap1",
      "Type": "Pass",
    },
  },
}
`;

exports[`for i in items, items[i] 1`] = `
Object {
  "StartAt": "Initialize Functionless Context",
  "States": Object {
    "1__for(i in input.items)": Object {
      "InputPath": "$.heap0",
      "Iterator": Object {
        "StartAt": "Default",
        "States": Object {
          "Default": Object {
            "End": true,
            "ResultPath": "$",
            "Type": "Pass",
          },
        },
      },
      "Next": "hasNext__for(i in input.items)",
      "Parameters": Object {
        "index.$": "States.Format('{}', $$.Map.Item.Index)",
        "item.$": "$$.Map.Item.Value",
      },
      "ResultPath": "$.heap0",
      "Type": "Map",
    },
    "Initialize Functionless Context": Object {
      "Next": "for(i in input.items)",
      "Parameters": Object {
        "fnl_context": Object {
          "null": null,
        },
        "input.$": "$",
      },
      "ResultPath": "$",
      "Type": "Pass",
    },
    "a = items[i]": Object {
      "InputPath": "$.0__i",
      "Next": "tail__for(i in input.items)",
      "ResultPath": "$.a",
      "Type": "Pass",
    },
    "assignValue__i": Object {
      "InputPath": "$.heap0[0].item",
      "Next": "a = items[i]",
      "ResultPath": "$.0__i",
      "Type": "Pass",
    },
    "for(i in input.items)": Object {
      "InputPath": "$.input.items",
      "Next": "1__for(i in input.items)",
      "ResultPath": "$.heap0",
      "Type": "Pass",
    },
    "hasNext__for(i in input.items)": Object {
      "Choices": Array [
        Object {
          "IsPresent": true,
          "Next": "i",
          "Variable": "$.heap0[0]",
        },
      ],
      "Default": "return null",
      "Type": "Choice",
    },
    "i": Object {
      "InputPath": "$.heap0[0].index",
      "Next": "assignValue__i",
      "ResultPath": "$.i",
      "Type": "Pass",
    },
    "return null": Object {
      "End": true,
      "InputPath": "$.fnl_context.null",
      "ResultPath": "$",
      "Type": "Pass",
    },
    "tail__for(i in input.items)": Object {
      "InputPath": "$.heap0[1:]",
      "Next": "hasNext__for(i in input.items)",
      "ResultPath": "$.heap0",
      "Type": "Pass",
    },
  },
}
`;

exports[`for return 1`] = `
Object {
  "StartAt": "Initialize Functionless Context",
  "States": Object {
    "1__for(i in input.items)": Object {
      "InputPath": "$.heap0",
      "Iterator": Object {
        "StartAt": "Default",
        "States": Object {
          "Default": Object {
            "End": true,
            "ResultPath": "$",
            "Type": "Pass",
          },
        },
      },
      "Next": "hasNext__for(i in input.items)",
      "Parameters": Object {
        "index.$": "States.Format('{}', $$.Map.Item.Index)",
        "item.$": "$$.Map.Item.Value",
      },
      "ResultPath": "$.heap0",
      "Type": "Map",
    },
    "Initialize Functionless Context": Object {
      "Next": "for(i in input.items)",
      "Parameters": Object {
        "fnl_context": Object {
          "null": null,
        },
        "input.$": "$",
      },
      "ResultPath": "$",
      "Type": "Pass",
    },
    "assignValue__i = undefined": Object {
      "InputPath": "$.heap0[0].item",
      "Next": "if(input.items[i] == \\"1\\")",
      "ResultPath": "$.0__i",
      "Type": "Pass",
    },
    "for(i in input.items)": Object {
      "InputPath": "$.input.items",
      "Next": "1__for(i in input.items)",
      "ResultPath": "$.heap0",
      "Type": "Pass",
    },
    "for(i of input.items)": Object {
      "InputPath": "$.input.items",
      "Next": "hasNext__for(i of input.items)",
      "ResultPath": "$.heap1",
      "Type": "Pass",
    },
    "hasNext__for(i in input.items)": Object {
      "Choices": Array [
        Object {
          "IsPresent": true,
          "Next": "i = undefined",
          "Variable": "$.heap0[0]",
        },
      ],
      "Default": "for(i of input.items)",
      "Type": "Choice",
    },
    "hasNext__for(i of input.items)": Object {
      "Choices": Array [
        Object {
          "IsPresent": true,
          "Next": "i = undefined 1",
          "Variable": "$.heap1[0]",
        },
      ],
      "Default": "return \\"end\\"",
      "Type": "Choice",
    },
    "i = undefined": Object {
      "InputPath": "$.heap0[0].index",
      "Next": "assignValue__i = undefined",
      "ResultPath": "$.i",
      "Type": "Pass",
    },
    "i = undefined 1": Object {
      "InputPath": "$.heap1[0]",
      "Next": "if(i == \\"1\\")",
      "ResultPath": "$.i",
      "Type": "Pass",
    },
    "if(i == \\"1\\")": Object {
      "Choices": Array [
        Object {
          "And": Array [
            Object {
              "IsPresent": true,
              "Variable": "$.i",
            },
            Object {
              "And": Array [
                Object {
                  "IsString": true,
                  "Variable": "$.i",
                },
                Object {
                  "StringEquals": "1",
                  "Variable": "$.i",
                },
              ],
            },
          ],
          "Next": "return i",
        },
      ],
      "Default": "tail__for(i of input.items)",
      "Type": "Choice",
    },
    "if(input.items[i] == \\"1\\")": Object {
      "Choices": Array [
        Object {
          "And": Array [
            Object {
              "IsPresent": true,
              "Variable": "$.0__i",
            },
            Object {
              "And": Array [
                Object {
                  "IsString": true,
                  "Variable": "$.0__i",
                },
                Object {
                  "StringEquals": "1",
                  "Variable": "$.0__i",
                },
              ],
            },
          ],
          "Next": "return input.items[i]",
        },
      ],
      "Default": "tail__for(i in input.items)",
      "Type": "Choice",
    },
    "return \\"end\\"": Object {
      "End": true,
      "Result": "end",
      "ResultPath": "$",
      "Type": "Pass",
    },
    "return i": Object {
      "End": true,
      "InputPath": "$.i",
      "ResultPath": "$",
      "Type": "Pass",
    },
    "return input.items[i]": Object {
      "End": true,
      "InputPath": "$.0__i",
      "ResultPath": "$",
      "Type": "Pass",
    },
    "tail__for(i in input.items)": Object {
      "InputPath": "$.heap0[1:]",
      "Next": "hasNext__for(i in input.items)",
      "ResultPath": "$.heap0",
      "Type": "Pass",
    },
    "tail__for(i of input.items)": Object {
      "InputPath": "$.heap1[1:]",
      "Next": "hasNext__for(i of input.items)",
      "ResultPath": "$.heap1",
      "Type": "Pass",
    },
  },
}
`;

exports[`for(;;) empty 1`] = `
Object {
  "StartAt": "Initialize Functionless Context",
  "States": Object {
    "Initialize Functionless Context": Object {
      "Next": "for(;;)",
      "Parameters": Object {
        "fnl_context": Object {
          "null": null,
        },
      },
      "ResultPath": "$",
      "Type": "Pass",
    },
    "body__for(;;)": Object {
      "Next": "increment__for(;;)",
      "Type": "Pass",
    },
    "for(;;)": Object {
      "Next": "body__for(;;)",
      "Type": "Pass",
    },
    "increment__for(;;)": Object {
      "Next": "for(;;)",
      "Type": "Pass",
    },
  },
}
`;

exports[`for(;;) loop 1`] = `
Object {
  "StartAt": "Initialize Functionless Context",
  "States": Object {
    "1__for(i = 0;i < 3;i = if(i == 0))": Object {
      "Choices": Array [
        Object {
          "And": Array [
            Object {
              "IsPresent": true,
              "Variable": "$.i",
            },
            Object {
              "And": Array [
                Object {
                  "IsNumeric": true,
                  "Variable": "$.i",
                },
                Object {
                  "NumericLessThan": 3,
                  "Variable": "$.i",
                },
              ],
            },
          ],
          "Next": "await task(i)",
        },
      ],
      "Default": "return null",
      "Type": "Choice",
    },
    "1__i = if(i == 0)": Object {
      "InputPath": "$.heap2",
      "Next": "1__for(i = 0;i < 3;i = if(i == 0))",
      "ResultPath": "$.i",
      "Type": "Pass",
    },
    "Initialize Functionless Context": Object {
      "Next": "for(i = 0;i < 3;i = if(i == 0))",
      "Parameters": Object {
        "fnl_context": Object {
          "null": null,
        },
      },
      "ResultPath": "$",
      "Type": "Pass",
    },
    "assign__doFalse__i = if(i == 0)": Object {
      "InputPath": "$.heap1",
      "Next": "1__i = if(i == 0)",
      "ResultPath": "$.heap2",
      "Type": "Pass",
    },
    "await task(i)": Object {
      "InputPath": "$.i",
      "Next": "i = if(i == 0)",
      "Resource": "__REPLACED_TOKEN",
      "ResultPath": "$.heap0",
      "Type": "Task",
    },
    "doFalse__doFalse__i = if(i == 0)": Object {
      "Next": "assign__doFalse__i = if(i == 0)",
      "Result": 3,
      "ResultPath": "$.heap1",
      "Type": "Pass",
    },
    "doFalse__i = if(i == 0)": Object {
      "Choices": Array [
        Object {
          "And": Array [
            Object {
              "IsPresent": true,
              "Variable": "$.i",
            },
            Object {
              "And": Array [
                Object {
                  "IsNumeric": true,
                  "Variable": "$.i",
                },
                Object {
                  "NumericEquals": 1,
                  "Variable": "$.i",
                },
              ],
            },
          ],
          "Next": "doTrue__doFalse__i = if(i == 0)",
        },
      ],
      "Default": "doFalse__doFalse__i = if(i == 0)",
      "Type": "Choice",
    },
    "doTrue__doFalse__i = if(i == 0)": Object {
      "Next": "assign__doFalse__i = if(i == 0)",
      "Result": 2,
      "ResultPath": "$.heap1",
      "Type": "Pass",
    },
    "doTrue__i = if(i == 0)": Object {
      "Next": "1__i = if(i == 0)",
      "Result": 1,
      "ResultPath": "$.heap2",
      "Type": "Pass",
    },
    "for(i = 0;i < 3;i = if(i == 0))": Object {
      "Next": "1__for(i = 0;i < 3;i = if(i == 0))",
      "Result": 0,
      "ResultPath": "$.i",
      "Type": "Pass",
    },
    "i = if(i == 0)": Object {
      "Choices": Array [
        Object {
          "And": Array [
            Object {
              "IsPresent": true,
              "Variable": "$.i",
            },
            Object {
              "And": Array [
                Object {
                  "IsNumeric": true,
                  "Variable": "$.i",
                },
                Object {
                  "NumericEquals": 0,
                  "Variable": "$.i",
                },
              ],
            },
          ],
          "Next": "doTrue__i = if(i == 0)",
        },
      ],
      "Default": "doFalse__i = if(i == 0)",
      "Type": "Choice",
    },
    "return null": Object {
      "End": true,
      "InputPath": "$.fnl_context.null",
      "ResultPath": "$",
      "Type": "Pass",
    },
  },
}
`;

exports[`for(;;) loop complex 1`] = `
Object {
  "StartAt": "Initialize Functionless Context",
  "States": Object {
    "2__for(i = [1, 2],j = [3, 4];i[0];i = i.slice(1) , j = j.slice(1))": Object {
      "Choices": Array [
        Object {
          "And": Array [
            Object {
              "IsPresent": true,
              "Variable": "$.i[0]",
            },
            Object {
              "IsNull": false,
              "Variable": "$.i[0]",
            },
            Object {
              "Or": Array [
                Object {
                  "And": Array [
                    Object {
                      "IsString": true,
                      "Variable": "$.i[0]",
                    },
                    Object {
                      "Not": Object {
                        "And": Array [
                          Object {
                            "IsString": true,
                            "Variable": "$.i[0]",
                          },
                          Object {
                            "StringEquals": "",
                            "Variable": "$.i[0]",
                          },
                        ],
                      },
                    },
                  ],
                },
                Object {
                  "And": Array [
                    Object {
                      "IsNumeric": true,
                      "Variable": "$.i[0]",
                    },
                    Object {
                      "Not": Object {
                        "And": Array [
                          Object {
                            "IsNumeric": true,
                            "Variable": "$.i[0]",
                          },
                          Object {
                            "NumericEquals": 0,
                            "Variable": "$.i[0]",
                          },
                        ],
                      },
                    },
                  ],
                },
                Object {
                  "And": Array [
                    Object {
                      "IsBoolean": true,
                      "Variable": "$.i[0]",
                    },
                    Object {
                      "BooleanEquals": true,
                      "Variable": "$.i[0]",
                    },
                  ],
                },
              ],
            },
          ],
          "Next": "await task({i: i, j: j})",
        },
      ],
      "Default": "return null",
      "Type": "Choice",
    },
    "Initialize Functionless Context": Object {
      "Next": "for(i = [1, 2],j = [3, 4];i[0];i = i.slice(1) , j = j.slice(1))",
      "Parameters": Object {
        "fnl_context": Object {
          "null": null,
        },
      },
      "ResultPath": "$",
      "Type": "Pass",
    },
    "[3, 4]": Object {
      "Next": "2__for(i = [1, 2],j = [3, 4];i[0];i = i.slice(1) , j = j.slice(1))",
      "Result": Array [
        3,
        4,
      ],
      "ResultPath": "$.j",
      "Type": "Pass",
    },
    "await task({i: i, j: j})": Object {
      "Next": "i = i.slice(1) , j = j.slice(1)",
      "Parameters": Object {
        "i.$": "$.i",
        "j.$": "$.j",
      },
      "Resource": "__REPLACED_TOKEN",
      "ResultPath": "$.heap0",
      "Type": "Task",
    },
    "for(i = [1, 2],j = [3, 4];i[0];i = i.slice(1) , j = j.slice(1))": Object {
      "Next": "[3, 4]",
      "Result": Array [
        1,
        2,
      ],
      "ResultPath": "$.i",
      "Type": "Pass",
    },
    "i = i.slice(1) , j = j.slice(1)": Object {
      "InputPath": "$.i[1:]",
      "Next": "j = j.slice(1)",
      "ResultPath": "$.i",
      "Type": "Pass",
    },
    "j = j.slice(1)": Object {
      "InputPath": "$.j[1:]",
      "Next": "2__for(i = [1, 2],j = [3, 4];i[0];i = i.slice(1) , j = j.slice(1))",
      "ResultPath": "$.j",
      "Type": "Pass",
    },
    "return null": Object {
      "End": true,
      "InputPath": "$.fnl_context.null",
      "ResultPath": "$",
      "Type": "Pass",
    },
  },
}
`;

exports[`for(;;) loop empty body 1`] = `
Object {
  "StartAt": "Initialize Functionless Context",
  "States": Object {
    "1__for(i = 0;i < 3;i = if(i == 0))": Object {
      "Choices": Array [
        Object {
          "And": Array [
            Object {
              "IsPresent": true,
              "Variable": "$.i",
            },
            Object {
              "And": Array [
                Object {
                  "IsNumeric": true,
                  "Variable": "$.i",
                },
                Object {
                  "NumericLessThan": 3,
                  "Variable": "$.i",
                },
              ],
            },
          ],
          "Next": "i = if(i == 0)",
        },
      ],
      "Default": "return null",
      "Type": "Choice",
    },
    "1__i = if(i == 0)": Object {
      "InputPath": "$.heap1",
      "Next": "1__for(i = 0;i < 3;i = if(i == 0))",
      "ResultPath": "$.i",
      "Type": "Pass",
    },
    "Initialize Functionless Context": Object {
      "Next": "for(i = 0;i < 3;i = if(i == 0))",
      "Parameters": Object {
        "fnl_context": Object {
          "null": null,
        },
      },
      "ResultPath": "$",
      "Type": "Pass",
    },
    "assign__doFalse__i = if(i == 0)": Object {
      "InputPath": "$.heap0",
      "Next": "1__i = if(i == 0)",
      "ResultPath": "$.heap1",
      "Type": "Pass",
    },
    "doFalse__doFalse__i = if(i == 0)": Object {
      "Next": "assign__doFalse__i = if(i == 0)",
      "Result": 3,
      "ResultPath": "$.heap0",
      "Type": "Pass",
    },
    "doFalse__i = if(i == 0)": Object {
      "Choices": Array [
        Object {
          "And": Array [
            Object {
              "IsPresent": true,
              "Variable": "$.i",
            },
            Object {
              "And": Array [
                Object {
                  "IsNumeric": true,
                  "Variable": "$.i",
                },
                Object {
                  "NumericEquals": 1,
                  "Variable": "$.i",
                },
              ],
            },
          ],
          "Next": "doTrue__doFalse__i = if(i == 0)",
        },
      ],
      "Default": "doFalse__doFalse__i = if(i == 0)",
      "Type": "Choice",
    },
    "doTrue__doFalse__i = if(i == 0)": Object {
      "Next": "assign__doFalse__i = if(i == 0)",
      "Result": 2,
      "ResultPath": "$.heap0",
      "Type": "Pass",
    },
    "doTrue__i = if(i == 0)": Object {
      "Next": "1__i = if(i == 0)",
      "Result": 1,
      "ResultPath": "$.heap1",
      "Type": "Pass",
    },
    "for(i = 0;i < 3;i = if(i == 0))": Object {
      "Next": "1__for(i = 0;i < 3;i = if(i == 0))",
      "Result": 0,
      "ResultPath": "$.i",
      "Type": "Pass",
    },
    "i = if(i == 0)": Object {
      "Choices": Array [
        Object {
          "And": Array [
            Object {
              "IsPresent": true,
              "Variable": "$.i",
            },
            Object {
              "And": Array [
                Object {
                  "IsNumeric": true,
                  "Variable": "$.i",
                },
                Object {
                  "NumericEquals": 0,
                  "Variable": "$.i",
                },
              ],
            },
          ],
          "Next": "doTrue__i = if(i == 0)",
        },
      ],
      "Default": "doFalse__i = if(i == 0)",
      "Type": "Choice",
    },
    "return null": Object {
      "End": true,
      "InputPath": "$.fnl_context.null",
      "ResultPath": "$",
      "Type": "Pass",
    },
  },
}
`;

exports[`for(;;) no statement 1`] = `
Object {
  "StartAt": "Initialize Functionless Context",
  "States": Object {
    "Initialize Functionless Context": Object {
      "Next": "await task()",
      "Parameters": Object {
        "fnl_context": Object {
          "null": null,
        },
      },
      "ResultPath": "$",
      "Type": "Pass",
    },
    "await task()": Object {
      "InputPath": "$.fnl_context.null",
      "Next": "return null",
      "Resource": "__REPLACED_TOKEN",
      "ResultPath": "$.heap0",
      "Type": "Task",
    },
    "return null": Object {
      "End": true,
      "InputPath": "$.fnl_context.null",
      "ResultPath": "$",
      "Type": "Pass",
    },
  },
}
`;

exports[`for-in-loop variable initializer 1`] = `
Object {
  "StartAt": "Initialize Functionless Context",
  "States": Object {
    "Initialize Functionless Context": Object {
      "Next": "for(x of input.items)",
      "Parameters": Object {
        "fnl_context": Object {
          "null": null,
        },
        "input.$": "$",
      },
      "ResultPath": "$",
      "Type": "Pass",
    },
    "for(x of input.items)": Object {
      "InputPath": "$.input.items",
      "Next": "hasNext__for(x of input.items)",
      "ResultPath": "$.heap0",
      "Type": "Pass",
    },
    "hasNext__for(x of input.items)": Object {
      "Choices": Array [
        Object {
          "IsPresent": true,
          "Next": "x",
          "Variable": "$.heap0[0]",
        },
      ],
      "Default": "return undefined",
      "Type": "Choice",
    },
    "return undefined": Object {
      "End": true,
      "ResultPath": "$",
      "Type": "Pass",
    },
    "return x": Object {
      "End": true,
      "InputPath": "$.x",
      "ResultPath": "$",
      "Type": "Pass",
    },
    "x": Object {
      "InputPath": "$.heap0[0]",
      "Next": "return x",
      "ResultPath": "$.x",
      "Type": "Pass",
    },
  },
}
`;

exports[`for-loop and do nothing 1`] = `
Object {
  "StartAt": "Initialize Functionless Context",
  "States": Object {
    "Initialize Functionless Context": Object {
      "Next": "for(item of input.items)",
      "Parameters": Object {
        "fnl_context": Object {
          "null": null,
        },
        "input.$": "$",
      },
      "ResultPath": "$",
      "Type": "Pass",
    },
    "a = item": Object {
      "InputPath": "$.item",
      "Next": "tail__for(item of input.items)",
      "ResultPath": "$.a",
      "Type": "Pass",
    },
    "for(item of input.items)": Object {
      "InputPath": "$.input.items",
      "Next": "hasNext__for(item of input.items)",
      "ResultPath": "$.heap0",
      "Type": "Pass",
    },
    "hasNext__for(item of input.items)": Object {
      "Choices": Array [
        Object {
          "IsPresent": true,
          "Next": "item = undefined",
          "Variable": "$.heap0[0]",
        },
      ],
      "Default": "return null",
      "Type": "Choice",
    },
    "item = undefined": Object {
      "InputPath": "$.heap0[0]",
      "Next": "a = item",
      "ResultPath": "$.item",
      "Type": "Pass",
    },
    "return null": Object {
      "End": true,
      "InputPath": "$.fnl_context.null",
      "ResultPath": "$",
      "Type": "Pass",
    },
    "tail__for(item of input.items)": Object {
      "InputPath": "$.heap0[1:]",
      "Next": "hasNext__for(item of input.items)",
      "ResultPath": "$.heap0",
      "Type": "Pass",
    },
  },
}
`;

exports[`for-loop inline array 1`] = `
Object {
  "StartAt": "Initialize Functionless Context",
  "States": Object {
    "Initialize Functionless Context": Object {
      "Next": "for(item of [1, 2, 3])",
      "Parameters": Object {
        "fnl_context": Object {
          "null": null,
        },
      },
      "ResultPath": "$",
      "Type": "Pass",
    },
    "a = item": Object {
      "InputPath": "$.item",
      "Next": "tail__for(item of [1, 2, 3])",
      "ResultPath": "$.a",
      "Type": "Pass",
    },
    "for(item of [1, 2, 3])": Object {
      "Next": "hasNext__for(item of [1, 2, 3])",
      "Result": Array [
        1,
        2,
        3,
      ],
      "ResultPath": "$.heap0",
      "Type": "Pass",
    },
    "hasNext__for(item of [1, 2, 3])": Object {
      "Choices": Array [
        Object {
          "IsPresent": true,
          "Next": "item = undefined",
          "Variable": "$.heap0[0]",
        },
      ],
      "Default": "return null",
      "Type": "Choice",
    },
    "item = undefined": Object {
      "InputPath": "$.heap0[0]",
      "Next": "a = item",
      "ResultPath": "$.item",
      "Type": "Pass",
    },
    "return null": Object {
      "End": true,
      "InputPath": "$.fnl_context.null",
      "ResultPath": "$",
      "Type": "Pass",
    },
    "tail__for(item of [1, 2, 3])": Object {
      "InputPath": "$.heap0[1:]",
      "Next": "hasNext__for(item of [1, 2, 3])",
      "ResultPath": "$.heap0",
      "Type": "Pass",
    },
  },
}
`;

exports[`for-loop over a list literal 1`] = `
Object {
  "StartAt": "Initialize Functionless Context",
  "States": Object {
    "Initialize Functionless Context": Object {
      "Next": "for(name of people)",
      "Parameters": Object {
        "fnl_context": Object {
          "null": null,
        },
        "input.$": "$",
      },
      "ResultPath": "$",
      "Type": "Pass",
    },
    "await computeScore({id: input.id, name: name})": Object {
      "Next": "tail__for(name of people) 1",
      "Parameters": Object {
        "id.$": "$.input.id",
        "name.$": "$.name",
      },
      "Resource": "__REPLACED_TOKEN",
      "ResultPath": "$.heap0",
      "Type": "Task",
    },
    "for(name of people)": Object {
      "Next": "for(name of people) 1",
      "Result": Array [
        "sam",
        "sam",
      ],
      "ResultPath": "$.people",
      "Type": "Pass",
    },
    "for(name of people) 1": Object {
      "InputPath": "$.people",
      "Next": "hasNext__for(name of people) 1",
      "ResultPath": "$.heap1",
      "Type": "Pass",
    },
    "hasNext__for(name of people) 1": Object {
      "Choices": Array [
        Object {
          "IsPresent": true,
          "Next": "name = undefined",
          "Variable": "$.heap1[0]",
        },
      ],
      "Default": "return null",
      "Type": "Choice",
    },
    "name = undefined": Object {
      "InputPath": "$.heap1[0]",
      "Next": "await computeScore({id: input.id, name: name})",
      "ResultPath": "$.name",
      "Type": "Pass",
    },
    "return null": Object {
      "End": true,
      "InputPath": "$.fnl_context.null",
      "ResultPath": "$",
      "Type": "Pass",
    },
    "tail__for(name of people) 1": Object {
      "InputPath": "$.heap1[1:]",
      "Next": "hasNext__for(name of people) 1",
      "ResultPath": "$.heap1",
      "Type": "Pass",
    },
  },
}
`;

exports[`for-of { try { task() } catch (err) { if(err) throw } finally { task() } } 1`] = `
Object {
  "StartAt": "Initialize Functionless Context",
  "States": Object {
    "1__catch__try": Object {
      "InputPath": "$.err.0_ParsedError",
      "Next": "catch(err)",
      "ResultPath": "$.err",
      "Type": "Pass",
    },
    "1__finally": Object {
      "Choices": Array [
        Object {
          "IsPresent": true,
          "Next": "throw__1__finally",
          "Variable": "$.0_tmp",
        },
      ],
      "Default": "tail__for(item of input.items)",
      "Type": "Choice",
    },
    "Initialize Functionless Context": Object {
      "Next": "for(item of input.items)",
      "Parameters": Object {
        "fnl_context": Object {
          "null": null,
        },
        "input.$": "$",
      },
      "ResultPath": "$",
      "Type": "Pass",
    },
    "catch(err)": Object {
      "Choices": Array [
        Object {
          "And": Array [
            Object {
              "IsPresent": true,
              "Variable": "$.err.message",
            },
            Object {
              "And": Array [
                Object {
                  "IsString": true,
                  "Variable": "$.err.message",
                },
                Object {
                  "StringEquals": "you dun' goofed",
                  "Variable": "$.err.message",
                },
              ],
            },
          ],
          "Next": "throw new Error(\\"little\\")",
        },
      ],
      "Default": "finally",
      "Type": "Choice",
    },
    "catch__try": Object {
      "Next": "1__catch__try",
      "Parameters": Object {
        "0_ParsedError.$": "States.StringToJson($.err.Cause)",
      },
      "ResultPath": "$.err",
      "Type": "Pass",
    },
    "finally": Object {
      "Next": "1__finally",
      "Parameters": "2",
      "Resource": "__REPLACED_TOKEN",
      "ResultPath": "$.heap1",
      "Type": "Task",
    },
    "for(item of input.items)": Object {
      "InputPath": "$.input.items",
      "Next": "hasNext__for(item of input.items)",
      "ResultPath": "$.heap2",
      "Type": "Pass",
    },
    "hasNext__for(item of input.items)": Object {
      "Choices": Array [
        Object {
          "IsPresent": true,
          "Next": "item = undefined",
          "Variable": "$.heap2[0]",
        },
      ],
      "Default": "return null",
      "Type": "Choice",
    },
    "item = undefined": Object {
      "InputPath": "$.heap2[0]",
      "Next": "try",
      "ResultPath": "$.item",
      "Type": "Pass",
    },
    "return null": Object {
      "End": true,
      "InputPath": "$.fnl_context.null",
      "ResultPath": "$",
      "Type": "Pass",
    },
    "tail__for(item of input.items)": Object {
      "InputPath": "$.heap2[1:]",
      "Next": "hasNext__for(item of input.items)",
      "ResultPath": "$.heap2",
      "Type": "Pass",
    },
    "throw new Error(\\"little\\")": Object {
      "Next": "finally",
      "Result": Object {
        "message": "little",
      },
      "ResultPath": "$.0_tmp",
      "Type": "Pass",
    },
    "throw__1__finally": Object {
      "Cause": "an error was re-thrown from a finally block which is unsupported by Step Functions",
      "Error": "ReThrowFromFinally",
      "Type": "Fail",
    },
    "try": Object {
      "Catch": Array [
        Object {
          "ErrorEquals": Array [
            "States.ALL",
          ],
          "Next": "catch__try",
          "ResultPath": "$.err",
        },
      ],
      "InputPath": "$.item",
      "Next": "finally",
      "Resource": "__REPLACED_TOKEN",
      "ResultPath": "$.heap0",
      "Type": "Task",
    },
  },
}
`;

exports[`for-of-loop variable initializer 1`] = `
Object {
  "StartAt": "Initialize Functionless Context",
  "States": Object {
    "1__for(x in input.items)": Object {
      "InputPath": "$.heap0",
      "Iterator": Object {
        "StartAt": "Default",
        "States": Object {
          "Default": Object {
            "End": true,
            "ResultPath": "$",
            "Type": "Pass",
          },
        },
      },
      "Next": "hasNext__for(x in input.items)",
      "Parameters": Object {
        "index.$": "States.Format('{}', $$.Map.Item.Index)",
        "item.$": "$$.Map.Item.Value",
      },
      "ResultPath": "$.heap0",
      "Type": "Map",
    },
    "Initialize Functionless Context": Object {
      "Next": "for(x in input.items)",
      "Parameters": Object {
        "fnl_context": Object {
          "null": null,
        },
        "input.$": "$",
      },
      "ResultPath": "$",
      "Type": "Pass",
    },
    "assignValue__x": Object {
      "InputPath": "$.heap0[0].item",
      "Next": "return x",
      "ResultPath": "$.0__x",
      "Type": "Pass",
    },
    "for(x in input.items)": Object {
      "InputPath": "$.input.items",
      "Next": "1__for(x in input.items)",
      "ResultPath": "$.heap0",
      "Type": "Pass",
    },
    "hasNext__for(x in input.items)": Object {
      "Choices": Array [
        Object {
          "IsPresent": true,
          "Next": "x",
          "Variable": "$.heap0[0]",
        },
      ],
      "Default": "return undefined",
      "Type": "Choice",
    },
    "return undefined": Object {
      "End": true,
      "ResultPath": "$",
      "Type": "Pass",
    },
    "return x": Object {
      "End": true,
      "InputPath": "$.x",
      "ResultPath": "$",
      "Type": "Pass",
    },
    "x": Object {
      "InputPath": "$.heap0[0].index",
      "Next": "assignValue__x",
      "ResultPath": "$.x",
      "Type": "Pass",
    },
  },
}
`;

exports[`if (?? === typeof x) 1`] = `
Object {
  "StartAt": "Initialize Functionless Context",
  "States": Object {
    "5__if(input.id == undefined)": Object {
      "Choices": Array [
        Object {
          "And": Array [
            Object {
              "IsPresent": true,
              "Variable": "$.input.id",
            },
            Object {
              "IsNull": false,
              "Variable": "$$.Execution.Id",
            },
          ],
          "Next": "return \\"null\\"",
        },
        Object {
          "And": Array [
            Object {
              "IsPresent": true,
              "Variable": "$.heap0",
            },
            Object {
              "And": Array [
                Object {
                  "IsString": true,
                  "Variable": "$.heap0",
                },
                Object {
                  "StringEquals": "undefined",
                  "Variable": "$.heap0",
                },
              ],
            },
          ],
          "Next": "return \\"undefined\\"",
        },
        Object {
          "And": Array [
            Object {
              "IsPresent": true,
              "Variable": "$.heap1",
            },
            Object {
              "And": Array [
                Object {
                  "IsString": true,
                  "Variable": "$.heap1",
                },
                Object {
                  "StringEquals": "string",
                  "Variable": "$.heap1",
                },
              ],
            },
          ],
          "Next": "return \\"string\\"",
        },
        Object {
          "And": Array [
            Object {
              "IsPresent": true,
              "Variable": "$.heap2",
            },
            Object {
              "And": Array [
                Object {
                  "IsString": true,
                  "Variable": "$.heap2",
                },
                Object {
                  "StringEquals": "boolean",
                  "Variable": "$.heap2",
                },
              ],
            },
          ],
          "Next": "return \\"boolean\\"",
        },
        Object {
          "And": Array [
            Object {
              "IsPresent": true,
              "Variable": "$.heap3",
            },
            Object {
              "And": Array [
                Object {
                  "IsString": true,
                  "Variable": "$.heap3",
                },
                Object {
                  "StringEquals": "number",
                  "Variable": "$.heap3",
                },
              ],
            },
          ],
          "Next": "return \\"number\\"",
        },
        Object {
          "And": Array [
            Object {
              "IsPresent": true,
              "Variable": "$.heap4",
            },
            Object {
              "And": Array [
                Object {
                  "IsString": true,
                  "Variable": "$.heap4",
                },
                Object {
                  "StringEquals": "bigint",
                  "Variable": "$.heap4",
                },
              ],
            },
          ],
          "Next": "return \\"bigint\\"",
        },
      ],
      "Default": "return null",
      "Type": "Choice",
    },
    "Initialize Functionless Context": Object {
      "Next": "if(input.id == undefined)",
      "Parameters": Object {
        "fnl_context": Object {
          "null": null,
        },
        "input.$": "$",
      },
      "ResultPath": "$",
      "Type": "Pass",
    },
    "boolean__if(input.id == undefined)": Object {
      "Next": "input.id",
      "Result": "boolean",
      "ResultPath": "$.heap0",
      "Type": "Pass",
    },
    "boolean__input.id": Object {
      "Next": "input.id 1",
      "Result": "boolean",
      "ResultPath": "$.heap1",
      "Type": "Pass",
    },
    "boolean__input.id 1": Object {
      "Next": "input.id 2",
      "Result": "boolean",
      "ResultPath": "$.heap2",
      "Type": "Pass",
    },
    "boolean__input.id 2": Object {
      "Next": "input.id 3",
      "Result": "boolean",
      "ResultPath": "$.heap3",
      "Type": "Pass",
    },
    "boolean__input.id 3": Object {
      "Next": "5__if(input.id == undefined)",
      "Result": "boolean",
      "ResultPath": "$.heap4",
      "Type": "Pass",
    },
    "if(input.id == undefined)": Object {
      "Choices": Array [
        Object {
          "And": Array [
            Object {
              "IsPresent": true,
              "Variable": "$.input.id",
            },
            Object {
              "IsString": true,
              "Variable": "$.input.id",
            },
          ],
          "Next": "string__if(input.id == undefined)",
        },
        Object {
          "And": Array [
            Object {
              "IsPresent": true,
              "Variable": "$.input.id",
            },
            Object {
              "IsBoolean": true,
              "Variable": "$.input.id",
            },
          ],
          "Next": "boolean__if(input.id == undefined)",
        },
        Object {
          "And": Array [
            Object {
              "IsPresent": true,
              "Variable": "$.input.id",
            },
            Object {
              "IsNumeric": true,
              "Variable": "$.input.id",
            },
          ],
          "Next": "number__if(input.id == undefined)",
        },
        Object {
          "IsPresent": true,
          "Next": "object__if(input.id == undefined)",
          "Variable": "$.input.id",
        },
      ],
      "Default": "undefined__if(input.id == undefined)",
      "Type": "Choice",
    },
    "input.id": Object {
      "Choices": Array [
        Object {
          "And": Array [
            Object {
              "IsPresent": true,
              "Variable": "$.input.id",
            },
            Object {
              "IsString": true,
              "Variable": "$.input.id",
            },
          ],
          "Next": "string__input.id",
        },
        Object {
          "And": Array [
            Object {
              "IsPresent": true,
              "Variable": "$.input.id",
            },
            Object {
              "IsBoolean": true,
              "Variable": "$.input.id",
            },
          ],
          "Next": "boolean__input.id",
        },
        Object {
          "And": Array [
            Object {
              "IsPresent": true,
              "Variable": "$.input.id",
            },
            Object {
              "IsNumeric": true,
              "Variable": "$.input.id",
            },
          ],
          "Next": "number__input.id",
        },
        Object {
          "IsPresent": true,
          "Next": "object__input.id",
          "Variable": "$.input.id",
        },
      ],
      "Default": "undefined__input.id",
      "Type": "Choice",
    },
    "input.id 1": Object {
      "Choices": Array [
        Object {
          "And": Array [
            Object {
              "IsPresent": true,
              "Variable": "$.input.id",
            },
            Object {
              "IsString": true,
              "Variable": "$.input.id",
            },
          ],
          "Next": "string__input.id 1",
        },
        Object {
          "And": Array [
            Object {
              "IsPresent": true,
              "Variable": "$.input.id",
            },
            Object {
              "IsBoolean": true,
              "Variable": "$.input.id",
            },
          ],
          "Next": "boolean__input.id 1",
        },
        Object {
          "And": Array [
            Object {
              "IsPresent": true,
              "Variable": "$.input.id",
            },
            Object {
              "IsNumeric": true,
              "Variable": "$.input.id",
            },
          ],
          "Next": "number__input.id 1",
        },
        Object {
          "IsPresent": true,
          "Next": "object__input.id 1",
          "Variable": "$.input.id",
        },
      ],
      "Default": "undefined__input.id 1",
      "Type": "Choice",
    },
    "input.id 2": Object {
      "Choices": Array [
        Object {
          "And": Array [
            Object {
              "IsPresent": true,
              "Variable": "$.input.id",
            },
            Object {
              "IsString": true,
              "Variable": "$.input.id",
            },
          ],
          "Next": "string__input.id 2",
        },
        Object {
          "And": Array [
            Object {
              "IsPresent": true,
              "Variable": "$.input.id",
            },
            Object {
              "IsBoolean": true,
              "Variable": "$.input.id",
            },
          ],
          "Next": "boolean__input.id 2",
        },
        Object {
          "And": Array [
            Object {
              "IsPresent": true,
              "Variable": "$.input.id",
            },
            Object {
              "IsNumeric": true,
              "Variable": "$.input.id",
            },
          ],
          "Next": "number__input.id 2",
        },
        Object {
          "IsPresent": true,
          "Next": "object__input.id 2",
          "Variable": "$.input.id",
        },
      ],
      "Default": "undefined__input.id 2",
      "Type": "Choice",
    },
    "input.id 3": Object {
      "Choices": Array [
        Object {
          "And": Array [
            Object {
              "IsPresent": true,
              "Variable": "$.input.id",
            },
            Object {
              "IsString": true,
              "Variable": "$.input.id",
            },
          ],
          "Next": "string__input.id 3",
        },
        Object {
          "And": Array [
            Object {
              "IsPresent": true,
              "Variable": "$.input.id",
            },
            Object {
              "IsBoolean": true,
              "Variable": "$.input.id",
            },
          ],
          "Next": "boolean__input.id 3",
        },
        Object {
          "And": Array [
            Object {
              "IsPresent": true,
              "Variable": "$.input.id",
            },
            Object {
              "IsNumeric": true,
              "Variable": "$.input.id",
            },
          ],
          "Next": "number__input.id 3",
        },
        Object {
          "IsPresent": true,
          "Next": "object__input.id 3",
          "Variable": "$.input.id",
        },
      ],
      "Default": "undefined__input.id 3",
      "Type": "Choice",
    },
    "number__if(input.id == undefined)": Object {
      "Next": "input.id",
      "Result": "number",
      "ResultPath": "$.heap0",
      "Type": "Pass",
    },
    "number__input.id": Object {
      "Next": "input.id 1",
      "Result": "number",
      "ResultPath": "$.heap1",
      "Type": "Pass",
    },
    "number__input.id 1": Object {
      "Next": "input.id 2",
      "Result": "number",
      "ResultPath": "$.heap2",
      "Type": "Pass",
    },
    "number__input.id 2": Object {
      "Next": "input.id 3",
      "Result": "number",
      "ResultPath": "$.heap3",
      "Type": "Pass",
    },
    "number__input.id 3": Object {
      "Next": "5__if(input.id == undefined)",
      "Result": "number",
      "ResultPath": "$.heap4",
      "Type": "Pass",
    },
    "object__if(input.id == undefined)": Object {
      "Next": "input.id",
      "Result": "object",
      "ResultPath": "$.heap0",
      "Type": "Pass",
    },
    "object__input.id": Object {
      "Next": "input.id 1",
      "Result": "object",
      "ResultPath": "$.heap1",
      "Type": "Pass",
    },
    "object__input.id 1": Object {
      "Next": "input.id 2",
      "Result": "object",
      "ResultPath": "$.heap2",
      "Type": "Pass",
    },
    "object__input.id 2": Object {
      "Next": "input.id 3",
      "Result": "object",
      "ResultPath": "$.heap3",
      "Type": "Pass",
    },
    "object__input.id 3": Object {
      "Next": "5__if(input.id == undefined)",
      "Result": "object",
      "ResultPath": "$.heap4",
      "Type": "Pass",
    },
    "return \\"bigint\\"": Object {
      "End": true,
      "Result": "bigint",
      "ResultPath": "$",
      "Type": "Pass",
    },
    "return \\"boolean\\"": Object {
      "End": true,
      "Result": "boolean",
      "ResultPath": "$",
      "Type": "Pass",
    },
    "return \\"null\\"": Object {
      "End": true,
      "Result": "null",
      "ResultPath": "$",
      "Type": "Pass",
    },
    "return \\"number\\"": Object {
      "End": true,
      "Result": "number",
      "ResultPath": "$",
      "Type": "Pass",
    },
    "return \\"string\\"": Object {
      "End": true,
      "Result": "string",
      "ResultPath": "$",
      "Type": "Pass",
    },
    "return \\"undefined\\"": Object {
      "End": true,
      "Result": "undefined",
      "ResultPath": "$",
      "Type": "Pass",
    },
    "return null": Object {
      "End": true,
      "InputPath": "$.fnl_context.null",
      "ResultPath": "$",
      "Type": "Pass",
    },
    "string__if(input.id == undefined)": Object {
      "Next": "input.id",
      "Result": "string",
      "ResultPath": "$.heap0",
      "Type": "Pass",
    },
    "string__input.id": Object {
      "Next": "input.id 1",
      "Result": "string",
      "ResultPath": "$.heap1",
      "Type": "Pass",
    },
    "string__input.id 1": Object {
      "Next": "input.id 2",
      "Result": "string",
      "ResultPath": "$.heap2",
      "Type": "Pass",
    },
    "string__input.id 2": Object {
      "Next": "input.id 3",
      "Result": "string",
      "ResultPath": "$.heap3",
      "Type": "Pass",
    },
    "string__input.id 3": Object {
      "Next": "5__if(input.id == undefined)",
      "Result": "string",
      "ResultPath": "$.heap4",
      "Type": "Pass",
    },
    "undefined__if(input.id == undefined)": Object {
      "Next": "input.id",
      "Result": "undefined",
      "ResultPath": "$.heap0",
      "Type": "Pass",
    },
    "undefined__input.id": Object {
      "Next": "input.id 1",
      "Result": "undefined",
      "ResultPath": "$.heap1",
      "Type": "Pass",
    },
    "undefined__input.id 1": Object {
      "Next": "input.id 2",
      "Result": "undefined",
      "ResultPath": "$.heap2",
      "Type": "Pass",
    },
    "undefined__input.id 2": Object {
      "Next": "input.id 3",
      "Result": "undefined",
      "ResultPath": "$.heap3",
      "Type": "Pass",
    },
    "undefined__input.id 3": Object {
      "Next": "5__if(input.id == undefined)",
      "Result": "undefined",
      "ResultPath": "$.heap4",
      "Type": "Pass",
    },
  },
}
`;

exports[`if (typeof x === ??) 1`] = `
Object {
  "StartAt": "Initialize Functionless Context",
  "States": Object {
    "5__if(input.id == undefined)": Object {
      "Choices": Array [
        Object {
          "And": Array [
            Object {
              "IsPresent": true,
              "Variable": "$.input.id",
            },
            Object {
              "IsNull": false,
              "Variable": "$$.Execution.Id",
            },
          ],
          "Next": "return \\"null\\"",
        },
        Object {
          "And": Array [
            Object {
              "IsPresent": true,
              "Variable": "$.heap0",
            },
            Object {
              "And": Array [
                Object {
                  "IsString": true,
                  "Variable": "$.heap0",
                },
                Object {
                  "StringEquals": "undefined",
                  "Variable": "$.heap0",
                },
              ],
            },
          ],
          "Next": "return \\"undefined\\"",
        },
        Object {
          "And": Array [
            Object {
              "IsPresent": true,
              "Variable": "$.heap1",
            },
            Object {
              "And": Array [
                Object {
                  "IsString": true,
                  "Variable": "$.heap1",
                },
                Object {
                  "StringEquals": "string",
                  "Variable": "$.heap1",
                },
              ],
            },
          ],
          "Next": "return \\"string\\"",
        },
        Object {
          "And": Array [
            Object {
              "IsPresent": true,
              "Variable": "$.heap2",
            },
            Object {
              "And": Array [
                Object {
                  "IsString": true,
                  "Variable": "$.heap2",
                },
                Object {
                  "StringEquals": "boolean",
                  "Variable": "$.heap2",
                },
              ],
            },
          ],
          "Next": "return \\"boolean\\"",
        },
        Object {
          "And": Array [
            Object {
              "IsPresent": true,
              "Variable": "$.heap3",
            },
            Object {
              "And": Array [
                Object {
                  "IsString": true,
                  "Variable": "$.heap3",
                },
                Object {
                  "StringEquals": "number",
                  "Variable": "$.heap3",
                },
              ],
            },
          ],
          "Next": "return \\"number\\"",
        },
        Object {
          "And": Array [
            Object {
              "IsPresent": true,
              "Variable": "$.heap4",
            },
            Object {
              "And": Array [
                Object {
                  "IsString": true,
                  "Variable": "$.heap4",
                },
                Object {
                  "StringEquals": "bigint",
                  "Variable": "$.heap4",
                },
              ],
            },
          ],
          "Next": "return \\"bigint\\"",
        },
      ],
      "Default": "return null",
      "Type": "Choice",
    },
    "Initialize Functionless Context": Object {
      "Next": "if(input.id == undefined)",
      "Parameters": Object {
        "fnl_context": Object {
          "null": null,
        },
        "input.$": "$",
      },
      "ResultPath": "$",
      "Type": "Pass",
    },
    "boolean__if(input.id == undefined)": Object {
      "Next": "input.id",
      "Result": "boolean",
      "ResultPath": "$.heap0",
      "Type": "Pass",
    },
    "boolean__input.id": Object {
      "Next": "input.id 1",
      "Result": "boolean",
      "ResultPath": "$.heap1",
      "Type": "Pass",
    },
    "boolean__input.id 1": Object {
      "Next": "input.id 2",
      "Result": "boolean",
      "ResultPath": "$.heap2",
      "Type": "Pass",
    },
    "boolean__input.id 2": Object {
      "Next": "input.id 3",
      "Result": "boolean",
      "ResultPath": "$.heap3",
      "Type": "Pass",
    },
    "boolean__input.id 3": Object {
      "Next": "5__if(input.id == undefined)",
      "Result": "boolean",
      "ResultPath": "$.heap4",
      "Type": "Pass",
    },
    "if(input.id == undefined)": Object {
      "Choices": Array [
        Object {
          "And": Array [
            Object {
              "IsPresent": true,
              "Variable": "$.input.id",
            },
            Object {
              "IsString": true,
              "Variable": "$.input.id",
            },
          ],
          "Next": "string__if(input.id == undefined)",
        },
        Object {
          "And": Array [
            Object {
              "IsPresent": true,
              "Variable": "$.input.id",
            },
            Object {
              "IsBoolean": true,
              "Variable": "$.input.id",
            },
          ],
          "Next": "boolean__if(input.id == undefined)",
        },
        Object {
          "And": Array [
            Object {
              "IsPresent": true,
              "Variable": "$.input.id",
            },
            Object {
              "IsNumeric": true,
              "Variable": "$.input.id",
            },
          ],
          "Next": "number__if(input.id == undefined)",
        },
        Object {
          "IsPresent": true,
          "Next": "object__if(input.id == undefined)",
          "Variable": "$.input.id",
        },
      ],
      "Default": "undefined__if(input.id == undefined)",
      "Type": "Choice",
    },
    "input.id": Object {
      "Choices": Array [
        Object {
          "And": Array [
            Object {
              "IsPresent": true,
              "Variable": "$.input.id",
            },
            Object {
              "IsString": true,
              "Variable": "$.input.id",
            },
          ],
          "Next": "string__input.id",
        },
        Object {
          "And": Array [
            Object {
              "IsPresent": true,
              "Variable": "$.input.id",
            },
            Object {
              "IsBoolean": true,
              "Variable": "$.input.id",
            },
          ],
          "Next": "boolean__input.id",
        },
        Object {
          "And": Array [
            Object {
              "IsPresent": true,
              "Variable": "$.input.id",
            },
            Object {
              "IsNumeric": true,
              "Variable": "$.input.id",
            },
          ],
          "Next": "number__input.id",
        },
        Object {
          "IsPresent": true,
          "Next": "object__input.id",
          "Variable": "$.input.id",
        },
      ],
      "Default": "undefined__input.id",
      "Type": "Choice",
    },
    "input.id 1": Object {
      "Choices": Array [
        Object {
          "And": Array [
            Object {
              "IsPresent": true,
              "Variable": "$.input.id",
            },
            Object {
              "IsString": true,
              "Variable": "$.input.id",
            },
          ],
          "Next": "string__input.id 1",
        },
        Object {
          "And": Array [
            Object {
              "IsPresent": true,
              "Variable": "$.input.id",
            },
            Object {
              "IsBoolean": true,
              "Variable": "$.input.id",
            },
          ],
          "Next": "boolean__input.id 1",
        },
        Object {
          "And": Array [
            Object {
              "IsPresent": true,
              "Variable": "$.input.id",
            },
            Object {
              "IsNumeric": true,
              "Variable": "$.input.id",
            },
          ],
          "Next": "number__input.id 1",
        },
        Object {
          "IsPresent": true,
          "Next": "object__input.id 1",
          "Variable": "$.input.id",
        },
      ],
      "Default": "undefined__input.id 1",
      "Type": "Choice",
    },
    "input.id 2": Object {
      "Choices": Array [
        Object {
          "And": Array [
            Object {
              "IsPresent": true,
              "Variable": "$.input.id",
            },
            Object {
              "IsString": true,
              "Variable": "$.input.id",
            },
          ],
          "Next": "string__input.id 2",
        },
        Object {
          "And": Array [
            Object {
              "IsPresent": true,
              "Variable": "$.input.id",
            },
            Object {
              "IsBoolean": true,
              "Variable": "$.input.id",
            },
          ],
          "Next": "boolean__input.id 2",
        },
        Object {
          "And": Array [
            Object {
              "IsPresent": true,
              "Variable": "$.input.id",
            },
            Object {
              "IsNumeric": true,
              "Variable": "$.input.id",
            },
          ],
          "Next": "number__input.id 2",
        },
        Object {
          "IsPresent": true,
          "Next": "object__input.id 2",
          "Variable": "$.input.id",
        },
      ],
      "Default": "undefined__input.id 2",
      "Type": "Choice",
    },
    "input.id 3": Object {
      "Choices": Array [
        Object {
          "And": Array [
            Object {
              "IsPresent": true,
              "Variable": "$.input.id",
            },
            Object {
              "IsString": true,
              "Variable": "$.input.id",
            },
          ],
          "Next": "string__input.id 3",
        },
        Object {
          "And": Array [
            Object {
              "IsPresent": true,
              "Variable": "$.input.id",
            },
            Object {
              "IsBoolean": true,
              "Variable": "$.input.id",
            },
          ],
          "Next": "boolean__input.id 3",
        },
        Object {
          "And": Array [
            Object {
              "IsPresent": true,
              "Variable": "$.input.id",
            },
            Object {
              "IsNumeric": true,
              "Variable": "$.input.id",
            },
          ],
          "Next": "number__input.id 3",
        },
        Object {
          "IsPresent": true,
          "Next": "object__input.id 3",
          "Variable": "$.input.id",
        },
      ],
      "Default": "undefined__input.id 3",
      "Type": "Choice",
    },
    "number__if(input.id == undefined)": Object {
      "Next": "input.id",
      "Result": "number",
      "ResultPath": "$.heap0",
      "Type": "Pass",
    },
    "number__input.id": Object {
      "Next": "input.id 1",
      "Result": "number",
      "ResultPath": "$.heap1",
      "Type": "Pass",
    },
    "number__input.id 1": Object {
      "Next": "input.id 2",
      "Result": "number",
      "ResultPath": "$.heap2",
      "Type": "Pass",
    },
    "number__input.id 2": Object {
      "Next": "input.id 3",
      "Result": "number",
      "ResultPath": "$.heap3",
      "Type": "Pass",
    },
    "number__input.id 3": Object {
      "Next": "5__if(input.id == undefined)",
      "Result": "number",
      "ResultPath": "$.heap4",
      "Type": "Pass",
    },
    "object__if(input.id == undefined)": Object {
      "Next": "input.id",
      "Result": "object",
      "ResultPath": "$.heap0",
      "Type": "Pass",
    },
    "object__input.id": Object {
      "Next": "input.id 1",
      "Result": "object",
      "ResultPath": "$.heap1",
      "Type": "Pass",
    },
    "object__input.id 1": Object {
      "Next": "input.id 2",
      "Result": "object",
      "ResultPath": "$.heap2",
      "Type": "Pass",
    },
    "object__input.id 2": Object {
      "Next": "input.id 3",
      "Result": "object",
      "ResultPath": "$.heap3",
      "Type": "Pass",
    },
    "object__input.id 3": Object {
      "Next": "5__if(input.id == undefined)",
      "Result": "object",
      "ResultPath": "$.heap4",
      "Type": "Pass",
    },
    "return \\"bigint\\"": Object {
      "End": true,
      "Result": "bigint",
      "ResultPath": "$",
      "Type": "Pass",
    },
    "return \\"boolean\\"": Object {
      "End": true,
      "Result": "boolean",
      "ResultPath": "$",
      "Type": "Pass",
    },
    "return \\"null\\"": Object {
      "End": true,
      "Result": "null",
      "ResultPath": "$",
      "Type": "Pass",
    },
    "return \\"number\\"": Object {
      "End": true,
      "Result": "number",
      "ResultPath": "$",
      "Type": "Pass",
    },
    "return \\"string\\"": Object {
      "End": true,
      "Result": "string",
      "ResultPath": "$",
      "Type": "Pass",
    },
    "return \\"undefined\\"": Object {
      "End": true,
      "Result": "undefined",
      "ResultPath": "$",
      "Type": "Pass",
    },
    "return null": Object {
      "End": true,
      "InputPath": "$.fnl_context.null",
      "ResultPath": "$",
      "Type": "Pass",
    },
    "string__if(input.id == undefined)": Object {
      "Next": "input.id",
      "Result": "string",
      "ResultPath": "$.heap0",
      "Type": "Pass",
    },
    "string__input.id": Object {
      "Next": "input.id 1",
      "Result": "string",
      "ResultPath": "$.heap1",
      "Type": "Pass",
    },
    "string__input.id 1": Object {
      "Next": "input.id 2",
      "Result": "string",
      "ResultPath": "$.heap2",
      "Type": "Pass",
    },
    "string__input.id 2": Object {
      "Next": "input.id 3",
      "Result": "string",
      "ResultPath": "$.heap3",
      "Type": "Pass",
    },
    "string__input.id 3": Object {
      "Next": "5__if(input.id == undefined)",
      "Result": "string",
      "ResultPath": "$.heap4",
      "Type": "Pass",
    },
    "undefined__if(input.id == undefined)": Object {
      "Next": "input.id",
      "Result": "undefined",
      "ResultPath": "$.heap0",
      "Type": "Pass",
    },
    "undefined__input.id": Object {
      "Next": "input.id 1",
      "Result": "undefined",
      "ResultPath": "$.heap1",
      "Type": "Pass",
    },
    "undefined__input.id 1": Object {
      "Next": "input.id 2",
      "Result": "undefined",
      "ResultPath": "$.heap2",
      "Type": "Pass",
    },
    "undefined__input.id 2": Object {
      "Next": "input.id 3",
      "Result": "undefined",
      "ResultPath": "$.heap3",
      "Type": "Pass",
    },
    "undefined__input.id 3": Object {
      "Next": "5__if(input.id == undefined)",
      "Result": "undefined",
      "ResultPath": "$.heap4",
      "Type": "Pass",
    },
  },
}
`;

exports[`if 1`] = `
Object {
  "StartAt": "Initialize Functionless Context",
  "States": Object {
    "Initialize Functionless Context": Object {
      "Next": "if(true)",
      "Parameters": Object {
        "fnl_context": Object {
          "null": null,
        },
      },
      "ResultPath": "$",
      "Type": "Pass",
    },
    "if(true)": Object {
      "Choices": Array [
        Object {
          "IsNull": false,
          "Next": "return \\"yup\\"",
          "Variable": "$$.Execution.Id",
        },
      ],
      "Default": "return \\"noop\\"",
      "Type": "Choice",
    },
    "return \\"noop\\"": Object {
      "End": true,
      "Result": "noop",
      "ResultPath": "$",
      "Type": "Pass",
    },
    "return \\"yup\\"": Object {
      "End": true,
      "Result": "yup",
      "ResultPath": "$",
      "Type": "Pass",
    },
  },
}
`;

exports[`if else 1`] = `
Object {
  "StartAt": "Initialize Functionless Context",
  "States": Object {
    "Initialize Functionless Context": Object {
      "Next": "if(input.val == \\"a\\")",
      "Parameters": Object {
        "fnl_context": Object {
          "null": null,
        },
        "input.$": "$",
      },
      "ResultPath": "$",
      "Type": "Pass",
    },
    "if(input.val == \\"a\\")": Object {
      "Choices": Array [
        Object {
          "And": Array [
            Object {
              "IsPresent": true,
              "Variable": "$.input.val",
            },
            Object {
              "And": Array [
                Object {
                  "IsString": true,
                  "Variable": "$.input.val",
                },
                Object {
                  "StringEquals": "a",
                  "Variable": "$.input.val",
                },
              ],
            },
          ],
          "Next": "return \\"yup\\"",
        },
      ],
      "Default": "return \\"noop\\"",
      "Type": "Choice",
    },
    "return \\"noop\\"": Object {
      "End": true,
      "Result": "noop",
      "ResultPath": "$",
      "Type": "Pass",
    },
    "return \\"yup\\"": Object {
      "End": true,
      "Result": "yup",
      "ResultPath": "$",
      "Type": "Pass",
    },
  },
}
`;

exports[`if if 1`] = `
Object {
  "StartAt": "Initialize Functionless Context",
  "States": Object {
    "Initialize Functionless Context": Object {
      "Next": "if(input.val != \\"a\\")",
      "Parameters": Object {
        "fnl_context": Object {
          "null": null,
        },
        "input.$": "$",
      },
      "ResultPath": "$",
      "Type": "Pass",
    },
    "if(input.val != \\"a\\")": Object {
      "Choices": Array [
        Object {
          "Next": "if(input.val == \\"b\\")",
          "Not": Object {
            "And": Array [
              Object {
                "IsPresent": true,
                "Variable": "$.input.val",
              },
              Object {
                "And": Array [
                  Object {
                    "IsString": true,
                    "Variable": "$.input.val",
                  },
                  Object {
                    "StringEquals": "a",
                    "Variable": "$.input.val",
                  },
                ],
              },
            ],
          },
        },
      ],
      "Default": "return \\"woop\\"",
      "Type": "Choice",
    },
    "if(input.val == \\"b\\")": Object {
      "Choices": Array [
        Object {
          "And": Array [
            Object {
              "IsPresent": true,
              "Variable": "$.input.val",
            },
            Object {
              "And": Array [
                Object {
                  "IsString": true,
                  "Variable": "$.input.val",
                },
                Object {
                  "StringEquals": "b",
                  "Variable": "$.input.val",
                },
              ],
            },
          ],
          "Next": "return \\"hullo\\"",
        },
      ],
      "Default": "return \\"woop\\"",
      "Type": "Choice",
    },
    "return \\"hullo\\"": Object {
      "End": true,
      "Result": "hullo",
      "ResultPath": "$",
      "Type": "Pass",
    },
    "return \\"woop\\"": Object {
      "End": true,
      "Result": "woop",
      "ResultPath": "$",
      "Type": "Pass",
    },
  },
}
`;

exports[`if invoke 1`] = `
Object {
  "StartAt": "Initialize Functionless Context",
  "States": Object {
    "1__if(await task())": Object {
      "Choices": Array [
        Object {
          "And": Array [
            Object {
              "IsPresent": true,
              "Variable": "$.heap0",
            },
            Object {
              "IsNull": false,
              "Variable": "$.heap0",
            },
            Object {
              "Or": Array [
                Object {
                  "And": Array [
                    Object {
                      "IsString": true,
                      "Variable": "$.heap0",
                    },
                    Object {
                      "Not": Object {
                        "And": Array [
                          Object {
                            "IsString": true,
                            "Variable": "$.heap0",
                          },
                          Object {
                            "StringEquals": "",
                            "Variable": "$.heap0",
                          },
                        ],
                      },
                    },
                  ],
                },
                Object {
                  "And": Array [
                    Object {
                      "IsNumeric": true,
                      "Variable": "$.heap0",
                    },
                    Object {
                      "Not": Object {
                        "And": Array [
                          Object {
                            "IsNumeric": true,
                            "Variable": "$.heap0",
                          },
                          Object {
                            "NumericEquals": 0,
                            "Variable": "$.heap0",
                          },
                        ],
                      },
                    },
                  ],
                },
                Object {
                  "And": Array [
                    Object {
                      "IsBoolean": true,
                      "Variable": "$.heap0",
                    },
                    Object {
                      "BooleanEquals": true,
                      "Variable": "$.heap0",
                    },
                  ],
                },
              ],
            },
          ],
          "Next": "return \\"hi\\"",
        },
      ],
      "Default": "return \\"woop\\"",
      "Type": "Choice",
    },
    "Initialize Functionless Context": Object {
      "Next": "if(await task())",
      "Parameters": Object {
        "fnl_context": Object {
          "null": null,
        },
      },
      "ResultPath": "$",
      "Type": "Pass",
    },
    "if(await task())": Object {
      "InputPath": "$.fnl_context.null",
      "Next": "1__if(await task())",
      "Resource": "__REPLACED_TOKEN",
      "ResultPath": "$.heap0",
      "Type": "Task",
    },
    "return \\"hi\\"": Object {
      "End": true,
      "Result": "hi",
      "ResultPath": "$",
      "Type": "Pass",
    },
    "return \\"woop\\"": Object {
      "End": true,
      "Result": "woop",
      "ResultPath": "$",
      "Type": "Pass",
    },
  },
}
`;

exports[`if-else 1`] = `
Object {
  "StartAt": "Initialize Functionless Context",
  "States": Object {
    "Initialize Functionless Context": Object {
      "Next": "if(input.id == \\"hello\\")",
      "Parameters": Object {
        "fnl_context": Object {
          "null": null,
        },
        "input.$": "$",
      },
      "ResultPath": "$",
      "Type": "Pass",
    },
    "if(input.id == \\"hello\\")": Object {
      "Choices": Array [
        Object {
          "And": Array [
            Object {
              "IsPresent": true,
              "Variable": "$.input.id",
            },
            Object {
              "And": Array [
                Object {
                  "IsString": true,
                  "Variable": "$.input.id",
                },
                Object {
                  "StringEquals": "hello",
                  "Variable": "$.input.id",
                },
              ],
            },
          ],
          "Next": "return \\"hello\\"",
        },
      ],
      "Default": "return \\"world\\"",
      "Type": "Choice",
    },
    "return \\"hello\\"": Object {
      "End": true,
      "Result": "hello",
      "ResultPath": "$",
      "Type": "Pass",
    },
    "return \\"world\\"": Object {
      "End": true,
      "Result": "world",
      "ResultPath": "$",
      "Type": "Pass",
    },
  },
}
`;

exports[`if-else-if 1`] = `
Object {
  "StartAt": "Initialize Functionless Context",
  "States": Object {
    "Initialize Functionless Context": Object {
      "Next": "if(input.id == \\"hello\\")",
      "Parameters": Object {
        "fnl_context": Object {
          "null": null,
        },
        "input.$": "$",
      },
      "ResultPath": "$",
      "Type": "Pass",
    },
    "if(input.id == \\"hello\\")": Object {
      "Choices": Array [
        Object {
          "And": Array [
            Object {
              "IsPresent": true,
              "Variable": "$.input.id",
            },
            Object {
              "And": Array [
                Object {
                  "IsString": true,
                  "Variable": "$.input.id",
                },
                Object {
                  "StringEquals": "hello",
                  "Variable": "$.input.id",
                },
              ],
            },
          ],
          "Next": "return \\"hello\\"",
        },
        Object {
          "And": Array [
            Object {
              "IsPresent": true,
              "Variable": "$.input.id",
            },
            Object {
              "And": Array [
                Object {
                  "IsString": true,
                  "Variable": "$.input.id",
                },
                Object {
                  "StringEquals": "world",
                  "Variable": "$.input.id",
                },
              ],
            },
          ],
          "Next": "return \\"world\\"",
        },
      ],
      "Default": "return null",
      "Type": "Choice",
    },
    "return \\"hello\\"": Object {
      "End": true,
      "Result": "hello",
      "ResultPath": "$",
      "Type": "Pass",
    },
    "return \\"world\\"": Object {
      "End": true,
      "Result": "world",
      "ResultPath": "$",
      "Type": "Pass",
    },
    "return null": Object {
      "End": true,
      "InputPath": "$.fnl_context.null",
      "ResultPath": "$",
      "Type": "Pass",
    },
  },
}
`;

exports[`import from express state machine into machine 1`] = `
Object {
  "StartAt": "Initialize Functionless Context",
  "States": Object {
    "Initialize Functionless Context": Object {
      "Next": "await machine({input: {id: \\"hi\\"}})",
      "Parameters": Object {
        "fnl_context": Object {
          "null": null,
        },
      },
      "ResultPath": "$",
      "Type": "Pass",
    },
    "await machine({input: {id: \\"hi\\"}})": Object {
      "Next": "return null",
      "Parameters": Object {
        "Input": Object {
          "id": "hi",
        },
        "StateMachineArn": "__REPLACED_TOKEN",
      },
      "Resource": "__REPLACED_ARN",
      "ResultPath": "$.heap0",
      "Type": "Task",
    },
    "return null": Object {
      "End": true,
      "InputPath": "$.fnl_context.null",
      "ResultPath": "$",
      "Type": "Pass",
    },
  },
}
`;

exports[`import from state machine into state machine 1`] = `
Object {
  "StartAt": "Initialize Functionless Context",
  "States": Object {
    "Initialize Functionless Context": Object {
      "Next": "await machine({input: {id: \\"hi\\"}})",
      "Parameters": Object {
        "fnl_context": Object {
          "null": null,
        },
      },
      "ResultPath": "$",
      "Type": "Pass",
    },
    "await machine({input: {id: \\"hi\\"}})": Object {
      "Next": "return null",
      "Parameters": Object {
        "Input": Object {
          "id": "hi",
        },
        "StateMachineArn": "__REPLACED_TOKEN",
      },
      "Resource": "__REPLACED_ARN",
      "ResultPath": "$.heap0",
      "Type": "Task",
    },
    "return null": Object {
      "End": true,
      "InputPath": "$.fnl_context.null",
      "ResultPath": "$",
      "Type": "Pass",
    },
  },
}
`;

exports[`input.b ? task() : task(input) 1`] = `
Object {
  "StartAt": "Initialize Functionless Context",
  "States": Object {
    "1__return if(input.b)": Object {
      "End": true,
      "InputPath": "$.heap2",
      "ResultPath": "$",
      "Type": "Pass",
    },
    "Initialize Functionless Context": Object {
      "Next": "return if(input.b)",
      "Parameters": Object {
        "fnl_context": Object {
          "null": null,
        },
        "input.$": "$",
      },
      "ResultPath": "$",
      "Type": "Pass",
    },
    "assign__doFalse__return if(input.b)": Object {
      "InputPath": "$.heap1",
      "Next": "1__return if(input.b)",
      "ResultPath": "$.heap2",
      "Type": "Pass",
    },
    "assign__doTrue__return if(input.b)": Object {
      "InputPath": "$.heap0",
      "Next": "1__return if(input.b)",
      "ResultPath": "$.heap2",
      "Type": "Pass",
    },
    "doFalse__return if(input.b)": Object {
      "InputPath": "$.input",
      "Next": "assign__doFalse__return if(input.b)",
      "Resource": "__REPLACED_TOKEN",
      "ResultPath": "$.heap1",
      "Type": "Task",
    },
    "doTrue__return if(input.b)": Object {
      "InputPath": "$.fnl_context.null",
      "Next": "assign__doTrue__return if(input.b)",
      "Resource": "__REPLACED_TOKEN",
      "ResultPath": "$.heap0",
      "Type": "Task",
    },
    "return if(input.b)": Object {
      "Choices": Array [
        Object {
          "And": Array [
            Object {
              "IsPresent": true,
              "Variable": "$.input.b",
            },
            Object {
              "IsNull": false,
              "Variable": "$.input.b",
            },
            Object {
              "Or": Array [
                Object {
                  "And": Array [
                    Object {
                      "IsString": true,
                      "Variable": "$.input.b",
                    },
                    Object {
                      "Not": Object {
                        "And": Array [
                          Object {
                            "IsString": true,
                            "Variable": "$.input.b",
                          },
                          Object {
                            "StringEquals": "",
                            "Variable": "$.input.b",
                          },
                        ],
                      },
                    },
                  ],
                },
                Object {
                  "And": Array [
                    Object {
                      "IsNumeric": true,
                      "Variable": "$.input.b",
                    },
                    Object {
                      "Not": Object {
                        "And": Array [
                          Object {
                            "IsNumeric": true,
                            "Variable": "$.input.b",
                          },
                          Object {
                            "NumericEquals": 0,
                            "Variable": "$.input.b",
                          },
                        ],
                      },
                    },
                  ],
                },
                Object {
                  "And": Array [
                    Object {
                      "IsBoolean": true,
                      "Variable": "$.input.b",
                    },
                    Object {
                      "BooleanEquals": true,
                      "Variable": "$.input.b",
                    },
                  ],
                },
              ],
            },
          ],
          "Next": "doTrue__return if(input.b)",
        },
      ],
      "Default": "doFalse__return if(input.b)",
      "Type": "Choice",
    },
  },
}
`;

exports[`input.list.map((item) => item).filter((item) => item.length > 2) 1`] = `
Object {
  "StartAt": "Initialize Functionless Context",
  "States": Object {
    "1__return input.list.map(function(item)).filter(function(item))": Object {
      "End": true,
      "InputPath": "$.heap0[?(@.length>2)]",
      "ResultPath": "$",
      "Type": "Pass",
    },
    "Initialize Functionless Context": Object {
      "Next": "return input.list.map(function(item)).filter(function(item))",
      "Parameters": Object {
        "fnl_context": Object {
          "null": null,
        },
        "input.$": "$",
      },
      "ResultPath": "$",
      "Type": "Pass",
    },
    "return input.list.map(function(item)).filter(function(item))": Object {
      "ItemsPath": "$.input.list",
      "Iterator": Object {
        "StartAt": "return item",
        "States": Object {
          "return item": Object {
            "End": true,
            "InputPath": "$.item",
            "ResultPath": "$",
            "Type": "Pass",
          },
        },
      },
      "MaxConcurrency": 1,
      "Next": "1__return input.list.map(function(item)).filter(function(item))",
      "Parameters": Object {
        "fnl_context.$": "$.fnl_context",
        "input.$": "$.input",
        "item.$": "$$.Map.Item.Value",
      },
      "ResultPath": "$.heap0",
      "Type": "Map",
    },
  },
}
`;

exports[`let and set 1`] = `
Object {
  "StartAt": "Initialize Functionless Context",
  "States": Object {
    "Initialize Functionless Context": Object {
      "Next": "a = null",
      "Parameters": Object {
        "fnl_context": Object {
          "null": null,
        },
      },
      "ResultPath": "$",
      "Type": "Pass",
    },
    "a = \\"hello\\"": Object {
      "Next": "a = \\"hello\\" + \\" world\\"",
      "Result": "hello",
      "ResultPath": "$.a",
      "Type": "Pass",
    },
    "a = \\"hello\\" + \\" world\\"": Object {
      "Next": "a = \\"hello\\" + 1",
      "Result": "hello world",
      "ResultPath": "$.a",
      "Type": "Pass",
    },
    "a = \\"hello\\" + 1": Object {
      "Next": "a = 1 + \\"hello\\"",
      "Result": "hello1",
      "ResultPath": "$.a",
      "Type": "Pass",
    },
    "a = \\"hello\\" + [\\"world\\"]": Object {
      "Next": "return a",
      "Result": "helloworld",
      "ResultPath": "$.a",
      "Type": "Pass",
    },
    "a = \\"hello\\" + null": Object {
      "Next": "a = [null]",
      "Result": "hellonull",
      "ResultPath": "$.a",
      "Type": "Pass",
    },
    "a = \\"hello\\" + true": Object {
      "Next": "a = false + \\"hello\\"",
      "Result": "hellotrue",
      "ResultPath": "$.a",
      "Type": "Pass",
    },
    "a = \\"hello\\" + {place: \\"world\\"}": Object {
      "Next": "a = \\"hello\\" + [\\"world\\"]",
      "Result": "hello[object Object]",
      "ResultPath": "$.a",
      "Type": "Pass",
    },
    "a = -1": Object {
      "Next": "a = -100",
      "Result": -1,
      "ResultPath": "$.a",
      "Type": "Pass",
    },
    "a = -100": Object {
      "Next": "a = 1 + 2",
      "Result": -100,
      "ResultPath": "$.a",
      "Type": "Pass",
    },
    "a = 0": Object {
      "Next": "a = -1",
      "Result": 0,
      "ResultPath": "$.a",
      "Type": "Pass",
    },
    "a = 1 + \\"hello\\"": Object {
      "Next": "a = \\"hello\\" + true",
      "Result": "1hello",
      "ResultPath": "$.a",
      "Type": "Pass",
    },
    "a = 1 + 2": Object {
      "Next": "a = \\"hello\\"",
      "Result": 3,
      "ResultPath": "$.a",
      "Type": "Pass",
    },
    "a = [-1]": Object {
      "Next": "a = [true]",
      "Result": Array [
        -1,
      ],
      "ResultPath": "$.a",
      "Type": "Pass",
    },
    "a = [1]": Object {
      "Next": "a = [-1]",
      "Result": Array [
        1,
      ],
      "ResultPath": "$.a",
      "Type": "Pass",
    },
    "a = [null]": Object {
      "Next": "a = [1]",
      "Result": Array [
        null,
      ],
      "ResultPath": "$.a",
      "Type": "Pass",
    },
    "a = [true]": Object {
      "Next": "a = [{key: \\"value\\"}]",
      "Result": Array [
        true,
      ],
      "ResultPath": "$.a",
      "Type": "Pass",
    },
    "a = [{key: \\"value\\"}]": Object {
      "Next": "a = {key: \\"value\\"}",
      "Result": Array [
        Object {
          "key": "value",
        },
      ],
      "ResultPath": "$.a",
      "Type": "Pass",
    },
    "a = a": Object {
      "InputPath": "$.a",
      "Next": "a = \\"hello\\" + {place: \\"world\\"}",
      "ResultPath": "$.a",
      "Type": "Pass",
    },
    "a = false": Object {
      "Next": "a = 0",
      "Result": false,
      "ResultPath": "$.a",
      "Type": "Pass",
    },
    "a = false + \\"hello\\"": Object {
      "Next": "a = null + \\"hello\\"",
      "Result": "falsehello",
      "ResultPath": "$.a",
      "Type": "Pass",
    },
    "a = null": Object {
      "InputPath": "$.fnl_context.null",
      "Next": "a = true",
      "ResultPath": "$.a",
      "Type": "Pass",
    },
    "a = null + \\"hello\\"": Object {
      "Next": "a = \\"hello\\" + null",
      "Result": "nullhello",
      "ResultPath": "$.a",
      "Type": "Pass",
    },
    "a = true": Object {
      "Next": "a = false",
      "Result": true,
      "ResultPath": "$.a",
      "Type": "Pass",
    },
    "a = {key: \\"value\\"}": Object {
      "Next": "a = a",
      "Result": Object {
        "key": "value",
      },
      "ResultPath": "$.a",
      "Type": "Pass",
    },
    "return a": Object {
      "End": true,
      "InputPath": "$.a",
      "ResultPath": "$",
      "Type": "Pass",
    },
  },
}
`;

exports[`let cond; do { cond = task() } while (cond) 1`] = `
Object {
  "StartAt": "Initialize Functionless Context",
  "States": Object {
    "1__cond = await task() 1": Object {
      "InputPath": "$.heap0",
      "Next": "cond = await task()",
      "ResultPath": "$.cond",
      "Type": "Pass",
    },
    "Initialize Functionless Context": Object {
      "Next": "cond = await task()",
      "Parameters": Object {
        "fnl_context": Object {
          "null": null,
        },
      },
      "ResultPath": "$",
      "Type": "Pass",
    },
    "cond = await task()": Object {
      "Choices": Array [
        Object {
          "And": Array [
            Object {
              "IsPresent": true,
              "Variable": "$.cond",
            },
            Object {
              "IsNull": false,
              "Variable": "$$.Execution.Id",
            },
          ],
          "Next": "cond = await task() 1",
        },
      ],
      "Default": "return null",
      "Type": "Choice",
    },
    "cond = await task() 1": Object {
      "InputPath": "$.fnl_context.null",
      "Next": "1__cond = await task() 1",
      "Resource": "__REPLACED_TOKEN",
      "ResultPath": "$.heap0",
      "Type": "Task",
    },
    "return null": Object {
      "End": true,
      "InputPath": "$.fnl_context.null",
      "ResultPath": "$",
      "Type": "Pass",
    },
  },
}
`;

exports[`list.filter(item => item.length > 2).map(item => item) 1`] = `
Object {
  "StartAt": "Initialize Functionless Context",
  "States": Object {
    "1__return input.list.filter(function(item)).map(function(item))": Object {
      "End": true,
      "InputPath": "$.heap0",
      "ResultPath": "$",
      "Type": "Pass",
    },
    "Initialize Functionless Context": Object {
      "Next": "return input.list.filter(function(item)).map(function(item))",
      "Parameters": Object {
        "fnl_context": Object {
          "null": null,
        },
        "input.$": "$",
      },
      "ResultPath": "$",
      "Type": "Pass",
    },
    "return input.list.filter(function(item)).map(function(item))": Object {
      "ItemsPath": "$.input.list[?(@.length>2)]",
      "Iterator": Object {
        "StartAt": "return item",
        "States": Object {
          "return item": Object {
            "End": true,
            "InputPath": "$.item",
            "ResultPath": "$",
            "Type": "Pass",
          },
        },
      },
      "MaxConcurrency": 1,
      "Next": "1__return input.list.filter(function(item)).map(function(item))",
      "Parameters": Object {
        "fnl_context.$": "$.fnl_context",
        "input.$": "$.input",
        "item.$": "$$.Map.Item.Value",
      },
      "ResultPath": "$.heap0",
      "Type": "Map",
    },
  },
}
`;

exports[`list.filter(item => item.length > 2).map(item => task(item)) 1`] = `
Object {
  "StartAt": "Initialize Functionless Context",
  "States": Object {
    "1__return Promise.all(input.list.filter(function(item)).map(function(item))": Object {
      "End": true,
      "InputPath": "$.heap1",
      "ResultPath": "$",
      "Type": "Pass",
    },
    "Initialize Functionless Context": Object {
      "Next": "return Promise.all(input.list.filter(function(item)).map(function(item)))",
      "Parameters": Object {
        "fnl_context": Object {
          "null": null,
        },
        "input.$": "$",
      },
      "ResultPath": "$",
      "Type": "Pass",
    },
    "return Promise.all(input.list.filter(function(item)).map(function(item)))": Object {
      "ItemsPath": "$.input.list[?(@.length>2)]",
      "Iterator": Object {
        "StartAt": "return task(item)",
        "States": Object {
          "1__return task(item)": Object {
            "End": true,
            "InputPath": "$.heap0",
            "ResultPath": "$",
            "Type": "Pass",
          },
          "return task(item)": Object {
            "InputPath": "$.item",
            "Next": "1__return task(item)",
            "Resource": "__REPLACED_TOKEN",
            "ResultPath": "$.heap0",
            "Type": "Task",
          },
        },
      },
      "MaxConcurrency": 1,
      "Next": "1__return Promise.all(input.list.filter(function(item)).map(function(item))",
      "Parameters": Object {
        "fnl_context.$": "$.fnl_context",
        "input.$": "$.input",
        "item.$": "$$.Map.Item.Value",
      },
      "ResultPath": "$.heap1",
      "Type": "Map",
    },
  },
}
`;

exports[`list.forEach((item, i) => if (i == 0) task(item)) 1`] = `
Object {
  "StartAt": "Initialize Functionless Context",
  "States": Object {
    "1__return input.list.forEach(function(item, i))": Object {
      "End": true,
      "InputPath": "$.heap1",
      "ResultPath": "$",
      "Type": "Pass",
    },
    "Initialize Functionless Context": Object {
      "Next": "return input.list.forEach(function(item, i))",
      "Parameters": Object {
        "fnl_context": Object {
          "null": null,
        },
        "input.$": "$",
      },
      "ResultPath": "$",
      "Type": "Pass",
    },
    "return input.list.forEach(function(item, i))": Object {
      "ItemsPath": "$.input.list",
      "Iterator": Object {
        "StartAt": "if(i == 0)",
        "States": Object {
          "1__return task(item)": Object {
            "End": true,
            "InputPath": "$.heap0",
            "ResultPath": "$",
            "Type": "Pass",
          },
          "if(i == 0)": Object {
            "Choices": Array [
              Object {
                "And": Array [
                  Object {
                    "IsPresent": true,
                    "Variable": "$.i",
                  },
                  Object {
                    "And": Array [
                      Object {
                        "IsNumeric": true,
                        "Variable": "$.i",
                      },
                      Object {
                        "NumericEquals": 0,
                        "Variable": "$.i",
                      },
                    ],
                  },
                ],
                "Next": "return task(item)",
              },
            ],
            "Default": "return null",
            "Type": "Choice",
          },
          "return null": Object {
            "End": true,
            "InputPath": "$.fnl_context.null",
            "ResultPath": "$",
            "Type": "Pass",
          },
          "return task(item)": Object {
            "InputPath": "$.item",
            "Next": "1__return task(item)",
            "Resource": "__REPLACED_TOKEN",
            "ResultPath": "$.heap0",
            "Type": "Task",
          },
        },
      },
      "MaxConcurrency": 1,
      "Next": "1__return input.list.forEach(function(item, i))",
      "Parameters": Object {
        "fnl_context.$": "$.fnl_context",
        "i.$": "$$.Map.Item.Index",
        "input.$": "$.input",
        "item.$": "$$.Map.Item.Value",
      },
      "ResultPath": "$.heap1",
      "Type": "Map",
    },
  },
}
`;

exports[`list.forEach((item, i, list) => if (i == 0) task(item) else task(list[0])) 1`] = `
Object {
  "StartAt": "Initialize Functionless Context",
  "States": Object {
    "1__return input.list.forEach(function(item, i))": Object {
      "End": true,
      "InputPath": "$.heap2",
      "ResultPath": "$",
      "Type": "Pass",
    },
    "Initialize Functionless Context": Object {
      "Next": "return input.list.forEach(function(item, i))",
      "Parameters": Object {
        "fnl_context": Object {
          "null": null,
        },
        "input.$": "$",
      },
      "ResultPath": "$",
      "Type": "Pass",
    },
    "return input.list.forEach(function(item, i))": Object {
      "ItemsPath": "$.input.list",
      "Iterator": Object {
        "StartAt": "if(i == 0)",
        "States": Object {
          "1__return task(input.list[0])": Object {
            "End": true,
            "InputPath": "$.heap0",
            "ResultPath": "$",
            "Type": "Pass",
          },
          "1__return task(item)": Object {
            "End": true,
            "InputPath": "$.heap1",
            "ResultPath": "$",
            "Type": "Pass",
          },
          "if(i == 0)": Object {
            "Choices": Array [
              Object {
                "And": Array [
                  Object {
                    "IsPresent": true,
                    "Variable": "$.i",
                  },
                  Object {
                    "And": Array [
                      Object {
                        "IsNumeric": true,
                        "Variable": "$.i",
                      },
                      Object {
                        "NumericEquals": 0,
                        "Variable": "$.i",
                      },
                    ],
                  },
                ],
                "Next": "return task(item)",
              },
            ],
            "Default": "return task(input.list[0])",
            "Type": "Choice",
          },
          "return task(input.list[0])": Object {
            "InputPath": "$.input.list[0]",
            "Next": "1__return task(input.list[0])",
            "Resource": "__REPLACED_TOKEN",
            "ResultPath": "$.heap0",
            "Type": "Task",
          },
          "return task(item)": Object {
            "InputPath": "$.item",
            "Next": "1__return task(item)",
            "Resource": "__REPLACED_TOKEN",
            "ResultPath": "$.heap1",
            "Type": "Task",
          },
        },
      },
      "MaxConcurrency": 1,
      "Next": "1__return input.list.forEach(function(item, i))",
      "Parameters": Object {
        "fnl_context.$": "$.fnl_context",
        "i.$": "$$.Map.Item.Index",
        "input.$": "$.input",
        "item.$": "$$.Map.Item.Value",
      },
      "ResultPath": "$.heap2",
      "Type": "Map",
    },
  },
}
`;

exports[`list.forEach(item => task(item)) 1`] = `
Object {
  "StartAt": "Initialize Functionless Context",
  "States": Object {
    "1__return input.list.forEach(function(item))": Object {
      "End": true,
      "InputPath": "$.heap1",
      "ResultPath": "$",
      "Type": "Pass",
    },
    "Initialize Functionless Context": Object {
      "Next": "return input.list.forEach(function(item))",
      "Parameters": Object {
        "fnl_context": Object {
          "null": null,
        },
        "input.$": "$",
      },
      "ResultPath": "$",
      "Type": "Pass",
    },
    "return input.list.forEach(function(item))": Object {
      "ItemsPath": "$.input.list",
      "Iterator": Object {
        "StartAt": "return task(item)",
        "States": Object {
          "1__return task(item)": Object {
            "End": true,
            "InputPath": "$.heap0",
            "ResultPath": "$",
            "Type": "Pass",
          },
          "return task(item)": Object {
            "InputPath": "$.item",
            "Next": "1__return task(item)",
            "Resource": "__REPLACED_TOKEN",
            "ResultPath": "$.heap0",
            "Type": "Task",
          },
        },
      },
      "MaxConcurrency": 1,
      "Next": "1__return input.list.forEach(function(item))",
      "Parameters": Object {
        "fnl_context.$": "$.fnl_context",
        "input.$": "$.input",
        "item.$": "$$.Map.Item.Value",
      },
      "ResultPath": "$.heap1",
      "Type": "Map",
    },
  },
}
`;

exports[`list.map((item, i) => if (i == 0) task(item)) 1`] = `
Object {
  "StartAt": "Initialize Functionless Context",
  "States": Object {
    "1__return Promise.all(input.list.map(function(item, i)))": Object {
      "End": true,
      "InputPath": "$.heap1",
      "ResultPath": "$",
      "Type": "Pass",
    },
    "Initialize Functionless Context": Object {
      "Next": "return Promise.all(input.list.map(function(item, i)))",
      "Parameters": Object {
        "fnl_context": Object {
          "null": null,
        },
        "input.$": "$",
      },
      "ResultPath": "$",
      "Type": "Pass",
    },
    "return Promise.all(input.list.map(function(item, i)))": Object {
      "ItemsPath": "$.input.list",
      "Iterator": Object {
        "StartAt": "if(i == 0)",
        "States": Object {
          "1__return task(item)": Object {
            "End": true,
            "InputPath": "$.heap0",
            "ResultPath": "$",
            "Type": "Pass",
          },
          "if(i == 0)": Object {
            "Choices": Array [
              Object {
                "And": Array [
                  Object {
                    "IsPresent": true,
                    "Variable": "$.i",
                  },
                  Object {
                    "And": Array [
                      Object {
                        "IsNumeric": true,
                        "Variable": "$.i",
                      },
                      Object {
                        "NumericEquals": 0,
                        "Variable": "$.i",
                      },
                    ],
                  },
                ],
                "Next": "return task(item)",
              },
            ],
            "Default": "return null",
            "Type": "Choice",
          },
          "return null": Object {
            "End": true,
            "InputPath": "$.fnl_context.null",
            "ResultPath": "$",
            "Type": "Pass",
          },
          "return task(item)": Object {
            "InputPath": "$.item",
            "Next": "1__return task(item)",
            "Resource": "__REPLACED_TOKEN",
            "ResultPath": "$.heap0",
            "Type": "Task",
          },
        },
      },
      "MaxConcurrency": 1,
      "Next": "1__return Promise.all(input.list.map(function(item, i)))",
      "Parameters": Object {
        "fnl_context.$": "$.fnl_context",
        "i.$": "$$.Map.Item.Index",
        "input.$": "$.input",
        "item.$": "$$.Map.Item.Value",
      },
      "ResultPath": "$.heap1",
      "Type": "Map",
    },
  },
}
`;

exports[`list.map((item, i, list) => if (i == 0) task(item) else task(list[0])) 1`] = `
Object {
  "StartAt": "Initialize Functionless Context",
  "States": Object {
    "1__return Promise.all(input.list.map(function(item, i)))": Object {
      "End": true,
      "InputPath": "$.heap2",
      "ResultPath": "$",
      "Type": "Pass",
    },
    "Initialize Functionless Context": Object {
      "Next": "return Promise.all(input.list.map(function(item, i)))",
      "Parameters": Object {
        "fnl_context": Object {
          "null": null,
        },
        "input.$": "$",
      },
      "ResultPath": "$",
      "Type": "Pass",
    },
    "return Promise.all(input.list.map(function(item, i)))": Object {
      "ItemsPath": "$.input.list",
      "Iterator": Object {
        "StartAt": "if(i == 0)",
        "States": Object {
          "1__return task(input.list[0])": Object {
            "End": true,
            "InputPath": "$.heap0",
            "ResultPath": "$",
            "Type": "Pass",
          },
          "1__return task(item)": Object {
            "End": true,
            "InputPath": "$.heap1",
            "ResultPath": "$",
            "Type": "Pass",
          },
          "if(i == 0)": Object {
            "Choices": Array [
              Object {
                "And": Array [
                  Object {
                    "IsPresent": true,
                    "Variable": "$.i",
                  },
                  Object {
                    "And": Array [
                      Object {
                        "IsNumeric": true,
                        "Variable": "$.i",
                      },
                      Object {
                        "NumericEquals": 0,
                        "Variable": "$.i",
                      },
                    ],
                  },
                ],
                "Next": "return task(item)",
              },
            ],
            "Default": "return task(input.list[0])",
            "Type": "Choice",
          },
          "return task(input.list[0])": Object {
            "InputPath": "$.input.list[0]",
            "Next": "1__return task(input.list[0])",
            "Resource": "__REPLACED_TOKEN",
            "ResultPath": "$.heap0",
            "Type": "Task",
          },
          "return task(item)": Object {
            "InputPath": "$.item",
            "Next": "1__return task(item)",
            "Resource": "__REPLACED_TOKEN",
            "ResultPath": "$.heap1",
            "Type": "Task",
          },
        },
      },
      "MaxConcurrency": 1,
      "Next": "1__return Promise.all(input.list.map(function(item, i)))",
      "Parameters": Object {
        "fnl_context.$": "$.fnl_context",
        "i.$": "$$.Map.Item.Index",
        "input.$": "$.input",
        "item.$": "$$.Map.Item.Value",
      },
      "ResultPath": "$.heap2",
      "Type": "Map",
    },
  },
}
`;

exports[`list.map(item => task(item)) 1`] = `
Object {
  "StartAt": "Initialize Functionless Context",
  "States": Object {
    "1__return Promise.all(input.list.map(function(item)))": Object {
      "End": true,
      "InputPath": "$.heap1",
      "ResultPath": "$",
      "Type": "Pass",
    },
    "Initialize Functionless Context": Object {
      "Next": "return Promise.all(input.list.map(function(item)))",
      "Parameters": Object {
        "fnl_context": Object {
          "null": null,
        },
        "input.$": "$",
      },
      "ResultPath": "$",
      "Type": "Pass",
    },
    "return Promise.all(input.list.map(function(item)))": Object {
      "ItemsPath": "$.input.list",
      "Iterator": Object {
        "StartAt": "return task(item)",
        "States": Object {
          "1__return task(item)": Object {
            "End": true,
            "InputPath": "$.heap0",
            "ResultPath": "$",
            "Type": "Pass",
          },
          "return task(item)": Object {
            "InputPath": "$.item",
            "Next": "1__return task(item)",
            "Resource": "__REPLACED_TOKEN",
            "ResultPath": "$.heap0",
            "Type": "Task",
          },
        },
      },
      "MaxConcurrency": 1,
      "Next": "1__return Promise.all(input.list.map(function(item)))",
      "Parameters": Object {
        "fnl_context.$": "$.fnl_context",
        "input.$": "$.input",
        "item.$": "$$.Map.Item.Value",
      },
      "ResultPath": "$.heap1",
      "Type": "Map",
    },
  },
}
`;

exports[`nested try-catch 1`] = `
Object {
  "StartAt": "Initialize Functionless Context",
  "States": Object {
    "Initialize Functionless Context": Object {
      "Next": "try",
      "Parameters": Object {
        "fnl_context": Object {
          "null": null,
        },
      },
      "ResultPath": "$",
      "Type": "Pass",
    },
    "catch__try": Object {
      "Cause": "{\\"message\\":\\"error3\\"}",
      "Error": "Error",
      "Type": "Fail",
    },
    "catch__try 1": Object {
      "Next": "catch__try",
      "Result": Object {
        "message": "error2",
      },
      "ResultPath": null,
      "Type": "Pass",
    },
    "try": Object {
      "Next": "catch__try 1",
      "Result": Object {
        "message": "error1",
      },
      "ResultPath": null,
      "Type": "Pass",
    },
  },
}
`;

exports[`null coalesce logic 1`] = `
Object {
  "StartAt": "Initialize Functionless Context",
  "States": Object {
    "1__return {null: input.a ?? input.b}": Object {
      "End": true,
      "Parameters": Object {
        "null.$": "$.heap0",
      },
      "ResultPath": "$",
      "Type": "Pass",
    },
    "Initialize Functionless Context": Object {
      "Next": "return {null: input.a ?? input.b}",
      "Parameters": Object {
        "fnl_context": Object {
          "null": null,
        },
        "input.$": "$",
      },
      "ResultPath": "$",
      "Type": "Pass",
    },
    "return {null: input.a ?? input.b}": Object {
      "Choices": Array [
        Object {
          "And": Array [
            Object {
              "IsPresent": true,
              "Variable": "$.input.a",
            },
            Object {
              "IsNull": false,
              "Variable": "$.input.a",
            },
          ],
          "Next": "takeLeft__return {null: input.a ?? input.b}",
        },
      ],
      "Default": "takeRight__return {null: input.a ?? input.b}",
      "Type": "Choice",
    },
    "takeLeft__return {null: input.a ?? input.b}": Object {
      "InputPath": "$.input.a",
      "Next": "1__return {null: input.a ?? input.b}",
      "ResultPath": "$.heap0",
      "Type": "Pass",
    },
    "takeRight__return {null: input.a ?? input.b}": Object {
      "InputPath": "$.input.b",
      "Next": "1__return {null: input.a ?? input.b}",
      "ResultPath": "$.heap0",
      "Type": "Pass",
    },
  },
}
`;

exports[`parse json 1`] = `
Object {
  "StartAt": "Initialize Functionless Context",
  "States": Object {
    "1__return JSON.parse(\\"{ a: 'a', b: { c: 'c' } }\\")": Object {
      "End": true,
      "InputPath": "$.heap0.string",
      "ResultPath": "$",
      "Type": "Pass",
    },
    "1__return JSON.parse(\\"{ a: 'a', b: { c: 'c' } }\\") 1": Object {
      "Next": "1__return JSON.parse(\\"{ a: 'a', b: { c: 'c' } }\\")",
      "Parameters": Object {
        "string.$": "States.StringToJson($.heap1)",
      },
      "ResultPath": "$.heap0",
      "Type": "Pass",
    },
    "Initialize Functionless Context": Object {
      "Next": "return JSON.parse(\\"{ a: 'a', b: { c: 'c' } }\\")",
      "Parameters": Object {
        "fnl_context": Object {
          "null": null,
        },
      },
      "ResultPath": "$",
      "Type": "Pass",
    },
    "return JSON.parse(\\"{ a: 'a', b: { c: 'c' } }\\")": Object {
      "Next": "1__return JSON.parse(\\"{ a: 'a', b: { c: 'c' } }\\") 1",
      "Result": "{ a: 'a', b: { c: 'c' } }",
      "ResultPath": "$.heap1",
      "Type": "Pass",
    },
  },
}
`;

exports[`put an event bus event 1`] = `
Object {
  "StartAt": "Initialize Functionless Context",
  "States": Object {
    "Initialize Functionless Context": Object {
      "Next": "await bus.putEvents({detail-type: \\"someEvent\\", source: \\"sfnTest\\", detail: {",
      "Parameters": Object {
        "fnl_context": Object {
          "null": null,
        },
        "input.$": "$",
      },
      "ResultPath": "$",
      "Type": "Pass",
    },
    "await bus.putEvents({detail-type: \\"someEvent\\", source: \\"sfnTest\\", detail: {": Object {
      "Next": "return null",
      "Parameters": Object {
        "Entries": Array [
          Object {
            "Detail": Object {
              "value.$": "$.input.id",
            },
            "DetailType": "someEvent",
            "EventBusName": "__REPLACED_TOKEN",
            "Source": "sfnTest",
          },
        ],
      },
      "Resource": "__REPLACED_ARN",
      "ResultPath": "$.heap0",
      "Type": "Task",
    },
    "return null": Object {
      "End": true,
      "InputPath": "$.fnl_context.null",
      "ResultPath": "$",
      "Type": "Pass",
    },
  },
}
`;

exports[`put multiple event bus events 1`] = `
Object {
  "StartAt": "Initialize Functionless Context",
  "States": Object {
    "Initialize Functionless Context": Object {
      "Next": "await bus.putEvents({detail-type: \\"someEvent\\", source: \\"sfnTest\\", detail: {",
      "Parameters": Object {
        "fnl_context": Object {
          "null": null,
        },
        "input.$": "$",
      },
      "ResultPath": "$",
      "Type": "Pass",
    },
    "await bus.putEvents({detail-type: \\"someEvent\\", source: \\"sfnTest\\", detail: {": Object {
      "Next": "return null",
      "Parameters": Object {
        "Entries": Array [
          Object {
            "Detail": Object {
              "value.$": "$.input.id",
            },
            "DetailType": "someEvent",
            "EventBusName": "__REPLACED_TOKEN",
            "Source": "sfnTest",
          },
          Object {
            "Detail": Object {
              "constant": "hi",
              "value.$": "$.input.id",
            },
            "DetailType": "someOtherEvent",
            "EventBusName": "__REPLACED_TOKEN",
            "Source": "sfnTest",
          },
        ],
      },
      "Resource": "__REPLACED_ARN",
      "ResultPath": "$.heap0",
      "Type": "Task",
    },
    "return null": Object {
      "End": true,
      "InputPath": "$.fnl_context.null",
      "ResultPath": "$",
      "Type": "Pass",
    },
  },
}
`;

exports[`result = $SFN.forEach(list, (item) => task(item)) 1`] = `
Object {
  "StartAt": "Initialize Functionless Context",
  "States": Object {
    "1__return $SFN.forEach(input.list, function(item))": Object {
      "End": true,
      "InputPath": "$.heap1",
      "ResultPath": "$",
      "Type": "Pass",
    },
    "Initialize Functionless Context": Object {
      "Next": "return $SFN.forEach(input.list, function(item))",
      "Parameters": Object {
        "fnl_context": Object {
          "null": null,
        },
        "input.$": "$",
      },
      "ResultPath": "$",
      "Type": "Pass",
    },
    "return $SFN.forEach(input.list, function(item))": Object {
      "ItemsPath": "$.input.list",
      "Iterator": Object {
        "StartAt": "return task(item)",
        "States": Object {
          "1__return task(item)": Object {
            "End": true,
            "InputPath": "$.heap0",
            "ResultPath": "$",
            "Type": "Pass",
          },
          "return task(item)": Object {
            "InputPath": "$.item",
            "Next": "1__return task(item)",
            "Resource": "__REPLACED_TOKEN",
            "ResultPath": "$.heap0",
            "Type": "Task",
          },
        },
      },
      "Next": "1__return $SFN.forEach(input.list, function(item))",
      "Parameters": Object {
        "fnl_context.$": "$.fnl_context",
        "input.$": "$.input",
        "item.$": "$$.Map.Item.Value",
      },
      "ResultPath": "$.heap1",
      "Type": "Map",
    },
  },
}
`;

exports[`result = $SFN.map(list, (item) => task(item)) 1`] = `
Object {
  "StartAt": "Initialize Functionless Context",
  "States": Object {
    "1__return result": Object {
      "InputPath": "$.heap1",
      "Next": "return result 1",
      "ResultPath": "$.result",
      "Type": "Pass",
    },
    "Initialize Functionless Context": Object {
      "Next": "return result",
      "Parameters": Object {
        "fnl_context": Object {
          "null": null,
        },
        "input.$": "$",
      },
      "ResultPath": "$",
      "Type": "Pass",
    },
    "return result": Object {
      "ItemsPath": "$.input.list",
      "Iterator": Object {
        "StartAt": "return task(item)",
        "States": Object {
          "1__return task(item)": Object {
            "End": true,
            "InputPath": "$.heap0",
            "ResultPath": "$",
            "Type": "Pass",
          },
          "return task(item)": Object {
            "InputPath": "$.item",
            "Next": "1__return task(item)",
            "Resource": "__REPLACED_TOKEN",
            "ResultPath": "$.heap0",
            "Type": "Task",
          },
        },
      },
      "Next": "1__return result",
      "Parameters": Object {
        "fnl_context.$": "$.fnl_context",
        "input.$": "$.input",
        "item.$": "$$.Map.Item.Value",
      },
      "ResultPath": "$.heap1",
      "Type": "Map",
    },
    "return result 1": Object {
      "End": true,
      "InputPath": "$.result",
      "ResultPath": "$",
      "Type": "Pass",
    },
  },
}
`;

exports[`return $SFN.forEach(list, (item) => task(item)) 1`] = `
Object {
  "StartAt": "Initialize Functionless Context",
  "States": Object {
    "1__return $SFN.forEach(input.list, function(item))": Object {
      "End": true,
      "InputPath": "$.heap1",
      "ResultPath": "$",
      "Type": "Pass",
    },
    "Initialize Functionless Context": Object {
      "Next": "return $SFN.forEach(input.list, function(item))",
      "Parameters": Object {
        "fnl_context": Object {
          "null": null,
        },
        "input.$": "$",
      },
      "ResultPath": "$",
      "Type": "Pass",
    },
    "return $SFN.forEach(input.list, function(item))": Object {
      "ItemsPath": "$.input.list",
      "Iterator": Object {
        "StartAt": "await task(item)",
        "States": Object {
          "await task(item)": Object {
            "InputPath": "$.item",
            "Next": "return null",
            "Resource": "__REPLACED_TOKEN",
            "ResultPath": "$.heap0",
            "Type": "Task",
          },
          "return null": Object {
            "End": true,
            "InputPath": "$.fnl_context.null",
            "ResultPath": "$",
            "Type": "Pass",
          },
        },
      },
      "Next": "1__return $SFN.forEach(input.list, function(item))",
      "Parameters": Object {
        "fnl_context.$": "$.fnl_context",
        "input.$": "$.input",
        "item.$": "$$.Map.Item.Value",
      },
      "ResultPath": "$.heap1",
      "Type": "Map",
    },
  },
}
`;

exports[`return $SFN.forEach(list, (item) => try { task(item)) } catch { return null } 1`] = `
Object {
  "StartAt": "Initialize Functionless Context",
  "States": Object {
    "1__return $SFN.forEach(input.list, function(item))": Object {
      "End": true,
      "InputPath": "$.heap1",
      "ResultPath": "$",
      "Type": "Pass",
    },
    "Initialize Functionless Context": Object {
      "Next": "return $SFN.forEach(input.list, function(item))",
      "Parameters": Object {
        "fnl_context": Object {
          "null": null,
        },
        "input.$": "$",
      },
      "ResultPath": "$",
      "Type": "Pass",
    },
    "return $SFN.forEach(input.list, function(item))": Object {
      "ItemsPath": "$.input.list",
      "Iterator": Object {
        "StartAt": "await task(item)",
        "States": Object {
          "await task(item)": Object {
            "Catch": Array [
              Object {
                "ErrorEquals": Array [
                  "States.ALL",
                ],
                "Next": "catch__await task(item)",
                "ResultPath": null,
              },
            ],
            "InputPath": "$.item",
            "Next": "return null",
            "Resource": "__REPLACED_TOKEN",
            "ResultPath": "$.heap0",
            "Type": "Task",
          },
          "catch__await task(item)": Object {
            "End": true,
            "InputPath": "$.fnl_context.null",
            "ResultPath": "$",
            "Type": "Pass",
          },
          "return null": Object {
            "End": true,
            "InputPath": "$.fnl_context.null",
            "ResultPath": "$",
            "Type": "Pass",
          },
        },
      },
      "Next": "1__return $SFN.forEach(input.list, function(item))",
      "Parameters": Object {
        "fnl_context.$": "$.fnl_context",
        "input.$": "$.input",
        "item.$": "$$.Map.Item.Value",
      },
      "ResultPath": "$.heap1",
      "Type": "Map",
    },
  },
}
`;

exports[`return $SFN.forEach(list, {maxConcurrency: 2} (item) => task(item)) 1`] = `
Object {
  "StartAt": "Initialize Functionless Context",
  "States": Object {
    "1__return $SFN.forEach(input.list, {maxConcurrency: 2}, function(item))": Object {
      "End": true,
      "InputPath": "$.heap1",
      "ResultPath": "$",
      "Type": "Pass",
    },
    "Initialize Functionless Context": Object {
      "Next": "return $SFN.forEach(input.list, {maxConcurrency: 2}, function(item))",
      "Parameters": Object {
        "fnl_context": Object {
          "null": null,
        },
        "input.$": "$",
      },
      "ResultPath": "$",
      "Type": "Pass",
    },
    "return $SFN.forEach(input.list, {maxConcurrency: 2}, function(item))": Object {
      "ItemsPath": "$.input.list",
      "Iterator": Object {
        "StartAt": "await task(item)",
        "States": Object {
          "await task(item)": Object {
            "InputPath": "$.item",
            "Next": "return null",
            "Resource": "__REPLACED_TOKEN",
            "ResultPath": "$.heap0",
            "Type": "Task",
          },
          "return null": Object {
            "End": true,
            "InputPath": "$.fnl_context.null",
            "ResultPath": "$",
            "Type": "Pass",
          },
        },
      },
      "MaxConcurrency": 2,
      "Next": "1__return $SFN.forEach(input.list, {maxConcurrency: 2}, function(item))",
      "Parameters": Object {
        "fnl_context.$": "$.fnl_context",
        "input.$": "$.input",
        "item.$": "$$.Map.Item.Value",
      },
      "ResultPath": "$.heap1",
      "Type": "Map",
    },
  },
}
`;

exports[`return $SFN.map(list, (item) => task(item)) 1`] = `
Object {
  "StartAt": "Initialize Functionless Context",
  "States": Object {
    "1__return $SFN.map(input.list, function(item))": Object {
      "End": true,
      "InputPath": "$.heap1",
      "ResultPath": "$",
      "Type": "Pass",
    },
    "Initialize Functionless Context": Object {
      "Next": "return $SFN.map(input.list, function(item))",
      "Parameters": Object {
        "fnl_context": Object {
          "null": null,
        },
        "input.$": "$",
      },
      "ResultPath": "$",
      "Type": "Pass",
    },
    "return $SFN.map(input.list, function(item))": Object {
      "ItemsPath": "$.input.list",
      "Iterator": Object {
        "StartAt": "return task(item)",
        "States": Object {
          "1__return task(item)": Object {
            "End": true,
            "InputPath": "$.heap0",
            "ResultPath": "$",
            "Type": "Pass",
          },
          "return task(item)": Object {
            "InputPath": "$.item",
            "Next": "1__return task(item)",
            "Resource": "__REPLACED_TOKEN",
            "ResultPath": "$.heap0",
            "Type": "Task",
          },
        },
      },
      "Next": "1__return $SFN.map(input.list, function(item))",
      "Parameters": Object {
        "fnl_context.$": "$.fnl_context",
        "input.$": "$.input",
        "item.$": "$$.Map.Item.Value",
      },
      "ResultPath": "$.heap1",
      "Type": "Map",
    },
  },
}
`;

exports[`return $SFN.map(list, (item) => try { task(item)) } catch { return null } 1`] = `
Object {
  "StartAt": "Initialize Functionless Context",
  "States": Object {
    "1__return $SFN.map(input.list, function(item))": Object {
      "End": true,
      "InputPath": "$.heap1",
      "ResultPath": "$",
      "Type": "Pass",
    },
    "Initialize Functionless Context": Object {
      "Next": "return $SFN.map(input.list, function(item))",
      "Parameters": Object {
        "fnl_context": Object {
          "null": null,
        },
        "input.$": "$",
      },
      "ResultPath": "$",
      "Type": "Pass",
    },
    "return $SFN.map(input.list, function(item))": Object {
      "ItemsPath": "$.input.list",
      "Iterator": Object {
        "StartAt": "try",
        "States": Object {
          "1__try": Object {
            "End": true,
            "InputPath": "$.heap0",
            "ResultPath": "$",
            "Type": "Pass",
          },
          "catch__try": Object {
            "End": true,
            "InputPath": "$.fnl_context.null",
            "ResultPath": "$",
            "Type": "Pass",
          },
          "try": Object {
            "Catch": Array [
              Object {
                "ErrorEquals": Array [
                  "States.ALL",
                ],
                "Next": "catch__try",
                "ResultPath": null,
              },
            ],
            "InputPath": "$.item",
            "Next": "1__try",
            "Resource": "__REPLACED_TOKEN",
            "ResultPath": "$.heap0",
            "Type": "Task",
          },
        },
      },
      "Next": "1__return $SFN.map(input.list, function(item))",
      "Parameters": Object {
        "fnl_context.$": "$.fnl_context",
        "input.$": "$.input",
        "item.$": "$$.Map.Item.Value",
      },
      "ResultPath": "$.heap1",
      "Type": "Map",
    },
  },
}
`;

exports[`return $SFN.map(list, {maxConcurrency: 2} (item) => task(item)) 1`] = `
Object {
  "StartAt": "Initialize Functionless Context",
  "States": Object {
    "1__return $SFN.map(input.list, {maxConcurrency: 2}, function(item))": Object {
      "End": true,
      "InputPath": "$.heap1",
      "ResultPath": "$",
      "Type": "Pass",
    },
    "Initialize Functionless Context": Object {
      "Next": "return $SFN.map(input.list, {maxConcurrency: 2}, function(item))",
      "Parameters": Object {
        "fnl_context": Object {
          "null": null,
        },
        "input.$": "$",
      },
      "ResultPath": "$",
      "Type": "Pass",
    },
    "return $SFN.map(input.list, {maxConcurrency: 2}, function(item))": Object {
      "ItemsPath": "$.input.list",
      "Iterator": Object {
        "StartAt": "return task(item)",
        "States": Object {
          "1__return task(item)": Object {
            "End": true,
            "InputPath": "$.heap0",
            "ResultPath": "$",
            "Type": "Pass",
          },
          "return task(item)": Object {
            "InputPath": "$.item",
            "Next": "1__return task(item)",
            "Resource": "__REPLACED_TOKEN",
            "ResultPath": "$.heap0",
            "Type": "Task",
          },
        },
      },
      "MaxConcurrency": 2,
      "Next": "1__return $SFN.map(input.list, {maxConcurrency: 2}, function(item))",
      "Parameters": Object {
        "fnl_context.$": "$.fnl_context",
        "input.$": "$.input",
        "item.$": "$$.Map.Item.Value",
      },
      "ResultPath": "$.heap1",
      "Type": "Map",
    },
  },
}
`;

exports[`return $SFN.parallel(() => "hello", () => "world")) 1`] = `
Object {
<<<<<<< HEAD
  "StartAt": "return $SFN.parallel(function(), function())",
=======
  "StartAt": "Initialize Functionless Context",
>>>>>>> 75c48887
  "States": Object {
    "1__return $SFN.parallel(function(), function())": Object {
      "End": true,
      "InputPath": "$.heap0",
      "ResultPath": "$",
      "Type": "Pass",
    },
<<<<<<< HEAD
    "return $SFN.parallel(function(), function())": Object {
=======
    "Initialize Functionless Context": Object {
      "Next": "return $SFN.parallel([function(), function()])",
      "Parameters": Object {
        "fnl_context": Object {
          "null": null,
        },
      },
      "ResultPath": "$",
      "Type": "Pass",
    },
    "return $SFN.parallel([function(), function()])": Object {
>>>>>>> 75c48887
      "Branches": Array [
        Object {
          "StartAt": "return \\"hello\\"",
          "States": Object {
            "return \\"hello\\"": Object {
              "End": true,
              "Result": "hello",
              "ResultPath": "$",
              "Type": "Pass",
            },
          },
        },
        Object {
          "StartAt": "return \\"world\\"",
          "States": Object {
            "return \\"world\\"": Object {
              "End": true,
              "Result": "world",
              "ResultPath": "$",
              "Type": "Pass",
            },
          },
        },
      ],
      "Next": "1__return $SFN.parallel(function(), function())",
      "ResultPath": "$.heap0",
      "Type": "Parallel",
    },
  },
}
`;

exports[`return $SFN.parallel(() => {})) } 1`] = `
Object {
  "StartAt": "Initialize Functionless Context",
  "States": Object {
    "1__return $SFN.parallel(function())": Object {
      "End": true,
      "InputPath": "$.heap0",
      "ResultPath": "$",
      "Type": "Pass",
    },
    "Initialize Functionless Context": Object {
<<<<<<< HEAD
      "Next": "return $SFN.parallel(function())",
      "OutputPath": "$",
=======
      "Next": "return $SFN.parallel([function()])",
>>>>>>> 75c48887
      "Parameters": Object {
        "fnl_context": Object {
          "null": null,
        },
      },
      "ResultPath": "$",
      "Type": "Pass",
    },
    "return $SFN.parallel(function())": Object {
      "Branches": Array [
        Object {
          "StartAt": "return null",
          "States": Object {
            "return null": Object {
              "End": true,
              "InputPath": "$.fnl_context.null",
              "ResultPath": "$",
              "Type": "Pass",
            },
          },
        },
      ],
      "Next": "1__return $SFN.parallel(function())",
      "ResultPath": "$.heap0",
      "Type": "Parallel",
    },
  },
}
`;

exports[`return $SFN.parallel(() => try { task() } catch { return null })) } 1`] = `
Object {
  "StartAt": "Initialize Functionless Context",
  "States": Object {
    "1__try 1": Object {
      "End": true,
      "InputPath": "$.heap1",
      "ResultPath": "$",
      "Type": "Pass",
    },
    "Initialize Functionless Context": Object {
      "Next": "try 1",
      "Parameters": Object {
        "fnl_context": Object {
          "null": null,
        },
      },
      "ResultPath": "$",
      "Type": "Pass",
    },
    "catch__try 1": Object {
      "End": true,
      "InputPath": "$.fnl_context.null",
      "ResultPath": "$",
      "Type": "Pass",
    },
    "try 1": Object {
      "Branches": Array [
        Object {
          "StartAt": "try",
          "States": Object {
            "1__try": Object {
              "End": true,
              "InputPath": "$.heap0",
              "ResultPath": "$",
              "Type": "Pass",
            },
            "catch__try": Object {
              "End": true,
              "InputPath": "$.fnl_context.null",
              "ResultPath": "$",
              "Type": "Pass",
            },
            "try": Object {
              "Catch": Array [
                Object {
                  "ErrorEquals": Array [
                    "States.ALL",
                  ],
                  "Next": "catch__try",
                  "ResultPath": null,
                },
              ],
              "InputPath": "$.fnl_context.null",
              "Next": "1__try",
              "Resource": "__REPLACED_TOKEN",
              "ResultPath": "$.heap0",
              "Type": "Task",
            },
          },
        },
      ],
      "Catch": Array [
        Object {
          "ErrorEquals": Array [
            "States.ALL",
          ],
          "Next": "catch__try 1",
          "ResultPath": null,
        },
      ],
      "Next": "1__try 1",
      "ResultPath": "$.heap1",
      "Type": "Parallel",
    },
  },
}
`;

exports[`return AWS.DynamoDB.GetItem 1`] = `
Object {
  "StartAt": "Initialize Functionless Context",
  "States": Object {
    "1__if(person.Item == undefined)": Object {
      "InputPath": "$.heap0",
      "Next": "if(person.Item == undefined) 1",
      "ResultPath": "$.person",
      "Type": "Pass",
    },
    "Initialize Functionless Context": Object {
      "Next": "if(person.Item == undefined)",
      "Parameters": Object {
        "fnl_context": Object {
          "null": null,
        },
        "input.$": "$",
      },
      "ResultPath": "$",
      "Type": "Pass",
    },
    "if(person.Item == undefined)": Object {
      "Next": "1__if(person.Item == undefined)",
      "Parameters": Object {
        "Key": Object {
          "id": Object {
            "S.$": "$.input.id",
          },
        },
        "TableName": "__REPLACED_TOKEN",
      },
      "Resource": "__REPLACED_ARN",
      "ResultPath": "$.heap0",
      "Type": "Task",
    },
    "if(person.Item == undefined) 1": Object {
      "Choices": Array [
        Object {
          "And": Array [
            Object {
              "IsPresent": true,
              "Variable": "$.person.Item",
            },
            Object {
              "IsNull": false,
              "Variable": "$$.Execution.Id",
            },
          ],
          "Next": "return undefined",
        },
      ],
      "Default": "return {id: person.Item.id.S, name: person.Item.name.S}",
      "Type": "Choice",
    },
    "return undefined": Object {
      "End": true,
      "ResultPath": "$",
      "Type": "Pass",
    },
    "return {id: person.Item.id.S, name: person.Item.name.S}": Object {
      "End": true,
      "Parameters": Object {
        "id.$": "$.person.Item.id.S",
        "name.$": "$.person.Item.name.S",
      },
      "ResultPath": "$",
      "Type": "Pass",
    },
  },
}
`;

exports[`return AWS.DynamoDB.GetItem dynamic parameters 1`] = `
Object {
  "StartAt": "Initialize Functionless Context",
  "States": Object {
    "1__if(person.Item == undefined)": Object {
      "InputPath": "$.heap1",
      "Next": "if(person.Item == undefined) 1",
      "ResultPath": "$.person",
      "Type": "Pass",
    },
    "1__if(person.Item == undefined) 1": Object {
      "Next": "1__if(person.Item == undefined)",
      "Parameters": Object {
        "Key": Object {
          "id": Object {
            "S.$": "$.heap0",
          },
        },
        "TableName": "__REPLACED_TOKEN",
      },
      "Resource": "__REPLACED_ARN",
      "ResultPath": "$.heap1",
      "Type": "Task",
    },
    "Initialize Functionless Context": Object {
      "Next": "if(person.Item == undefined)",
      "Parameters": Object {
        "fnl_context": Object {
          "null": null,
        },
        "input.$": "$",
      },
      "ResultPath": "$",
      "Type": "Pass",
    },
    "if(person.Item == undefined)": Object {
      "Choices": Array [
        Object {
          "And": Array [
            Object {
              "IsPresent": true,
              "Variable": "$.input.id",
            },
            Object {
              "IsNull": false,
              "Variable": "$.input.id",
            },
          ],
          "Next": "takeLeft__if(person.Item == undefined)",
        },
      ],
      "Default": "takeRight__if(person.Item == undefined)",
      "Type": "Choice",
    },
    "if(person.Item == undefined) 1": Object {
      "Choices": Array [
        Object {
          "And": Array [
            Object {
              "IsPresent": true,
              "Variable": "$.person.Item",
            },
            Object {
              "IsNull": false,
              "Variable": "$$.Execution.Id",
            },
          ],
          "Next": "return undefined",
        },
      ],
      "Default": "return {id: person.Item.id.S, name: person.Item.name.S}",
      "Type": "Choice",
    },
    "return undefined": Object {
      "End": true,
      "ResultPath": "$",
      "Type": "Pass",
    },
    "return {id: person.Item.id.S, name: person.Item.name.S}": Object {
      "End": true,
      "Parameters": Object {
        "id.$": "$.person.Item.id.S",
        "name.$": "$.person.Item.name.S",
      },
      "ResultPath": "$",
      "Type": "Pass",
    },
    "takeLeft__if(person.Item == undefined)": Object {
      "InputPath": "$.input.id",
      "Next": "1__if(person.Item == undefined) 1",
      "ResultPath": "$.heap0",
      "Type": "Pass",
    },
    "takeRight__if(person.Item == undefined)": Object {
      "Next": "1__if(person.Item == undefined) 1",
      "Result": "default",
      "ResultPath": "$.heap0",
      "Type": "Pass",
    },
  },
}
`;

exports[`return AWS.Lambda.Invoke dynamic parameters 1`] = `
Object {
  "StartAt": "Initialize Functionless Context",
  "States": Object {
    "1__return await $AWS.Lambda.Invoke({Function: task, Payload: {id: input.id ": Object {
      "End": true,
      "InputPath": "$.heap1.Payload",
      "ResultPath": "$",
      "Type": "Pass",
    },
    "1__return await $AWS.Lambda.Invoke({Function: task, Payload: {id: input.id  1": Object {
      "Next": "1__return await $AWS.Lambda.Invoke({Function: task, Payload: {id: input.id ",
      "Parameters": Object {
        "FunctionName": "__REPLACED_TOKEN",
        "Payload": Object {
          "id.$": "$.heap0",
        },
      },
      "Resource": "__REPLACED_ARN",
      "ResultPath": "$.heap1",
      "Type": "Task",
    },
    "Initialize Functionless Context": Object {
      "Next": "return await $AWS.Lambda.Invoke({Function: task, Payload: {id: input.id ?? ",
      "Parameters": Object {
        "fnl_context": Object {
          "null": null,
        },
        "input.$": "$",
      },
      "ResultPath": "$",
      "Type": "Pass",
    },
    "return await $AWS.Lambda.Invoke({Function: task, Payload: {id: input.id ?? ": Object {
      "Choices": Array [
        Object {
          "And": Array [
            Object {
              "IsPresent": true,
              "Variable": "$.input.id",
            },
            Object {
              "IsNull": false,
              "Variable": "$.input.id",
            },
          ],
          "Next": "takeLeft__return await $AWS.Lambda.Invoke({Function: task, Payload: {id: in",
        },
      ],
      "Default": "takeRight__return await $AWS.Lambda.Invoke({Function: task, Payload: {id: i",
      "Type": "Choice",
    },
    "takeLeft__return await $AWS.Lambda.Invoke({Function: task, Payload: {id: in": Object {
      "InputPath": "$.input.id",
      "Next": "1__return await $AWS.Lambda.Invoke({Function: task, Payload: {id: input.id  1",
      "ResultPath": "$.heap0",
      "Type": "Pass",
    },
    "takeRight__return await $AWS.Lambda.Invoke({Function: task, Payload: {id: i": Object {
      "Next": "1__return await $AWS.Lambda.Invoke({Function: task, Payload: {id: input.id  1",
      "Result": "default",
      "ResultPath": "$.heap0",
      "Type": "Pass",
    },
  },
}
`;

exports[`return ElementAccessExpr 1`] = `
Object {
  "StartAt": "Initialize Functionless Context",
  "States": Object {
    "Initialize Functionless Context": Object {
      "Next": "return input.input[\\"id special\\"]",
      "Parameters": Object {
        "fnl_context": Object {
          "null": null,
        },
        "input.$": "$",
      },
      "ResultPath": "$",
      "Type": "Pass",
    },
    "return input.input[\\"id special\\"]": Object {
      "End": true,
      "InputPath": "$.input.input['id special']",
      "ResultPath": "$",
      "Type": "Pass",
    },
  },
}
`;

exports[`return ElementAccessExpr number 1`] = `
Object {
  "StartAt": "Initialize Functionless Context",
  "States": Object {
    "Initialize Functionless Context": Object {
      "Next": "return input.input.arr[0]",
      "Parameters": Object {
        "fnl_context": Object {
          "null": null,
        },
        "input.$": "$",
      },
      "ResultPath": "$",
      "Type": "Pass",
    },
    "return input.input.arr[0]": Object {
      "End": true,
      "InputPath": "$.input.input.arr[0]",
      "ResultPath": "$",
      "Type": "Pass",
    },
  },
}
`;

exports[`return PropAccessExpr 1`] = `
Object {
  "StartAt": "Initialize Functionless Context",
  "States": Object {
    "Initialize Functionless Context": Object {
      "Next": "return input.input.id",
      "Parameters": Object {
        "fnl_context": Object {
          "null": null,
        },
        "input.$": "$",
      },
      "ResultPath": "$",
      "Type": "Pass",
    },
    "return input.input.id": Object {
      "End": true,
      "InputPath": "$.input.input.id",
      "ResultPath": "$",
      "Type": "Pass",
    },
  },
}
`;

exports[`return a single Lambda Function call 1`] = `
Object {
  "StartAt": "Initialize Functionless Context",
  "States": Object {
    "1__return getPerson({id: input.id})": Object {
      "End": true,
      "InputPath": "$.heap0",
      "ResultPath": "$",
      "Type": "Pass",
    },
    "Initialize Functionless Context": Object {
      "Next": "return getPerson({id: input.id})",
      "Parameters": Object {
        "fnl_context": Object {
          "null": null,
        },
        "input.$": "$",
      },
      "ResultPath": "$",
      "Type": "Pass",
    },
    "return getPerson({id: input.id})": Object {
      "Next": "1__return getPerson({id: input.id})",
      "Parameters": Object {
        "id.$": "$.input.id",
      },
      "Resource": "__REPLACED_TOKEN",
      "ResultPath": "$.heap0",
      "Type": "Task",
    },
  },
}
`;

exports[`return await task(await task()) 1`] = `
Object {
  "StartAt": "Initialize Functionless Context",
  "States": Object {
    "1__return task(await task())": Object {
      "End": true,
      "InputPath": "$.heap1",
      "ResultPath": "$",
      "Type": "Pass",
    },
    "1__return task(await task()) 1": Object {
      "InputPath": "$.heap0",
      "Next": "1__return task(await task())",
      "Resource": "__REPLACED_TOKEN",
      "ResultPath": "$.heap1",
      "Type": "Task",
    },
    "Initialize Functionless Context": Object {
      "Next": "return task(await task())",
      "Parameters": Object {
        "fnl_context": Object {
          "null": null,
        },
      },
      "ResultPath": "$",
      "Type": "Pass",
    },
    "return task(await task())": Object {
      "InputPath": "$.fnl_context.null",
      "Next": "1__return task(await task()) 1",
      "Resource": "__REPLACED_TOKEN",
      "ResultPath": "$.heap0",
      "Type": "Task",
    },
  },
}
`;

exports[`return cond ? task(1) : task(2) 1`] = `
Object {
  "StartAt": "Initialize Functionless Context",
  "States": Object {
    "1__return if(input.cond)": Object {
      "End": true,
      "InputPath": "$.heap2",
      "ResultPath": "$",
      "Type": "Pass",
    },
    "Initialize Functionless Context": Object {
      "Next": "return if(input.cond)",
      "Parameters": Object {
        "fnl_context": Object {
          "null": null,
        },
        "input.$": "$",
      },
      "ResultPath": "$",
      "Type": "Pass",
    },
    "assign__doFalse__return if(input.cond)": Object {
      "InputPath": "$.heap1",
      "Next": "1__return if(input.cond)",
      "ResultPath": "$.heap2",
      "Type": "Pass",
    },
    "assign__doTrue__return if(input.cond)": Object {
      "InputPath": "$.heap0",
      "Next": "1__return if(input.cond)",
      "ResultPath": "$.heap2",
      "Type": "Pass",
    },
    "doFalse__return if(input.cond)": Object {
      "Next": "assign__doFalse__return if(input.cond)",
      "Parameters": 2,
      "Resource": "__REPLACED_TOKEN",
      "ResultPath": "$.heap1",
      "Type": "Task",
    },
    "doTrue__return if(input.cond)": Object {
      "Next": "assign__doTrue__return if(input.cond)",
      "Parameters": 1,
      "Resource": "__REPLACED_TOKEN",
      "ResultPath": "$.heap0",
      "Type": "Task",
    },
    "return if(input.cond)": Object {
      "Choices": Array [
        Object {
          "And": Array [
            Object {
              "IsPresent": true,
              "Variable": "$.input.cond",
            },
            Object {
              "IsNull": false,
              "Variable": "$.input.cond",
            },
            Object {
              "Or": Array [
                Object {
                  "And": Array [
                    Object {
                      "IsString": true,
                      "Variable": "$.input.cond",
                    },
                    Object {
                      "Not": Object {
                        "And": Array [
                          Object {
                            "IsString": true,
                            "Variable": "$.input.cond",
                          },
                          Object {
                            "StringEquals": "",
                            "Variable": "$.input.cond",
                          },
                        ],
                      },
                    },
                  ],
                },
                Object {
                  "And": Array [
                    Object {
                      "IsNumeric": true,
                      "Variable": "$.input.cond",
                    },
                    Object {
                      "Not": Object {
                        "And": Array [
                          Object {
                            "IsNumeric": true,
                            "Variable": "$.input.cond",
                          },
                          Object {
                            "NumericEquals": 0,
                            "Variable": "$.input.cond",
                          },
                        ],
                      },
                    },
                  ],
                },
                Object {
                  "And": Array [
                    Object {
                      "IsBoolean": true,
                      "Variable": "$.input.cond",
                    },
                    Object {
                      "BooleanEquals": true,
                      "Variable": "$.input.cond",
                    },
                  ],
                },
              ],
            },
          ],
          "Next": "doTrue__return if(input.cond)",
        },
      ],
      "Default": "doFalse__return if(input.cond)",
      "Type": "Choice",
    },
  },
}
`;

exports[`return identifier 1`] = `
Object {
  "StartAt": "Initialize Functionless Context",
  "States": Object {
    "Initialize Functionless Context": Object {
      "Next": "return input.id",
      "Parameters": Object {
        "fnl_context": Object {
          "null": null,
        },
        "input.$": "$",
      },
      "ResultPath": "$",
      "Type": "Pass",
    },
    "return input.id": Object {
      "End": true,
      "InputPath": "$.input.id",
      "ResultPath": "$",
      "Type": "Pass",
    },
  },
}
`;

exports[`return items.slice(-1) 1`] = `
Object {
  "StartAt": "Initialize Functionless Context",
  "States": Object {
    "Initialize Functionless Context": Object {
      "Next": "return input.items.slice(-1)",
      "Parameters": Object {
        "fnl_context": Object {
          "null": null,
        },
        "input.$": "$",
      },
      "ResultPath": "$",
      "Type": "Pass",
    },
    "return input.items.slice(-1)": Object {
      "End": true,
      "InputPath": "$.input.items[-1:]",
      "ResultPath": "$",
      "Type": "Pass",
    },
  },
}
`;

exports[`return items.slice(0, -1) 1`] = `
Object {
  "StartAt": "Initialize Functionless Context",
  "States": Object {
    "Initialize Functionless Context": Object {
      "Next": "return input.items.slice(0, -1)",
      "Parameters": Object {
        "fnl_context": Object {
          "null": null,
        },
        "input.$": "$",
      },
      "ResultPath": "$",
      "Type": "Pass",
    },
    "return input.items.slice(0, -1)": Object {
      "End": true,
      "InputPath": "$.input.items[0:-1]",
      "ResultPath": "$",
      "Type": "Pass",
    },
  },
}
`;

exports[`return items.slice(1) 1`] = `
Object {
  "StartAt": "Initialize Functionless Context",
  "States": Object {
    "Initialize Functionless Context": Object {
      "Next": "return input.items.slice(1)",
      "Parameters": Object {
        "fnl_context": Object {
          "null": null,
        },
        "input.$": "$",
      },
      "ResultPath": "$",
      "Type": "Pass",
    },
    "return input.items.slice(1)": Object {
      "End": true,
      "InputPath": "$.input.items[1:]",
      "ResultPath": "$",
      "Type": "Pass",
    },
  },
}
`;

exports[`return items.slice(1, 3) 1`] = `
Object {
  "StartAt": "Initialize Functionless Context",
  "States": Object {
    "Initialize Functionless Context": Object {
      "Next": "return input.items.slice(1, 3)",
      "Parameters": Object {
        "fnl_context": Object {
          "null": null,
        },
        "input.$": "$",
      },
      "ResultPath": "$",
      "Type": "Pass",
    },
    "return input.items.slice(1, 3)": Object {
      "End": true,
      "InputPath": "$.input.items[1:3]",
      "ResultPath": "$",
      "Type": "Pass",
    },
  },
}
`;

exports[`return items.slice(1, undefined) 1`] = `
Object {
  "StartAt": "Initialize Functionless Context",
  "States": Object {
    "Initialize Functionless Context": Object {
      "Next": "return input.items.slice(1, undefined)",
      "Parameters": Object {
        "fnl_context": Object {
          "null": null,
        },
        "input.$": "$",
      },
      "ResultPath": "$",
      "Type": "Pass",
    },
    "return input.items.slice(1, undefined)": Object {
      "End": true,
      "InputPath": "$.input.items[1:]",
      "ResultPath": "$",
      "Type": "Pass",
    },
  },
}
`;

exports[`return optional PropAccessExpr 1`] = `
Object {
  "StartAt": "Initialize Functionless Context",
  "States": Object {
    "Initialize Functionless Context": Object {
      "Next": "return input.input.id",
      "Parameters": Object {
        "fnl_context": Object {
          "null": null,
        },
        "input.$": "$",
      },
      "ResultPath": "$",
      "Type": "Pass",
    },
    "return input.input.id": Object {
      "End": true,
      "InputPath": "$.input.input.id",
      "ResultPath": "$",
      "Type": "Pass",
    },
  },
}
`;

exports[`return task({ key: items.filter(*) }) 1`] = `
Object {
  "StartAt": "Initialize Functionless Context",
  "States": Object {
    "1__return task({equals: input.items.filter(function(item)), and: input.item": Object {
      "End": true,
      "InputPath": "$.heap0",
      "ResultPath": "$",
      "Type": "Pass",
    },
    "Initialize Functionless Context": Object {
      "Next": "return task({equals: input.items.filter(function(item)), and: input.items.f",
      "Parameters": Object {
        "fnl_context": Object {
          "null": null,
        },
        "input.$": "$",
      },
      "ResultPath": "$",
      "Type": "Pass",
    },
    "return task({equals: input.items.filter(function(item)), and: input.items.f": Object {
      "Next": "1__return task({equals: input.items.filter(function(item)), and: input.item",
      "Parameters": Object {
        "and.$": "$.input.items[?(@.str=='hello'&&@.items[0]=='hello')]",
        "equals.$": "$.input.items[?(@.str=='hello')]",
        "or.$": "$.input.items[?(@.str=='hello'||@.items[0]=='hello')]",
      },
      "Resource": "__REPLACED_TOKEN",
      "ResultPath": "$.heap0",
      "Type": "Task",
    },
  },
}
`;

exports[`return task({key: items.slice(1, 3)}) 1`] = `
Object {
  "StartAt": "Initialize Functionless Context",
  "States": Object {
    "1__return task({key: input.items.slice(1, 3)})": Object {
      "End": true,
      "InputPath": "$.heap0",
      "ResultPath": "$",
      "Type": "Pass",
    },
    "Initialize Functionless Context": Object {
      "Next": "return task({key: input.items.slice(1, 3)})",
      "Parameters": Object {
        "fnl_context": Object {
          "null": null,
        },
        "input.$": "$",
      },
      "ResultPath": "$",
      "Type": "Pass",
    },
    "return task({key: input.items.slice(1, 3)})": Object {
      "Next": "1__return task({key: input.items.slice(1, 3)})",
      "Parameters": Object {
        "key.$": "$.input.items[1:3]",
      },
      "Resource": "__REPLACED_TOKEN",
      "ResultPath": "$.heap0",
      "Type": "Task",
    },
  },
}
`;

exports[`return task(1) ?? task(2) 1`] = `
Object {
  "StartAt": "Initialize Functionless Context",
  "States": Object {
    "1__return await task(1) ?? await task(2)": Object {
      "End": true,
      "InputPath": "$.heap2",
      "ResultPath": "$",
      "Type": "Pass",
    },
    "1__return await task(1) ?? await task(2) 1": Object {
      "Next": "await task(1) ?? await task(2)",
      "Parameters": 2,
      "Resource": "__REPLACED_TOKEN",
      "ResultPath": "$.heap1",
      "Type": "Task",
    },
    "Initialize Functionless Context": Object {
      "Next": "return await task(1) ?? await task(2)",
      "Parameters": Object {
        "fnl_context": Object {
          "null": null,
        },
      },
      "ResultPath": "$",
      "Type": "Pass",
    },
    "await task(1) ?? await task(2)": Object {
      "Choices": Array [
        Object {
          "And": Array [
            Object {
              "IsPresent": true,
              "Variable": "$.heap0",
            },
            Object {
              "IsNull": false,
              "Variable": "$.heap0",
            },
          ],
          "Next": "takeLeft__await task(1) ?? await task(2)",
        },
      ],
      "Default": "takeRight__await task(1) ?? await task(2)",
      "Type": "Choice",
    },
    "return await task(1) ?? await task(2)": Object {
      "Next": "1__return await task(1) ?? await task(2) 1",
      "Parameters": 1,
      "Resource": "__REPLACED_TOKEN",
      "ResultPath": "$.heap0",
      "Type": "Task",
    },
    "takeLeft__await task(1) ?? await task(2)": Object {
      "InputPath": "$.heap0",
      "Next": "1__return await task(1) ?? await task(2)",
      "ResultPath": "$.heap2",
      "Type": "Pass",
    },
    "takeRight__await task(1) ?? await task(2)": Object {
      "InputPath": "$.heap1",
      "Next": "1__return await task(1) ?? await task(2)",
      "ResultPath": "$.heap2",
      "Type": "Pass",
    },
  },
}
`;

exports[`return task(await task()) 1`] = `
Object {
  "StartAt": "Initialize Functionless Context",
  "States": Object {
    "1__return task(await task())": Object {
      "End": true,
      "InputPath": "$.heap1",
      "ResultPath": "$",
      "Type": "Pass",
    },
    "1__return task(await task()) 1": Object {
      "InputPath": "$.heap0",
      "Next": "1__return task(await task())",
      "Resource": "__REPLACED_TOKEN",
      "ResultPath": "$.heap1",
      "Type": "Task",
    },
    "Initialize Functionless Context": Object {
      "Next": "return task(await task())",
      "Parameters": Object {
        "fnl_context": Object {
          "null": null,
        },
      },
      "ResultPath": "$",
      "Type": "Pass",
    },
    "return task(await task())": Object {
      "InputPath": "$.fnl_context.null",
      "Next": "1__return task(await task()) 1",
      "Resource": "__REPLACED_TOKEN",
      "ResultPath": "$.heap0",
      "Type": "Task",
    },
  },
}
`;

exports[`return typeof x 1`] = `
Object {
  "StartAt": "Initialize Functionless Context",
  "States": Object {
    "1__return typeof input.id": Object {
      "End": true,
      "InputPath": "$.heap0",
      "ResultPath": "$",
      "Type": "Pass",
    },
    "Initialize Functionless Context": Object {
      "Next": "return typeof input.id",
      "Parameters": Object {
        "fnl_context": Object {
          "null": null,
        },
        "input.$": "$",
      },
      "ResultPath": "$",
      "Type": "Pass",
    },
    "boolean__return typeof input.id": Object {
      "Next": "1__return typeof input.id",
      "Result": "boolean",
      "ResultPath": "$.heap0",
      "Type": "Pass",
    },
    "number__return typeof input.id": Object {
      "Next": "1__return typeof input.id",
      "Result": "number",
      "ResultPath": "$.heap0",
      "Type": "Pass",
    },
    "object__return typeof input.id": Object {
      "Next": "1__return typeof input.id",
      "Result": "object",
      "ResultPath": "$.heap0",
      "Type": "Pass",
    },
    "return typeof input.id": Object {
      "Choices": Array [
        Object {
          "And": Array [
            Object {
              "IsPresent": true,
              "Variable": "$.input.id",
            },
            Object {
              "IsString": true,
              "Variable": "$.input.id",
            },
          ],
          "Next": "string__return typeof input.id",
        },
        Object {
          "And": Array [
            Object {
              "IsPresent": true,
              "Variable": "$.input.id",
            },
            Object {
              "IsBoolean": true,
              "Variable": "$.input.id",
            },
          ],
          "Next": "boolean__return typeof input.id",
        },
        Object {
          "And": Array [
            Object {
              "IsPresent": true,
              "Variable": "$.input.id",
            },
            Object {
              "IsNumeric": true,
              "Variable": "$.input.id",
            },
          ],
          "Next": "number__return typeof input.id",
        },
        Object {
          "IsPresent": true,
          "Next": "object__return typeof input.id",
          "Variable": "$.input.id",
        },
      ],
      "Default": "undefined__return typeof input.id",
      "Type": "Choice",
    },
    "string__return typeof input.id": Object {
      "Next": "1__return typeof input.id",
      "Result": "string",
      "ResultPath": "$.heap0",
      "Type": "Pass",
    },
    "undefined__return typeof input.id": Object {
      "Next": "1__return typeof input.id",
      "Result": "undefined",
      "ResultPath": "$.heap0",
      "Type": "Pass",
    },
  },
}
`;

exports[`return void 1`] = `
Object {
  "StartAt": "Initialize Functionless Context",
  "States": Object {
    "Initialize Functionless Context": Object {
      "Next": "return null",
      "Parameters": Object {
        "fnl_context": Object {
          "null": null,
        },
      },
      "ResultPath": "$",
      "Type": "Pass",
    },
    "return null": Object {
      "End": true,
      "InputPath": "$.fnl_context.null",
      "ResultPath": "$",
      "Type": "Pass",
    },
  },
}
`;

exports[`single quotes in StringLiteralExpr should be escaped in a JSON Path filter expression 1`] = `
Object {
  "StartAt": "Initialize Functionless Context",
  "States": Object {
    "1__return task({escape: input.items.filter(function(item))})": Object {
      "End": true,
      "InputPath": "$.heap0",
      "ResultPath": "$",
      "Type": "Pass",
    },
    "Initialize Functionless Context": Object {
      "Next": "return task({escape: input.items.filter(function(item))})",
      "Parameters": Object {
        "fnl_context": Object {
          "null": null,
        },
        "input.$": "$",
      },
      "ResultPath": "$",
      "Type": "Pass",
    },
    "return task({escape: input.items.filter(function(item))})": Object {
      "Next": "1__return task({escape: input.items.filter(function(item))})",
      "Parameters": Object {
        "escape.$": "$.input.items[?(@.str=='hello\\\\'world')]",
      },
      "Resource": "__REPLACED_TOKEN",
      "ResultPath": "$.heap0",
      "Type": "Task",
    },
  },
}
`;

exports[`spread constant array and object 1`] = `
Object {
  "StartAt": "Initialize Functionless Context",
  "States": Object {
    "Initialize Functionless Context": Object {
      "Next": "return {array: [0, ...array, 3], object: {key: \\"value\\", ...object}}",
      "Parameters": Object {
        "fnl_context": Object {
          "null": null,
        },
      },
      "ResultPath": "$",
      "Type": "Pass",
    },
    "return {array: [0, ...array, 3], object: {key: \\"value\\", ...object}}": Object {
      "End": true,
      "Result": Object {
        "array": Array [
          0,
          1,
          2,
          3,
        ],
        "object": Object {
          "hello": "world",
          "key": "value",
        },
      },
      "ResultPath": "$",
      "Type": "Pass",
    },
  },
}
`;

exports[`stringify json 1`] = `
Object {
  "StartAt": "Initialize Functionless Context",
  "States": Object {
    "1__return JSON.stringify(input)": Object {
      "End": true,
      "InputPath": "$.heap0.string",
      "ResultPath": "$",
      "Type": "Pass",
    },
    "Initialize Functionless Context": Object {
      "Next": "return JSON.stringify(input)",
      "Parameters": Object {
        "fnl_context": Object {
          "null": null,
        },
        "input.$": "$",
      },
      "ResultPath": "$",
      "Type": "Pass",
    },
    "return JSON.stringify(input)": Object {
      "Next": "1__return JSON.stringify(input)",
      "Parameters": Object {
        "string.$": "States.JsonToString($.input)",
      },
      "ResultPath": "$.heap0",
      "Type": "Pass",
    },
  },
}
`;

exports[`stringify object literal 1`] = `
Object {
  "StartAt": "Initialize Functionless Context",
  "States": Object {
    "1__return JSON.stringify({a: \\"a\\", b: {c: \\"c\\"}})": Object {
      "End": true,
      "InputPath": "$.heap0.string",
      "ResultPath": "$",
      "Type": "Pass",
    },
    "1__return JSON.stringify({a: \\"a\\", b: {c: \\"c\\"}}) 1": Object {
      "Next": "1__return JSON.stringify({a: \\"a\\", b: {c: \\"c\\"}})",
      "Parameters": Object {
        "string.$": "States.JsonToString($.heap1)",
      },
      "ResultPath": "$.heap0",
      "Type": "Pass",
    },
    "Initialize Functionless Context": Object {
      "Next": "return JSON.stringify({a: \\"a\\", b: {c: \\"c\\"}})",
      "Parameters": Object {
        "fnl_context": Object {
          "null": null,
        },
      },
      "ResultPath": "$",
      "Type": "Pass",
    },
    "return JSON.stringify({a: \\"a\\", b: {c: \\"c\\"}})": Object {
      "Next": "1__return JSON.stringify({a: \\"a\\", b: {c: \\"c\\"}}) 1",
      "Result": Object {
        "a": "a",
        "b": Object {
          "c": "c",
        },
      },
      "ResultPath": "$.heap1",
      "Type": "Pass",
    },
  },
}
`;

exports[`stringify undefined 2 1`] = `
Object {
  "StartAt": "Initialize Functionless Context",
  "States": Object {
    "Initialize Functionless Context": Object {
      "Next": "return JSON.stringify(undefined)",
      "Parameters": Object {
        "fnl_context": Object {
          "null": null,
        },
      },
      "ResultPath": "$",
      "Type": "Pass",
    },
    "return JSON.stringify(undefined)": Object {
      "End": true,
      "InputPath": "$.heap0",
      "ResultPath": "$",
      "Type": "Pass",
    },
  },
}
`;

exports[`task(-1) 1`] = `
Object {
  "StartAt": "Initialize Functionless Context",
  "States": Object {
    "1__return task(-1)": Object {
      "End": true,
      "InputPath": "$.heap0",
      "ResultPath": "$",
      "Type": "Pass",
    },
    "Initialize Functionless Context": Object {
      "Next": "return task(-1)",
      "Parameters": Object {
        "fnl_context": Object {
          "null": null,
        },
      },
      "ResultPath": "$",
      "Type": "Pass",
    },
    "return task(-1)": Object {
      "Next": "1__return task(-1)",
      "Parameters": -1,
      "Resource": "__REPLACED_TOKEN",
      "ResultPath": "$.heap0",
      "Type": "Task",
    },
  },
}
`;

exports[`task(any) 1`] = `
Object {
  "StartAt": "Initialize Functionless Context",
  "States": Object {
    "Initialize Functionless Context": Object {
      "Next": "await task(null)",
      "Parameters": Object {
        "fnl_context": Object {
          "null": null,
        },
      },
      "ResultPath": "$",
      "Type": "Pass",
    },
    "await task(\\"hello\\" + \\" world\\")": Object {
      "Next": "await task(\\"hello\\" + 1)",
      "Parameters": "hello world",
      "Resource": "__REPLACED_TOKEN",
      "ResultPath": "$.heap8",
      "Type": "Task",
    },
    "await task(\\"hello\\" + 1)": Object {
      "Next": "await task(1 + \\"hello\\")",
      "Parameters": "hello1",
      "Resource": "__REPLACED_TOKEN",
      "ResultPath": "$.heap9",
      "Type": "Task",
    },
    "await task(\\"hello\\" + [\\"world\\"])": Object {
      "Next": "return null",
      "Parameters": "helloworld",
      "Resource": "__REPLACED_TOKEN",
      "ResultPath": "$.heap22",
      "Type": "Task",
    },
    "await task(\\"hello\\" + null)": Object {
      "Next": "await task([null])",
      "Parameters": "hellonull",
      "Resource": "__REPLACED_TOKEN",
      "ResultPath": "$.heap14",
      "Type": "Task",
    },
    "await task(\\"hello\\" + true)": Object {
      "Next": "await task(false + \\"hello\\")",
      "Parameters": "hellotrue",
      "Resource": "__REPLACED_TOKEN",
      "ResultPath": "$.heap11",
      "Type": "Task",
    },
    "await task(\\"hello\\" + {place: \\"world\\"})": Object {
      "Next": "await task(\\"hello\\" + [\\"world\\"])",
      "Parameters": "hello[object Object]",
      "Resource": "__REPLACED_TOKEN",
      "ResultPath": "$.heap21",
      "Type": "Task",
    },
    "await task(\\"hello\\")": Object {
      "Next": "await task(\\"hello\\" + \\" world\\")",
      "Parameters": "hello",
      "Resource": "__REPLACED_TOKEN",
      "ResultPath": "$.heap7",
      "Type": "Task",
    },
    "await task(-1)": Object {
      "Next": "await task(-100)",
      "Parameters": -1,
      "Resource": "__REPLACED_TOKEN",
      "ResultPath": "$.heap4",
      "Type": "Task",
    },
    "await task(-100)": Object {
      "Next": "await task(1 + 2)",
      "Parameters": -100,
      "Resource": "__REPLACED_TOKEN",
      "ResultPath": "$.heap5",
      "Type": "Task",
    },
    "await task(0)": Object {
      "Next": "await task(-1)",
      "Parameters": 0,
      "Resource": "__REPLACED_TOKEN",
      "ResultPath": "$.heap3",
      "Type": "Task",
    },
    "await task(1 + \\"hello\\")": Object {
      "Next": "await task(\\"hello\\" + true)",
      "Parameters": "1hello",
      "Resource": "__REPLACED_TOKEN",
      "ResultPath": "$.heap10",
      "Type": "Task",
    },
    "await task(1 + 2)": Object {
      "Next": "await task(\\"hello\\")",
      "Parameters": 3,
      "Resource": "__REPLACED_TOKEN",
      "ResultPath": "$.heap6",
      "Type": "Task",
    },
    "await task([-1])": Object {
      "Next": "await task([true])",
      "Parameters": Array [
        -1,
      ],
      "Resource": "__REPLACED_TOKEN",
      "ResultPath": "$.heap17",
      "Type": "Task",
    },
    "await task([1])": Object {
      "Next": "await task([-1])",
      "Parameters": Array [
        1,
      ],
      "Resource": "__REPLACED_TOKEN",
      "ResultPath": "$.heap16",
      "Type": "Task",
    },
    "await task([null])": Object {
      "Next": "await task([1])",
      "Parameters": Array [
        null,
      ],
      "Resource": "__REPLACED_TOKEN",
      "ResultPath": "$.heap15",
      "Type": "Task",
    },
    "await task([true])": Object {
      "Next": "await task([{key: \\"value\\"}])",
      "Parameters": Array [
        true,
      ],
      "Resource": "__REPLACED_TOKEN",
      "ResultPath": "$.heap18",
      "Type": "Task",
    },
    "await task([{key: \\"value\\"}])": Object {
      "Next": "await task({key: \\"value\\"})",
      "Parameters": Array [
        Object {
          "key": "value",
        },
      ],
      "Resource": "__REPLACED_TOKEN",
      "ResultPath": "$.heap19",
      "Type": "Task",
    },
    "await task(false + \\"hello\\")": Object {
      "Next": "await task(null + \\"hello\\")",
      "Parameters": "falsehello",
      "Resource": "__REPLACED_TOKEN",
      "ResultPath": "$.heap12",
      "Type": "Task",
    },
    "await task(false)": Object {
      "Next": "await task(0)",
      "Parameters": false,
      "Resource": "__REPLACED_TOKEN",
      "ResultPath": "$.heap2",
      "Type": "Task",
    },
    "await task(null + \\"hello\\")": Object {
      "Next": "await task(\\"hello\\" + null)",
      "Parameters": "nullhello",
      "Resource": "__REPLACED_TOKEN",
      "ResultPath": "$.heap13",
      "Type": "Task",
    },
    "await task(null)": Object {
      "InputPath": "$.fnl_context.null",
      "Next": "await task(true)",
      "Resource": "__REPLACED_TOKEN",
      "ResultPath": "$.heap0",
      "Type": "Task",
    },
    "await task(true)": Object {
      "Next": "await task(false)",
      "Parameters": true,
      "Resource": "__REPLACED_TOKEN",
      "ResultPath": "$.heap1",
      "Type": "Task",
    },
    "await task({key: \\"value\\"})": Object {
      "Next": "await task(\\"hello\\" + {place: \\"world\\"})",
      "Parameters": Object {
        "key": "value",
      },
      "Resource": "__REPLACED_TOKEN",
      "ResultPath": "$.heap20",
      "Type": "Task",
    },
    "return null": Object {
      "End": true,
      "InputPath": "$.fnl_context.null",
      "ResultPath": "$",
      "Type": "Pass",
    },
  },
}
`;

exports[`task(input.list[-1]) 1`] = `
Object {
  "StartAt": "Initialize Functionless Context",
  "States": Object {
    "1__return task(input.list[-1])": Object {
      "End": true,
      "InputPath": "$.heap0",
      "ResultPath": "$",
      "Type": "Pass",
    },
    "Initialize Functionless Context": Object {
      "Next": "return task(input.list[-1])",
      "Parameters": Object {
        "fnl_context": Object {
          "null": null,
        },
        "input.$": "$",
      },
      "ResultPath": "$",
      "Type": "Pass",
    },
    "return task(input.list[-1])": Object {
      "InputPath": "$.input.list[-1]",
      "Next": "1__return task(input.list[-1])",
      "Resource": "__REPLACED_TOKEN",
      "ResultPath": "$.heap0",
      "Type": "Task",
    },
  },
}
`;

exports[`template literal strings 1`] = `
Object {
  "StartAt": "Initialize Functionless Context",
  "States": Object {
    "1__return task({key: \`input.obj.str hello input.obj.items[0]\`})": Object {
      "End": true,
      "InputPath": "$.heap1",
      "ResultPath": "$",
      "Type": "Pass",
    },
    "1__return task({key: \`input.obj.str hello input.obj.items[0]\`}) 1": Object {
      "Next": "1__return task({key: \`input.obj.str hello input.obj.items[0]\`})",
      "Parameters": Object {
        "key.$": "$.heap0.string",
      },
      "Resource": "__REPLACED_TOKEN",
      "ResultPath": "$.heap1",
      "Type": "Task",
    },
    "Initialize Functionless Context": Object {
      "Next": "return task({key: \`input.obj.str hello input.obj.items[0]\`})",
      "Parameters": Object {
        "fnl_context": Object {
          "null": null,
        },
        "input.$": "$",
      },
      "ResultPath": "$",
      "Type": "Pass",
    },
    "return task({key: \`input.obj.str hello input.obj.items[0]\`})": Object {
      "Next": "1__return task({key: \`input.obj.str hello input.obj.items[0]\`}) 1",
      "Parameters": Object {
        "string.$": "States.Format('{} hello {}',$.input.obj.str,$.input.obj.items[0])",
      },
      "ResultPath": "$.heap0",
      "Type": "Pass",
    },
  },
}
`;

exports[`template literal strings complex 1`] = `
Object {
  "StartAt": "Initialize Functionless Context",
  "States": Object {
    "1__return task({key: \`input.obj.str ?? \\"default\\" hello hello input.obj.item": Object {
      "End": true,
      "InputPath": "$.heap4",
      "ResultPath": "$",
      "Type": "Pass",
    },
    "1__return task({key: \`input.obj.str ?? \\"default\\" hello hello input.obj.item 1": Object {
      "Next": "1__return task({key: \`input.obj.str ?? \\"default\\" hello hello input.obj.item",
      "Parameters": Object {
        "key.$": "$.heap3.string",
      },
      "Resource": "__REPLACED_TOKEN",
      "ResultPath": "$.heap4",
      "Type": "Task",
    },
    "Initialize Functionless Context": Object {
      "Next": "return task({key: \`input.obj.str ?? \\"default\\" hello hello input.obj.items[0",
      "Parameters": Object {
        "fnl_context": Object {
          "null": null,
        },
        "input.$": "$",
      },
      "ResultPath": "$",
      "Type": "Pass",
    },
    "\`input.obj.str ?? \\"default\\" hello hello input.obj.items[0] ?? await task()\`": Object {
      "Next": "1__return task({key: \`input.obj.str ?? \\"default\\" hello hello input.obj.item 1",
      "Parameters": Object {
        "string.$": "States.Format('{} hello hello {}',$.heap0,$.heap2)",
      },
      "ResultPath": "$.heap3",
      "Type": "Pass",
    },
    "input.obj.items[0] ?? await task()": Object {
      "InputPath": "$.fnl_context.null",
      "Next": "input.obj.items[0] ?? await task() 1",
      "Resource": "__REPLACED_TOKEN",
      "ResultPath": "$.heap1",
      "Type": "Task",
    },
    "input.obj.items[0] ?? await task() 1": Object {
      "Choices": Array [
        Object {
          "And": Array [
            Object {
              "IsPresent": true,
              "Variable": "$.input.obj.items[0]",
            },
            Object {
              "IsNull": false,
              "Variable": "$.input.obj.items[0]",
            },
          ],
          "Next": "takeLeft__input.obj.items[0] ?? await task() 1",
        },
      ],
      "Default": "takeRight__input.obj.items[0] ?? await task() 1",
      "Type": "Choice",
    },
    "return task({key: \`input.obj.str ?? \\"default\\" hello hello input.obj.items[0": Object {
      "Choices": Array [
        Object {
          "And": Array [
            Object {
              "IsPresent": true,
              "Variable": "$.input.obj.str",
            },
            Object {
              "IsNull": false,
              "Variable": "$.input.obj.str",
            },
          ],
          "Next": "takeLeft__return task({key: \`input.obj.str ?? \\"default\\" hello hello input.o",
        },
      ],
      "Default": "takeRight__return task({key: \`input.obj.str ?? \\"default\\" hello hello input.",
      "Type": "Choice",
    },
    "takeLeft__input.obj.items[0] ?? await task() 1": Object {
      "InputPath": "$.input.obj.items[0]",
      "Next": "\`input.obj.str ?? \\"default\\" hello hello input.obj.items[0] ?? await task()\`",
      "ResultPath": "$.heap2",
      "Type": "Pass",
    },
    "takeLeft__return task({key: \`input.obj.str ?? \\"default\\" hello hello input.o": Object {
      "InputPath": "$.input.obj.str",
      "Next": "input.obj.items[0] ?? await task()",
      "ResultPath": "$.heap0",
      "Type": "Pass",
    },
    "takeRight__input.obj.items[0] ?? await task() 1": Object {
      "InputPath": "$.heap1",
      "Next": "\`input.obj.str ?? \\"default\\" hello hello input.obj.items[0] ?? await task()\`",
      "ResultPath": "$.heap2",
      "Type": "Pass",
    },
    "takeRight__return task({key: \`input.obj.str ?? \\"default\\" hello hello input.": Object {
      "Next": "input.obj.items[0] ?? await task()",
      "Result": "default",
      "ResultPath": "$.heap0",
      "Type": "Pass",
    },
  },
}
`;

exports[`throw Error 1`] = `
Object {
  "StartAt": "Initialize Functionless Context",
  "States": Object {
    "Initialize Functionless Context": Object {
      "Next": "throw Error(\\"cause\\")",
      "Parameters": Object {
        "fnl_context": Object {
          "null": null,
        },
      },
      "ResultPath": "$",
      "Type": "Pass",
    },
    "throw Error(\\"cause\\")": Object {
      "Cause": "{\\"message\\":\\"cause\\"}",
      "Error": "Error",
      "Type": "Fail",
    },
  },
}
`;

exports[`throw in for-of 1`] = `
Object {
  "StartAt": "Initialize Functionless Context",
  "States": Object {
    "Initialize Functionless Context": Object {
      "Next": "for(item of input.items)",
      "Parameters": Object {
        "fnl_context": Object {
          "null": null,
        },
        "input.$": "$",
      },
      "ResultPath": "$",
      "Type": "Pass",
    },
    "for(item of input.items)": Object {
      "InputPath": "$.input.items",
      "Next": "hasNext__for(item of input.items)",
      "ResultPath": "$.heap0",
      "Type": "Pass",
    },
    "hasNext__for(item of input.items)": Object {
      "Choices": Array [
        Object {
          "IsPresent": true,
          "Next": "item = undefined",
          "Variable": "$.heap0[0]",
        },
      ],
      "Default": "return null",
      "Type": "Choice",
    },
    "item = undefined": Object {
      "InputPath": "$.heap0[0]",
      "Next": "throw new Error(\\"err\\")",
      "ResultPath": "$.item",
      "Type": "Pass",
    },
    "return null": Object {
      "End": true,
      "InputPath": "$.fnl_context.null",
      "ResultPath": "$",
      "Type": "Pass",
    },
    "throw new Error(\\"err\\")": Object {
      "Cause": "{\\"message\\":\\"err\\"}",
      "Error": "Error",
      "Type": "Fail",
    },
  },
}
`;

exports[`throw new Error 1`] = `
Object {
  "StartAt": "throw new Error(\\"cause\\")",
  "States": Object {
    "throw new Error(\\"cause\\")": Object {
      "Cause": "{\\"message\\":\\"cause\\"}",
      "Error": "Error",
      "Type": "Fail",
    },
  },
}
`;

exports[`throw new StepFunctionError 1`] = `
Object {
<<<<<<< HEAD
  "StartAt": "throw new StepFunctionError(\\"CustomError\\", {property: \\"cause\\"})",
  "States": Object {
    "throw new StepFunctionError(\\"CustomError\\", {property: \\"cause\\"})": Object {
=======
  "StartAt": "Initialize Functionless Context",
  "States": Object {
    "Initialize Functionless Context": Object {
      "Next": "throw new CustomError(\\"cause\\")",
      "Parameters": Object {
        "fnl_context": Object {
          "null": null,
        },
      },
      "ResultPath": "$",
      "Type": "Pass",
    },
    "throw new CustomError(\\"cause\\")": Object {
>>>>>>> 75c48887
      "Cause": "{\\"property\\":\\"cause\\"}",
      "Error": "CustomError",
      "Type": "Fail",
    },
  },
}
`;

exports[`throw new functionless.StepFunctionError 1`] = `
Object {
<<<<<<< HEAD
  "StartAt": "throw new functionless.StepFunctionError(\\"CustomError\\", {property: \\"cause\\"}",
  "States": Object {
    "throw new functionless.StepFunctionError(\\"CustomError\\", {property: \\"cause\\"}": Object {
      "Cause": "{\\"property\\":\\"cause\\"}",
      "Error": "CustomError",
=======
  "StartAt": "Initialize Functionless Context",
  "States": Object {
    "Initialize Functionless Context": Object {
      "Next": "throw new Error(\\"cause\\")",
      "Parameters": Object {
        "fnl_context": Object {
          "null": null,
        },
      },
      "ResultPath": "$",
      "Type": "Pass",
    },
    "throw new Error(\\"cause\\")": Object {
      "Cause": "{\\"message\\":\\"cause\\"}",
      "Error": "Error",
>>>>>>> 75c48887
      "Type": "Fail",
    },
  },
}
`;

exports[`try { $SFN.forEach(list, (item) => task(item)) } catch { return null } 1`] = `
Object {
  "StartAt": "Initialize Functionless Context",
  "States": Object {
    "1__try": Object {
      "End": true,
      "InputPath": "$.heap1",
      "ResultPath": "$",
      "Type": "Pass",
    },
    "Initialize Functionless Context": Object {
      "Next": "try",
      "Parameters": Object {
        "fnl_context": Object {
          "null": null,
        },
        "input.$": "$",
      },
      "ResultPath": "$",
      "Type": "Pass",
    },
    "catch__try": Object {
      "End": true,
      "InputPath": "$.fnl_context.null",
      "ResultPath": "$",
      "Type": "Pass",
    },
    "try": Object {
      "Catch": Array [
        Object {
          "ErrorEquals": Array [
            "States.ALL",
          ],
          "Next": "catch__try",
          "ResultPath": null,
        },
      ],
      "ItemsPath": "$.input.list",
      "Iterator": Object {
        "StartAt": "return task(item)",
        "States": Object {
          "1__return task(item)": Object {
            "End": true,
            "InputPath": "$.heap0",
            "ResultPath": "$",
            "Type": "Pass",
          },
          "return task(item)": Object {
            "InputPath": "$.item",
            "Next": "1__return task(item)",
            "Resource": "__REPLACED_TOKEN",
            "ResultPath": "$.heap0",
            "Type": "Task",
          },
        },
      },
      "Next": "1__try",
      "Parameters": Object {
        "fnl_context.$": "$.fnl_context",
        "input.$": "$.input",
        "item.$": "$$.Map.Item.Value",
      },
      "ResultPath": "$.heap1",
      "Type": "Map",
    },
  },
}
`;

exports[`try { $SFN.map(list, (item) => task(item)) } catch { return null } 1`] = `
Object {
  "StartAt": "Initialize Functionless Context",
  "States": Object {
    "1__try": Object {
      "End": true,
      "InputPath": "$.heap1",
      "ResultPath": "$",
      "Type": "Pass",
    },
    "Initialize Functionless Context": Object {
      "Next": "try",
      "Parameters": Object {
        "fnl_context": Object {
          "null": null,
        },
        "input.$": "$",
      },
      "ResultPath": "$",
      "Type": "Pass",
    },
    "catch__try": Object {
      "End": true,
      "InputPath": "$.fnl_context.null",
      "ResultPath": "$",
      "Type": "Pass",
    },
    "try": Object {
      "Catch": Array [
        Object {
          "ErrorEquals": Array [
            "States.ALL",
          ],
          "Next": "catch__try",
          "ResultPath": null,
        },
      ],
      "ItemsPath": "$.input.list",
      "Iterator": Object {
        "StartAt": "return task(item)",
        "States": Object {
          "1__return task(item)": Object {
            "End": true,
            "InputPath": "$.heap0",
            "ResultPath": "$",
            "Type": "Pass",
          },
          "return task(item)": Object {
            "InputPath": "$.item",
            "Next": "1__return task(item)",
            "Resource": "__REPLACED_TOKEN",
            "ResultPath": "$.heap0",
            "Type": "Task",
          },
        },
      },
      "Next": "1__try",
      "Parameters": Object {
        "fnl_context.$": "$.fnl_context",
        "input.$": "$.input",
        "item.$": "$$.Map.Item.Value",
      },
      "ResultPath": "$.heap1",
      "Type": "Map",
    },
  },
}
`;

exports[`try { for-of } catch { (maybe) throw } finally { task } 1`] = `
Object {
  "StartAt": "Initialize Functionless Context",
  "States": Object {
    "1__catch__for(item of input.items)": Object {
      "InputPath": "$.err.0_ParsedError",
      "Next": "catch(err)",
      "ResultPath": "$.err",
      "Type": "Pass",
    },
    "1__finally": Object {
      "Choices": Array [
        Object {
          "IsPresent": true,
          "Next": "throw__1__finally",
          "Variable": "$.0_tmp",
        },
      ],
      "Default": "return null",
      "Type": "Choice",
    },
    "Initialize Functionless Context": Object {
      "Next": "for(item of input.items)",
      "Parameters": Object {
        "fnl_context": Object {
          "null": null,
        },
        "input.$": "$",
      },
      "ResultPath": "$",
      "Type": "Pass",
    },
    "await task(item)": Object {
      "Catch": Array [
        Object {
          "ErrorEquals": Array [
            "States.ALL",
          ],
          "Next": "catch__for(item of input.items)",
          "ResultPath": "$.err",
        },
      ],
      "InputPath": "$.item",
      "Next": "tail__for(item of input.items)",
      "Resource": "__REPLACED_TOKEN",
      "ResultPath": "$.heap0",
      "Type": "Task",
    },
    "catch(err)": Object {
      "Choices": Array [
        Object {
          "And": Array [
            Object {
              "IsPresent": true,
              "Variable": "$.err.message",
            },
            Object {
              "And": Array [
                Object {
                  "IsString": true,
                  "Variable": "$.err.message",
                },
                Object {
                  "StringEquals": "you dun' goofed",
                  "Variable": "$.err.message",
                },
              ],
            },
          ],
          "Next": "throw new Error(\\"little\\")",
        },
      ],
      "Default": "finally",
      "Type": "Choice",
    },
    "catch__for(item of input.items)": Object {
      "Next": "1__catch__for(item of input.items)",
      "Parameters": Object {
        "0_ParsedError.$": "States.StringToJson($.err.Cause)",
      },
      "ResultPath": "$.err",
      "Type": "Pass",
    },
    "finally": Object {
      "Next": "1__finally",
      "Parameters": "2",
      "Resource": "__REPLACED_TOKEN",
      "ResultPath": "$.heap2",
      "Type": "Task",
    },
    "for(item of input.items)": Object {
      "InputPath": "$.input.items",
      "Next": "hasNext__for(item of input.items)",
      "ResultPath": "$.heap1",
      "Type": "Pass",
    },
    "hasNext__for(item of input.items)": Object {
      "Choices": Array [
        Object {
          "IsPresent": true,
          "Next": "item = undefined",
          "Variable": "$.heap1[0]",
        },
      ],
      "Default": "finally",
      "Type": "Choice",
    },
    "item = undefined": Object {
      "InputPath": "$.heap1[0]",
      "Next": "await task(item)",
      "ResultPath": "$.item",
      "Type": "Pass",
    },
    "return null": Object {
      "End": true,
      "InputPath": "$.fnl_context.null",
      "ResultPath": "$",
      "Type": "Pass",
    },
    "tail__for(item of input.items)": Object {
      "InputPath": "$.heap1[1:]",
      "Next": "hasNext__for(item of input.items)",
      "ResultPath": "$.heap1",
      "Type": "Pass",
    },
    "throw new Error(\\"little\\")": Object {
      "Next": "finally",
      "Result": Object {
        "message": "little",
      },
      "ResultPath": "$.0_tmp",
      "Type": "Pass",
    },
    "throw__1__finally": Object {
      "Cause": "an error was re-thrown from a finally block which is unsupported by Step Functions",
      "Error": "ReThrowFromFinally",
      "Type": "Fail",
    },
  },
}
`;

exports[`try { list.forEach(item => task(item)) } 1`] = `
Object {
  "StartAt": "Initialize Functionless Context",
  "States": Object {
    "1__try": Object {
      "End": true,
      "InputPath": "$.heap1",
      "ResultPath": "$",
      "Type": "Pass",
    },
    "Initialize Functionless Context": Object {
      "Next": "try",
      "Parameters": Object {
        "fnl_context": Object {
          "null": null,
        },
        "input.$": "$",
      },
      "ResultPath": "$",
      "Type": "Pass",
    },
    "catch__try": Object {
      "End": true,
      "InputPath": "$.fnl_context.null",
      "ResultPath": "$",
      "Type": "Pass",
    },
    "try": Object {
      "Catch": Array [
        Object {
          "ErrorEquals": Array [
            "States.ALL",
          ],
          "Next": "catch__try",
          "ResultPath": null,
        },
      ],
      "ItemsPath": "$.input.list",
      "Iterator": Object {
        "StartAt": "return task(item)",
        "States": Object {
          "1__return task(item)": Object {
            "End": true,
            "InputPath": "$.heap0",
            "ResultPath": "$",
            "Type": "Pass",
          },
          "return task(item)": Object {
            "InputPath": "$.item",
            "Next": "1__return task(item)",
            "Resource": "__REPLACED_TOKEN",
            "ResultPath": "$.heap0",
            "Type": "Task",
          },
        },
      },
      "MaxConcurrency": 1,
      "Next": "1__try",
      "Parameters": Object {
        "fnl_context.$": "$.fnl_context",
        "input.$": "$.input",
        "item.$": "$$.Map.Item.Value",
      },
      "ResultPath": "$.heap1",
      "Type": "Map",
    },
  },
}
`;

exports[`try { list.forEach(item => task(item)) } 2`] = `
Object {
  "StartAt": "Initialize Functionless Context",
  "States": Object {
    "1__return input.list.forEach(function(item))": Object {
      "End": true,
      "InputPath": "$.heap1",
      "ResultPath": "$",
      "Type": "Pass",
    },
    "Initialize Functionless Context": Object {
      "Next": "return input.list.forEach(function(item))",
      "Parameters": Object {
        "fnl_context": Object {
          "null": null,
        },
        "input.$": "$",
      },
      "ResultPath": "$",
      "Type": "Pass",
    },
    "return input.list.forEach(function(item))": Object {
      "ItemsPath": "$.input.list",
      "Iterator": Object {
        "StartAt": "try",
        "States": Object {
          "1__try": Object {
            "End": true,
            "InputPath": "$.heap0",
            "ResultPath": "$",
            "Type": "Pass",
          },
          "catch__try": Object {
            "End": true,
            "InputPath": "$.fnl_context.null",
            "ResultPath": "$",
            "Type": "Pass",
          },
          "try": Object {
            "Catch": Array [
              Object {
                "ErrorEquals": Array [
                  "States.ALL",
                ],
                "Next": "catch__try",
                "ResultPath": null,
              },
            ],
            "InputPath": "$.item",
            "Next": "1__try",
            "Resource": "__REPLACED_TOKEN",
            "ResultPath": "$.heap0",
            "Type": "Task",
          },
        },
      },
      "MaxConcurrency": 1,
      "Next": "1__return input.list.forEach(function(item))",
      "Parameters": Object {
        "fnl_context.$": "$.fnl_context",
        "input.$": "$.input",
        "item.$": "$$.Map.Item.Value",
      },
      "ResultPath": "$.heap1",
      "Type": "Map",
    },
  },
}
`;

exports[`try { list.forEach(item => throw) } 1`] = `
Object {
  "StartAt": "Initialize Functionless Context",
  "States": Object {
    "1__try": Object {
      "End": true,
      "InputPath": "$.heap0",
      "ResultPath": "$",
      "Type": "Pass",
    },
    "Initialize Functionless Context": Object {
      "Next": "try",
      "Parameters": Object {
        "fnl_context": Object {
          "null": null,
        },
        "input.$": "$",
      },
      "ResultPath": "$",
      "Type": "Pass",
    },
    "catch__try": Object {
      "End": true,
      "InputPath": "$.fnl_context.null",
      "ResultPath": "$",
      "Type": "Pass",
    },
    "try": Object {
      "Catch": Array [
        Object {
          "ErrorEquals": Array [
            "States.ALL",
          ],
          "Next": "catch__try",
          "ResultPath": null,
        },
      ],
      "ItemsPath": "$.input.list",
      "Iterator": Object {
        "StartAt": "throw new Error(\\"cause\\")",
        "States": Object {
          "throw new Error(\\"cause\\")": Object {
            "Cause": "{\\"message\\":\\"cause\\"}",
            "Error": "Error",
            "Type": "Fail",
          },
        },
      },
      "MaxConcurrency": 1,
      "Next": "1__try",
      "Parameters": Object {
        "fnl_context.$": "$.fnl_context",
        "input.$": "$.input",
      },
      "ResultPath": "$.heap0",
      "Type": "Map",
    },
  },
}
`;

exports[`try { list.forEach(item => throw) } catch (err) 1`] = `
Object {
  "StartAt": "Initialize Functionless Context",
  "States": Object {
    "1__catch__try": Object {
      "InputPath": "$.err.0_ParsedError",
      "Next": "catch(err)",
      "ResultPath": "$.err",
      "Type": "Pass",
    },
    "1__try": Object {
      "End": true,
      "InputPath": "$.heap0",
      "ResultPath": "$",
      "Type": "Pass",
    },
    "Initialize Functionless Context": Object {
      "Next": "try",
      "Parameters": Object {
        "fnl_context": Object {
          "null": null,
        },
        "input.$": "$",
      },
      "ResultPath": "$",
      "Type": "Pass",
    },
    "catch(err)": Object {
      "Choices": Array [
        Object {
          "And": Array [
            Object {
              "IsPresent": true,
              "Variable": "$.err.message",
            },
            Object {
              "And": Array [
                Object {
                  "IsString": true,
                  "Variable": "$.err.message",
                },
                Object {
                  "StringEquals": "cause",
                  "Variable": "$.err.message",
                },
              ],
            },
          ],
          "Next": "return 0",
        },
      ],
      "Default": "return 1",
      "Type": "Choice",
    },
    "catch__try": Object {
      "Next": "1__catch__try",
      "Parameters": Object {
        "0_ParsedError.$": "States.StringToJson($.err.Cause)",
      },
      "ResultPath": "$.err",
      "Type": "Pass",
    },
    "return 0": Object {
      "End": true,
      "Result": 0,
      "ResultPath": "$",
      "Type": "Pass",
    },
    "return 1": Object {
      "End": true,
      "Result": 1,
      "ResultPath": "$",
      "Type": "Pass",
    },
    "try": Object {
      "Catch": Array [
        Object {
          "ErrorEquals": Array [
            "States.ALL",
          ],
          "Next": "catch__try",
          "ResultPath": "$.err",
        },
      ],
      "ItemsPath": "$.input.list",
      "Iterator": Object {
        "StartAt": "throw new Error(\\"cause\\")",
        "States": Object {
          "throw new Error(\\"cause\\")": Object {
            "Cause": "{\\"message\\":\\"cause\\"}",
            "Error": "Error",
            "Type": "Fail",
          },
        },
      },
      "MaxConcurrency": 1,
      "Next": "1__try",
      "Parameters": Object {
        "fnl_context.$": "$.fnl_context",
        "input.$": "$.input",
      },
      "ResultPath": "$.heap0",
      "Type": "Map",
    },
  },
}
`;

exports[`try { list.map(item => task(item)) } 1`] = `
Object {
  "StartAt": "Initialize Functionless Context",
  "States": Object {
    "1__try": Object {
      "End": true,
      "InputPath": "$.heap1",
      "ResultPath": "$",
      "Type": "Pass",
    },
    "Initialize Functionless Context": Object {
      "Next": "try",
      "Parameters": Object {
        "fnl_context": Object {
          "null": null,
        },
        "input.$": "$",
      },
      "ResultPath": "$",
      "Type": "Pass",
    },
    "catch__try": Object {
      "End": true,
      "InputPath": "$.fnl_context.null",
      "ResultPath": "$",
      "Type": "Pass",
    },
    "try": Object {
      "Catch": Array [
        Object {
          "ErrorEquals": Array [
            "States.ALL",
          ],
          "Next": "catch__try",
          "ResultPath": null,
        },
      ],
      "ItemsPath": "$.input.list",
      "Iterator": Object {
        "StartAt": "return task(item)",
        "States": Object {
          "1__return task(item)": Object {
            "End": true,
            "InputPath": "$.heap0",
            "ResultPath": "$",
            "Type": "Pass",
          },
          "return task(item)": Object {
            "InputPath": "$.item",
            "Next": "1__return task(item)",
            "Resource": "__REPLACED_TOKEN",
            "ResultPath": "$.heap0",
            "Type": "Task",
          },
        },
      },
      "MaxConcurrency": 1,
      "Next": "1__try",
      "Parameters": Object {
        "fnl_context.$": "$.fnl_context",
        "input.$": "$.input",
        "item.$": "$$.Map.Item.Value",
      },
      "ResultPath": "$.heap1",
      "Type": "Map",
    },
  },
}
`;

exports[`try { list.map(item => task(item)) } 2`] = `
Object {
  "StartAt": "Initialize Functionless Context",
  "States": Object {
    "1__return Promise.all(input.list.map(function(item)))": Object {
      "End": true,
      "InputPath": "$.heap1",
      "ResultPath": "$",
      "Type": "Pass",
    },
    "Initialize Functionless Context": Object {
      "Next": "return Promise.all(input.list.map(function(item)))",
      "Parameters": Object {
        "fnl_context": Object {
          "null": null,
        },
        "input.$": "$",
      },
      "ResultPath": "$",
      "Type": "Pass",
    },
    "return Promise.all(input.list.map(function(item)))": Object {
      "ItemsPath": "$.input.list",
      "Iterator": Object {
        "StartAt": "try",
        "States": Object {
          "1__try": Object {
            "End": true,
            "InputPath": "$.heap0",
            "ResultPath": "$",
            "Type": "Pass",
          },
          "catch__try": Object {
            "End": true,
            "InputPath": "$.fnl_context.null",
            "ResultPath": "$",
            "Type": "Pass",
          },
          "try": Object {
            "Catch": Array [
              Object {
                "ErrorEquals": Array [
                  "States.ALL",
                ],
                "Next": "catch__try",
                "ResultPath": null,
              },
            ],
            "InputPath": "$.item",
            "Next": "1__try",
            "Resource": "__REPLACED_TOKEN",
            "ResultPath": "$.heap0",
            "Type": "Task",
          },
        },
      },
      "MaxConcurrency": 1,
      "Next": "1__return Promise.all(input.list.map(function(item)))",
      "Parameters": Object {
        "fnl_context.$": "$.fnl_context",
        "input.$": "$.input",
        "item.$": "$$.Map.Item.Value",
      },
      "ResultPath": "$.heap1",
      "Type": "Map",
    },
  },
}
`;

exports[`try { list.map(item => throw) } 1`] = `
Object {
  "StartAt": "Initialize Functionless Context",
  "States": Object {
    "1__try": Object {
      "End": true,
      "InputPath": "$.heap0",
      "ResultPath": "$",
      "Type": "Pass",
    },
    "Initialize Functionless Context": Object {
      "Next": "try",
      "Parameters": Object {
        "fnl_context": Object {
          "null": null,
        },
        "input.$": "$",
      },
      "ResultPath": "$",
      "Type": "Pass",
    },
    "catch__try": Object {
      "End": true,
      "InputPath": "$.fnl_context.null",
      "ResultPath": "$",
      "Type": "Pass",
    },
    "try": Object {
      "Catch": Array [
        Object {
          "ErrorEquals": Array [
            "States.ALL",
          ],
          "Next": "catch__try",
          "ResultPath": null,
        },
      ],
      "ItemsPath": "$.input.list",
      "Iterator": Object {
        "StartAt": "throw new Error(\\"cause\\")",
        "States": Object {
          "throw new Error(\\"cause\\")": Object {
            "Cause": "{\\"message\\":\\"cause\\"}",
            "Error": "Error",
            "Type": "Fail",
          },
        },
      },
      "MaxConcurrency": 1,
      "Next": "1__try",
      "Parameters": Object {
        "fnl_context.$": "$.fnl_context",
        "input.$": "$.input",
      },
      "ResultPath": "$.heap0",
      "Type": "Map",
    },
  },
}
`;

exports[`try { list.map(item => throw) } catch (err) 1`] = `
Object {
  "StartAt": "Initialize Functionless Context",
  "States": Object {
    "1__catch__try": Object {
      "InputPath": "$.err.0_ParsedError",
      "Next": "catch(err)",
      "ResultPath": "$.err",
      "Type": "Pass",
    },
    "1__try": Object {
      "End": true,
      "InputPath": "$.heap0",
      "ResultPath": "$",
      "Type": "Pass",
    },
    "Initialize Functionless Context": Object {
      "Next": "try",
      "Parameters": Object {
        "fnl_context": Object {
          "null": null,
        },
        "input.$": "$",
      },
      "ResultPath": "$",
      "Type": "Pass",
    },
    "catch(err)": Object {
      "Choices": Array [
        Object {
          "And": Array [
            Object {
              "IsPresent": true,
              "Variable": "$.err.message",
            },
            Object {
              "And": Array [
                Object {
                  "IsString": true,
                  "Variable": "$.err.message",
                },
                Object {
                  "StringEquals": "cause",
                  "Variable": "$.err.message",
                },
              ],
            },
          ],
          "Next": "return 0",
        },
      ],
      "Default": "return 1",
      "Type": "Choice",
    },
    "catch__try": Object {
      "Next": "1__catch__try",
      "Parameters": Object {
        "0_ParsedError.$": "States.StringToJson($.err.Cause)",
      },
      "ResultPath": "$.err",
      "Type": "Pass",
    },
    "return 0": Object {
      "End": true,
      "Result": 0,
      "ResultPath": "$",
      "Type": "Pass",
    },
    "return 1": Object {
      "End": true,
      "Result": 1,
      "ResultPath": "$",
      "Type": "Pass",
    },
    "try": Object {
      "Catch": Array [
        Object {
          "ErrorEquals": Array [
            "States.ALL",
          ],
          "Next": "catch__try",
          "ResultPath": "$.err",
        },
      ],
      "ItemsPath": "$.input.list",
      "Iterator": Object {
        "StartAt": "throw new Error(\\"cause\\")",
        "States": Object {
          "throw new Error(\\"cause\\")": Object {
            "Cause": "{\\"message\\":\\"cause\\"}",
            "Error": "Error",
            "Type": "Fail",
          },
        },
      },
      "MaxConcurrency": 1,
      "Next": "1__try",
      "Parameters": Object {
        "fnl_context.$": "$.fnl_context",
        "input.$": "$.input",
      },
      "ResultPath": "$.heap0",
      "Type": "Map",
    },
  },
}
`;

exports[`try { return $SFN.parallel(() => "hello", () => "world")) } catch { return null } 1`] = `
Object {
  "StartAt": "Initialize Functionless Context",
  "States": Object {
    "1__try": Object {
      "End": true,
      "InputPath": "$.heap0",
      "ResultPath": "$",
      "Type": "Pass",
    },
    "Initialize Functionless Context": Object {
      "Next": "try",
      "Parameters": Object {
        "fnl_context": Object {
          "null": null,
        },
      },
      "ResultPath": "$",
      "Type": "Pass",
    },
    "catch__try": Object {
      "End": true,
      "InputPath": "$.fnl_context.null",
      "ResultPath": "$",
      "Type": "Pass",
    },
    "try": Object {
      "Branches": Array [
        Object {
          "StartAt": "return \\"hello\\"",
          "States": Object {
            "return \\"hello\\"": Object {
              "End": true,
              "Result": "hello",
              "ResultPath": "$",
              "Type": "Pass",
            },
          },
        },
        Object {
          "StartAt": "return \\"world\\"",
          "States": Object {
            "return \\"world\\"": Object {
              "End": true,
              "Result": "world",
              "ResultPath": "$",
              "Type": "Pass",
            },
          },
        },
      ],
      "Catch": Array [
        Object {
          "ErrorEquals": Array [
            "States.ALL",
          ],
          "Next": "catch__try",
          "ResultPath": null,
        },
      ],
      "Next": "1__try",
      "ResultPath": "$.heap0",
      "Type": "Parallel",
    },
  },
}
`;

exports[`try { return $SFN.parallel(() => "hello", async () => { await task(); await task(); })) } catch { return null } 1`] = `
Object {
  "StartAt": "Initialize Functionless Context",
  "States": Object {
    "1__try": Object {
      "End": true,
      "InputPath": "$.heap2",
      "ResultPath": "$",
      "Type": "Pass",
    },
    "Initialize Functionless Context": Object {
      "Next": "try",
      "Parameters": Object {
        "fnl_context": Object {
          "null": null,
        },
      },
      "ResultPath": "$",
      "Type": "Pass",
    },
    "catch__try": Object {
      "End": true,
      "InputPath": "$.fnl_context.null",
      "ResultPath": "$",
      "Type": "Pass",
    },
    "try": Object {
      "Branches": Array [
        Object {
          "StartAt": "return \\"hello\\"",
          "States": Object {
            "return \\"hello\\"": Object {
              "End": true,
              "Result": "hello",
              "ResultPath": "$",
              "Type": "Pass",
            },
          },
        },
        Object {
          "StartAt": "await task()",
          "States": Object {
            "await task()": Object {
              "InputPath": "$.fnl_context.null",
              "Next": "await task() 1",
              "Resource": "__REPLACED_TOKEN",
              "ResultPath": "$.heap0",
              "Type": "Task",
            },
            "await task() 1": Object {
              "InputPath": "$.fnl_context.null",
              "Next": "return null",
              "Resource": "__REPLACED_TOKEN",
              "ResultPath": "$.heap1",
              "Type": "Task",
            },
            "return null": Object {
              "End": true,
              "InputPath": "$.fnl_context.null",
              "ResultPath": "$",
              "Type": "Pass",
            },
          },
        },
      ],
      "Catch": Array [
        Object {
          "ErrorEquals": Array [
            "States.ALL",
          ],
          "Next": "catch__try",
          "ResultPath": null,
        },
      ],
      "Next": "1__try",
      "ResultPath": "$.heap2",
      "Type": "Parallel",
    },
  },
}
`;

exports[`try { task } catch { throw } finally { task() } 1`] = `
Object {
  "StartAt": "Initialize Functionless Context",
  "States": Object {
    "1__finally": Object {
      "Choices": Array [
        Object {
          "IsPresent": true,
          "Next": "throw__1__finally",
          "Variable": "$.0_tmp",
        },
      ],
      "Default": "return null",
      "Type": "Choice",
    },
    "Initialize Functionless Context": Object {
      "Next": "await task()",
      "Parameters": Object {
        "fnl_context": Object {
          "null": null,
        },
      },
      "ResultPath": "$",
      "Type": "Pass",
    },
    "await task()": Object {
      "Catch": Array [
        Object {
          "ErrorEquals": Array [
            "States.ALL",
          ],
          "Next": "catch__await task()",
          "ResultPath": null,
        },
      ],
      "InputPath": "$.fnl_context.null",
      "Next": "finally",
      "Resource": "__REPLACED_TOKEN",
      "ResultPath": "$.heap0",
      "Type": "Task",
    },
    "catch__await task()": Object {
      "Next": "finally",
      "Result": Object {
        "message": "cause",
      },
      "ResultPath": "$.0_tmp",
      "Type": "Pass",
    },
    "finally": Object {
      "Next": "1__finally",
      "Parameters": "recover",
      "Resource": "__REPLACED_TOKEN",
      "ResultPath": "$.heap1",
      "Type": "Task",
    },
    "return null": Object {
      "End": true,
      "InputPath": "$.fnl_context.null",
      "ResultPath": "$",
      "Type": "Pass",
    },
    "throw__1__finally": Object {
      "Cause": "an error was re-thrown from a finally block which is unsupported by Step Functions",
      "Error": "ReThrowFromFinally",
      "Type": "Fail",
    },
  },
}
`;

exports[`try { task() } catch { (maybe) throw } finally { task } 1`] = `
Object {
  "StartAt": "Initialize Functionless Context",
  "States": Object {
    "1__finally": Object {
      "Choices": Array [
        Object {
          "IsPresent": true,
          "Next": "throw__1__finally",
          "Variable": "$.0_tmp",
        },
      ],
      "Default": "return null",
      "Type": "Choice",
    },
    "Initialize Functionless Context": Object {
      "Next": "await task(\\"1\\")",
      "Parameters": Object {
        "fnl_context": Object {
          "null": null,
        },
        "input.$": "$",
      },
      "ResultPath": "$",
      "Type": "Pass",
    },
    "await task(\\"1\\")": Object {
      "Catch": Array [
        Object {
          "ErrorEquals": Array [
            "States.ALL",
          ],
          "Next": "catch__await task(\\"1\\")",
          "ResultPath": null,
        },
      ],
      "Next": "finally",
      "Parameters": "1",
      "Resource": "__REPLACED_TOKEN",
      "ResultPath": "$.heap0",
      "Type": "Task",
    },
    "catch__await task(\\"1\\")": Object {
      "Choices": Array [
        Object {
          "And": Array [
            Object {
              "IsPresent": true,
              "Variable": "$.input.id",
            },
            Object {
              "And": Array [
                Object {
                  "IsString": true,
                  "Variable": "$.input.id",
                },
                Object {
                  "StringEquals": "sam",
                  "Variable": "$.input.id",
                },
              ],
            },
          ],
          "Next": "throw new Error(\\"little\\")",
        },
      ],
      "Default": "finally",
      "Type": "Choice",
    },
    "finally": Object {
      "Next": "1__finally",
      "Parameters": "2",
      "Resource": "__REPLACED_TOKEN",
      "ResultPath": "$.heap1",
      "Type": "Task",
    },
    "return null": Object {
      "End": true,
      "InputPath": "$.fnl_context.null",
      "ResultPath": "$",
      "Type": "Pass",
    },
    "throw new Error(\\"little\\")": Object {
      "Next": "finally",
      "Result": Object {
        "message": "little",
      },
      "ResultPath": "$.0_tmp",
      "Type": "Pass",
    },
    "throw__1__finally": Object {
      "Cause": "an error was re-thrown from a finally block which is unsupported by Step Functions",
      "Error": "ReThrowFromFinally",
      "Type": "Fail",
    },
  },
}
`;

exports[`try { task() } catch { task() } finally { task() } 1`] = `
Object {
  "StartAt": "Initialize Functionless Context",
  "States": Object {
    "1__finally": Object {
      "Choices": Array [
        Object {
          "IsPresent": true,
          "Next": "throw__1__finally",
          "Variable": "$.0_tmp",
        },
      ],
      "Default": "return null",
      "Type": "Choice",
    },
    "Initialize Functionless Context": Object {
      "Next": "await task(\\"1\\")",
      "Parameters": Object {
        "fnl_context": Object {
          "null": null,
        },
      },
      "ResultPath": "$",
      "Type": "Pass",
    },
    "await task(\\"1\\")": Object {
      "Catch": Array [
        Object {
          "ErrorEquals": Array [
            "States.ALL",
          ],
          "Next": "catch__await task(\\"1\\")",
          "ResultPath": null,
        },
      ],
      "Next": "finally",
      "Parameters": "1",
      "Resource": "__REPLACED_TOKEN",
      "ResultPath": "$.heap0",
      "Type": "Task",
    },
    "catch__await task(\\"1\\")": Object {
      "Catch": Array [
        Object {
          "ErrorEquals": Array [
            "States.ALL",
          ],
          "Next": "finally",
          "ResultPath": "$.0_tmp",
        },
      ],
      "Next": "finally",
      "Parameters": "2",
      "Resource": "__REPLACED_TOKEN",
      "ResultPath": "$.heap1",
      "Type": "Task",
    },
    "finally": Object {
      "Next": "1__finally",
      "Parameters": "3",
      "Resource": "__REPLACED_TOKEN",
      "ResultPath": "$.heap2",
      "Type": "Task",
    },
    "return null": Object {
      "End": true,
      "InputPath": "$.fnl_context.null",
      "ResultPath": "$",
      "Type": "Pass",
    },
    "throw__1__finally": Object {
      "Cause": "an error was re-thrown from a finally block which is unsupported by Step Functions",
      "Error": "ReThrowFromFinally",
      "Type": "Fail",
    },
  },
}
`;

exports[`try { task() } catch(err) { (maybe) throw } finally { task } 1`] = `
Object {
  "StartAt": "Initialize Functionless Context",
  "States": Object {
    "1__catch__await task(\\"1\\")": Object {
      "InputPath": "$.err.0_ParsedError",
      "Next": "catch(err)",
      "ResultPath": "$.err",
      "Type": "Pass",
    },
    "1__finally": Object {
      "Choices": Array [
        Object {
          "IsPresent": true,
          "Next": "throw__1__finally",
          "Variable": "$.0_tmp",
        },
      ],
      "Default": "return null",
      "Type": "Choice",
    },
    "Initialize Functionless Context": Object {
      "Next": "await task(\\"1\\")",
      "Parameters": Object {
        "fnl_context": Object {
          "null": null,
        },
      },
      "ResultPath": "$",
      "Type": "Pass",
    },
    "await task(\\"1\\")": Object {
      "Catch": Array [
        Object {
          "ErrorEquals": Array [
            "States.ALL",
          ],
          "Next": "catch__await task(\\"1\\")",
          "ResultPath": "$.err",
        },
      ],
      "Next": "finally",
      "Parameters": "1",
      "Resource": "__REPLACED_TOKEN",
      "ResultPath": "$.heap0",
      "Type": "Task",
    },
    "catch(err)": Object {
      "Choices": Array [
        Object {
          "And": Array [
            Object {
              "IsPresent": true,
              "Variable": "$.err.message",
            },
            Object {
              "And": Array [
                Object {
                  "IsString": true,
                  "Variable": "$.err.message",
                },
                Object {
                  "StringEquals": "sam",
                  "Variable": "$.err.message",
                },
              ],
            },
          ],
          "Next": "throw new Error(\\"little\\")",
        },
      ],
      "Default": "finally",
      "Type": "Choice",
    },
    "catch__await task(\\"1\\")": Object {
      "Next": "1__catch__await task(\\"1\\")",
      "Parameters": Object {
        "0_ParsedError.$": "States.StringToJson($.err.Cause)",
      },
      "ResultPath": "$.err",
      "Type": "Pass",
    },
    "finally": Object {
      "Next": "1__finally",
      "Parameters": "2",
      "Resource": "__REPLACED_TOKEN",
      "ResultPath": "$.heap1",
      "Type": "Task",
    },
    "return null": Object {
      "End": true,
      "InputPath": "$.fnl_context.null",
      "ResultPath": "$",
      "Type": "Pass",
    },
    "throw new Error(\\"little\\")": Object {
      "Next": "finally",
      "Result": Object {
        "message": "little",
      },
      "ResultPath": "$.0_tmp",
      "Type": "Pass",
    },
    "throw__1__finally": Object {
      "Cause": "an error was re-thrown from a finally block which is unsupported by Step Functions",
      "Error": "ReThrowFromFinally",
      "Type": "Fail",
    },
  },
}
`;

exports[`try { throw } catch { (maybe) throw } finally { task } 1`] = `
Object {
  "StartAt": "Initialize Functionless Context",
  "States": Object {
    "1__finally": Object {
      "Choices": Array [
        Object {
          "IsPresent": true,
          "Next": "throw__1__finally",
          "Variable": "$.0_tmp",
        },
      ],
      "Default": "return null",
      "Type": "Choice",
    },
    "Initialize Functionless Context": Object {
      "Next": "throw new Error(\\"go\\")",
      "Parameters": Object {
        "fnl_context": Object {
          "null": null,
        },
        "input.$": "$",
      },
      "ResultPath": "$",
      "Type": "Pass",
    },
    "catch__throw new Error(\\"go\\")": Object {
      "Choices": Array [
        Object {
          "And": Array [
            Object {
              "IsPresent": true,
              "Variable": "$.input.id",
            },
            Object {
              "And": Array [
                Object {
                  "IsString": true,
                  "Variable": "$.input.id",
                },
                Object {
                  "StringEquals": "sam",
                  "Variable": "$.input.id",
                },
              ],
            },
          ],
          "Next": "throw new Error(\\"little\\")",
        },
      ],
      "Default": "finally",
      "Type": "Choice",
    },
    "finally": Object {
      "InputPath": "$.fnl_context.null",
      "Next": "1__finally",
      "Resource": "__REPLACED_TOKEN",
      "ResultPath": "$.heap0",
      "Type": "Task",
    },
    "return null": Object {
      "End": true,
      "InputPath": "$.fnl_context.null",
      "ResultPath": "$",
      "Type": "Pass",
    },
    "throw new Error(\\"go\\")": Object {
      "Next": "catch__throw new Error(\\"go\\")",
      "Result": Object {
        "message": "go",
      },
      "ResultPath": null,
      "Type": "Pass",
    },
    "throw new Error(\\"little\\")": Object {
      "Next": "finally",
      "Result": Object {
        "message": "little",
      },
      "ResultPath": "$.0_tmp",
      "Type": "Pass",
    },
    "throw__1__finally": Object {
      "Cause": "an error was re-thrown from a finally block which is unsupported by Step Functions",
      "Error": "ReThrowFromFinally",
      "Type": "Fail",
    },
  },
}
`;

exports[`try, task, empty catch 1`] = `
Object {
  "StartAt": "Initialize Functionless Context",
  "States": Object {
    "Initialize Functionless Context": Object {
      "Next": "await computeScore({id: \\"id\\", name: \\"name\\"})",
      "Parameters": Object {
        "fnl_context": Object {
          "null": null,
        },
      },
      "ResultPath": "$",
      "Type": "Pass",
    },
    "await computeScore({id: \\"id\\", name: \\"name\\"})": Object {
      "Catch": Array [
        Object {
          "ErrorEquals": Array [
            "States.ALL",
          ],
          "Next": "return null",
          "ResultPath": null,
        },
      ],
      "Next": "return null",
      "Parameters": Object {
        "id": "id",
        "name": "name",
      },
      "Resource": "__REPLACED_TOKEN",
      "ResultPath": "$.heap0",
      "Type": "Task",
    },
    "return null": Object {
      "End": true,
      "InputPath": "$.fnl_context.null",
      "ResultPath": "$",
      "Type": "Pass",
    },
  },
}
`;

exports[`try, throw Error('error'), empty catch 1`] = `
Object {
  "StartAt": "Initialize Functionless Context",
  "States": Object {
    "Initialize Functionless Context": Object {
      "Next": "throw Error(\\"cause\\")",
      "Parameters": Object {
        "fnl_context": Object {
          "null": null,
        },
      },
      "ResultPath": "$",
      "Type": "Pass",
    },
    "return null": Object {
      "End": true,
      "InputPath": "$.fnl_context.null",
      "ResultPath": "$",
      "Type": "Pass",
    },
    "throw Error(\\"cause\\")": Object {
      "Next": "return null",
      "Result": Object {
        "message": "cause",
      },
      "ResultPath": null,
      "Type": "Pass",
    },
  },
}
`;

exports[`try, throw, catch, throw, finally, return 1`] = `
Object {
  "StartAt": "Initialize Functionless Context",
  "States": Object {
    "Initialize Functionless Context": Object {
      "Next": "try",
      "Parameters": Object {
        "fnl_context": Object {
          "null": null,
        },
      },
      "ResultPath": "$",
      "Type": "Pass",
    },
    "catch__try": Object {
      "Next": "return \\"rock-star\\"",
      "Result": Object {
        "message": "little",
      },
      "ResultPath": null,
      "Type": "Pass",
    },
    "return \\"rock-star\\"": Object {
      "End": true,
      "Result": "rock-star",
      "ResultPath": "$",
      "Type": "Pass",
    },
    "try": Object {
      "Next": "catch__try",
      "Result": Object {
        "message": "go",
      },
      "ResultPath": null,
      "Type": "Pass",
    },
  },
}
`;

exports[`try, throw, empty catch 1`] = `
Object {
  "StartAt": "Initialize Functionless Context",
  "States": Object {
    "Initialize Functionless Context": Object {
<<<<<<< HEAD
      "Next": "throw new StepFunctionError(\\"CustomError\\", {property: \\"cause\\"})",
      "OutputPath": "$",
=======
      "Next": "throw new CustomError(\\"cause\\")",
>>>>>>> 75c48887
      "Parameters": Object {
        "fnl_context": Object {
          "null": null,
        },
      },
      "ResultPath": "$",
      "Type": "Pass",
    },
    "return null": Object {
      "End": true,
      "InputPath": "$.fnl_context.null",
      "ResultPath": "$",
      "Type": "Pass",
    },
    "throw new StepFunctionError(\\"CustomError\\", {property: \\"cause\\"})": Object {
      "Next": "return null",
      "Result": Object {
        "property": "cause",
      },
      "ResultPath": null,
      "Type": "Pass",
    },
  },
}
`;

exports[`try, throw, finally 1`] = `
Object {
  "StartAt": "Initialize Functionless Context",
  "States": Object {
    "Initialize Functionless Context": Object {
      "Next": "try",
      "Parameters": Object {
        "fnl_context": Object {
          "null": null,
        },
      },
      "ResultPath": "$",
      "Type": "Pass",
    },
    "return \\"hello\\"": Object {
      "End": true,
      "Result": "hello",
      "ResultPath": "$",
      "Type": "Pass",
    },
    "try": Object {
      "Next": "return \\"hello\\"",
      "Result": Object {
        "message": "cause",
      },
      "ResultPath": null,
      "Type": "Pass",
    },
  },
}
`;

exports[`try-catch with guaranteed throw new Error 1`] = `
Object {
  "StartAt": "Initialize Functionless Context",
  "States": Object {
    "Initialize Functionless Context": Object {
      "Next": "try",
      "Parameters": Object {
        "fnl_context": Object {
          "null": null,
        },
      },
      "ResultPath": "$",
      "Type": "Pass",
    },
    "catch__try": Object {
      "Choices": Array [
        Object {
          "And": Array [
            Object {
              "IsPresent": true,
              "Variable": "$.err.message",
            },
            Object {
              "And": Array [
                Object {
                  "IsString": true,
                  "Variable": "$.err.message",
                },
                Object {
                  "StringEquals": "cause",
                  "Variable": "$.err.message",
                },
              ],
            },
          ],
          "Next": "return \\"hello\\"",
        },
      ],
      "Default": "return \\"world\\"",
      "Type": "Choice",
    },
    "return \\"hello\\"": Object {
      "End": true,
      "Result": "hello",
      "ResultPath": "$",
      "Type": "Pass",
    },
    "return \\"world\\"": Object {
      "End": true,
      "Result": "world",
      "ResultPath": "$",
      "Type": "Pass",
    },
    "try": Object {
      "Next": "catch__try",
      "Result": Object {
        "message": "cause",
      },
      "ResultPath": "$.err",
      "Type": "Pass",
    },
  },
}
`;

exports[`try-catch with inner return and a catch variable 1`] = `
Object {
  "StartAt": "Initialize Functionless Context",
  "States": Object {
    "1__catch__try": Object {
      "InputPath": "$.err.0_ParsedError",
      "Next": "catch(err)",
      "ResultPath": "$.err",
      "Type": "Pass",
    },
    "Initialize Functionless Context": Object {
      "Next": "try",
      "Parameters": Object {
        "fnl_context": Object {
          "null": null,
        },
      },
      "ResultPath": "$",
      "Type": "Pass",
    },
    "catch(err)": Object {
      "End": true,
      "InputPath": "$.err.message",
      "ResultPath": "$",
      "Type": "Pass",
    },
    "catch__try": Object {
      "Next": "1__catch__try",
      "Parameters": Object {
        "0_ParsedError.$": "States.StringToJson($.err.Cause)",
      },
      "ResultPath": "$.err",
      "Type": "Pass",
    },
    "return \\"hello\\"": Object {
      "End": true,
      "Result": "hello",
      "ResultPath": "$",
      "Type": "Pass",
    },
    "try": Object {
      "Catch": Array [
        Object {
          "ErrorEquals": Array [
            "States.ALL",
          ],
          "Next": "catch__try",
          "ResultPath": "$.err",
        },
      ],
      "Next": "return \\"hello\\"",
      "Parameters": Object {
        "id": "id",
        "name": "name",
      },
      "Resource": "__REPLACED_TOKEN",
      "ResultPath": "$.heap0",
      "Type": "Task",
    },
  },
}
`;

exports[`try-catch with inner return and no catch variable 1`] = `
Object {
  "StartAt": "Initialize Functionless Context",
  "States": Object {
    "Initialize Functionless Context": Object {
      "Next": "try",
      "Parameters": Object {
        "fnl_context": Object {
          "null": null,
        },
      },
      "ResultPath": "$",
      "Type": "Pass",
    },
    "catch__try": Object {
      "End": true,
      "Result": "world",
      "ResultPath": "$",
      "Type": "Pass",
    },
    "return \\"hello\\"": Object {
      "End": true,
      "Result": "hello",
      "ResultPath": "$",
      "Type": "Pass",
    },
    "try": Object {
      "Catch": Array [
        Object {
          "ErrorEquals": Array [
            "States.ALL",
          ],
          "Next": "catch__try",
          "ResultPath": null,
        },
      ],
      "Next": "return \\"hello\\"",
      "Parameters": Object {
        "id": "id",
        "name": "name",
      },
      "Resource": "__REPLACED_TOKEN",
      "ResultPath": "$.heap0",
      "Type": "Task",
    },
  },
}
`;

exports[`try-catch with optional return of task 1`] = `
Object {
  "StartAt": "Initialize Functionless Context",
  "States": Object {
    "1__catch__try": Object {
      "InputPath": "$.err.0_ParsedError",
      "Next": "catch(err)",
      "ResultPath": "$.err",
      "Type": "Pass",
    },
    "Initialize Functionless Context": Object {
      "Next": "try",
      "Parameters": Object {
        "fnl_context": Object {
          "null": null,
        },
        "input.$": "$",
      },
      "ResultPath": "$",
      "Type": "Pass",
    },
    "await computeScore({id: input.id, name: \\"sam\\"})": Object {
      "Catch": Array [
        Object {
          "ErrorEquals": Array [
            "States.ALL",
          ],
          "Next": "catch__try",
          "ResultPath": "$.err",
        },
      ],
      "Next": "return \\"hello world\\"",
      "Parameters": Object {
        "id.$": "$.input.id",
        "name": "sam",
      },
      "Resource": "__REPLACED_TOKEN",
      "ResultPath": "$.heap0",
      "Type": "Task",
    },
    "catch(err)": Object {
      "Choices": Array [
        Object {
          "And": Array [
            Object {
              "IsPresent": true,
              "Variable": "$.err.message",
            },
            Object {
              "And": Array [
                Object {
                  "IsString": true,
                  "Variable": "$.err.message",
                },
                Object {
                  "StringEquals": "cause",
                  "Variable": "$.err.message",
                },
              ],
            },
          ],
          "Next": "return \\"hello\\"",
        },
      ],
      "Default": "return \\"world\\"",
      "Type": "Choice",
    },
    "catch__try": Object {
      "Next": "1__catch__try",
      "Parameters": Object {
        "0_ParsedError.$": "States.StringToJson($.err.Cause)",
      },
      "ResultPath": "$.err",
      "Type": "Pass",
    },
    "return \\"hello world\\"": Object {
      "End": true,
      "Result": "hello world",
      "ResultPath": "$",
      "Type": "Pass",
    },
    "return \\"hello\\"": Object {
      "End": true,
      "Result": "hello",
      "ResultPath": "$",
      "Type": "Pass",
    },
    "return \\"world\\"": Object {
      "End": true,
      "Result": "world",
      "ResultPath": "$",
      "Type": "Pass",
    },
    "try": Object {
      "Choices": Array [
        Object {
          "And": Array [
            Object {
              "IsPresent": true,
              "Variable": "$.input.id",
            },
            Object {
              "And": Array [
                Object {
                  "IsString": true,
                  "Variable": "$.input.id",
                },
                Object {
                  "StringEquals": "hello",
                  "Variable": "$.input.id",
                },
              ],
            },
          ],
          "Next": "await computeScore({id: input.id, name: \\"sam\\"})",
        },
      ],
      "Default": "return \\"hello world\\"",
      "Type": "Choice",
    },
  },
}
`;

exports[`try-catch with optional return of task 2`] = `
Object {
  "StartAt": "Initialize Functionless Context",
  "States": Object {
    "1__catch__try": Object {
      "InputPath": "$.err.0_ParsedError",
      "Next": "catch(err)",
      "ResultPath": "$.err",
      "Type": "Pass",
    },
    "1__return await computeScore({id: input.id, name: \\"sam\\"})": Object {
      "End": true,
      "InputPath": "$.heap0",
      "ResultPath": "$",
      "Type": "Pass",
    },
    "Initialize Functionless Context": Object {
      "Next": "try",
      "Parameters": Object {
        "fnl_context": Object {
          "null": null,
        },
        "input.$": "$",
      },
      "ResultPath": "$",
      "Type": "Pass",
    },
    "catch(err)": Object {
      "Choices": Array [
        Object {
          "And": Array [
            Object {
              "IsPresent": true,
              "Variable": "$.err.message",
            },
            Object {
              "And": Array [
                Object {
                  "IsString": true,
                  "Variable": "$.err.message",
                },
                Object {
                  "StringEquals": "cause",
                  "Variable": "$.err.message",
                },
              ],
            },
          ],
          "Next": "return \\"hello\\"",
        },
      ],
      "Default": "return \\"world\\"",
      "Type": "Choice",
    },
    "catch__try": Object {
      "Next": "1__catch__try",
      "Parameters": Object {
        "0_ParsedError.$": "States.StringToJson($.err.Cause)",
      },
      "ResultPath": "$.err",
      "Type": "Pass",
    },
    "return \\"hello world\\"": Object {
      "End": true,
      "Result": "hello world",
      "ResultPath": "$",
      "Type": "Pass",
    },
    "return \\"hello\\"": Object {
      "End": true,
      "Result": "hello",
      "ResultPath": "$",
      "Type": "Pass",
    },
    "return \\"world\\"": Object {
      "End": true,
      "Result": "world",
      "ResultPath": "$",
      "Type": "Pass",
    },
    "return await computeScore({id: input.id, name: \\"sam\\"})": Object {
      "Catch": Array [
        Object {
          "ErrorEquals": Array [
            "States.ALL",
          ],
          "Next": "catch__try",
          "ResultPath": "$.err",
        },
      ],
      "Next": "1__return await computeScore({id: input.id, name: \\"sam\\"})",
      "Parameters": Object {
        "id.$": "$.input.id",
        "name": "sam",
      },
      "Resource": "__REPLACED_TOKEN",
      "ResultPath": "$.heap0",
      "Type": "Task",
    },
    "try": Object {
      "Choices": Array [
        Object {
          "And": Array [
            Object {
              "IsPresent": true,
              "Variable": "$.input.id",
            },
            Object {
              "And": Array [
                Object {
                  "IsString": true,
                  "Variable": "$.input.id",
                },
                Object {
                  "StringEquals": "hello",
                  "Variable": "$.input.id",
                },
              ],
            },
          ],
          "Next": "return await computeScore({id: input.id, name: \\"sam\\"})",
        },
      ],
      "Default": "return \\"hello world\\"",
      "Type": "Choice",
    },
  },
}
`;

exports[`try-catch with optional task 1`] = `
Object {
  "StartAt": "Initialize Functionless Context",
  "States": Object {
    "1__catch__try": Object {
      "InputPath": "$.err.0_ParsedError",
      "Next": "catch(err)",
      "ResultPath": "$.err",
      "Type": "Pass",
    },
    "Initialize Functionless Context": Object {
      "Next": "try",
      "Parameters": Object {
        "fnl_context": Object {
          "null": null,
        },
        "input.$": "$",
      },
      "ResultPath": "$",
      "Type": "Pass",
    },
    "await computeScore({id: input.id, name: \\"sam\\"})": Object {
      "Catch": Array [
        Object {
          "ErrorEquals": Array [
            "States.ALL",
          ],
          "Next": "catch__try",
          "ResultPath": "$.err",
        },
      ],
      "Next": "return \\"hello world\\"",
      "Parameters": Object {
        "id.$": "$.input.id",
        "name": "sam",
      },
      "Resource": "__REPLACED_TOKEN",
      "ResultPath": "$.heap0",
      "Type": "Task",
    },
    "catch(err)": Object {
      "Choices": Array [
        Object {
          "And": Array [
            Object {
              "IsPresent": true,
              "Variable": "$.err.message",
            },
            Object {
              "And": Array [
                Object {
                  "IsString": true,
                  "Variable": "$.err.message",
                },
                Object {
                  "StringEquals": "cause",
                  "Variable": "$.err.message",
                },
              ],
            },
          ],
          "Next": "return \\"hello\\"",
        },
      ],
      "Default": "return \\"world\\"",
      "Type": "Choice",
    },
    "catch__try": Object {
      "Next": "1__catch__try",
      "Parameters": Object {
        "0_ParsedError.$": "States.StringToJson($.err.Cause)",
      },
      "ResultPath": "$.err",
      "Type": "Pass",
    },
    "return \\"hello world\\"": Object {
      "End": true,
      "Result": "hello world",
      "ResultPath": "$",
      "Type": "Pass",
    },
    "return \\"hello\\"": Object {
      "End": true,
      "Result": "hello",
      "ResultPath": "$",
      "Type": "Pass",
    },
    "return \\"world\\"": Object {
      "End": true,
      "Result": "world",
      "ResultPath": "$",
      "Type": "Pass",
    },
    "try": Object {
      "Choices": Array [
        Object {
          "And": Array [
            Object {
              "IsPresent": true,
              "Variable": "$.input.id",
            },
            Object {
              "And": Array [
                Object {
                  "IsString": true,
                  "Variable": "$.input.id",
                },
                Object {
                  "StringEquals": "hello",
                  "Variable": "$.input.id",
                },
              ],
            },
          ],
          "Next": "await computeScore({id: input.id, name: \\"sam\\"})",
        },
      ],
      "Default": "return \\"hello world\\"",
      "Type": "Choice",
    },
  },
}
`;

exports[`try-catch with optional throw of an Error 1`] = `
Object {
  "StartAt": "Initialize Functionless Context",
  "States": Object {
    "Initialize Functionless Context": Object {
      "Next": "try",
      "Parameters": Object {
        "fnl_context": Object {
          "null": null,
        },
        "input.$": "$",
      },
      "ResultPath": "$",
      "Type": "Pass",
    },
    "catch__try": Object {
      "Choices": Array [
        Object {
          "And": Array [
            Object {
              "IsPresent": true,
              "Variable": "$.err.message",
            },
            Object {
              "And": Array [
                Object {
                  "IsString": true,
                  "Variable": "$.err.message",
                },
                Object {
                  "StringEquals": "cause",
                  "Variable": "$.err.message",
                },
              ],
            },
          ],
          "Next": "return \\"hello\\"",
        },
      ],
      "Default": "return \\"world\\"",
      "Type": "Choice",
    },
    "return \\"hello world\\"": Object {
      "End": true,
      "Result": "hello world",
      "ResultPath": "$",
      "Type": "Pass",
    },
    "return \\"hello\\"": Object {
      "End": true,
      "Result": "hello",
      "ResultPath": "$",
      "Type": "Pass",
    },
    "return \\"world\\"": Object {
      "End": true,
      "Result": "world",
      "ResultPath": "$",
      "Type": "Pass",
    },
    "throw new Error(\\"cause\\")": Object {
      "Next": "catch__try",
      "Result": Object {
        "message": "cause",
      },
      "ResultPath": "$.err",
      "Type": "Pass",
    },
    "try": Object {
      "Choices": Array [
        Object {
          "And": Array [
            Object {
              "IsPresent": true,
              "Variable": "$.input.id",
            },
            Object {
              "And": Array [
                Object {
                  "IsString": true,
                  "Variable": "$.input.id",
                },
                Object {
                  "StringEquals": "hello",
                  "Variable": "$.input.id",
                },
              ],
            },
          ],
          "Next": "throw new Error(\\"cause\\")",
        },
      ],
      "Default": "return \\"hello world\\"",
      "Type": "Choice",
    },
  },
}
`;

exports[`try-catch, err variable, contains for-of, throw Error 1`] = `
Object {
  "StartAt": "Initialize Functionless Context",
  "States": Object {
    "Initialize Functionless Context": Object {
      "Next": "for(item of input.items)",
      "Parameters": Object {
        "fnl_context": Object {
          "null": null,
        },
        "input.$": "$",
      },
      "ResultPath": "$",
      "Type": "Pass",
    },
    "catch__for(item of input.items)": Object {
      "End": true,
      "InputPath": "$.err.message",
      "ResultPath": "$",
      "Type": "Pass",
    },
    "for(item of input.items)": Object {
      "InputPath": "$.input.items",
      "Next": "hasNext__for(item of input.items)",
      "ResultPath": "$.heap0",
      "Type": "Pass",
    },
    "hasNext__for(item of input.items)": Object {
      "Choices": Array [
        Object {
          "IsPresent": true,
          "Next": "item = undefined",
          "Variable": "$.heap0[0]",
        },
      ],
      "Default": "return null",
      "Type": "Choice",
    },
    "item = undefined": Object {
      "InputPath": "$.heap0[0]",
      "Next": "throw Error(\\"err\\")",
      "ResultPath": "$.item",
      "Type": "Pass",
    },
    "return null": Object {
      "End": true,
      "InputPath": "$.fnl_context.null",
      "ResultPath": "$",
      "Type": "Pass",
    },
    "throw Error(\\"err\\")": Object {
      "Next": "catch__for(item of input.items)",
      "Result": Object {
        "message": "err",
      },
      "ResultPath": "$.err",
      "Type": "Pass",
    },
  },
}
`;

exports[`try-catch, err variable, contains for-of, throw new Error 1`] = `
Object {
  "StartAt": "Initialize Functionless Context",
  "States": Object {
    "Initialize Functionless Context": Object {
      "Next": "for(item of input.items)",
      "Parameters": Object {
        "fnl_context": Object {
          "null": null,
        },
        "input.$": "$",
      },
      "ResultPath": "$",
      "Type": "Pass",
    },
    "catch__for(item of input.items)": Object {
      "End": true,
      "InputPath": "$.err.message",
      "ResultPath": "$",
      "Type": "Pass",
    },
    "for(item of input.items)": Object {
      "InputPath": "$.input.items",
      "Next": "hasNext__for(item of input.items)",
      "ResultPath": "$.heap0",
      "Type": "Pass",
    },
    "hasNext__for(item of input.items)": Object {
      "Choices": Array [
        Object {
          "IsPresent": true,
          "Next": "item = undefined",
          "Variable": "$.heap0[0]",
        },
      ],
      "Default": "return null",
      "Type": "Choice",
    },
    "item = undefined": Object {
      "InputPath": "$.heap0[0]",
      "Next": "throw new Error(\\"err\\")",
      "ResultPath": "$.item",
      "Type": "Pass",
    },
    "return null": Object {
      "End": true,
      "InputPath": "$.fnl_context.null",
      "ResultPath": "$",
      "Type": "Pass",
    },
    "throw new Error(\\"err\\")": Object {
      "Next": "catch__for(item of input.items)",
      "Result": Object {
        "message": "err",
      },
      "ResultPath": "$.err",
      "Type": "Pass",
    },
  },
}
`;

exports[`try-catch, no variable, contains for-of, throw 1`] = `
Object {
  "StartAt": "Initialize Functionless Context",
  "States": Object {
    "Initialize Functionless Context": Object {
      "Next": "for(item of input.items)",
      "Parameters": Object {
        "fnl_context": Object {
          "null": null,
        },
        "input.$": "$",
      },
      "ResultPath": "$",
      "Type": "Pass",
    },
    "catch__for(item of input.items)": Object {
      "End": true,
      "Result": "hello",
      "ResultPath": "$",
      "Type": "Pass",
    },
    "for(item of input.items)": Object {
      "InputPath": "$.input.items",
      "Next": "hasNext__for(item of input.items)",
      "ResultPath": "$.heap0",
      "Type": "Pass",
    },
    "hasNext__for(item of input.items)": Object {
      "Choices": Array [
        Object {
          "IsPresent": true,
          "Next": "item = undefined",
          "Variable": "$.heap0[0]",
        },
      ],
      "Default": "return null",
      "Type": "Choice",
    },
    "item = undefined": Object {
      "InputPath": "$.heap0[0]",
      "Next": "throw new Error(\\"err\\")",
      "ResultPath": "$.item",
      "Type": "Pass",
    },
    "return null": Object {
      "End": true,
      "InputPath": "$.fnl_context.null",
      "ResultPath": "$",
      "Type": "Pass",
    },
    "throw new Error(\\"err\\")": Object {
      "Next": "catch__for(item of input.items)",
      "Result": Object {
        "message": "err",
      },
      "ResultPath": null,
      "Type": "Pass",
    },
  },
}
`;

exports[`try-catch-finally 1`] = `
Object {
  "StartAt": "Initialize Functionless Context",
  "States": Object {
    "Initialize Functionless Context": Object {
      "Next": "try",
      "Parameters": Object {
        "fnl_context": Object {
          "null": null,
        },
      },
      "ResultPath": "$",
      "Type": "Pass",
    },
    "return \\"hello\\"": Object {
      "End": true,
      "Result": "hello",
      "ResultPath": "$",
      "Type": "Pass",
    },
    "try": Object {
      "Catch": Array [
        Object {
          "ErrorEquals": Array [
            "States.ALL",
          ],
          "Next": "return \\"hello\\"",
          "ResultPath": null,
        },
      ],
      "Next": "return \\"hello\\"",
      "Parameters": Object {
        "id": "id",
        "name": "name",
      },
      "Resource": "__REPLACED_TOKEN",
      "ResultPath": "$.heap0",
      "Type": "Task",
    },
  },
}
`;

exports[`use context in object 1`] = `
Object {
  "StartAt": "Initialize Functionless Context",
  "States": Object {
    "Initialize Functionless Context": Object {
      "Next": "return {a: context.Execution.Name}",
      "Parameters": Object {
        "_.$": "$",
        "fnl_context": Object {
          "null": null,
        },
      },
      "ResultPath": "$",
      "Type": "Pass",
    },
    "return {a: context.Execution.Name}": Object {
      "End": true,
      "Parameters": Object {
        "a.$": "$$.Execution.Name",
      },
      "ResultPath": "$",
      "Type": "Pass",
    },
  },
}
`;

exports[`use context object 1`] = `
Object {
  "StartAt": "Initialize Functionless Context",
  "States": Object {
    "1__return task(context)": Object {
      "End": true,
      "InputPath": "$.heap0",
      "ResultPath": "$",
      "Type": "Pass",
    },
    "Initialize Functionless Context": Object {
      "Next": "return task(context)",
      "Parameters": Object {
        "_.$": "$",
        "fnl_context": Object {
          "null": null,
        },
      },
      "ResultPath": "$",
      "Type": "Pass",
    },
    "return task(context)": Object {
      "InputPath": "$$",
      "Next": "1__return task(context)",
      "Resource": "__REPLACED_TOKEN",
      "ResultPath": "$.heap0",
      "Type": "Task",
    },
  },
}
`;

exports[`use context parameter 1`] = `
Object {
  "StartAt": "Initialize Functionless Context",
  "States": Object {
    "Initialize Functionless Context": Object {
      "Next": "return context.Execution.Name",
      "Parameters": Object {
        "_.$": "$",
        "fnl_context": Object {
          "null": null,
        },
      },
      "ResultPath": "$",
      "Type": "Pass",
    },
    "return context.Execution.Name": Object {
      "End": true,
      "InputPath": "$$.Execution.Name",
      "ResultPath": "$",
      "Type": "Pass",
    },
  },
}
`;

exports[`use context parameter in function call 1`] = `
Object {
  "StartAt": "Initialize Functionless Context",
  "States": Object {
    "1__return task(context.Execution.Id)": Object {
      "End": true,
      "InputPath": "$.heap0",
      "ResultPath": "$",
      "Type": "Pass",
    },
    "Initialize Functionless Context": Object {
      "Next": "return task(context.Execution.Id)",
      "Parameters": Object {
        "_.$": "$",
        "fnl_context": Object {
          "null": null,
        },
      },
      "ResultPath": "$",
      "Type": "Pass",
    },
    "return task(context.Execution.Id)": Object {
      "InputPath": "$$.Execution.Id",
      "Next": "1__return task(context.Execution.Id)",
      "Resource": "__REPLACED_TOKEN",
      "ResultPath": "$.heap0",
      "Type": "Task",
    },
  },
}
`;

exports[`use context parameter in template 1`] = `
Object {
  "StartAt": "Initialize Functionless Context",
  "States": Object {
    "1__return \`name: context.Execution.Id\`": Object {
      "End": true,
      "InputPath": "$.heap0.string",
      "ResultPath": "$",
      "Type": "Pass",
    },
    "Initialize Functionless Context": Object {
      "Next": "return \`name: context.Execution.Id\`",
      "Parameters": Object {
        "_.$": "$",
        "fnl_context": Object {
          "null": null,
        },
      },
      "ResultPath": "$",
      "Type": "Pass",
    },
    "return \`name: context.Execution.Id\`": Object {
      "Next": "1__return \`name: context.Execution.Id\`",
      "Parameters": Object {
        "string.$": "States.Format('name: {}',$$.Execution.Id)",
      },
      "ResultPath": "$.heap0",
      "Type": "Pass",
    },
  },
}
`;

exports[`waitFor literal number of seconds 1`] = `
Object {
  "StartAt": "Initialize Functionless Context",
  "States": Object {
    "$SFN.waitFor(1)": Object {
      "Next": "return null",
      "Seconds": 1,
      "Type": "Wait",
    },
    "Initialize Functionless Context": Object {
      "Next": "$SFN.waitFor(1)",
      "Parameters": Object {
        "fnl_context": Object {
          "null": null,
        },
      },
      "ResultPath": "$",
      "Type": "Pass",
    },
    "return null": Object {
      "End": true,
      "InputPath": "$.fnl_context.null",
      "ResultPath": "$",
      "Type": "Pass",
    },
  },
}
`;

exports[`waitFor literal timestamp 1`] = `
Object {
  "StartAt": "Initialize Functionless Context",
  "States": Object {
    "$SFN.waitUntil(\\"2022-08-01T00:00:00Z\\")": Object {
      "Next": "return null",
      "Timestamp": "2022-08-01T00:00:00Z",
      "Type": "Wait",
    },
    "Initialize Functionless Context": Object {
      "Next": "$SFN.waitUntil(\\"2022-08-01T00:00:00Z\\")",
      "Parameters": Object {
        "fnl_context": Object {
          "null": null,
        },
      },
      "ResultPath": "$",
      "Type": "Pass",
    },
    "return null": Object {
      "End": true,
      "InputPath": "$.fnl_context.null",
      "ResultPath": "$",
      "Type": "Pass",
    },
  },
}
`;

exports[`waitFor reference number of seconds 1`] = `
Object {
  "StartAt": "Initialize Functionless Context",
  "States": Object {
    "$SFN.waitFor(input.seconds)": Object {
      "Next": "return null",
      "SecondsPath": "$.input.seconds",
      "Type": "Wait",
    },
    "Initialize Functionless Context": Object {
      "Next": "$SFN.waitFor(input.seconds)",
      "Parameters": Object {
        "fnl_context": Object {
          "null": null,
        },
        "input.$": "$",
      },
      "ResultPath": "$",
      "Type": "Pass",
    },
    "return null": Object {
      "End": true,
      "InputPath": "$.fnl_context.null",
      "ResultPath": "$",
      "Type": "Pass",
    },
  },
}
`;

exports[`waitUntil reference timestamp 1`] = `
Object {
  "StartAt": "Initialize Functionless Context",
  "States": Object {
    "$SFN.waitUntil(input.until)": Object {
      "Next": "return null",
      "TimestampPath": "$.input.until",
      "Type": "Wait",
    },
    "Initialize Functionless Context": Object {
      "Next": "$SFN.waitUntil(input.until)",
      "Parameters": Object {
        "fnl_context": Object {
          "null": null,
        },
        "input.$": "$",
      },
      "ResultPath": "$",
      "Type": "Pass",
    },
    "return null": Object {
      "End": true,
      "InputPath": "$.fnl_context.null",
      "ResultPath": "$",
      "Type": "Pass",
    },
  },
}
`;

exports[`while (cond) { cond = task() } 1`] = `
Object {
  "StartAt": "Initialize Functionless Context",
  "States": Object {
    "1__cond = await task()": Object {
      "InputPath": "$.heap0",
      "Next": "while (cond == undefined)",
      "ResultPath": "$.cond",
      "Type": "Pass",
    },
    "Initialize Functionless Context": Object {
      "Next": "while (cond == undefined)",
      "Parameters": Object {
        "fnl_context": Object {
          "null": null,
        },
      },
      "ResultPath": "$",
      "Type": "Pass",
    },
    "cond = await task()": Object {
      "InputPath": "$.fnl_context.null",
      "Next": "1__cond = await task()",
      "Resource": "__REPLACED_TOKEN",
      "ResultPath": "$.heap0",
      "Type": "Task",
    },
    "return null": Object {
      "End": true,
      "InputPath": "$.fnl_context.null",
      "ResultPath": "$",
      "Type": "Pass",
    },
    "while (cond == undefined)": Object {
      "Choices": Array [
        Object {
          "And": Array [
            Object {
              "IsPresent": true,
              "Variable": "$.cond",
            },
            Object {
              "IsNull": false,
              "Variable": "$$.Execution.Id",
            },
          ],
          "Next": "cond = await task()",
        },
      ],
      "Default": "return null",
      "Type": "Choice",
    },
  },
}
`;

exports[`while (cond); cond = task() 1`] = `
Object {
  "StartAt": "Initialize Functionless Context",
  "States": Object {
    "1__cond = await task()": Object {
      "InputPath": "$.heap0",
      "Next": "while (cond == undefined)",
      "ResultPath": "$.cond",
      "Type": "Pass",
    },
    "Initialize Functionless Context": Object {
      "Next": "while (cond == undefined)",
      "Parameters": Object {
        "fnl_context": Object {
          "null": null,
        },
      },
      "ResultPath": "$",
      "Type": "Pass",
    },
    "cond = await task()": Object {
      "InputPath": "$.fnl_context.null",
      "Next": "1__cond = await task()",
      "Resource": "__REPLACED_TOKEN",
      "ResultPath": "$.heap0",
      "Type": "Task",
    },
    "return null": Object {
      "End": true,
      "InputPath": "$.fnl_context.null",
      "ResultPath": "$",
      "Type": "Pass",
    },
    "while (cond == undefined)": Object {
      "Choices": Array [
        Object {
          "And": Array [
            Object {
              "IsPresent": true,
              "Variable": "$.cond",
            },
            Object {
              "IsNull": false,
              "Variable": "$$.Execution.Id",
            },
          ],
          "Next": "cond = await task()",
        },
      ],
      "Default": "return null",
      "Type": "Choice",
    },
  },
}
`;

exports[`while(true) { try { } catch { wait } 1`] = `
Object {
  "StartAt": "Initialize Functionless Context",
  "States": Object {
    "Initialize Functionless Context": Object {
      "Next": "while (true)",
      "Parameters": Object {
        "fnl_context": Object {
          "null": null,
        },
      },
      "ResultPath": "$",
      "Type": "Pass",
    },
    "catch__try": Object {
      "Next": "while (true)",
      "Seconds": 1,
      "Type": "Wait",
    },
    "return null": Object {
      "End": true,
      "InputPath": "$.fnl_context.null",
      "ResultPath": "$",
      "Type": "Pass",
    },
    "try": Object {
      "Catch": Array [
        Object {
          "ErrorEquals": Array [
            "States.ALL",
          ],
          "Next": "catch__try",
          "ResultPath": null,
        },
      ],
      "InputPath": "$.fnl_context.null",
      "Next": "while (true)",
      "Resource": "__REPLACED_TOKEN",
      "ResultPath": "$.heap0",
      "Type": "Task",
    },
    "while (true)": Object {
      "Choices": Array [
        Object {
          "IsNull": false,
          "Next": "try",
          "Variable": "$$.Execution.Id",
        },
      ],
      "Default": "return null",
      "Type": "Choice",
    },
  },
}
`;<|MERGE_RESOLUTION|>--- conflicted
+++ resolved
@@ -8470,11 +8470,7 @@
 
 exports[`return $SFN.parallel(() => "hello", () => "world")) 1`] = `
 Object {
-<<<<<<< HEAD
-  "StartAt": "return $SFN.parallel(function(), function())",
-=======
-  "StartAt": "Initialize Functionless Context",
->>>>>>> 75c48887
+  "StartAt": "Initialize Functionless Context",
   "States": Object {
     "1__return $SFN.parallel(function(), function())": Object {
       "End": true,
@@ -8482,21 +8478,17 @@
       "ResultPath": "$",
       "Type": "Pass",
     },
-<<<<<<< HEAD
+    "Initialize Functionless Context": Object {
+      "Next": "return $SFN.parallel(function(), function())",
+      "Parameters": Object {
+        "fnl_context": Object {
+          "null": null,
+        },
+      },
+      "ResultPath": "$",
+      "Type": "Pass",
+    },
     "return $SFN.parallel(function(), function())": Object {
-=======
-    "Initialize Functionless Context": Object {
-      "Next": "return $SFN.parallel([function(), function()])",
-      "Parameters": Object {
-        "fnl_context": Object {
-          "null": null,
-        },
-      },
-      "ResultPath": "$",
-      "Type": "Pass",
-    },
-    "return $SFN.parallel([function(), function()])": Object {
->>>>>>> 75c48887
       "Branches": Array [
         Object {
           "StartAt": "return \\"hello\\"",
@@ -8540,12 +8532,7 @@
       "Type": "Pass",
     },
     "Initialize Functionless Context": Object {
-<<<<<<< HEAD
       "Next": "return $SFN.parallel(function())",
-      "OutputPath": "$",
-=======
-      "Next": "return $SFN.parallel([function()])",
->>>>>>> 75c48887
       "Parameters": Object {
         "fnl_context": Object {
           "null": null,
@@ -10318,8 +10305,18 @@
 
 exports[`throw new Error 1`] = `
 Object {
-  "StartAt": "throw new Error(\\"cause\\")",
-  "States": Object {
+  "StartAt": "Initialize Functionless Context",
+  "States": Object {
+    "Initialize Functionless Context": Object {
+      "Next": "throw new Error(\\"cause\\")",
+      "Parameters": Object {
+        "fnl_context": Object {
+          "null": null,
+        },
+      },
+      "ResultPath": "$",
+      "Type": "Pass",
+    },
     "throw new Error(\\"cause\\")": Object {
       "Cause": "{\\"message\\":\\"cause\\"}",
       "Error": "Error",
@@ -10331,25 +10328,19 @@
 
 exports[`throw new StepFunctionError 1`] = `
 Object {
-<<<<<<< HEAD
-  "StartAt": "throw new StepFunctionError(\\"CustomError\\", {property: \\"cause\\"})",
-  "States": Object {
+  "StartAt": "Initialize Functionless Context",
+  "States": Object {
+    "Initialize Functionless Context": Object {
+      "Next": "throw new StepFunctionError(\\"CustomError\\", {property: \\"cause\\"})",
+      "Parameters": Object {
+        "fnl_context": Object {
+          "null": null,
+        },
+      },
+      "ResultPath": "$",
+      "Type": "Pass",
+    },
     "throw new StepFunctionError(\\"CustomError\\", {property: \\"cause\\"})": Object {
-=======
-  "StartAt": "Initialize Functionless Context",
-  "States": Object {
-    "Initialize Functionless Context": Object {
-      "Next": "throw new CustomError(\\"cause\\")",
-      "Parameters": Object {
-        "fnl_context": Object {
-          "null": null,
-        },
-      },
-      "ResultPath": "$",
-      "Type": "Pass",
-    },
-    "throw new CustomError(\\"cause\\")": Object {
->>>>>>> 75c48887
       "Cause": "{\\"property\\":\\"cause\\"}",
       "Error": "CustomError",
       "Type": "Fail",
@@ -10360,29 +10351,21 @@
 
 exports[`throw new functionless.StepFunctionError 1`] = `
 Object {
-<<<<<<< HEAD
-  "StartAt": "throw new functionless.StepFunctionError(\\"CustomError\\", {property: \\"cause\\"}",
-  "States": Object {
+  "StartAt": "Initialize Functionless Context",
+  "States": Object {
+    "Initialize Functionless Context": Object {
+      "Next": "throw new functionless.StepFunctionError(\\"CustomError\\", {property: \\"cause\\"}",
+      "Parameters": Object {
+        "fnl_context": Object {
+          "null": null,
+        },
+      },
+      "ResultPath": "$",
+      "Type": "Pass",
+    },
     "throw new functionless.StepFunctionError(\\"CustomError\\", {property: \\"cause\\"}": Object {
       "Cause": "{\\"property\\":\\"cause\\"}",
       "Error": "CustomError",
-=======
-  "StartAt": "Initialize Functionless Context",
-  "States": Object {
-    "Initialize Functionless Context": Object {
-      "Next": "throw new Error(\\"cause\\")",
-      "Parameters": Object {
-        "fnl_context": Object {
-          "null": null,
-        },
-      },
-      "ResultPath": "$",
-      "Type": "Pass",
-    },
-    "throw new Error(\\"cause\\")": Object {
-      "Cause": "{\\"message\\":\\"cause\\"}",
-      "Error": "Error",
->>>>>>> 75c48887
       "Type": "Fail",
     },
   },
@@ -12009,12 +11992,7 @@
   "StartAt": "Initialize Functionless Context",
   "States": Object {
     "Initialize Functionless Context": Object {
-<<<<<<< HEAD
       "Next": "throw new StepFunctionError(\\"CustomError\\", {property: \\"cause\\"})",
-      "OutputPath": "$",
-=======
-      "Next": "throw new CustomError(\\"cause\\")",
->>>>>>> 75c48887
       "Parameters": Object {
         "fnl_context": Object {
           "null": null,
