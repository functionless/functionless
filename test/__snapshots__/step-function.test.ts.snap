--- conflicted
+++ resolved
@@ -1551,7 +1551,6 @@
           "Next": "return null",
         },
       ],
-<<<<<<< HEAD
       "Default": "tail__for(item of input.items)",
       "Type": "Choice",
     },
@@ -1560,57 +1559,6 @@
       "Next": "if(item == \\"hello\\")",
       "ResultPath": "$.item",
       "Type": "Pass",
-=======
-      "ItemsPath": "$.fnl_context.input.items",
-      "Iterator": Object {
-        "StartAt": "if(item == \\"hello\\")",
-        "States": Object {
-          "break": Object {
-            "Error": "Break",
-            "Type": "Fail",
-          },
-          "else__if(item == \\"hello\\")": Object {
-            "End": true,
-            "Type": "Pass",
-          },
-          "if(item == \\"hello\\")": Object {
-            "Choices": Array [
-              Object {
-                "And": Array [
-                  Object {
-                    "IsPresent": true,
-                    "Variable": "$.item",
-                  },
-                  Object {
-                    "And": Array [
-                      Object {
-                        "IsString": true,
-                        "Variable": "$.item",
-                      },
-                      Object {
-                        "StringEquals": "hello",
-                        "Variable": "$.item",
-                      },
-                    ],
-                  },
-                ],
-                "Next": "break",
-              },
-            ],
-            "Default": "else__if(item == \\"hello\\")",
-            "Type": "Choice",
-          },
-        },
-      },
-      "MaxConcurrency": 1,
-      "Next": "return null",
-      "Parameters": Object {
-        "fnl_context.$": "$.fnl_context",
-        "item.$": "$$.Map.Item.Value",
-      },
-      "ResultPath": null,
-      "Type": "Map",
->>>>>>> d68cd83d
     },
     "return null": Object {
       "End": true,
@@ -2475,7 +2423,6 @@
       "ResultPath": "$",
       "Type": "Pass",
     },
-<<<<<<< HEAD
   },
 }
 `;
@@ -2556,8 +2503,6 @@
       "ResultPath": "$.heap0",
       "Type": "Pass",
     },
-=======
->>>>>>> d68cd83d
   },
 }
 `;
@@ -2567,85 +2512,6 @@
   "StartAt": "Initialize Functionless Context",
   "States": Object {
     "Initialize Functionless Context": Object {
-<<<<<<< HEAD
-=======
-      "Next": "for(item of input.items)",
-      "OutputPath": "$",
-      "Parameters": Object {
-        "input.$": "$",
-        "null": null,
-      },
-      "ResultPath": "$.fnl_context",
-      "Type": "Pass",
-    },
-    "for(item of input.items)": Object {
-      "ItemsPath": "$.fnl_context.input.items",
-      "Iterator": Object {
-        "StartAt": "if(item == \\"hello\\")",
-        "States": Object {
-          "continue": Object {
-            "End": true,
-            "ResultPath": null,
-            "Type": "Pass",
-          },
-          "else__if(item == \\"hello\\")": Object {
-            "End": true,
-            "Type": "Pass",
-          },
-          "if(item == \\"hello\\")": Object {
-            "Choices": Array [
-              Object {
-                "And": Array [
-                  Object {
-                    "IsPresent": true,
-                    "Variable": "$.item",
-                  },
-                  Object {
-                    "And": Array [
-                      Object {
-                        "IsString": true,
-                        "Variable": "$.item",
-                      },
-                      Object {
-                        "StringEquals": "hello",
-                        "Variable": "$.item",
-                      },
-                    ],
-                  },
-                ],
-                "Next": "continue",
-              },
-            ],
-            "Default": "else__if(item == \\"hello\\")",
-            "Type": "Choice",
-          },
-        },
-      },
-      "MaxConcurrency": 1,
-      "Next": "return null",
-      "Parameters": Object {
-        "fnl_context.$": "$.fnl_context",
-        "item.$": "$$.Map.Item.Value",
-      },
-      "ResultPath": null,
-      "Type": "Map",
-    },
-    "return null": Object {
-      "End": true,
-      "InputPath": "$.fnl_context.null",
-      "ResultPath": "$",
-      "Type": "Pass",
-    },
-  },
-}
-`;
-
-exports[`continue in while loop 1`] = `
-Object {
-  "StartAt": "Initialize Functionless Context",
-  "States": Object {
-    "Initialize Functionless Context": Object {
->>>>>>> d68cd83d
       "Next": "while (true)",
       "OutputPath": "$",
       "Parameters": Object {
@@ -2909,10 +2775,6 @@
 Object {
   "StartAt": "Initialize Functionless Context",
   "States": Object {
-<<<<<<< HEAD
-    "Initialize Functionless Context": Object {
-      "Next": "for(_ of [await task(input.items)])",
-=======
     "Initialize Functionless Context": Object {
       "Next": "for(_ of [await task(input.items)])",
       "OutputPath": "$",
@@ -2962,185 +2824,6 @@
       "ResultPath": "$.fnl_context",
       "Type": "Pass",
     },
-    "return null": Object {
-      "End": true,
-      "InputPath": "$.fnl_context.null",
-      "ResultPath": "$",
-      "Type": "Pass",
-    },
-  },
-}
-`;
-
-exports[`for (const i in [task(input)]) 1`] = `
-Object {
-  "StartAt": "Initialize Functionless Context",
-  "States": Object {
-    "Initialize Functionless Context": Object {
-      "Next": "for(i in [await task(input)])",
-      "OutputPath": "$",
-      "Parameters": Object {
-        "input.$": "$",
-        "null": null,
-      },
-      "ResultPath": "$.fnl_context",
-      "Type": "Pass",
-    },
-    "[await task(input)]": Object {
-      "Next": "for(i in [await task(input)]) 1",
-      "Parameters": Object {
-        "arr.$": "States.Array($.heap0)",
-      },
-      "ResultPath": "$.heap1",
-      "Type": "Pass",
-    },
-    "for(i in [await task(input)])": Object {
-      "InputPath": "$.fnl_context.input",
-      "Next": "[await task(input)]",
-      "Resource": "__REPLACED_TOKEN",
-      "ResultPath": "$.heap0",
-      "Type": "Task",
-    },
-    "for(i in [await task(input)]) 1": Object {
-      "ItemsPath": "$.heap1.arr",
-      "Iterator": Object {
-        "StartAt": "await task(await task(i))",
-        "States": Object {
-          "1__await task(await task(i))": Object {
-            "End": true,
-            "InputPath": "$.heap2",
-            "Resource": "__REPLACED_TOKEN",
-            "ResultPath": "$.heap3",
-            "Type": "Task",
-          },
-          "await task(await task(i))": Object {
-            "InputPath": "$.i",
-            "Next": "1__await task(await task(i))",
-            "Resource": "__REPLACED_TOKEN",
-            "ResultPath": "$.heap2",
-            "Type": "Task",
-          },
-        },
-      },
-      "MaxConcurrency": 1,
-      "Next": "return null",
-      "Parameters": Object {
-        "0_i.$": "$$.Map.Item.Value",
-        "fnl_context.$": "$.fnl_context",
-        "i.$": "$$.Map.Item.Index",
-      },
-      "ResultPath": null,
-      "Type": "Map",
-    },
-    "return null": Object {
-      "End": true,
-      "InputPath": "$.fnl_context.null",
-      "ResultPath": "$",
-      "Type": "Pass",
-    },
-  },
-}
-`;
-
-exports[`for (const i of [task(input)]) 1`] = `
-Object {
-  "StartAt": "Initialize Functionless Context",
-  "States": Object {
-    "Initialize Functionless Context": Object {
-      "Next": "for(i of [await task(input)])",
->>>>>>> d68cd83d
-      "OutputPath": "$",
-      "Parameters": Object {
-        "input.$": "$",
-        "null": null,
-      },
-      "ResultPath": "$.fnl_context",
-      "Type": "Pass",
-    },
-<<<<<<< HEAD
-    "[await task(input.items)]": Object {
-      "Next": "return null",
-=======
-    "[await task(input)]": Object {
-      "Next": "for(i of [await task(input)]) 1",
->>>>>>> d68cd83d
-      "Parameters": Object {
-        "arr.$": "States.Array($.heap0)",
-      },
-      "ResultPath": "$.heap1",
-      "Type": "Pass",
-    },
-<<<<<<< HEAD
-    "for(_ of [await task(input.items)])": Object {
-      "InputPath": "$.fnl_context.input.items",
-      "Next": "[await task(input.items)]",
-=======
-    "for(i of [await task(input)])": Object {
-      "InputPath": "$.fnl_context.input",
-      "Next": "[await task(input)]",
->>>>>>> d68cd83d
-      "Resource": "__REPLACED_TOKEN",
-      "ResultPath": "$.heap0",
-      "Type": "Task",
-    },
-<<<<<<< HEAD
-=======
-    "for(i of [await task(input)]) 1": Object {
-      "ItemsPath": "$.heap1.arr",
-      "Iterator": Object {
-        "StartAt": "await task(await task(i))",
-        "States": Object {
-          "1__await task(await task(i))": Object {
-            "End": true,
-            "InputPath": "$.heap2",
-            "Resource": "__REPLACED_TOKEN",
-            "ResultPath": "$.heap3",
-            "Type": "Task",
-          },
-          "await task(await task(i))": Object {
-            "InputPath": "$.i",
-            "Next": "1__await task(await task(i))",
-            "Resource": "__REPLACED_TOKEN",
-            "ResultPath": "$.heap2",
-            "Type": "Task",
-          },
-        },
-      },
-      "MaxConcurrency": 1,
-      "Next": "return null",
-      "Parameters": Object {
-        "fnl_context.$": "$.fnl_context",
-        "i.$": "$$.Map.Item.Value",
-      },
-      "ResultPath": null,
-      "Type": "Map",
-    },
->>>>>>> d68cd83d
-    "return null": Object {
-      "End": true,
-      "InputPath": "$.fnl_context.null",
-      "ResultPath": "$",
-      "Type": "Pass",
-    },
-  },
-}
-`;
-
-exports[`empty function 1`] = `
-Object {
-  "StartAt": "Initialize Functionless Context",
-  "States": Object {
-    "Initialize Functionless Context": Object {
-      "Next": "return null",
-      "OutputPath": "$",
-      "Parameters": Object {
-        "input.$": "$",
-        "null": null,
-      },
-      "ResultPath": "$.fnl_context",
-      "Type": "Pass",
-    },
-<<<<<<< HEAD
     "return null": Object {
       "End": true,
       "InputPath": "$.fnl_context.null",
@@ -3483,22 +3166,10 @@
           "Default": Object {
             "End": true,
             "ResultPath": "$",
-=======
-    "for(i in input.items)": Object {
-      "ItemsPath": "$.fnl_context.input.items",
-      "Iterator": Object {
-        "StartAt": "a = items[i]",
-        "States": Object {
-          "a = items[i]": Object {
-            "End": true,
-            "InputPath": "$.0_i",
-            "ResultPath": "$.a",
->>>>>>> d68cd83d
             "Type": "Pass",
           },
         },
       },
-<<<<<<< HEAD
       "Next": "hasNext__for(i in input.items)",
       "Parameters": Object {
         "index.$": "$$.Map.Item.Index",
@@ -3669,14 +3340,6 @@
       "Parameters": Object {
         "input.$": "$",
         "null": null,
-=======
-      "MaxConcurrency": 1,
-      "Next": "return null",
-      "Parameters": Object {
-        "0_i.$": "$$.Map.Item.Value",
-        "fnl_context.$": "$.fnl_context",
-        "i.$": "$$.Map.Item.Index",
->>>>>>> d68cd83d
       },
       "ResultPath": "$.fnl_context",
       "Type": "Pass",
@@ -4083,7 +3746,6 @@
       "Type": "Pass",
     },
     "for(item of input.items)": Object {
-<<<<<<< HEAD
       "InputPath": "$.fnl_context.input.items",
       "Next": "hasNext__for(item of input.items)",
       "ResultPath": "$.heap0",
@@ -4095,18 +3757,6 @@
           "IsPresent": true,
           "Next": "input.items",
           "Variable": "$.heap0[0]",
-=======
-      "ItemsPath": "$.fnl_context.input.items",
-      "Iterator": Object {
-        "StartAt": "a = item",
-        "States": Object {
-          "a = item": Object {
-            "End": true,
-            "InputPath": "$.item",
-            "ResultPath": "$.a",
-            "Type": "Pass",
-          },
->>>>>>> d68cd83d
         },
       ],
       "Default": "return null",
@@ -4138,30 +3788,6 @@
 Object {
   "StartAt": "Initialize Functionless Context",
   "States": Object {
-<<<<<<< HEAD
-=======
-    "1__for(item of [1, 2, 3])": Object {
-      "ItemsPath": "$.heap0",
-      "Iterator": Object {
-        "StartAt": "a = item",
-        "States": Object {
-          "a = item": Object {
-            "End": true,
-            "InputPath": "$.item",
-            "ResultPath": "$.a",
-            "Type": "Pass",
-          },
-        },
-      },
-      "MaxConcurrency": 1,
-      "Next": "return null",
-      "Parameters": Object {
-        "item.$": "$$.Map.Item.Value",
-      },
-      "ResultPath": null,
-      "Type": "Map",
-    },
->>>>>>> d68cd83d
     "Initialize Functionless Context": Object {
       "Next": "for(item of [1, 2, 3])",
       "OutputPath": "$",
@@ -4238,14 +3864,8 @@
     "await computeScore({id: input.id, name: name})": Object {
       "Next": "tail__for(name of people)",
       "Parameters": Object {
-<<<<<<< HEAD
         "id.$": "$.fnl_context.input.id",
         "name.$": "$.name",
-=======
-        "fnl_context.$": "$.fnl_context",
-        "name.$": "$$.Map.Item.Value",
-        "people.$": "$.people",
->>>>>>> d68cd83d
       },
       "Resource": "__REPLACED_TOKEN",
       "ResultPath": "$.heap0",
@@ -4330,7 +3950,6 @@
       "ResultPath": "$.fnl_context",
       "Type": "Pass",
     },
-<<<<<<< HEAD
     "catch(err)": Object {
       "Choices": Array [
         Object {
@@ -4353,100 +3972,6 @@
             },
           ],
           "Next": "throw new Error(\\"little\\")",
-=======
-    "for(item of input.items)": Object {
-      "ItemsPath": "$.fnl_context.input.items",
-      "Iterator": Object {
-        "StartAt": "await task(item)",
-        "States": Object {
-          "1__catch__await task(item)": Object {
-            "InputPath": "$.err.0_ParsedError",
-            "Next": "catch(err)",
-            "ResultPath": "$.err",
-            "Type": "Pass",
-          },
-          "1__finally": Object {
-            "Choices": Array [
-              Object {
-                "IsPresent": true,
-                "Next": "throw__1__finally",
-                "Variable": "$.0_tmp",
-              },
-            ],
-            "Type": "Choice",
-          },
-          "await task(item)": Object {
-            "Catch": Array [
-              Object {
-                "ErrorEquals": Array [
-                  "States.ALL",
-                ],
-                "Next": "catch__await task(item)",
-                "ResultPath": "$.err",
-              },
-            ],
-            "InputPath": "$.item",
-            "Next": "finally",
-            "Resource": "__REPLACED_TOKEN",
-            "ResultPath": "$.heap0",
-            "Type": "Task",
-          },
-          "catch(err)": Object {
-            "Choices": Array [
-              Object {
-                "And": Array [
-                  Object {
-                    "IsPresent": true,
-                    "Variable": "$.err.message",
-                  },
-                  Object {
-                    "And": Array [
-                      Object {
-                        "IsString": true,
-                        "Variable": "$.err.message",
-                      },
-                      Object {
-                        "StringEquals": "you dun' goofed",
-                        "Variable": "$.err.message",
-                      },
-                    ],
-                  },
-                ],
-                "Next": "throw new Error(\\"little\\")",
-              },
-            ],
-            "Default": "finally",
-            "Type": "Choice",
-          },
-          "catch__await task(item)": Object {
-            "Next": "1__catch__await task(item)",
-            "Parameters": Object {
-              "0_ParsedError.$": "States.StringToJson($.err.Cause)",
-            },
-            "ResultPath": "$.err",
-            "Type": "Pass",
-          },
-          "finally": Object {
-            "Next": "1__finally",
-            "Parameters": "2",
-            "Resource": "__REPLACED_TOKEN",
-            "ResultPath": "$.heap1",
-            "Type": "Task",
-          },
-          "throw new Error(\\"little\\")": Object {
-            "Next": "finally",
-            "Result": Object {
-              "message": "little",
-            },
-            "ResultPath": "$.0_tmp",
-            "Type": "Pass",
-          },
-          "throw__1__finally": Object {
-            "Cause": "an error was re-thrown from a finally block which is unsupported by Step Functions",
-            "Error": "ReThrowFromFinally",
-            "Type": "Fail",
-          },
->>>>>>> d68cd83d
         },
       ],
       "Default": "finally",
@@ -4843,14 +4368,17 @@
             },
           ],
           "Next": "number__input.id 1",
-<<<<<<< HEAD
-=======
-        },
+        },
+      ],
+      "Default": "undefined__input.id 1",
+      "Type": "Choice",
+    },
+    "input.id 2": Object {
+      "Choices": Array [
         Object {
           "IsPresent": true,
           "Next": "object__input.id 1",
           "Variable": "$.fnl_context.input.id",
->>>>>>> d68cd83d
         },
       ],
       "Default": "undefined__input.id 1",
@@ -4859,11 +4387,6 @@
     "input.id 2": Object {
       "Choices": Array [
         Object {
-<<<<<<< HEAD
-          "IsPresent": true,
-          "Next": "object__input.id 1",
-          "Variable": "$.fnl_context.input.id",
-=======
           "And": Array [
             Object {
               "IsPresent": true,
@@ -4875,14 +4398,7 @@
             },
           ],
           "Next": "string__input.id 2",
->>>>>>> d68cd83d
-        },
-      ],
-      "Default": "undefined__input.id 1",
-      "Type": "Choice",
-    },
-    "input.id 2": Object {
-      "Choices": Array [
+        },
         Object {
           "And": Array [
             Object {
@@ -4890,19 +4406,11 @@
               "Variable": "$.fnl_context.input.id",
             },
             Object {
-<<<<<<< HEAD
-              "IsString": true,
-              "Variable": "$.fnl_context.input.id",
-            },
-          ],
-          "Next": "string__input.id 2",
-=======
               "IsBoolean": true,
               "Variable": "$.fnl_context.input.id",
             },
           ],
           "Next": "boolean__input.id 2",
->>>>>>> d68cd83d
         },
         Object {
           "And": Array [
@@ -4911,22 +4419,6 @@
               "Variable": "$.fnl_context.input.id",
             },
             Object {
-<<<<<<< HEAD
-              "IsBoolean": true,
-              "Variable": "$.fnl_context.input.id",
-            },
-          ],
-          "Next": "boolean__input.id 2",
-        },
-        Object {
-          "And": Array [
-            Object {
-              "IsPresent": true,
-              "Variable": "$.fnl_context.input.id",
-            },
-            Object {
-=======
->>>>>>> d68cd83d
               "IsNumeric": true,
               "Variable": "$.fnl_context.input.id",
             },
@@ -5098,7 +4590,6 @@
       "Next": "input.id",
       "Result": "string",
       "ResultPath": "$.heap0",
-<<<<<<< HEAD
       "Type": "Pass",
     },
     "string__input.id": Object {
@@ -5107,7 +4598,582 @@
       "ResultPath": "$.heap1",
       "Type": "Pass",
     },
-=======
+    "string__input.id 1": Object {
+      "Next": "input.id 2",
+      "Result": "string",
+      "ResultPath": "$.heap2",
+      "Type": "Pass",
+    },
+    "string__input.id 2": Object {
+      "Next": "input.id 3",
+      "Result": "string",
+      "ResultPath": "$.heap3",
+      "Type": "Pass",
+    },
+    "string__input.id 3": Object {
+      "Next": "5__if(input.id == undefined)",
+      "Result": "string",
+      "ResultPath": "$.heap4",
+      "Type": "Pass",
+    },
+    "undefined__if(input.id == undefined)": Object {
+      "Next": "input.id",
+      "Result": "undefined",
+      "ResultPath": "$.heap0",
+      "Type": "Pass",
+    },
+    "undefined__input.id": Object {
+      "Next": "input.id 1",
+      "Result": "undefined",
+      "ResultPath": "$.heap1",
+      "Type": "Pass",
+    },
+    "undefined__input.id 1": Object {
+      "Next": "input.id 2",
+      "Result": "undefined",
+      "ResultPath": "$.heap2",
+      "Type": "Pass",
+    },
+    "undefined__input.id 2": Object {
+      "Next": "input.id 3",
+      "Result": "undefined",
+      "ResultPath": "$.heap3",
+      "Type": "Pass",
+    },
+    "undefined__input.id 3": Object {
+      "Next": "5__if(input.id == undefined)",
+      "Result": "undefined",
+      "ResultPath": "$.heap4",
+      "Type": "Pass",
+    },
+  },
+}
+`;
+
+exports[`if (typeof x === ??) 1`] = `
+Object {
+  "StartAt": "Initialize Functionless Context",
+  "States": Object {
+    "5__if(input.id == undefined)": Object {
+      "Choices": Array [
+        Object {
+          "And": Array [
+            Object {
+              "IsPresent": true,
+              "Variable": "$.fnl_context.input.id",
+            },
+            Object {
+              "IsNull": false,
+              "Variable": "$$.Execution.Id",
+            },
+          ],
+          "Next": "return \\"null\\"",
+        },
+        Object {
+          "And": Array [
+            Object {
+              "IsPresent": true,
+              "Variable": "$.heap0",
+            },
+            Object {
+              "And": Array [
+                Object {
+                  "IsString": true,
+                  "Variable": "$.heap0",
+                },
+                Object {
+                  "StringEquals": "undefined",
+                  "Variable": "$.heap0",
+                },
+              ],
+            },
+          ],
+          "Next": "return \\"undefined\\"",
+        },
+        Object {
+          "And": Array [
+            Object {
+              "IsPresent": true,
+              "Variable": "$.heap1",
+            },
+            Object {
+              "And": Array [
+                Object {
+                  "IsString": true,
+                  "Variable": "$.heap1",
+                },
+                Object {
+                  "StringEquals": "string",
+                  "Variable": "$.heap1",
+                },
+              ],
+            },
+          ],
+          "Next": "return \\"string\\"",
+        },
+        Object {
+          "And": Array [
+            Object {
+              "IsPresent": true,
+              "Variable": "$.heap2",
+            },
+            Object {
+              "And": Array [
+                Object {
+                  "IsString": true,
+                  "Variable": "$.heap2",
+                },
+                Object {
+                  "StringEquals": "boolean",
+                  "Variable": "$.heap2",
+                },
+              ],
+            },
+          ],
+          "Next": "return \\"boolean\\"",
+        },
+        Object {
+          "And": Array [
+            Object {
+              "IsPresent": true,
+              "Variable": "$.heap3",
+            },
+            Object {
+              "And": Array [
+                Object {
+                  "IsString": true,
+                  "Variable": "$.heap3",
+                },
+                Object {
+                  "StringEquals": "number",
+                  "Variable": "$.heap3",
+                },
+              ],
+            },
+          ],
+          "Next": "return \\"number\\"",
+        },
+        Object {
+          "And": Array [
+            Object {
+              "IsPresent": true,
+              "Variable": "$.heap4",
+            },
+            Object {
+              "And": Array [
+                Object {
+                  "IsString": true,
+                  "Variable": "$.heap4",
+                },
+                Object {
+                  "StringEquals": "bigint",
+                  "Variable": "$.heap4",
+                },
+              ],
+            },
+          ],
+          "Next": "return \\"bigint\\"",
+        },
+      ],
+      "Default": "return null",
+      "Type": "Choice",
+    },
+    "Initialize Functionless Context": Object {
+      "Next": "if(input.id == undefined)",
+      "OutputPath": "$",
+      "Parameters": Object {
+        "input.$": "$",
+        "null": null,
+      },
+      "ResultPath": "$.fnl_context",
+      "Type": "Pass",
+    },
+    "boolean__if(input.id == undefined)": Object {
+      "Next": "input.id",
+      "Result": "boolean",
+      "ResultPath": "$.heap0",
+      "Type": "Pass",
+    },
+    "boolean__input.id": Object {
+      "Next": "input.id 1",
+      "Result": "boolean",
+      "ResultPath": "$.heap1",
+      "Type": "Pass",
+    },
+    "boolean__input.id 1": Object {
+      "Next": "input.id 2",
+      "Result": "boolean",
+      "ResultPath": "$.heap2",
+      "Type": "Pass",
+    },
+    "boolean__input.id 2": Object {
+      "Next": "input.id 3",
+      "Result": "boolean",
+      "ResultPath": "$.heap3",
+      "Type": "Pass",
+    },
+    "boolean__input.id 3": Object {
+      "Next": "5__if(input.id == undefined)",
+      "Result": "boolean",
+      "ResultPath": "$.heap4",
+      "Type": "Pass",
+    },
+    "if(input.id == undefined)": Object {
+      "Choices": Array [
+        Object {
+          "And": Array [
+            Object {
+              "IsPresent": true,
+              "Variable": "$.fnl_context.input.id",
+            },
+            Object {
+              "IsString": true,
+              "Variable": "$.fnl_context.input.id",
+            },
+          ],
+          "Next": "string__if(input.id == undefined)",
+        },
+        Object {
+          "And": Array [
+            Object {
+              "IsPresent": true,
+              "Variable": "$.fnl_context.input.id",
+            },
+            Object {
+              "IsBoolean": true,
+              "Variable": "$.fnl_context.input.id",
+            },
+          ],
+          "Next": "boolean__if(input.id == undefined)",
+        },
+        Object {
+          "And": Array [
+            Object {
+              "IsPresent": true,
+              "Variable": "$.fnl_context.input.id",
+            },
+            Object {
+              "IsNumeric": true,
+              "Variable": "$.fnl_context.input.id",
+            },
+          ],
+          "Next": "number__if(input.id == undefined)",
+        },
+        Object {
+          "IsPresent": true,
+          "Next": "object__if(input.id == undefined)",
+          "Variable": "$.fnl_context.input.id",
+        },
+      ],
+      "Default": "undefined__if(input.id == undefined)",
+      "Type": "Choice",
+    },
+    "input.id": Object {
+      "Choices": Array [
+        Object {
+          "And": Array [
+            Object {
+              "IsPresent": true,
+              "Variable": "$.fnl_context.input.id",
+            },
+            Object {
+              "IsString": true,
+              "Variable": "$.fnl_context.input.id",
+            },
+          ],
+          "Next": "string__input.id",
+        },
+        Object {
+          "And": Array [
+            Object {
+              "IsPresent": true,
+              "Variable": "$.fnl_context.input.id",
+            },
+            Object {
+              "IsBoolean": true,
+              "Variable": "$.fnl_context.input.id",
+            },
+          ],
+          "Next": "boolean__input.id",
+        },
+        Object {
+          "And": Array [
+            Object {
+              "IsPresent": true,
+              "Variable": "$.fnl_context.input.id",
+            },
+            Object {
+              "IsNumeric": true,
+              "Variable": "$.fnl_context.input.id",
+            },
+          ],
+          "Next": "number__input.id",
+        },
+        Object {
+          "IsPresent": true,
+          "Next": "object__input.id",
+          "Variable": "$.fnl_context.input.id",
+        },
+      ],
+      "Default": "undefined__input.id",
+      "Type": "Choice",
+    },
+    "input.id 1": Object {
+      "Choices": Array [
+        Object {
+          "And": Array [
+            Object {
+              "IsPresent": true,
+              "Variable": "$.fnl_context.input.id",
+            },
+            Object {
+              "IsString": true,
+              "Variable": "$.fnl_context.input.id",
+            },
+          ],
+          "Next": "string__input.id 1",
+        },
+        Object {
+          "And": Array [
+            Object {
+              "IsPresent": true,
+              "Variable": "$.fnl_context.input.id",
+            },
+            Object {
+              "IsBoolean": true,
+              "Variable": "$.fnl_context.input.id",
+            },
+          ],
+          "Next": "boolean__input.id 1",
+        },
+        Object {
+          "And": Array [
+            Object {
+              "IsPresent": true,
+              "Variable": "$.fnl_context.input.id",
+            },
+            Object {
+              "IsNumeric": true,
+              "Variable": "$.fnl_context.input.id",
+            },
+          ],
+          "Next": "number__input.id 1",
+        },
+        Object {
+          "IsPresent": true,
+          "Next": "object__input.id 1",
+          "Variable": "$.fnl_context.input.id",
+        },
+      ],
+      "Default": "undefined__input.id 1",
+      "Type": "Choice",
+    },
+    "input.id 2": Object {
+      "Choices": Array [
+        Object {
+          "And": Array [
+            Object {
+              "IsPresent": true,
+              "Variable": "$.fnl_context.input.id",
+            },
+            Object {
+              "IsString": true,
+              "Variable": "$.fnl_context.input.id",
+            },
+          ],
+          "Next": "string__input.id 2",
+        },
+        Object {
+          "And": Array [
+            Object {
+              "IsPresent": true,
+              "Variable": "$.fnl_context.input.id",
+            },
+            Object {
+              "IsBoolean": true,
+              "Variable": "$.fnl_context.input.id",
+            },
+          ],
+          "Next": "boolean__input.id 2",
+        },
+        Object {
+          "And": Array [
+            Object {
+              "IsPresent": true,
+              "Variable": "$.fnl_context.input.id",
+            },
+            Object {
+              "IsNumeric": true,
+              "Variable": "$.fnl_context.input.id",
+            },
+          ],
+          "Next": "number__input.id 2",
+        },
+        Object {
+          "IsPresent": true,
+          "Next": "object__input.id 2",
+          "Variable": "$.fnl_context.input.id",
+        },
+      ],
+      "Default": "undefined__input.id 2",
+      "Type": "Choice",
+    },
+    "input.id 3": Object {
+      "Choices": Array [
+        Object {
+          "And": Array [
+            Object {
+              "IsPresent": true,
+              "Variable": "$.fnl_context.input.id",
+            },
+            Object {
+              "IsString": true,
+              "Variable": "$.fnl_context.input.id",
+            },
+          ],
+          "Next": "string__input.id 3",
+        },
+        Object {
+          "And": Array [
+            Object {
+              "IsPresent": true,
+              "Variable": "$.fnl_context.input.id",
+            },
+            Object {
+              "IsBoolean": true,
+              "Variable": "$.fnl_context.input.id",
+            },
+          ],
+          "Next": "boolean__input.id 3",
+        },
+        Object {
+          "And": Array [
+            Object {
+              "IsPresent": true,
+              "Variable": "$.fnl_context.input.id",
+            },
+            Object {
+              "IsNumeric": true,
+              "Variable": "$.fnl_context.input.id",
+            },
+          ],
+          "Next": "number__input.id 3",
+        },
+        Object {
+          "IsPresent": true,
+          "Next": "object__input.id 3",
+          "Variable": "$.fnl_context.input.id",
+        },
+      ],
+      "Default": "undefined__input.id 3",
+      "Type": "Choice",
+    },
+    "number__if(input.id == undefined)": Object {
+      "Next": "input.id",
+      "Result": "number",
+      "ResultPath": "$.heap0",
+      "Type": "Pass",
+    },
+    "number__input.id": Object {
+      "Next": "input.id 1",
+      "Result": "number",
+      "ResultPath": "$.heap1",
+      "Type": "Pass",
+    },
+    "number__input.id 1": Object {
+      "Next": "input.id 2",
+      "Result": "number",
+      "ResultPath": "$.heap2",
+      "Type": "Pass",
+    },
+    "number__input.id 2": Object {
+      "Next": "input.id 3",
+      "Result": "number",
+      "ResultPath": "$.heap3",
+      "Type": "Pass",
+    },
+    "number__input.id 3": Object {
+      "Next": "5__if(input.id == undefined)",
+      "Result": "number",
+      "ResultPath": "$.heap4",
+      "Type": "Pass",
+    },
+    "object__if(input.id == undefined)": Object {
+      "Next": "input.id",
+      "Result": "object",
+      "ResultPath": "$.heap0",
+      "Type": "Pass",
+    },
+    "object__input.id": Object {
+      "Next": "input.id 1",
+      "Result": "object",
+      "ResultPath": "$.heap1",
+      "Type": "Pass",
+    },
+    "object__input.id 1": Object {
+      "Next": "input.id 2",
+      "Result": "object",
+      "ResultPath": "$.heap2",
+      "Type": "Pass",
+    },
+    "object__input.id 2": Object {
+      "Next": "input.id 3",
+      "Result": "object",
+      "ResultPath": "$.heap3",
+      "Type": "Pass",
+    },
+    "object__input.id 3": Object {
+      "Next": "5__if(input.id == undefined)",
+      "Result": "object",
+      "ResultPath": "$.heap4",
+      "Type": "Pass",
+    },
+    "return \\"bigint\\"": Object {
+      "End": true,
+      "Result": "bigint",
+      "ResultPath": "$",
+      "Type": "Pass",
+    },
+    "return \\"boolean\\"": Object {
+      "End": true,
+      "Result": "boolean",
+      "ResultPath": "$",
+      "Type": "Pass",
+    },
+    "return \\"null\\"": Object {
+      "End": true,
+      "Result": "null",
+      "ResultPath": "$",
+      "Type": "Pass",
+    },
+    "return \\"number\\"": Object {
+      "End": true,
+      "Result": "number",
+      "ResultPath": "$",
+      "Type": "Pass",
+    },
+    "return \\"string\\"": Object {
+      "End": true,
+      "Result": "string",
+      "ResultPath": "$",
+      "Type": "Pass",
+    },
+    "return \\"undefined\\"": Object {
+      "End": true,
+      "Result": "undefined",
+      "ResultPath": "$",
+      "Type": "Pass",
+    },
+    "return null": Object {
+      "End": true,
+      "InputPath": "$.fnl_context.null",
+      "ResultPath": "$",
+      "Type": "Pass",
+    },
+    "string__if(input.id == undefined)": Object {
+      "Next": "input.id",
+      "Result": "string",
+      "ResultPath": "$.heap0",
       "Type": "Pass",
     },
     "string__input.id": Object {
@@ -5116,7 +5182,6 @@
       "ResultPath": "$.heap1",
       "Type": "Pass",
     },
->>>>>>> d68cd83d
     "string__input.id 1": Object {
       "Next": "input.id 2",
       "Result": "string",
@@ -5169,591 +5234,6 @@
 }
 `;
 
-exports[`if (typeof x === ??) 1`] = `
-Object {
-  "StartAt": "Initialize Functionless Context",
-  "States": Object {
-    "5__if(input.id == undefined)": Object {
-      "Choices": Array [
-        Object {
-          "And": Array [
-            Object {
-              "IsPresent": true,
-              "Variable": "$.fnl_context.input.id",
-            },
-            Object {
-              "IsNull": false,
-              "Variable": "$$.Execution.Id",
-            },
-          ],
-          "Next": "return \\"null\\"",
-        },
-        Object {
-          "And": Array [
-            Object {
-              "IsPresent": true,
-              "Variable": "$.heap0",
-            },
-            Object {
-              "And": Array [
-                Object {
-                  "IsString": true,
-                  "Variable": "$.heap0",
-                },
-                Object {
-                  "StringEquals": "undefined",
-                  "Variable": "$.heap0",
-                },
-              ],
-            },
-          ],
-          "Next": "return \\"undefined\\"",
-        },
-        Object {
-          "And": Array [
-            Object {
-              "IsPresent": true,
-              "Variable": "$.heap1",
-            },
-            Object {
-              "And": Array [
-                Object {
-                  "IsString": true,
-                  "Variable": "$.heap1",
-                },
-                Object {
-                  "StringEquals": "string",
-                  "Variable": "$.heap1",
-                },
-              ],
-            },
-          ],
-          "Next": "return \\"string\\"",
-        },
-        Object {
-          "And": Array [
-            Object {
-              "IsPresent": true,
-              "Variable": "$.heap2",
-            },
-            Object {
-              "And": Array [
-                Object {
-                  "IsString": true,
-                  "Variable": "$.heap2",
-                },
-                Object {
-                  "StringEquals": "boolean",
-                  "Variable": "$.heap2",
-                },
-              ],
-            },
-          ],
-          "Next": "return \\"boolean\\"",
-        },
-        Object {
-          "And": Array [
-            Object {
-              "IsPresent": true,
-              "Variable": "$.heap3",
-            },
-            Object {
-              "And": Array [
-                Object {
-                  "IsString": true,
-                  "Variable": "$.heap3",
-                },
-                Object {
-                  "StringEquals": "number",
-                  "Variable": "$.heap3",
-                },
-              ],
-            },
-          ],
-          "Next": "return \\"number\\"",
-        },
-        Object {
-          "And": Array [
-            Object {
-              "IsPresent": true,
-              "Variable": "$.heap4",
-            },
-            Object {
-              "And": Array [
-                Object {
-                  "IsString": true,
-                  "Variable": "$.heap4",
-                },
-                Object {
-                  "StringEquals": "bigint",
-                  "Variable": "$.heap4",
-                },
-              ],
-            },
-          ],
-          "Next": "return \\"bigint\\"",
-        },
-      ],
-      "Default": "return null",
-      "Type": "Choice",
-    },
-    "Initialize Functionless Context": Object {
-      "Next": "if(input.id == undefined)",
-      "OutputPath": "$",
-      "Parameters": Object {
-        "input.$": "$",
-        "null": null,
-      },
-      "ResultPath": "$.fnl_context",
-      "Type": "Pass",
-    },
-    "boolean__if(input.id == undefined)": Object {
-      "Next": "input.id",
-      "Result": "boolean",
-      "ResultPath": "$.heap0",
-      "Type": "Pass",
-    },
-    "boolean__input.id": Object {
-      "Next": "input.id 1",
-      "Result": "boolean",
-      "ResultPath": "$.heap1",
-      "Type": "Pass",
-    },
-    "boolean__input.id 1": Object {
-      "Next": "input.id 2",
-      "Result": "boolean",
-      "ResultPath": "$.heap2",
-      "Type": "Pass",
-    },
-    "boolean__input.id 2": Object {
-      "Next": "input.id 3",
-      "Result": "boolean",
-      "ResultPath": "$.heap3",
-      "Type": "Pass",
-    },
-    "boolean__input.id 3": Object {
-      "Next": "5__if(input.id == undefined)",
-      "Result": "boolean",
-      "ResultPath": "$.heap4",
-      "Type": "Pass",
-    },
-    "if(input.id == undefined)": Object {
-      "Choices": Array [
-        Object {
-          "And": Array [
-            Object {
-              "IsPresent": true,
-              "Variable": "$.fnl_context.input.id",
-            },
-            Object {
-              "IsString": true,
-              "Variable": "$.fnl_context.input.id",
-            },
-          ],
-          "Next": "string__if(input.id == undefined)",
-        },
-        Object {
-          "And": Array [
-            Object {
-              "IsPresent": true,
-              "Variable": "$.fnl_context.input.id",
-            },
-            Object {
-              "IsBoolean": true,
-              "Variable": "$.fnl_context.input.id",
-            },
-          ],
-          "Next": "boolean__if(input.id == undefined)",
-        },
-        Object {
-          "And": Array [
-            Object {
-              "IsPresent": true,
-              "Variable": "$.fnl_context.input.id",
-            },
-            Object {
-              "IsNumeric": true,
-              "Variable": "$.fnl_context.input.id",
-            },
-          ],
-          "Next": "number__if(input.id == undefined)",
-        },
-        Object {
-          "IsPresent": true,
-          "Next": "object__if(input.id == undefined)",
-          "Variable": "$.fnl_context.input.id",
-        },
-      ],
-      "Default": "undefined__if(input.id == undefined)",
-      "Type": "Choice",
-    },
-    "input.id": Object {
-      "Choices": Array [
-        Object {
-          "And": Array [
-            Object {
-              "IsPresent": true,
-              "Variable": "$.fnl_context.input.id",
-            },
-            Object {
-              "IsString": true,
-              "Variable": "$.fnl_context.input.id",
-            },
-          ],
-          "Next": "string__input.id",
-        },
-        Object {
-          "And": Array [
-            Object {
-              "IsPresent": true,
-              "Variable": "$.fnl_context.input.id",
-            },
-            Object {
-              "IsBoolean": true,
-              "Variable": "$.fnl_context.input.id",
-            },
-          ],
-          "Next": "boolean__input.id",
-        },
-        Object {
-          "And": Array [
-            Object {
-              "IsPresent": true,
-              "Variable": "$.fnl_context.input.id",
-            },
-            Object {
-              "IsNumeric": true,
-              "Variable": "$.fnl_context.input.id",
-            },
-          ],
-          "Next": "number__input.id",
-        },
-        Object {
-          "IsPresent": true,
-          "Next": "object__input.id",
-          "Variable": "$.fnl_context.input.id",
-        },
-      ],
-      "Default": "undefined__input.id",
-      "Type": "Choice",
-    },
-    "input.id 1": Object {
-      "Choices": Array [
-        Object {
-          "And": Array [
-            Object {
-              "IsPresent": true,
-              "Variable": "$.fnl_context.input.id",
-            },
-            Object {
-              "IsString": true,
-              "Variable": "$.fnl_context.input.id",
-            },
-          ],
-          "Next": "string__input.id 1",
-        },
-        Object {
-          "And": Array [
-            Object {
-              "IsPresent": true,
-              "Variable": "$.fnl_context.input.id",
-            },
-            Object {
-              "IsBoolean": true,
-              "Variable": "$.fnl_context.input.id",
-            },
-          ],
-          "Next": "boolean__input.id 1",
-        },
-        Object {
-          "And": Array [
-            Object {
-              "IsPresent": true,
-              "Variable": "$.fnl_context.input.id",
-            },
-            Object {
-              "IsNumeric": true,
-              "Variable": "$.fnl_context.input.id",
-            },
-          ],
-          "Next": "number__input.id 1",
-        },
-        Object {
-          "IsPresent": true,
-          "Next": "object__input.id 1",
-          "Variable": "$.fnl_context.input.id",
-        },
-      ],
-      "Default": "undefined__input.id 1",
-      "Type": "Choice",
-    },
-    "input.id 2": Object {
-      "Choices": Array [
-        Object {
-          "And": Array [
-            Object {
-              "IsPresent": true,
-              "Variable": "$.fnl_context.input.id",
-            },
-            Object {
-              "IsString": true,
-              "Variable": "$.fnl_context.input.id",
-            },
-          ],
-          "Next": "string__input.id 2",
-        },
-        Object {
-          "And": Array [
-            Object {
-              "IsPresent": true,
-              "Variable": "$.fnl_context.input.id",
-            },
-            Object {
-              "IsBoolean": true,
-              "Variable": "$.fnl_context.input.id",
-            },
-          ],
-          "Next": "boolean__input.id 2",
-        },
-        Object {
-          "And": Array [
-            Object {
-              "IsPresent": true,
-              "Variable": "$.fnl_context.input.id",
-            },
-            Object {
-              "IsNumeric": true,
-              "Variable": "$.fnl_context.input.id",
-            },
-          ],
-          "Next": "number__input.id 2",
-        },
-        Object {
-          "IsPresent": true,
-          "Next": "object__input.id 2",
-          "Variable": "$.fnl_context.input.id",
-        },
-      ],
-      "Default": "undefined__input.id 2",
-      "Type": "Choice",
-    },
-    "input.id 3": Object {
-      "Choices": Array [
-        Object {
-          "And": Array [
-            Object {
-              "IsPresent": true,
-              "Variable": "$.fnl_context.input.id",
-            },
-            Object {
-              "IsString": true,
-              "Variable": "$.fnl_context.input.id",
-            },
-          ],
-          "Next": "string__input.id 3",
-        },
-        Object {
-          "And": Array [
-            Object {
-              "IsPresent": true,
-              "Variable": "$.fnl_context.input.id",
-            },
-            Object {
-              "IsBoolean": true,
-              "Variable": "$.fnl_context.input.id",
-            },
-          ],
-          "Next": "boolean__input.id 3",
-        },
-        Object {
-          "And": Array [
-            Object {
-              "IsPresent": true,
-              "Variable": "$.fnl_context.input.id",
-            },
-            Object {
-              "IsNumeric": true,
-              "Variable": "$.fnl_context.input.id",
-            },
-          ],
-          "Next": "number__input.id 3",
-        },
-        Object {
-          "IsPresent": true,
-          "Next": "object__input.id 3",
-          "Variable": "$.fnl_context.input.id",
-        },
-      ],
-      "Default": "undefined__input.id 3",
-      "Type": "Choice",
-    },
-<<<<<<< HEAD
-    "number__if(input.id == undefined)": Object {
-      "Next": "input.id",
-      "Result": "number",
-      "ResultPath": "$.heap0",
-      "Type": "Pass",
-    },
-    "number__input.id": Object {
-      "Next": "input.id 1",
-      "Result": "number",
-      "ResultPath": "$.heap1",
-      "Type": "Pass",
-    },
-    "number__input.id 1": Object {
-      "Next": "input.id 2",
-      "Result": "number",
-      "ResultPath": "$.heap2",
-      "Type": "Pass",
-    },
-    "number__input.id 2": Object {
-      "Next": "input.id 3",
-      "Result": "number",
-      "ResultPath": "$.heap3",
-      "Type": "Pass",
-    },
-    "number__input.id 3": Object {
-      "Next": "5__if(input.id == undefined)",
-      "Result": "number",
-      "ResultPath": "$.heap4",
-      "Type": "Pass",
-    },
-    "object__if(input.id == undefined)": Object {
-      "Next": "input.id",
-      "Result": "object",
-      "ResultPath": "$.heap0",
-      "Type": "Pass",
-    },
-    "object__input.id": Object {
-      "Next": "input.id 1",
-      "Result": "object",
-      "ResultPath": "$.heap1",
-      "Type": "Pass",
-    },
-    "object__input.id 1": Object {
-      "Next": "input.id 2",
-      "Result": "object",
-      "ResultPath": "$.heap2",
-      "Type": "Pass",
-    },
-    "object__input.id 2": Object {
-      "Next": "input.id 3",
-      "Result": "object",
-      "ResultPath": "$.heap3",
-      "Type": "Pass",
-    },
-    "object__input.id 3": Object {
-      "Next": "5__if(input.id == undefined)",
-      "Result": "object",
-      "ResultPath": "$.heap4",
-      "Type": "Pass",
-    },
-    "return \\"bigint\\"": Object {
-      "End": true,
-      "Result": "bigint",
-      "ResultPath": "$",
-      "Type": "Pass",
-    },
-    "return \\"boolean\\"": Object {
-      "End": true,
-      "Result": "boolean",
-      "ResultPath": "$",
-      "Type": "Pass",
-    },
-    "return \\"null\\"": Object {
-      "End": true,
-      "Result": "null",
-      "ResultPath": "$",
-      "Type": "Pass",
-    },
-    "return \\"number\\"": Object {
-      "End": true,
-      "Result": "number",
-      "ResultPath": "$",
-      "Type": "Pass",
-    },
-    "return \\"string\\"": Object {
-      "End": true,
-      "Result": "string",
-      "ResultPath": "$",
-      "Type": "Pass",
-    },
-    "return \\"undefined\\"": Object {
-      "End": true,
-      "Result": "undefined",
-      "ResultPath": "$",
-      "Type": "Pass",
-    },
-    "return null": Object {
-      "End": true,
-      "InputPath": "$.fnl_context.null",
-      "ResultPath": "$",
-      "Type": "Pass",
-    },
-    "string__if(input.id == undefined)": Object {
-      "Next": "input.id",
-      "Result": "string",
-      "ResultPath": "$.heap0",
-      "Type": "Pass",
-    },
-    "string__input.id": Object {
-      "Next": "input.id 1",
-      "Result": "string",
-      "ResultPath": "$.heap1",
-      "Type": "Pass",
-    },
-    "string__input.id 1": Object {
-      "Next": "input.id 2",
-      "Result": "string",
-      "ResultPath": "$.heap2",
-      "Type": "Pass",
-    },
-    "string__input.id 2": Object {
-      "Next": "input.id 3",
-      "Result": "string",
-      "ResultPath": "$.heap3",
-      "Type": "Pass",
-    },
-    "string__input.id 3": Object {
-      "Next": "5__if(input.id == undefined)",
-      "Result": "string",
-      "ResultPath": "$.heap4",
-      "Type": "Pass",
-    },
-    "undefined__if(input.id == undefined)": Object {
-      "Next": "input.id",
-      "Result": "undefined",
-      "ResultPath": "$.heap0",
-      "Type": "Pass",
-    },
-    "undefined__input.id": Object {
-      "Next": "input.id 1",
-      "Result": "undefined",
-      "ResultPath": "$.heap1",
-      "Type": "Pass",
-    },
-    "undefined__input.id 1": Object {
-      "Next": "input.id 2",
-      "Result": "undefined",
-      "ResultPath": "$.heap2",
-      "Type": "Pass",
-    },
-    "undefined__input.id 2": Object {
-      "Next": "input.id 3",
-      "Result": "undefined",
-      "ResultPath": "$.heap3",
-      "Type": "Pass",
-    },
-    "undefined__input.id 3": Object {
-      "Next": "5__if(input.id == undefined)",
-      "Result": "undefined",
-      "ResultPath": "$.heap4",
-      "Type": "Pass",
-    },
-  },
-}
-`;
-
 exports[`if 1`] = `
 Object {
   "StartAt": "if(true)",
@@ -5800,95 +5280,12 @@
       "Type": "Pass",
     },
     "if(input.val == \\"a\\")": Object {
-=======
-    "input.id": Object {
       "Choices": Array [
         Object {
           "And": Array [
             Object {
               "IsPresent": true,
-              "Variable": "$.fnl_context.input.id",
-            },
-            Object {
-              "IsString": true,
-              "Variable": "$.fnl_context.input.id",
-            },
-          ],
-          "Next": "string__input.id",
-        },
-        Object {
-          "And": Array [
-            Object {
-              "IsPresent": true,
-              "Variable": "$.fnl_context.input.id",
-            },
-            Object {
-              "IsBoolean": true,
-              "Variable": "$.fnl_context.input.id",
-            },
-          ],
-          "Next": "boolean__input.id",
-        },
-        Object {
-          "And": Array [
-            Object {
-              "IsPresent": true,
-              "Variable": "$.fnl_context.input.id",
-            },
-            Object {
-              "IsNumeric": true,
-              "Variable": "$.fnl_context.input.id",
-            },
-          ],
-          "Next": "number__input.id",
-        },
-        Object {
-          "IsPresent": true,
-          "Next": "object__input.id",
-          "Variable": "$.fnl_context.input.id",
-        },
-      ],
-      "Default": "undefined__input.id",
-      "Type": "Choice",
-    },
-    "input.id 1": Object {
->>>>>>> d68cd83d
-      "Choices": Array [
-        Object {
-          "And": Array [
-            Object {
-              "IsPresent": true,
-<<<<<<< HEAD
               "Variable": "$.fnl_context.input.val",
-=======
-              "Variable": "$.fnl_context.input.id",
-            },
-            Object {
-              "IsString": true,
-              "Variable": "$.fnl_context.input.id",
-            },
-          ],
-          "Next": "string__input.id 1",
-        },
-        Object {
-          "And": Array [
-            Object {
-              "IsPresent": true,
-              "Variable": "$.fnl_context.input.id",
-            },
-            Object {
-              "IsBoolean": true,
-              "Variable": "$.fnl_context.input.id",
-            },
-          ],
-          "Next": "boolean__input.id 1",
-        },
-        Object {
-          "And": Array [
-            Object {
-              "IsPresent": true,
-              "Variable": "$.fnl_context.input.id",
->>>>>>> d68cd83d
             },
             Object {
               "And": Array [
@@ -5903,7 +5300,6 @@
               ],
             },
           ],
-<<<<<<< HEAD
           "Next": "return \\"yup\\"",
         },
       ],
@@ -5970,93 +5366,12 @@
       "Type": "Choice",
     },
     "if(input.val == \\"b\\")": Object {
-=======
-          "Next": "number__input.id 1",
-        },
-        Object {
-          "IsPresent": true,
-          "Next": "object__input.id 1",
-          "Variable": "$.fnl_context.input.id",
-        },
-      ],
-      "Default": "undefined__input.id 1",
-      "Type": "Choice",
-    },
-    "input.id 2": Object {
       "Choices": Array [
         Object {
           "And": Array [
             Object {
               "IsPresent": true,
-              "Variable": "$.fnl_context.input.id",
-            },
-            Object {
-              "IsString": true,
-              "Variable": "$.fnl_context.input.id",
-            },
-          ],
-          "Next": "string__input.id 2",
-        },
-        Object {
-          "And": Array [
-            Object {
-              "IsPresent": true,
-              "Variable": "$.fnl_context.input.id",
-            },
-            Object {
-              "IsBoolean": true,
-              "Variable": "$.fnl_context.input.id",
-            },
-          ],
-          "Next": "boolean__input.id 2",
-        },
-        Object {
-          "And": Array [
-            Object {
-              "IsPresent": true,
-              "Variable": "$.fnl_context.input.id",
-            },
-            Object {
-              "IsNumeric": true,
-              "Variable": "$.fnl_context.input.id",
-            },
-          ],
-          "Next": "number__input.id 2",
-        },
-        Object {
-          "IsPresent": true,
-          "Next": "object__input.id 2",
-          "Variable": "$.fnl_context.input.id",
-        },
-      ],
-      "Default": "undefined__input.id 2",
-      "Type": "Choice",
-    },
-    "input.id 3": Object {
->>>>>>> d68cd83d
-      "Choices": Array [
-        Object {
-          "And": Array [
-            Object {
-              "IsPresent": true,
-<<<<<<< HEAD
               "Variable": "$.fnl_context.input.val",
-=======
-              "Variable": "$.fnl_context.input.id",
-            },
-            Object {
-              "IsString": true,
-              "Variable": "$.fnl_context.input.id",
-            },
-          ],
-          "Next": "string__input.id 3",
-        },
-        Object {
-          "And": Array [
-            Object {
-              "IsPresent": true,
-              "Variable": "$.fnl_context.input.id",
->>>>>>> d68cd83d
             },
             Object {
               "And": Array [
@@ -6071,11 +5386,7 @@
               ],
             },
           ],
-<<<<<<< HEAD
           "Next": "return \\"hullo\\"",
-=======
-          "Next": "boolean__input.id 3",
->>>>>>> d68cd83d
         },
       ],
       "Default": "return \\"woop\\"",
@@ -6174,7 +5485,6 @@
               ],
             },
           ],
-<<<<<<< HEAD
           "Next": "return \\"hi\\"",
         },
       ],
@@ -6204,465 +5514,6 @@
       "ResultPath": "$",
       "Type": "Pass",
     },
-=======
-          "Next": "number__input.id 3",
-        },
-        Object {
-          "IsPresent": true,
-          "Next": "object__input.id 3",
-          "Variable": "$.fnl_context.input.id",
-        },
-      ],
-      "Default": "undefined__input.id 3",
-      "Type": "Choice",
-    },
-    "number__if(input.id == undefined)": Object {
-      "Next": "input.id",
-      "Result": "number",
-      "ResultPath": "$.heap0",
-      "Type": "Pass",
-    },
-    "number__input.id": Object {
-      "Next": "input.id 1",
-      "Result": "number",
-      "ResultPath": "$.heap1",
-      "Type": "Pass",
-    },
-    "number__input.id 1": Object {
-      "Next": "input.id 2",
-      "Result": "number",
-      "ResultPath": "$.heap2",
-      "Type": "Pass",
-    },
-    "number__input.id 2": Object {
-      "Next": "input.id 3",
-      "Result": "number",
-      "ResultPath": "$.heap3",
-      "Type": "Pass",
-    },
-    "number__input.id 3": Object {
-      "Next": "5__if(input.id == undefined)",
-      "Result": "number",
-      "ResultPath": "$.heap4",
-      "Type": "Pass",
-    },
-    "object__if(input.id == undefined)": Object {
-      "Next": "input.id",
-      "Result": "object",
-      "ResultPath": "$.heap0",
-      "Type": "Pass",
-    },
-    "object__input.id": Object {
-      "Next": "input.id 1",
-      "Result": "object",
-      "ResultPath": "$.heap1",
-      "Type": "Pass",
-    },
-    "object__input.id 1": Object {
-      "Next": "input.id 2",
-      "Result": "object",
-      "ResultPath": "$.heap2",
-      "Type": "Pass",
-    },
-    "object__input.id 2": Object {
-      "Next": "input.id 3",
-      "Result": "object",
-      "ResultPath": "$.heap3",
-      "Type": "Pass",
-    },
-    "object__input.id 3": Object {
-      "Next": "5__if(input.id == undefined)",
-      "Result": "object",
-      "ResultPath": "$.heap4",
-      "Type": "Pass",
-    },
-    "return \\"bigint\\"": Object {
-      "End": true,
-      "Result": "bigint",
-      "ResultPath": "$",
-      "Type": "Pass",
-    },
-    "return \\"boolean\\"": Object {
-      "End": true,
-      "Result": "boolean",
-      "ResultPath": "$",
-      "Type": "Pass",
-    },
-    "return \\"null\\"": Object {
-      "End": true,
-      "Result": "null",
-      "ResultPath": "$",
-      "Type": "Pass",
-    },
-    "return \\"number\\"": Object {
-      "End": true,
-      "Result": "number",
-      "ResultPath": "$",
-      "Type": "Pass",
-    },
-    "return \\"string\\"": Object {
-      "End": true,
-      "Result": "string",
-      "ResultPath": "$",
-      "Type": "Pass",
-    },
-    "return \\"undefined\\"": Object {
-      "End": true,
-      "Result": "undefined",
-      "ResultPath": "$",
-      "Type": "Pass",
-    },
-    "return null": Object {
-      "End": true,
-      "InputPath": "$.fnl_context.null",
-      "ResultPath": "$",
-      "Type": "Pass",
-    },
-    "string__if(input.id == undefined)": Object {
-      "Next": "input.id",
-      "Result": "string",
-      "ResultPath": "$.heap0",
-      "Type": "Pass",
-    },
-    "string__input.id": Object {
-      "Next": "input.id 1",
-      "Result": "string",
-      "ResultPath": "$.heap1",
-      "Type": "Pass",
-    },
-    "string__input.id 1": Object {
-      "Next": "input.id 2",
-      "Result": "string",
-      "ResultPath": "$.heap2",
-      "Type": "Pass",
-    },
-    "string__input.id 2": Object {
-      "Next": "input.id 3",
-      "Result": "string",
-      "ResultPath": "$.heap3",
-      "Type": "Pass",
-    },
-    "string__input.id 3": Object {
-      "Next": "5__if(input.id == undefined)",
-      "Result": "string",
-      "ResultPath": "$.heap4",
-      "Type": "Pass",
-    },
-    "undefined__if(input.id == undefined)": Object {
-      "Next": "input.id",
-      "Result": "undefined",
-      "ResultPath": "$.heap0",
-      "Type": "Pass",
-    },
-    "undefined__input.id": Object {
-      "Next": "input.id 1",
-      "Result": "undefined",
-      "ResultPath": "$.heap1",
-      "Type": "Pass",
-    },
-    "undefined__input.id 1": Object {
-      "Next": "input.id 2",
-      "Result": "undefined",
-      "ResultPath": "$.heap2",
-      "Type": "Pass",
-    },
-    "undefined__input.id 2": Object {
-      "Next": "input.id 3",
-      "Result": "undefined",
-      "ResultPath": "$.heap3",
-      "Type": "Pass",
-    },
-    "undefined__input.id 3": Object {
-      "Next": "5__if(input.id == undefined)",
-      "Result": "undefined",
-      "ResultPath": "$.heap4",
-      "Type": "Pass",
-    },
-  },
-}
-`;
-
-exports[`if 1`] = `
-Object {
-  "StartAt": "if(true)",
-  "States": Object {
-    "if(true)": Object {
-      "Choices": Array [
-        Object {
-          "IsNull": false,
-          "Next": "return \\"yup\\"",
-          "Variable": "$$.Execution.Id",
-        },
-      ],
-      "Default": "return \\"noop\\"",
-      "Type": "Choice",
-    },
-    "return \\"noop\\"": Object {
-      "End": true,
-      "Result": "noop",
-      "ResultPath": "$",
-      "Type": "Pass",
-    },
-    "return \\"yup\\"": Object {
-      "End": true,
-      "Result": "yup",
-      "ResultPath": "$",
-      "Type": "Pass",
-    },
-  },
-}
-`;
-
-exports[`if else 1`] = `
-Object {
-  "StartAt": "Initialize Functionless Context",
-  "States": Object {
-    "Initialize Functionless Context": Object {
-      "Next": "if(input.val == \\"a\\")",
-      "OutputPath": "$",
-      "Parameters": Object {
-        "input.$": "$",
-        "null": null,
-      },
-      "ResultPath": "$.fnl_context",
-      "Type": "Pass",
-    },
-    "if(input.val == \\"a\\")": Object {
-      "Choices": Array [
-        Object {
-          "And": Array [
-            Object {
-              "IsPresent": true,
-              "Variable": "$.fnl_context.input.val",
-            },
-            Object {
-              "And": Array [
-                Object {
-                  "IsString": true,
-                  "Variable": "$.fnl_context.input.val",
-                },
-                Object {
-                  "StringEquals": "a",
-                  "Variable": "$.fnl_context.input.val",
-                },
-              ],
-            },
-          ],
-          "Next": "return \\"yup\\"",
-        },
-      ],
-      "Default": "return \\"noop\\"",
-      "Type": "Choice",
-    },
-    "return \\"noop\\"": Object {
-      "End": true,
-      "Result": "noop",
-      "ResultPath": "$",
-      "Type": "Pass",
-    },
-    "return \\"yup\\"": Object {
-      "End": true,
-      "Result": "yup",
-      "ResultPath": "$",
-      "Type": "Pass",
-    },
-  },
-}
-`;
-
-exports[`if if 1`] = `
-Object {
-  "StartAt": "Initialize Functionless Context",
-  "States": Object {
-    "Initialize Functionless Context": Object {
-      "Next": "if(input.val != \\"a\\")",
-      "OutputPath": "$",
-      "Parameters": Object {
-        "input.$": "$",
-        "null": null,
-      },
-      "ResultPath": "$.fnl_context",
-      "Type": "Pass",
-    },
-    "if(input.val != \\"a\\")": Object {
-      "Choices": Array [
-        Object {
-          "Next": "if(input.val == \\"b\\")",
-          "Not": Object {
-            "And": Array [
-              Object {
-                "IsPresent": true,
-                "Variable": "$.fnl_context.input.val",
-              },
-              Object {
-                "And": Array [
-                  Object {
-                    "IsString": true,
-                    "Variable": "$.fnl_context.input.val",
-                  },
-                  Object {
-                    "StringEquals": "a",
-                    "Variable": "$.fnl_context.input.val",
-                  },
-                ],
-              },
-            ],
-          },
-        },
-      ],
-      "Default": "return \\"woop\\"",
-      "Type": "Choice",
-    },
-    "if(input.val == \\"b\\")": Object {
-      "Choices": Array [
-        Object {
-          "And": Array [
-            Object {
-              "IsPresent": true,
-              "Variable": "$.fnl_context.input.val",
-            },
-            Object {
-              "And": Array [
-                Object {
-                  "IsString": true,
-                  "Variable": "$.fnl_context.input.val",
-                },
-                Object {
-                  "StringEquals": "b",
-                  "Variable": "$.fnl_context.input.val",
-                },
-              ],
-            },
-          ],
-          "Next": "return \\"hullo\\"",
-        },
-      ],
-      "Default": "return \\"woop\\"",
-      "Type": "Choice",
-    },
-    "return \\"hullo\\"": Object {
-      "End": true,
-      "Result": "hullo",
-      "ResultPath": "$",
-      "Type": "Pass",
-    },
-    "return \\"woop\\"": Object {
-      "End": true,
-      "Result": "woop",
-      "ResultPath": "$",
-      "Type": "Pass",
-    },
-  },
-}
-`;
-
-exports[`if invoke 1`] = `
-Object {
-  "StartAt": "Initialize Functionless Context",
-  "States": Object {
-    "1__if(await task())": Object {
-      "Choices": Array [
-        Object {
-          "And": Array [
-            Object {
-              "IsPresent": true,
-              "Variable": "$.heap0",
-            },
-            Object {
-              "IsNull": false,
-              "Variable": "$.heap0",
-            },
-            Object {
-              "Or": Array [
-                Object {
-                  "And": Array [
-                    Object {
-                      "IsString": true,
-                      "Variable": "$.heap0",
-                    },
-                    Object {
-                      "Not": Object {
-                        "And": Array [
-                          Object {
-                            "IsString": true,
-                            "Variable": "$.heap0",
-                          },
-                          Object {
-                            "StringEquals": "",
-                            "Variable": "$.heap0",
-                          },
-                        ],
-                      },
-                    },
-                  ],
-                },
-                Object {
-                  "And": Array [
-                    Object {
-                      "IsNumeric": true,
-                      "Variable": "$.heap0",
-                    },
-                    Object {
-                      "Not": Object {
-                        "And": Array [
-                          Object {
-                            "IsNumeric": true,
-                            "Variable": "$.heap0",
-                          },
-                          Object {
-                            "NumericEquals": 0,
-                            "Variable": "$.heap0",
-                          },
-                        ],
-                      },
-                    },
-                  ],
-                },
-                Object {
-                  "And": Array [
-                    Object {
-                      "IsBoolean": true,
-                      "Variable": "$.heap0",
-                    },
-                    Object {
-                      "BooleanEquals": true,
-                      "Variable": "$.heap0",
-                    },
-                  ],
-                },
-              ],
-            },
-          ],
-          "Next": "return \\"hi\\"",
-        },
-      ],
-      "Default": "return \\"woop\\"",
-      "Type": "Choice",
-    },
-    "Initialize Functionless Context": Object {
-      "Next": "if(await task())",
-      "OutputPath": "$",
-      "Parameters": Object {
-        "input.$": "$",
-        "null": null,
-      },
-      "ResultPath": "$.fnl_context",
-      "Type": "Pass",
-    },
-    "if(await task())": Object {
-      "InputPath": "$.fnl_context.null",
-      "Next": "1__if(await task())",
-      "Resource": "__REPLACED_TOKEN",
-      "ResultPath": "$.heap0",
-      "Type": "Task",
-    },
-    "return \\"hi\\"": Object {
-      "End": true,
-      "Result": "hi",
-      "ResultPath": "$",
-      "Type": "Pass",
-    },
->>>>>>> d68cd83d
     "return \\"woop\\"": Object {
       "End": true,
       "Result": "woop",
@@ -10048,53 +8899,7 @@
       "ResultPath": "$.fnl_context",
       "Type": "Pass",
     },
-<<<<<<< HEAD
     "await task(item)": Object {
-=======
-    "catch(err)": Object {
-      "Choices": Array [
-        Object {
-          "And": Array [
-            Object {
-              "IsPresent": true,
-              "Variable": "$.err.message",
-            },
-            Object {
-              "And": Array [
-                Object {
-                  "IsString": true,
-                  "Variable": "$.err.message",
-                },
-                Object {
-                  "StringEquals": "you dun' goofed",
-                  "Variable": "$.err.message",
-                },
-              ],
-            },
-          ],
-          "Next": "throw new Error(\\"little\\")",
-        },
-      ],
-      "Default": "finally",
-      "Type": "Choice",
-    },
-    "catch__for(item of input.items)": Object {
-      "Next": "1__catch__for(item of input.items)",
-      "Parameters": Object {
-        "0_ParsedError.$": "States.StringToJson($.err.Cause)",
-      },
-      "ResultPath": "$.err",
-      "Type": "Pass",
-    },
-    "finally": Object {
-      "Next": "1__finally",
-      "Parameters": "2",
-      "Resource": "__REPLACED_TOKEN",
-      "ResultPath": "$.heap1",
-      "Type": "Task",
-    },
-    "for(item of input.items)": Object {
->>>>>>> d68cd83d
       "Catch": Array [
         Object {
           "ErrorEquals": Array [
@@ -10104,7 +8909,6 @@
           "ResultPath": "$.err",
         },
       ],
-<<<<<<< HEAD
       "InputPath": "$.item",
       "Next": "tail__for(item of input.items)",
       "Resource": "__REPLACED_TOKEN",
@@ -10176,45 +8980,18 @@
       "ResultPath": "$.item",
       "Type": "Pass",
     },
-=======
-      "ItemsPath": "$.fnl_context.input.items",
-      "Iterator": Object {
-        "StartAt": "await task(item)",
-        "States": Object {
-          "await task(item)": Object {
-            "End": true,
-            "InputPath": "$.item",
-            "Resource": "__REPLACED_TOKEN",
-            "ResultPath": "$.heap0",
-            "Type": "Task",
-          },
-        },
-      },
-      "MaxConcurrency": 1,
-      "Next": "finally",
-      "Parameters": Object {
-        "fnl_context.$": "$.fnl_context",
-        "item.$": "$$.Map.Item.Value",
-      },
-      "ResultPath": null,
-      "Type": "Map",
-    },
->>>>>>> d68cd83d
     "return null": Object {
       "End": true,
       "InputPath": "$.fnl_context.null",
       "ResultPath": "$",
       "Type": "Pass",
     },
-<<<<<<< HEAD
     "tail__for(item of input.items)": Object {
       "InputPath": "$.heap1[1:]",
       "Next": "hasNext__for(item of input.items)",
       "ResultPath": "$.heap1",
       "Type": "Pass",
     },
-=======
->>>>>>> d68cd83d
     "throw new Error(\\"little\\")": Object {
       "Next": "finally",
       "Result": Object {
@@ -11312,7 +10089,6 @@
         "0_ParsedError.$": "States.StringToJson($.err.Cause)",
       },
       "ResultPath": "$.err",
-<<<<<<< HEAD
       "Type": "Pass",
     },
     "finally": Object {
@@ -11328,23 +10104,6 @@
       "ResultPath": "$",
       "Type": "Pass",
     },
-=======
-      "Type": "Pass",
-    },
-    "finally": Object {
-      "Next": "1__finally",
-      "Parameters": "2",
-      "Resource": "__REPLACED_TOKEN",
-      "ResultPath": "$.heap1",
-      "Type": "Task",
-    },
-    "return null": Object {
-      "End": true,
-      "InputPath": "$.fnl_context.null",
-      "ResultPath": "$",
-      "Type": "Pass",
-    },
->>>>>>> d68cd83d
     "throw new Error(\\"little\\")": Object {
       "Next": "finally",
       "Result": Object {
@@ -12235,15 +10994,6 @@
 Object {
   "StartAt": "Initialize Functionless Context",
   "States": Object {
-<<<<<<< HEAD
-=======
-    "1__catch__for(item of input.items)": Object {
-      "InputPath": "$.err.0_ParsedError",
-      "Next": "catch(err)",
-      "ResultPath": "$.err",
-      "Type": "Pass",
-    },
->>>>>>> d68cd83d
     "Initialize Functionless Context": Object {
       "Next": "for(item of input.items)",
       "OutputPath": "$",
@@ -12254,25 +11004,10 @@
       "ResultPath": "$.fnl_context",
       "Type": "Pass",
     },
-<<<<<<< HEAD
     "catch__for(item of input.items)": Object {
       "End": true,
       "InputPath": "$.err.message",
       "ResultPath": "$",
-=======
-    "catch(err)": Object {
-      "End": true,
-      "InputPath": "$.err.message",
-      "ResultPath": "$",
-      "Type": "Pass",
-    },
-    "catch__for(item of input.items)": Object {
-      "Next": "1__catch__for(item of input.items)",
-      "Parameters": Object {
-        "0_ParsedError.$": "States.StringToJson($.err.Cause)",
-      },
-      "ResultPath": "$.err",
->>>>>>> d68cd83d
       "Type": "Pass",
     },
     "for(item of input.items)": Object {
@@ -12284,31 +11019,20 @@
     "hasNext__for(item of input.items)": Object {
       "Choices": Array [
         Object {
-<<<<<<< HEAD
           "IsPresent": true,
           "Next": "input.items",
           "Variable": "$.heap0[0]",
-=======
-          "ErrorEquals": Array [
-            "States.ALL",
-          ],
-          "Next": "catch__for(item of input.items)",
-          "ResultPath": "$.err",
->>>>>>> d68cd83d
         },
       ],
       "Default": "return null",
       "Type": "Choice",
     },
-<<<<<<< HEAD
     "input.items": Object {
       "InputPath": "$.heap0[0]",
       "Next": "throw Error(\\"err\\")",
       "ResultPath": "$.item",
       "Type": "Pass",
     },
-=======
->>>>>>> d68cd83d
     "return null": Object {
       "End": true,
       "InputPath": "$.fnl_context.null",
@@ -12331,15 +11055,6 @@
 Object {
   "StartAt": "Initialize Functionless Context",
   "States": Object {
-<<<<<<< HEAD
-=======
-    "1__catch__for(item of input.items)": Object {
-      "InputPath": "$.err.0_ParsedError",
-      "Next": "catch(err)",
-      "ResultPath": "$.err",
-      "Type": "Pass",
-    },
->>>>>>> d68cd83d
     "Initialize Functionless Context": Object {
       "Next": "for(item of input.items)",
       "OutputPath": "$",
@@ -12350,25 +11065,10 @@
       "ResultPath": "$.fnl_context",
       "Type": "Pass",
     },
-<<<<<<< HEAD
     "catch__for(item of input.items)": Object {
       "End": true,
       "InputPath": "$.err.message",
       "ResultPath": "$",
-=======
-    "catch(err)": Object {
-      "End": true,
-      "InputPath": "$.err.message",
-      "ResultPath": "$",
-      "Type": "Pass",
-    },
-    "catch__for(item of input.items)": Object {
-      "Next": "1__catch__for(item of input.items)",
-      "Parameters": Object {
-        "0_ParsedError.$": "States.StringToJson($.err.Cause)",
-      },
-      "ResultPath": "$.err",
->>>>>>> d68cd83d
       "Type": "Pass",
     },
     "for(item of input.items)": Object {
@@ -12380,31 +11080,20 @@
     "hasNext__for(item of input.items)": Object {
       "Choices": Array [
         Object {
-<<<<<<< HEAD
           "IsPresent": true,
           "Next": "input.items",
           "Variable": "$.heap0[0]",
-=======
-          "ErrorEquals": Array [
-            "States.ALL",
-          ],
-          "Next": "catch__for(item of input.items)",
-          "ResultPath": "$.err",
->>>>>>> d68cd83d
         },
       ],
       "Default": "return null",
       "Type": "Choice",
     },
-<<<<<<< HEAD
     "input.items": Object {
       "InputPath": "$.heap0[0]",
       "Next": "throw new Error(\\"err\\")",
       "ResultPath": "$.item",
       "Type": "Pass",
     },
-=======
->>>>>>> d68cd83d
     "return null": Object {
       "End": true,
       "InputPath": "$.fnl_context.null",
@@ -12452,31 +11141,20 @@
     "hasNext__for(item of input.items)": Object {
       "Choices": Array [
         Object {
-<<<<<<< HEAD
           "IsPresent": true,
           "Next": "input.items",
           "Variable": "$.heap0[0]",
-=======
-          "ErrorEquals": Array [
-            "States.ALL",
-          ],
-          "Next": "catch__for(item of input.items)",
-          "ResultPath": null,
->>>>>>> d68cd83d
         },
       ],
       "Default": "return null",
       "Type": "Choice",
     },
-<<<<<<< HEAD
     "input.items": Object {
       "InputPath": "$.heap0[0]",
       "Next": "throw new Error(\\"err\\")",
       "ResultPath": "$.item",
       "Type": "Pass",
     },
-=======
->>>>>>> d68cd83d
     "return null": Object {
       "End": true,
       "InputPath": "$.fnl_context.null",
@@ -12771,11 +11449,7 @@
       "Type": "Pass",
     },
     "catch__try": Object {
-<<<<<<< HEAD
       "Next": "while (true)",
-=======
-      "Next": "return null",
->>>>>>> d68cd83d
       "Seconds": 1,
       "Type": "Wait",
     },
