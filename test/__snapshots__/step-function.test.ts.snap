--- conflicted
+++ resolved
@@ -205,11 +205,7 @@
 
 exports[`call AWS.DynamoDB.GetItem, then Lambda and return LiteralExpr 1`] = `
 Object {
-<<<<<<< HEAD
-  "StartAt": "person = await $AWS.DynamoDB.GetItem({TableName: personTable, Key: {id: {S:",
-=======
   "StartAt": "person = await $AWS.DynamoDB.GetItem({Table: personTable, Key: {id: {S: inp",
->>>>>>> 774ae373
   "States": Object {
     "if(person.Item == undefined)": Object {
       "Choices": Array [
@@ -230,11 +226,7 @@
       "Default": "score = await computeScore({id: person.Item.id.S, name: person.Item.name.S}",
       "Type": "Choice",
     },
-<<<<<<< HEAD
-    "person = await $AWS.DynamoDB.GetItem({TableName: personTable, Key: {id: {S:": Object {
-=======
     "person = await $AWS.DynamoDB.GetItem({Table: personTable, Key: {id: {S: inp": Object {
->>>>>>> 774ae373
       "Next": "if(person.Item == undefined)",
       "Parameters": Object {
         "Key": Object {
@@ -336,15 +328,6 @@
 }
 `;
 
-<<<<<<< HEAD
-exports[`call Step Function describe from another Step Function 1`] = `
-Object {
-  "StartAt": "return machine1.describeExecution(\\"hello\\")",
-  "States": Object {
-    "return machine1.describeExecution(\\"hello\\")": Object {
-      "End": true,
-      "Parameters": Object {
-=======
 exports[`call Lambda Function, store as variable, return variable no block 1`] = `
 Object {
   "StartAt": "return getPerson({id: input.id})",
@@ -373,7 +356,6 @@
     "return machine1.describeExecution(\\"hello\\")": Object {
       "End": true,
       "Parameters": Object {
->>>>>>> 774ae373
         "ExecutionArn": "hello",
       },
       "Resource": "arn:aws:states:::aws-sdk:sfn:describeExecution",
@@ -560,11 +542,7 @@
 Object {
   "StartAt": "if(input.id == \\"hello\\")",
   "States": Object {
-<<<<<<< HEAD
-    "await $AWS.DynamoDB.GetItem({TableName: personTable, Key: {id: {S: input.id": Object {
-=======
     "await $AWS.DynamoDB.GetItem({Table: personTable, Key: {id: {S: input.id}}})": Object {
->>>>>>> 774ae373
       "Next": "return null",
       "Parameters": Object {
         "Key": Object {
@@ -581,11 +559,7 @@
     "if(input.id == \\"hello\\")": Object {
       "Choices": Array [
         Object {
-<<<<<<< HEAD
-          "Next": "await $AWS.DynamoDB.GetItem({TableName: personTable, Key: {id: {S: input.id",
-=======
           "Next": "await $AWS.DynamoDB.GetItem({Table: personTable, Key: {id: {S: input.id}}})",
->>>>>>> 774ae373
           "StringEquals": "hello",
           "Variable": "$.id",
         },
@@ -1824,8 +1798,6 @@
 }
 `;
 
-<<<<<<< HEAD
-=======
 exports[`list.filter(item => item.length > 2).map(item => item) 2`] = `
 Object {
   "StartAt": "return input.list.filter(function(item)).map(function(item))",
@@ -1882,7 +1854,6 @@
 }
 `;
 
->>>>>>> 774ae373
 exports[`list.filter(item => item.length > 2).map(item => task(item)) 1`] = `
 Object {
   "StartAt": "return Promise.all(input.list.filter(function(item)).map(function(item)))",
@@ -1917,8 +1888,6 @@
 }
 `;
 
-<<<<<<< HEAD
-=======
 exports[`list.filter(item => item.length > 2).map(item => task(item)) 2`] = `
 Object {
   "StartAt": "return Promise.all(input.list.filter(function(item)).map(function(item)))",
@@ -1987,7 +1956,6 @@
 }
 `;
 
->>>>>>> 774ae373
 exports[`list.forEach((item, i) => if (i == 0) task(item)) 1`] = `
 Object {
   "StartAt": "return input.list.forEach(function(item, i))",
@@ -2466,11 +2434,7 @@
         "StartAt": "await task(item)",
         "States": Object {
           "await task(item)": Object {
-<<<<<<< HEAD
-            "End": true,
-=======
             "Next": "return null",
->>>>>>> 774ae373
             "Parameters": Object {
               "FunctionName": "__REPLACED_TOKEN",
               "Payload.$": "$.item",
@@ -2538,8 +2502,6 @@
             },
             "Type": "Pass",
           },
-<<<<<<< HEAD
-=======
           "return null 1": Object {
             "End": true,
             "OutputPath": "$.null",
@@ -2548,7 +2510,6 @@
             },
             "Type": "Pass",
           },
->>>>>>> 774ae373
         },
       },
       "Parameters": Object {
@@ -2572,11 +2533,7 @@
         "StartAt": "await task(item)",
         "States": Object {
           "await task(item)": Object {
-<<<<<<< HEAD
-            "End": true,
-=======
             "Next": "return null",
->>>>>>> 774ae373
             "Parameters": Object {
               "FunctionName": "__REPLACED_TOKEN",
               "Payload.$": "$.item",
@@ -2827,11 +2784,7 @@
 
 exports[`return AWS.DynamoDB.GetItem 1`] = `
 Object {
-<<<<<<< HEAD
-  "StartAt": "person = await $AWS.DynamoDB.GetItem({TableName: personTable, Key: {id: {S:",
-=======
   "StartAt": "person = await $AWS.DynamoDB.GetItem({Table: personTable, Key: {id: {S: inp",
->>>>>>> 774ae373
   "States": Object {
     "if(person.Item == undefined)": Object {
       "Choices": Array [
@@ -2852,11 +2805,7 @@
       "Default": "return {id: person.Item.id.S, name: person.Item.name.S}",
       "Type": "Choice",
     },
-<<<<<<< HEAD
-    "person = await $AWS.DynamoDB.GetItem({TableName: personTable, Key: {id: {S:": Object {
-=======
     "person = await $AWS.DynamoDB.GetItem({Table: personTable, Key: {id: {S: inp": Object {
->>>>>>> 774ae373
       "Next": "if(person.Item == undefined)",
       "Parameters": Object {
         "Key": Object {
@@ -4327,10 +4276,6 @@
 
 exports[`try { return $SFN.parallel(() => "hello", async () => { await task(); await task(); })) } catch { return null } 1`] = `
 Object {
-<<<<<<< HEAD
-  "StartAt": "await task()",
-  "States": Object {
-=======
   "StartAt": "return $SFN.parallel([function(), function()])",
   "States": Object {
     "return $SFN.parallel([function(), function()])": Object {
@@ -4409,7 +4354,6 @@
 Object {
   "StartAt": "await task()",
   "States": Object {
->>>>>>> 774ae373
     "await task(\\"recover\\")": Object {
       "Next": "exit finally",
       "Parameters": Object {
@@ -5116,8 +5060,6 @@
       "ResultSelector": "$.Payload",
       "Type": "Task",
     },
-<<<<<<< HEAD
-=======
     "catch(err)": Object {
       "Next": "0_catch(err)",
       "Parameters": Object {
@@ -5180,7 +5122,6 @@
       "ResultPath": "$.err",
       "Type": "Pass",
     },
->>>>>>> 774ae373
     "catch(err)": Object {
       "Next": "0_catch(err)",
       "Parameters": Object {
@@ -5203,73 +5144,6 @@
     "if(input.id == \\"hello\\")": Object {
       "Choices": Array [
         Object {
-<<<<<<< HEAD
-          "Next": "await computeScore({id: input.id, name: \\"sam\\"})",
-=======
-          "Next": "return await computeScore({id: input.id, name: \\"sam\\"})",
->>>>>>> 774ae373
-          "StringEquals": "hello",
-          "Variable": "$.id",
-        },
-      ],
-      "Default": "return \\"hello world\\"",
-      "Type": "Choice",
-    },
-    "return \\"hello world\\"": Object {
-      "End": true,
-      "Result": "hello world",
-      "ResultPath": "$",
-      "Type": "Pass",
-    },
-    "return \\"hello\\"": Object {
-      "End": true,
-      "Result": "hello",
-      "ResultPath": "$",
-      "Type": "Pass",
-    },
-    "return \\"world\\"": Object {
-      "End": true,
-      "Result": "world",
-      "ResultPath": "$",
-      "Type": "Pass",
-    },
-<<<<<<< HEAD
-  },
-}
-`;
-
-exports[`try-catch with optional return of task 2`] = `
-Object {
-  "StartAt": "if(input.id == \\"hello\\")",
-  "States": Object {
-    "0_catch(err)": Object {
-      "InputPath": "$.err.0_ParsedError",
-      "Next": "if(err.message == \\"cause\\")",
-      "ResultPath": "$.err",
-      "Type": "Pass",
-    },
-    "catch(err)": Object {
-      "Next": "0_catch(err)",
-      "Parameters": Object {
-        "0_ParsedError.$": "States.StringToJson($.err.Cause)",
-      },
-      "ResultPath": "$.err",
-      "Type": "Pass",
-    },
-    "if(err.message == \\"cause\\")": Object {
-      "Choices": Array [
-        Object {
-          "Next": "return \\"hello\\"",
-          "StringEquals": "cause",
-          "Variable": "$.err.message",
-        },
-      ],
-      "Default": "return \\"world\\"",
-      "Type": "Choice",
-    },
-    "if(input.id == \\"hello\\")": Object {
-      "Choices": Array [
-        Object {
           "Next": "return await computeScore({id: input.id, name: \\"sam\\"})",
           "StringEquals": "hello",
           "Variable": "$.id",
@@ -5296,8 +5170,6 @@
       "ResultPath": "$",
       "Type": "Pass",
     },
-=======
->>>>>>> 774ae373
     "return await computeScore({id: input.id, name: \\"sam\\"})": Object {
       "Catch": Array [
         Object {
