// Jest Snapshot v1, https://goo.gl/fbAQLP

exports[`binaryOps logic 1`] = `
Object {
  "StartAt": "__fnl_context",
  "States": Object {
    "0_tmp = input.a && input.b": Object {
      "Choices": Array [
        Object {
          "And": Array [
            Object {
              "And": Array [
                Object {
                  "IsPresent": true,
                  "Variable": "$.__fnl.input.a",
                },
                Object {
                  "IsNull": false,
                  "Variable": "$.__fnl.input.a",
                },
                Object {
                  "Or": Array [
                    Object {
                      "And": Array [
                        Object {
                          "IsString": true,
                          "Variable": "$.__fnl.input.a",
                        },
                        Object {
                          "Not": Object {
                            "And": Array [
                              Object {
                                "IsString": true,
                                "Variable": "$.__fnl.input.a",
                              },
                              Object {
                                "StringEquals": "",
                                "Variable": "$.__fnl.input.a",
                              },
                            ],
                          },
                        },
                      ],
                    },
                    Object {
                      "And": Array [
                        Object {
                          "IsNumeric": true,
                          "Variable": "$.__fnl.input.a",
                        },
                        Object {
                          "Not": Object {
                            "And": Array [
                              Object {
                                "IsNumeric": true,
                                "Variable": "$.__fnl.input.a",
                              },
                              Object {
                                "NumericEquals": 0,
                                "Variable": "$.__fnl.input.a",
                              },
                            ],
                          },
                        },
                      ],
                    },
                    Object {
                      "And": Array [
                        Object {
                          "IsBoolean": true,
                          "Variable": "$.__fnl.input.a",
                        },
                        Object {
                          "BooleanEquals": true,
                          "Variable": "$.__fnl.input.a",
                        },
                      ],
                    },
                  ],
                },
              ],
            },
            Object {
              "And": Array [
                Object {
                  "IsPresent": true,
                  "Variable": "$.__fnl.input.b",
                },
                Object {
                  "IsNull": false,
                  "Variable": "$.__fnl.input.b",
                },
                Object {
                  "Or": Array [
                    Object {
                      "And": Array [
                        Object {
                          "IsString": true,
                          "Variable": "$.__fnl.input.b",
                        },
                        Object {
                          "Not": Object {
                            "And": Array [
                              Object {
                                "IsString": true,
                                "Variable": "$.__fnl.input.b",
                              },
                              Object {
                                "StringEquals": "",
                                "Variable": "$.__fnl.input.b",
                              },
                            ],
                          },
                        },
                      ],
                    },
                    Object {
                      "And": Array [
                        Object {
                          "IsNumeric": true,
                          "Variable": "$.__fnl.input.b",
                        },
                        Object {
                          "Not": Object {
                            "And": Array [
                              Object {
                                "IsNumeric": true,
                                "Variable": "$.__fnl.input.b",
                              },
                              Object {
                                "NumericEquals": 0,
                                "Variable": "$.__fnl.input.b",
                              },
                            ],
                          },
                        },
                      ],
                    },
                    Object {
                      "And": Array [
                        Object {
                          "IsBoolean": true,
                          "Variable": "$.__fnl.input.b",
                        },
                        Object {
                          "BooleanEquals": true,
                          "Variable": "$.__fnl.input.b",
                        },
                      ],
                    },
                  ],
                },
              ],
            },
          ],
          "Next": "assignTrue__0_tmp = input.a && input.b",
        },
      ],
      "Default": "assignFalse__0_tmp = input.a && input.b",
      "Type": "Choice",
    },
    "1_tmp = input.a || input.b": Object {
      "Choices": Array [
        Object {
          "Next": "assignTrue__1_tmp = input.a || input.b",
          "Or": Array [
            Object {
              "And": Array [
                Object {
                  "IsPresent": true,
                  "Variable": "$.__fnl.input.a",
                },
                Object {
                  "IsNull": false,
                  "Variable": "$.__fnl.input.a",
                },
                Object {
                  "Or": Array [
                    Object {
                      "And": Array [
                        Object {
                          "IsString": true,
                          "Variable": "$.__fnl.input.a",
                        },
                        Object {
                          "Not": Object {
                            "And": Array [
                              Object {
                                "IsString": true,
                                "Variable": "$.__fnl.input.a",
                              },
                              Object {
                                "StringEquals": "",
                                "Variable": "$.__fnl.input.a",
                              },
                            ],
                          },
                        },
                      ],
                    },
                    Object {
                      "And": Array [
                        Object {
                          "IsNumeric": true,
                          "Variable": "$.__fnl.input.a",
                        },
                        Object {
                          "Not": Object {
                            "And": Array [
                              Object {
                                "IsNumeric": true,
                                "Variable": "$.__fnl.input.a",
                              },
                              Object {
                                "NumericEquals": 0,
                                "Variable": "$.__fnl.input.a",
                              },
                            ],
                          },
                        },
                      ],
                    },
                    Object {
                      "And": Array [
                        Object {
                          "IsBoolean": true,
                          "Variable": "$.__fnl.input.a",
                        },
                        Object {
                          "BooleanEquals": true,
                          "Variable": "$.__fnl.input.a",
                        },
                      ],
                    },
                  ],
                },
              ],
            },
            Object {
              "And": Array [
                Object {
                  "IsPresent": true,
                  "Variable": "$.__fnl.input.b",
                },
                Object {
                  "IsNull": false,
                  "Variable": "$.__fnl.input.b",
                },
                Object {
                  "Or": Array [
                    Object {
                      "And": Array [
                        Object {
                          "IsString": true,
                          "Variable": "$.__fnl.input.b",
                        },
                        Object {
                          "Not": Object {
                            "And": Array [
                              Object {
                                "IsString": true,
                                "Variable": "$.__fnl.input.b",
                              },
                              Object {
                                "StringEquals": "",
                                "Variable": "$.__fnl.input.b",
                              },
                            ],
                          },
                        },
                      ],
                    },
                    Object {
                      "And": Array [
                        Object {
                          "IsNumeric": true,
                          "Variable": "$.__fnl.input.b",
                        },
                        Object {
                          "Not": Object {
                            "And": Array [
                              Object {
                                "IsNumeric": true,
                                "Variable": "$.__fnl.input.b",
                              },
                              Object {
                                "NumericEquals": 0,
                                "Variable": "$.__fnl.input.b",
                              },
                            ],
                          },
                        },
                      ],
                    },
                    Object {
                      "And": Array [
                        Object {
                          "IsBoolean": true,
                          "Variable": "$.__fnl.input.b",
                        },
                        Object {
                          "BooleanEquals": true,
                          "Variable": "$.__fnl.input.b",
                        },
                      ],
                    },
                  ],
                },
              ],
            },
          ],
        },
      ],
      "Default": "assignFalse__1_tmp = input.a || input.b",
      "Type": "Choice",
    },
    "2_tmp = input.v ?? input.nv": Object {
      "Choices": Array [
        Object {
          "And": Array [
            Object {
              "IsPresent": true,
              "Variable": "$.__fnl.input.v",
            },
            Object {
              "IsNull": false,
              "Variable": "$.__fnl.input.v",
            },
          ],
          "Next": "takeLeft__2_tmp = input.v ?? input.nv",
        },
      ],
      "Default": "takeRight__2_tmp = input.v ?? input.nv",
      "Type": "Choice",
    },
    "3_tmp = input.nv ?? input.v": Object {
      "Choices": Array [
        Object {
          "And": Array [
            Object {
              "IsPresent": true,
              "Variable": "$.__fnl.input.nv",
            },
            Object {
              "IsNull": false,
              "Variable": "$.__fnl.input.nv",
            },
          ],
          "Next": "takeLeft__3_tmp = input.nv ?? input.v",
        },
      ],
      "Default": "takeRight__3_tmp = input.nv ?? input.v",
      "Type": "Choice",
    },
    "4_tmp = input.nv ?? null": Object {
      "Choices": Array [
        Object {
          "And": Array [
            Object {
              "IsPresent": true,
              "Variable": "$.__fnl.input.nv",
            },
            Object {
              "IsNull": false,
              "Variable": "$.__fnl.input.nv",
            },
          ],
          "Next": "takeLeft__4_tmp = input.nv ?? null",
        },
      ],
      "Default": "takeRight__4_tmp = input.nv ?? null",
      "Type": "Choice",
    },
    "5_tmp = null ?? input.v": Object {
      "InputPath": "$.__fnl.input.v",
      "Next": "return {andVar: c, and: 0_tmp, or: 1_tmp, nullCoal: 2_tmp, invNullCoal: 3_t",
      "ResultPath": "$.5_tmp",
      "Type": "Pass",
    },
    "__fnl_context": Object {
      "Next": "c = input.a && input.b",
      "Parameters": Object {
        "input.$": "$",
        "null": null,
      },
      "ResultPath": "$.__fnl",
      "Type": "Pass",
    },
    "assignFalse__0_tmp = input.a && input.b": Object {
      "Next": "1_tmp = input.a || input.b",
      "Result": false,
      "ResultPath": "$.0_tmp",
      "Type": "Pass",
    },
    "assignFalse__1_tmp = input.a || input.b": Object {
      "Next": "2_tmp = input.v ?? input.nv",
      "Result": false,
      "ResultPath": "$.1_tmp",
      "Type": "Pass",
    },
    "assignFalse__c = input.a && input.b": Object {
      "Next": "0_tmp = input.a && input.b",
      "Result": false,
      "ResultPath": "$.c",
      "Type": "Pass",
    },
    "assignTrue__0_tmp = input.a && input.b": Object {
      "Next": "1_tmp = input.a || input.b",
      "Result": true,
      "ResultPath": "$.0_tmp",
      "Type": "Pass",
    },
    "assignTrue__1_tmp = input.a || input.b": Object {
      "Next": "2_tmp = input.v ?? input.nv",
      "Result": true,
      "ResultPath": "$.1_tmp",
      "Type": "Pass",
    },
    "assignTrue__c = input.a && input.b": Object {
      "Next": "0_tmp = input.a && input.b",
      "Result": true,
      "ResultPath": "$.c",
      "Type": "Pass",
    },
    "c = input.a && input.b": Object {
      "Choices": Array [
        Object {
          "And": Array [
            Object {
              "And": Array [
                Object {
                  "IsPresent": true,
                  "Variable": "$.__fnl.input.a",
                },
                Object {
                  "IsNull": false,
                  "Variable": "$.__fnl.input.a",
                },
                Object {
                  "Or": Array [
                    Object {
                      "And": Array [
                        Object {
                          "IsString": true,
                          "Variable": "$.__fnl.input.a",
                        },
                        Object {
                          "Not": Object {
                            "And": Array [
                              Object {
                                "IsString": true,
                                "Variable": "$.__fnl.input.a",
                              },
                              Object {
                                "StringEquals": "",
                                "Variable": "$.__fnl.input.a",
                              },
                            ],
                          },
                        },
                      ],
                    },
                    Object {
                      "And": Array [
                        Object {
                          "IsNumeric": true,
                          "Variable": "$.__fnl.input.a",
                        },
                        Object {
                          "Not": Object {
                            "And": Array [
                              Object {
                                "IsNumeric": true,
                                "Variable": "$.__fnl.input.a",
                              },
                              Object {
                                "NumericEquals": 0,
                                "Variable": "$.__fnl.input.a",
                              },
                            ],
                          },
                        },
                      ],
                    },
                    Object {
                      "And": Array [
                        Object {
                          "IsBoolean": true,
                          "Variable": "$.__fnl.input.a",
                        },
                        Object {
                          "BooleanEquals": true,
                          "Variable": "$.__fnl.input.a",
                        },
                      ],
                    },
                  ],
                },
              ],
            },
            Object {
              "And": Array [
                Object {
                  "IsPresent": true,
                  "Variable": "$.__fnl.input.b",
                },
                Object {
                  "IsNull": false,
                  "Variable": "$.__fnl.input.b",
                },
                Object {
                  "Or": Array [
                    Object {
                      "And": Array [
                        Object {
                          "IsString": true,
                          "Variable": "$.__fnl.input.b",
                        },
                        Object {
                          "Not": Object {
                            "And": Array [
                              Object {
                                "IsString": true,
                                "Variable": "$.__fnl.input.b",
                              },
                              Object {
                                "StringEquals": "",
                                "Variable": "$.__fnl.input.b",
                              },
                            ],
                          },
                        },
                      ],
                    },
                    Object {
                      "And": Array [
                        Object {
                          "IsNumeric": true,
                          "Variable": "$.__fnl.input.b",
                        },
                        Object {
                          "Not": Object {
                            "And": Array [
                              Object {
                                "IsNumeric": true,
                                "Variable": "$.__fnl.input.b",
                              },
                              Object {
                                "NumericEquals": 0,
                                "Variable": "$.__fnl.input.b",
                              },
                            ],
                          },
                        },
                      ],
                    },
                    Object {
                      "And": Array [
                        Object {
                          "IsBoolean": true,
                          "Variable": "$.__fnl.input.b",
                        },
                        Object {
                          "BooleanEquals": true,
                          "Variable": "$.__fnl.input.b",
                        },
                      ],
                    },
                  ],
                },
              ],
            },
          ],
          "Next": "assignTrue__c = input.a && input.b",
        },
      ],
      "Default": "assignFalse__c = input.a && input.b",
      "Type": "Choice",
    },
    "return {andVar: c, and: 0_tmp, or: 1_tmp, nullCoal: 2_tmp, invNullCoal: 3_t": Object {
      "End": true,
      "Parameters": Object {
        "and.$": "$.0_tmp",
        "andVar.$": "$.c",
        "invNullCoal.$": "$.3_tmp",
        "nullCoal.$": "$.2_tmp",
        "nullNull.$": "$.4_tmp",
        "nullVal.$": "$.5_tmp",
        "or.$": "$.1_tmp",
      },
      "ResultPath": "$",
      "Type": "Pass",
    },
    "takeLeft__2_tmp = input.v ?? input.nv": Object {
      "InputPath": "$.__fnl.input.v",
      "Next": "3_tmp = input.nv ?? input.v",
      "ResultPath": "$.2_tmp",
      "Type": "Pass",
    },
    "takeLeft__3_tmp = input.nv ?? input.v": Object {
      "InputPath": "$.__fnl.input.nv",
      "Next": "4_tmp = input.nv ?? null",
      "ResultPath": "$.3_tmp",
      "Type": "Pass",
    },
    "takeLeft__4_tmp = input.nv ?? null": Object {
      "InputPath": "$.__fnl.input.nv",
      "Next": "5_tmp = null ?? input.v",
      "ResultPath": "$.4_tmp",
      "Type": "Pass",
    },
    "takeRight__2_tmp = input.v ?? input.nv": Object {
      "InputPath": "$.__fnl.input.nv",
      "Next": "3_tmp = input.nv ?? input.v",
      "ResultPath": "$.2_tmp",
      "Type": "Pass",
    },
    "takeRight__3_tmp = input.nv ?? input.v": Object {
      "InputPath": "$.__fnl.input.v",
      "Next": "4_tmp = input.nv ?? null",
      "ResultPath": "$.3_tmp",
      "Type": "Pass",
    },
    "takeRight__4_tmp = input.nv ?? null": Object {
      "InputPath": "$.__fnl.null",
      "Next": "5_tmp = null ?? input.v",
      "ResultPath": "$.4_tmp",
      "Type": "Pass",
    },
  },
}
`;

exports[`binaryOps logic with calls 1`] = `
Object {
  "StartAt": "__fnl_context",
  "States": Object {
    "0_tmp = await func()": Object {
      "Next": "1_tmp = true && 0_tmp",
      "Resource": "__REPLACED_TOKEN",
      "ResultPath": "$.0_tmp",
      "Type": "Task",
    },
    "1_tmp = true && 0_tmp": Object {
      "Choices": Array [
        Object {
          "And": Array [
            Object {
              "IsPresent": false,
              "Variable": "$.0_true",
            },
            Object {
              "And": Array [
                Object {
                  "IsPresent": true,
                  "Variable": "$.0_tmp",
                },
                Object {
                  "IsNull": false,
                  "Variable": "$.0_tmp",
                },
                Object {
                  "Or": Array [
                    Object {
                      "And": Array [
                        Object {
                          "IsString": true,
                          "Variable": "$.0_tmp",
                        },
                        Object {
                          "Not": Object {
                            "And": Array [
                              Object {
                                "IsString": true,
                                "Variable": "$.0_tmp",
                              },
                              Object {
                                "StringEquals": "",
                                "Variable": "$.0_tmp",
                              },
                            ],
                          },
                        },
                      ],
                    },
                    Object {
                      "And": Array [
                        Object {
                          "IsNumeric": true,
                          "Variable": "$.0_tmp",
                        },
                        Object {
                          "Not": Object {
                            "And": Array [
                              Object {
                                "IsNumeric": true,
                                "Variable": "$.0_tmp",
                              },
                              Object {
                                "NumericEquals": 0,
                                "Variable": "$.0_tmp",
                              },
                            ],
                          },
                        },
                      ],
                    },
                    Object {
                      "And": Array [
                        Object {
                          "IsBoolean": true,
                          "Variable": "$.0_tmp",
                        },
                        Object {
                          "BooleanEquals": true,
                          "Variable": "$.0_tmp",
                        },
                      ],
                    },
                  ],
                },
              ],
            },
          ],
          "Next": "assignTrue__1_tmp = true && 0_tmp",
        },
      ],
      "Default": "assignFalse__1_tmp = true && 0_tmp",
      "Type": "Choice",
    },
    "2_tmp = await func()": Object {
      "Next": "3_tmp = false || 2_tmp",
      "Resource": "__REPLACED_TOKEN",
      "ResultPath": "$.2_tmp",
      "Type": "Task",
    },
    "3_tmp = false || 2_tmp": Object {
      "Choices": Array [
        Object {
          "Next": "assignTrue__3_tmp = false || 2_tmp",
          "Or": Array [
            Object {
              "IsPresent": true,
              "Variable": "$.0_false",
            },
            Object {
              "And": Array [
                Object {
                  "IsPresent": true,
                  "Variable": "$.2_tmp",
                },
                Object {
                  "IsNull": false,
                  "Variable": "$.2_tmp",
                },
                Object {
                  "Or": Array [
                    Object {
                      "And": Array [
                        Object {
                          "IsString": true,
                          "Variable": "$.2_tmp",
                        },
                        Object {
                          "Not": Object {
                            "And": Array [
                              Object {
                                "IsString": true,
                                "Variable": "$.2_tmp",
                              },
                              Object {
                                "StringEquals": "",
                                "Variable": "$.2_tmp",
                              },
                            ],
                          },
                        },
                      ],
                    },
                    Object {
                      "And": Array [
                        Object {
                          "IsNumeric": true,
                          "Variable": "$.2_tmp",
                        },
                        Object {
                          "Not": Object {
                            "And": Array [
                              Object {
                                "IsNumeric": true,
                                "Variable": "$.2_tmp",
                              },
                              Object {
                                "NumericEquals": 0,
                                "Variable": "$.2_tmp",
                              },
                            ],
                          },
                        },
                      ],
                    },
                    Object {
                      "And": Array [
                        Object {
                          "IsBoolean": true,
                          "Variable": "$.2_tmp",
                        },
                        Object {
                          "BooleanEquals": true,
                          "Variable": "$.2_tmp",
                        },
                      ],
                    },
                  ],
                },
              ],
            },
          ],
        },
      ],
      "Default": "assignFalse__3_tmp = false || 2_tmp",
      "Type": "Choice",
    },
    "__fnl_context": Object {
      "Next": "0_tmp = await func()",
      "Parameters": Object {
        "input.$": "$",
        "null": null,
      },
      "ResultPath": "$.__fnl",
      "Type": "Pass",
    },
    "assignFalse__1_tmp = true && 0_tmp": Object {
      "Next": "2_tmp = await func()",
      "Result": false,
      "ResultPath": "$.1_tmp",
      "Type": "Pass",
    },
    "assignFalse__3_tmp = false || 2_tmp": Object {
      "Next": "return {and: 1_tmp, or: 3_tmp}",
      "Result": false,
      "ResultPath": "$.3_tmp",
      "Type": "Pass",
    },
    "assignTrue__1_tmp = true && 0_tmp": Object {
      "Next": "2_tmp = await func()",
      "Result": true,
      "ResultPath": "$.1_tmp",
      "Type": "Pass",
    },
    "assignTrue__3_tmp = false || 2_tmp": Object {
      "Next": "return {and: 1_tmp, or: 3_tmp}",
      "Result": true,
      "ResultPath": "$.3_tmp",
      "Type": "Pass",
    },
    "return {and: 1_tmp, or: 3_tmp}": Object {
      "End": true,
      "Parameters": Object {
        "and.$": "$.1_tmp",
        "or.$": "$.3_tmp",
      },
      "ResultPath": "$",
      "Type": "Pass",
    },
  },
}
`;

exports[`binaryOps logic with calls passed boolean 1`] = `
Object {
  "StartAt": "__fnl_context",
  "States": Object {
    "0_tmp = await func(false)": Object {
      "Next": "1_tmp = true && 0_tmp",
      "Parameters": false,
      "Resource": "__REPLACED_TOKEN",
      "ResultPath": "$.0_tmp",
      "Type": "Task",
    },
    "1_tmp = true && 0_tmp": Object {
      "Choices": Array [
        Object {
          "And": Array [
            Object {
              "IsPresent": false,
              "Variable": "$.0_true",
            },
            Object {
              "And": Array [
                Object {
                  "IsPresent": true,
                  "Variable": "$.0_tmp",
                },
                Object {
                  "IsNull": false,
                  "Variable": "$.0_tmp",
                },
                Object {
                  "Or": Array [
                    Object {
                      "And": Array [
                        Object {
                          "IsString": true,
                          "Variable": "$.0_tmp",
                        },
                        Object {
                          "Not": Object {
                            "And": Array [
                              Object {
                                "IsString": true,
                                "Variable": "$.0_tmp",
                              },
                              Object {
                                "StringEquals": "",
                                "Variable": "$.0_tmp",
                              },
                            ],
                          },
                        },
                      ],
                    },
                    Object {
                      "And": Array [
                        Object {
                          "IsNumeric": true,
                          "Variable": "$.0_tmp",
                        },
                        Object {
                          "Not": Object {
                            "And": Array [
                              Object {
                                "IsNumeric": true,
                                "Variable": "$.0_tmp",
                              },
                              Object {
                                "NumericEquals": 0,
                                "Variable": "$.0_tmp",
                              },
                            ],
                          },
                        },
                      ],
                    },
                    Object {
                      "And": Array [
                        Object {
                          "IsBoolean": true,
                          "Variable": "$.0_tmp",
                        },
                        Object {
                          "BooleanEquals": true,
                          "Variable": "$.0_tmp",
                        },
                      ],
                    },
                  ],
                },
              ],
            },
          ],
          "Next": "assignTrue__1_tmp = true && 0_tmp",
        },
      ],
      "Default": "assignFalse__1_tmp = true && 0_tmp",
      "Type": "Choice",
    },
    "2_tmp = await func(false)": Object {
      "Next": "3_tmp = false || 2_tmp",
      "Parameters": false,
      "Resource": "__REPLACED_TOKEN",
      "ResultPath": "$.2_tmp",
      "Type": "Task",
    },
    "3_tmp = false || 2_tmp": Object {
      "Choices": Array [
        Object {
          "Next": "assignTrue__3_tmp = false || 2_tmp",
          "Or": Array [
            Object {
              "IsPresent": true,
              "Variable": "$.0_false",
            },
            Object {
              "And": Array [
                Object {
                  "IsPresent": true,
                  "Variable": "$.2_tmp",
                },
                Object {
                  "IsNull": false,
                  "Variable": "$.2_tmp",
                },
                Object {
                  "Or": Array [
                    Object {
                      "And": Array [
                        Object {
                          "IsString": true,
                          "Variable": "$.2_tmp",
                        },
                        Object {
                          "Not": Object {
                            "And": Array [
                              Object {
                                "IsString": true,
                                "Variable": "$.2_tmp",
                              },
                              Object {
                                "StringEquals": "",
                                "Variable": "$.2_tmp",
                              },
                            ],
                          },
                        },
                      ],
                    },
                    Object {
                      "And": Array [
                        Object {
                          "IsNumeric": true,
                          "Variable": "$.2_tmp",
                        },
                        Object {
                          "Not": Object {
                            "And": Array [
                              Object {
                                "IsNumeric": true,
                                "Variable": "$.2_tmp",
                              },
                              Object {
                                "NumericEquals": 0,
                                "Variable": "$.2_tmp",
                              },
                            ],
                          },
                        },
                      ],
                    },
                    Object {
                      "And": Array [
                        Object {
                          "IsBoolean": true,
                          "Variable": "$.2_tmp",
                        },
                        Object {
                          "BooleanEquals": true,
                          "Variable": "$.2_tmp",
                        },
                      ],
                    },
                  ],
                },
              ],
            },
          ],
        },
      ],
      "Default": "assignFalse__3_tmp = false || 2_tmp",
      "Type": "Choice",
    },
    "__fnl_context": Object {
      "Next": "0_tmp = await func(false)",
      "Parameters": Object {
        "input.$": "$",
        "null": null,
      },
      "ResultPath": "$.__fnl",
      "Type": "Pass",
    },
    "assignFalse__1_tmp = true && 0_tmp": Object {
      "Next": "2_tmp = await func(false)",
      "Result": false,
      "ResultPath": "$.1_tmp",
      "Type": "Pass",
    },
    "assignFalse__3_tmp = false || 2_tmp": Object {
      "Next": "return {and: 1_tmp, or: 3_tmp}",
      "Result": false,
      "ResultPath": "$.3_tmp",
      "Type": "Pass",
    },
    "assignTrue__1_tmp = true && 0_tmp": Object {
      "Next": "2_tmp = await func(false)",
      "Result": true,
      "ResultPath": "$.1_tmp",
      "Type": "Pass",
    },
    "assignTrue__3_tmp = false || 2_tmp": Object {
      "Next": "return {and: 1_tmp, or: 3_tmp}",
      "Result": true,
      "ResultPath": "$.3_tmp",
      "Type": "Pass",
    },
    "return {and: 1_tmp, or: 3_tmp}": Object {
      "End": true,
      "Parameters": Object {
        "and.$": "$.1_tmp",
        "or.$": "$.3_tmp",
      },
      "ResultPath": "$",
      "Type": "Pass",
    },
  },
}
`;

exports[`call lambda $AWS invoke 1`] = `
Object {
  "StartAt": "__fnl_context",
  "States": Object {
    "0_tmp = await $AWS.Lambda.Invoke({Function: func, Payload: obj})": Object {
      "Next": "return 0_tmp.Payload.str",
      "Parameters": Object {
        "FunctionName": "__REPLACED_TOKEN",
        "Payload.$": "$.obj",
      },
      "Resource": "__REPLACED_ARN",
      "ResultPath": "$.0_tmp",
      "Type": "Task",
    },
    "__fnl_context": Object {
      "Next": "obj = {str: \\"hello world\\"}",
      "Parameters": Object {
        "input.$": "$",
        "null": null,
      },
      "ResultPath": "$.__fnl",
      "Type": "Pass",
    },
    "obj = {str: \\"hello world\\"}": Object {
      "Next": "0_tmp = await $AWS.Lambda.Invoke({Function: func, Payload: obj})",
      "Parameters": Object {
        "str": "hello world",
      },
      "ResultPath": "$.obj",
      "Type": "Pass",
    },
    "return 0_tmp.Payload.str": Object {
      "End": true,
      "OutputPath": "$.0_tmp.Payload.str",
      "Type": "Pass",
    },
  },
}
`;

exports[`call lambda $SFN forEach 1`] = `
Object {
<<<<<<< HEAD
  "StartAt": "__fnl_context",
  "States": Object {
    "__fnl_context": Object {
      "Next": "await $SFN.forEach(input.arr, function(n))",
      "Parameters": Object {
        "input.$": "$",
        "null": null,
      },
      "ResultPath": "$.__fnl",
      "Type": "Pass",
    },
    "await $SFN.forEach(input.arr, function(n))": Object {
      "ItemsPath": "$.__fnl.input.arr",
=======
  "StartAt": "Initialize Functionless Context",
  "States": Object {
    "Initialize Functionless Context": Object {
      "Next": "await $SFN.forEach(input.arr, function(n))",
      "OutputPath": "$",
      "Parameters": Object {
        "input.$": "$",
      },
      "ResultPath": "$.__fnl_context",
      "Type": "Pass",
    },
    "await $SFN.forEach(input.arr, function(n))": Object {
      "ItemsPath": "$.__fnl_context.input.arr",
>>>>>>> 8f1e169c
      "Iterator": Object {
        "StartAt": "return func(n)",
        "States": Object {
          "return func(n)": Object {
            "End": true,
            "InputPath": "$.n",
            "Resource": "__REPLACED_TOKEN",
            "ResultPath": "$",
            "Type": "Task",
          },
        },
      },
      "Next": "return null",
      "Parameters": Object {
        "n.$": "$$.Map.Item.Value",
      },
      "ResultPath": null,
      "Type": "Map",
    },
    "return null": Object {
      "End": true,
      "OutputPath": "$.null",
      "Parameters": Object {
        "null": null,
      },
      "Type": "Pass",
    },
  },
}
`;

exports[`call lambda $SFN map 1`] = `
Object {
<<<<<<< HEAD
  "StartAt": "__fnl_context",
  "States": Object {
    "__fnl_context": Object {
      "Next": "return $SFN.map(input.arr, function(n))",
      "Parameters": Object {
        "input.$": "$",
        "null": null,
      },
      "ResultPath": "$.__fnl",
=======
  "StartAt": "Initialize Functionless Context",
  "States": Object {
    "Initialize Functionless Context": Object {
      "Next": "return $SFN.map(input.arr, function(n))",
      "OutputPath": "$",
      "Parameters": Object {
        "input.$": "$",
      },
      "ResultPath": "$.__fnl_context",
>>>>>>> 8f1e169c
      "Type": "Pass",
    },
    "return $SFN.map(input.arr, function(n))": Object {
      "End": true,
<<<<<<< HEAD
      "ItemsPath": "$.__fnl.input.arr",
=======
      "ItemsPath": "$.__fnl_context.input.arr",
>>>>>>> 8f1e169c
      "Iterator": Object {
        "StartAt": "return n",
        "States": Object {
          "return n": Object {
            "End": true,
            "OutputPath": "$.n",
            "Type": "Pass",
          },
        },
      },
      "Parameters": Object {
        "n.$": "$$.Map.Item.Value",
      },
      "ResultPath": "$",
      "Type": "Map",
    },
  },
}
`;

exports[`call lambda $SFN parallel 1`] = `
Object {
  "StartAt": "__fnl_context",
  "States": Object {
    "__fnl_context": Object {
      "Next": "return $SFN.parallel([function(), function()])",
      "Parameters": Object {
        "input.$": "$",
        "null": null,
      },
      "ResultPath": "$.__fnl",
      "Type": "Pass",
    },
    "return $SFN.parallel([function(), function()])": Object {
      "Branches": Array [
        Object {
          "StartAt": "return 1",
          "States": Object {
            "return 1": Object {
              "End": true,
              "Result": 1,
              "ResultPath": "$",
              "Type": "Pass",
            },
          },
        },
        Object {
          "StartAt": "return 2",
          "States": Object {
            "return 2": Object {
              "End": true,
              "Result": 2,
              "ResultPath": "$",
              "Type": "Pass",
            },
          },
        },
      ],
      "End": true,
      "ResultPath": "$",
      "Type": "Parallel",
    },
  },
}
`;

exports[`call lambda $SFN wait 1`] = `
Object {
  "StartAt": "__fnl_context",
  "States": Object {
    "$SFN.waitFor(1)": Object {
      "Next": "return null",
      "Seconds": 1,
      "Type": "Wait",
    },
    "__fnl_context": Object {
      "Next": "$SFN.waitFor(1)",
      "Parameters": Object {
        "input.$": "$",
        "null": null,
      },
      "ResultPath": "$.__fnl",
      "Type": "Pass",
    },
    "return null": Object {
      "End": true,
      "OutputPath": "$.null",
      "Parameters": Object {
        "null": null,
      },
      "Type": "Pass",
    },
  },
}
`;

exports[`call lambda 1`] = `
Object {
  "StartAt": "__fnl_context",
  "States": Object {
    "__fnl_context": Object {
      "Next": "return func()",
      "Parameters": Object {
        "input.$": "$",
        "null": null,
      },
      "ResultPath": "$.__fnl",
      "Type": "Pass",
    },
    "return func()": Object {
      "End": true,
      "Resource": "__REPLACED_TOKEN",
      "ResultPath": "$",
      "Type": "Task",
    },
  },
}
`;

exports[`call lambda with array parameter 1`] = `
Object {
  "StartAt": "__fnl_context",
  "States": Object {
    "0_tmp = [1, 2]": Object {
      "Next": "return await func(0_tmp)",
      "Result": Array [
        1,
        2,
      ],
      "ResultPath": "$.0_tmp",
      "Type": "Pass",
    },
    "__fnl_context": Object {
      "Next": "0_tmp = [1, 2]",
      "Parameters": Object {
        "input.$": "$",
        "null": null,
      },
      "ResultPath": "$.__fnl",
      "Type": "Pass",
    },
    "return await func(0_tmp)": Object {
      "End": true,
      "InputPath": "$.0_tmp",
      "Resource": "__REPLACED_TOKEN",
      "ResultPath": "$",
      "Type": "Task",
    },
  },
}
`;

exports[`call lambda with array ref 1`] = `
Object {
  "StartAt": "__fnl_context",
  "States": Object {
    "__fnl_context": Object {
      "Next": "arr = [1, 2, 3]",
      "Parameters": Object {
        "input.$": "$",
        "null": null,
      },
      "ResultPath": "$.__fnl",
      "Type": "Pass",
    },
    "arr = [1, 2, 3]": Object {
      "Next": "return await func(arr)",
      "Result": Array [
        1,
        2,
        3,
      ],
      "ResultPath": "$.arr",
      "Type": "Pass",
    },
    "return await func(arr)": Object {
      "End": true,
      "InputPath": "$.arr",
      "Resource": "__REPLACED_TOKEN",
      "ResultPath": "$",
      "Type": "Task",
    },
  },
}
`;

exports[`call lambda with object literal parameter 1`] = `
Object {
  "StartAt": "__fnl_context",
  "States": Object {
    "0_tmp = await func({str: \\"hello world\\"})": Object {
      "Next": "return 0_tmp.str",
      "Parameters": Object {
        "str": "hello world",
      },
      "Resource": "__REPLACED_TOKEN",
      "ResultPath": "$.0_tmp",
      "Type": "Task",
    },
    "__fnl_context": Object {
      "Next": "0_tmp = await func({str: \\"hello world\\"})",
      "Parameters": Object {
        "input.$": "$",
        "null": null,
      },
      "ResultPath": "$.__fnl",
      "Type": "Pass",
    },
    "return 0_tmp.str": Object {
      "End": true,
      "OutputPath": "$.0_tmp.str",
      "Type": "Pass",
    },
  },
}
`;

exports[`call lambda with object reference parameter 1`] = `
Object {
  "StartAt": "__fnl_context",
  "States": Object {
    "0_tmp = await func(obj)": Object {
      "InputPath": "$.obj",
      "Next": "return 0_tmp.str",
      "Resource": "__REPLACED_TOKEN",
      "ResultPath": "$.0_tmp",
      "Type": "Task",
    },
    "__fnl_context": Object {
      "Next": "obj = {str: \\"hello world\\"}",
      "Parameters": Object {
        "input.$": "$",
        "null": null,
      },
      "ResultPath": "$.__fnl",
      "Type": "Pass",
    },
    "obj = {str: \\"hello world\\"}": Object {
      "Next": "0_tmp = await func(obj)",
      "Parameters": Object {
        "str": "hello world",
      },
      "ResultPath": "$.obj",
      "Type": "Pass",
    },
    "return 0_tmp.str": Object {
      "End": true,
      "OutputPath": "$.0_tmp.str",
      "Type": "Pass",
    },
  },
}
`;

exports[`call lambda with string parameter 1`] = `
Object {
  "StartAt": "__fnl_context",
  "States": Object {
    "0_tmp = await func(\\"hello world\\")": Object {
      "Next": "return 0_tmp.str",
      "Parameters": "hello world",
      "Resource": "__REPLACED_TOKEN",
      "ResultPath": "$.0_tmp",
      "Type": "Task",
    },
    "__fnl_context": Object {
      "Next": "0_tmp = await func(\\"hello world\\")",
      "Parameters": Object {
        "input.$": "$",
        "null": null,
      },
      "ResultPath": "$.__fnl",
      "Type": "Pass",
    },
    "return 0_tmp.str": Object {
      "End": true,
      "OutputPath": "$.0_tmp.str",
      "Type": "Pass",
    },
  },
}
`;

exports[`call lambda with string reference 1`] = `
Object {
<<<<<<< HEAD
  "StartAt": "__fnl_context",
  "States": Object {
    "0_tmp = await func(event.str)": Object {
      "InputPath": "$.__fnl.input.str",
=======
  "StartAt": "Initialize Functionless Context",
  "States": Object {
    "0_tmp = await func(event.str)": Object {
      "InputPath": "$.__fnl_context.input.str",
>>>>>>> 8f1e169c
      "Next": "return 0_tmp.str",
      "Resource": "__REPLACED_TOKEN",
      "ResultPath": "$.0_tmp",
      "Type": "Task",
    },
<<<<<<< HEAD
    "__fnl_context": Object {
      "Next": "0_tmp = await func(event.str)",
      "Parameters": Object {
        "input.$": "$",
        "null": null,
      },
      "ResultPath": "$.__fnl",
=======
    "Initialize Functionless Context": Object {
      "Next": "0_tmp = await func(event.str)",
      "OutputPath": "$",
      "Parameters": Object {
        "input.$": "$",
      },
      "ResultPath": "$.__fnl_context",
>>>>>>> 8f1e169c
      "Type": "Pass",
    },
    "return 0_tmp.str": Object {
      "End": true,
      "OutputPath": "$.0_tmp.str",
      "Type": "Pass",
    },
  },
}
`;

exports[`overlapping variable with input 1`] = `
Object {
  "StartAt": "Initialize Functionless Context",
  "States": Object {
    "Initialize Functionless Context": Object {
      "Next": "a = \\"2\\"",
      "OutputPath": "$",
      "Parameters": Object {
        "input.$": "$",
      },
      "ResultPath": "$.__fnl_context",
      "Type": "Pass",
    },
    "a = \\"2\\"": Object {
      "Next": "return {a: input.a, b: a}",
      "Result": "2",
      "ResultPath": "$.a",
      "Type": "Pass",
    },
    "return {a: input.a, b: a}": Object {
      "End": true,
      "Parameters": Object {
        "a.$": "$.__fnl_context.input.a",
        "b.$": "$.a",
      },
      "ResultPath": "$",
      "Type": "Pass",
    },
  },
}
`;

exports[`simple 1`] = `
Object {
  "StartAt": "__fnl_context",
  "States": Object {
    "__fnl_context": Object {
      "Next": "return \\"hello world\\"",
      "Parameters": Object {
        "input.$": "$",
        "null": null,
      },
      "ResultPath": "$.__fnl",
      "Type": "Pass",
    },
    "return \\"hello world\\"": Object {
      "End": true,
      "Result": "hello world",
      "ResultPath": "$",
      "Type": "Pass",
    },
  },
}
`;<|MERGE_RESOLUTION|>--- conflicted
+++ resolved
@@ -1147,21 +1147,6 @@
 
 exports[`call lambda $SFN forEach 1`] = `
 Object {
-<<<<<<< HEAD
-  "StartAt": "__fnl_context",
-  "States": Object {
-    "__fnl_context": Object {
-      "Next": "await $SFN.forEach(input.arr, function(n))",
-      "Parameters": Object {
-        "input.$": "$",
-        "null": null,
-      },
-      "ResultPath": "$.__fnl",
-      "Type": "Pass",
-    },
-    "await $SFN.forEach(input.arr, function(n))": Object {
-      "ItemsPath": "$.__fnl.input.arr",
-=======
   "StartAt": "Initialize Functionless Context",
   "States": Object {
     "Initialize Functionless Context": Object {
@@ -1175,7 +1160,6 @@
     },
     "await $SFN.forEach(input.arr, function(n))": Object {
       "ItemsPath": "$.__fnl_context.input.arr",
->>>>>>> 8f1e169c
       "Iterator": Object {
         "StartAt": "return func(n)",
         "States": Object {
@@ -1209,17 +1193,6 @@
 
 exports[`call lambda $SFN map 1`] = `
 Object {
-<<<<<<< HEAD
-  "StartAt": "__fnl_context",
-  "States": Object {
-    "__fnl_context": Object {
-      "Next": "return $SFN.map(input.arr, function(n))",
-      "Parameters": Object {
-        "input.$": "$",
-        "null": null,
-      },
-      "ResultPath": "$.__fnl",
-=======
   "StartAt": "Initialize Functionless Context",
   "States": Object {
     "Initialize Functionless Context": Object {
@@ -1229,16 +1202,11 @@
         "input.$": "$",
       },
       "ResultPath": "$.__fnl_context",
->>>>>>> 8f1e169c
       "Type": "Pass",
     },
     "return $SFN.map(input.arr, function(n))": Object {
       "End": true,
-<<<<<<< HEAD
-      "ItemsPath": "$.__fnl.input.arr",
-=======
       "ItemsPath": "$.__fnl_context.input.arr",
->>>>>>> 8f1e169c
       "Iterator": Object {
         "StartAt": "return n",
         "States": Object {
@@ -1524,31 +1492,15 @@
 
 exports[`call lambda with string reference 1`] = `
 Object {
-<<<<<<< HEAD
-  "StartAt": "__fnl_context",
-  "States": Object {
-    "0_tmp = await func(event.str)": Object {
-      "InputPath": "$.__fnl.input.str",
-=======
   "StartAt": "Initialize Functionless Context",
   "States": Object {
     "0_tmp = await func(event.str)": Object {
       "InputPath": "$.__fnl_context.input.str",
->>>>>>> 8f1e169c
       "Next": "return 0_tmp.str",
       "Resource": "__REPLACED_TOKEN",
       "ResultPath": "$.0_tmp",
       "Type": "Task",
     },
-<<<<<<< HEAD
-    "__fnl_context": Object {
-      "Next": "0_tmp = await func(event.str)",
-      "Parameters": Object {
-        "input.$": "$",
-        "null": null,
-      },
-      "ResultPath": "$.__fnl",
-=======
     "Initialize Functionless Context": Object {
       "Next": "0_tmp = await func(event.str)",
       "OutputPath": "$",
@@ -1556,7 +1508,6 @@
         "input.$": "$",
       },
       "ResultPath": "$.__fnl_context",
->>>>>>> 8f1e169c
       "Type": "Pass",
     },
     "return 0_tmp.str": Object {
