--- conflicted
+++ resolved
@@ -6420,96 +6420,10 @@
       "ResultPath": "$",
       "Type": "Pass",
     },
-<<<<<<< HEAD
-  },
-}
-`;
-
-exports[`for loops 1`] = `
-Object {
-  "StartAt": "Initialize Functionless Context",
-  "States": Object {
-    "1__for(i of [1, 2, 3])": Object {
-      "ItemsPath": "$.heap0",
-      "Iterator": Object {
-        "StartAt": "a = \`ai\`",
-        "States": Object {
-          "1__a = \`ai\`": Object {
-            "End": true,
-            "InputPath": "$.heap1.string",
-            "ResultPath": "$.a",
-            "Type": "Pass",
-          },
-          "a = \`ai\`": Object {
-            "Next": "1__a = \`ai\`",
-            "Parameters": Object {
-              "string.$": "States.Format('{}{}',$.a,$.i)",
-            },
-            "ResultPath": "$.heap1",
-            "Type": "Pass",
-          },
-        },
-      },
-      "MaxConcurrency": 1,
-      "Next": "for(i of input.arr)",
-      "Parameters": Object {
-        "a.$": "$.a",
-        "i.$": "$$.Map.Item.Value",
-      },
-      "ResultPath": null,
-      "Type": "Map",
-    },
-    "1__for(i of await func())": Object {
-      "ItemsPath": "$.heap3",
-      "Iterator": Object {
-        "StartAt": "a = \`ai\` 2",
-        "States": Object {
-          "1__a = \`ai\` 2": Object {
-            "End": true,
-            "InputPath": "$.heap4.string",
-            "ResultPath": "$.a",
-            "Type": "Pass",
-          },
-          "a = \`ai\` 2": Object {
-            "Next": "1__a = \`ai\` 2",
-            "Parameters": Object {
-              "string.$": "States.Format('{}{}',$.a,$.i)",
-            },
-            "ResultPath": "$.heap4",
-            "Type": "Pass",
-          },
-        },
-      },
-      "MaxConcurrency": 1,
-      "Next": "return \\"madeit\\"",
-      "Parameters": Object {
-        "a.$": "$.a",
-        "fnl_context.$": "$.fnl_context",
-        "i.$": "$$.Map.Item.Value",
-      },
-      "ResultPath": null,
-      "Type": "Map",
-    },
-    "Initialize Functionless Context": Object {
-      "Next": "a = \\"x\\"",
-      "OutputPath": "$",
-      "Parameters": Object {
-        "input.$": "$",
-        "null": null,
-      },
-      "ResultPath": "$.fnl_context",
-      "Type": "Pass",
-    },
-    "a = \\"x\\"": Object {
-      "Next": "for(i of [1, 2, 3])",
-      "Result": "x",
-      "ResultPath": "$.a",
-=======
     "tail__for(i of input.arr)": Object {
       "InputPath": "$.heap2[1:]",
       "Next": "hasNext__for(i of input.arr)",
       "ResultPath": "$.heap2",
->>>>>>> a558cce3
       "Type": "Pass",
     },
     "tail__for(i of input.arr) 1": Object {
@@ -6518,55 +6432,10 @@
       "ResultPath": "$.heap8",
       "Type": "Pass",
     },
-<<<<<<< HEAD
-    "for(i of await func())": Object {
-      "InputPath": "$.fnl_context.null",
-      "Next": "1__for(i of await func())",
-      "Resource": "__REPLACED_TOKEN",
-      "ResultPath": "$.heap3",
-      "Type": "Task",
-    },
-    "for(i of input.arr)": Object {
-      "ItemsPath": "$.fnl_context.input.arr",
-      "Iterator": Object {
-        "StartAt": "a = \`ai\` 1",
-        "States": Object {
-          "1__a = \`ai\` 1": Object {
-            "End": true,
-            "InputPath": "$.heap2.string",
-            "ResultPath": "$.a",
-            "Type": "Pass",
-          },
-          "a = \`ai\` 1": Object {
-            "Next": "1__a = \`ai\` 1",
-            "Parameters": Object {
-              "string.$": "States.Format('{}{}',$.a,$.i)",
-            },
-            "ResultPath": "$.heap2",
-            "Type": "Pass",
-          },
-        },
-      },
-      "MaxConcurrency": 1,
-      "Next": "for(i of await func())",
-      "Parameters": Object {
-        "a.$": "$.a",
-        "fnl_context.$": "$.fnl_context",
-        "i.$": "$$.Map.Item.Value",
-      },
-      "ResultPath": null,
-      "Type": "Map",
-    },
-    "return \\"madeit\\"": Object {
-      "End": true,
-      "Result": "madeit",
-      "ResultPath": "$",
-=======
     "tail__for(j of input.arr)": Object {
       "InputPath": "$.heap7[1:]",
       "Next": "hasNext__for(j of input.arr)",
       "ResultPath": "$.heap7",
->>>>>>> a558cce3
       "Type": "Pass",
     },
   },
