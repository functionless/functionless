// Jest Snapshot v1, https://goo.gl/fbAQLP

exports[`assignment 1`] = `
Object {
  "StartAt": "Initialize Functionless Context",
  "States": Object {
    "Initialize Functionless Context": Object {
      "Next": "a = \\"2\\"",
      "OutputPath": "$",
      "Parameters": Object {
        "input.$": "$",
        "null": null,
      },
      "ResultPath": "$.fnl_context",
      "Type": "Pass",
    },
    "a = \\"2\\"": Object {
      "Next": "b = a",
      "Result": "2",
      "ResultPath": "$.a",
      "Type": "Pass",
    },
    "a = 1": Object {
      "Next": "d = a",
      "Result": 1,
      "ResultPath": "$.a",
      "Type": "Pass",
    },
    "a = [1, 2]": Object {
      "Next": "e = a",
      "Result": Array [
        1,
        2,
      ],
      "ResultPath": "$.a",
      "Type": "Pass",
    },
    "a = null": Object {
      "InputPath": "$.fnl_context.null",
      "Next": "c = a",
      "ResultPath": "$.a",
      "Type": "Pass",
    },
    "a = {x: \\"val\\"}": Object {
      "Next": "return {a: a, b: b, c: c, d: d, e: e}",
      "Result": Object {
        "x": "val",
      },
      "ResultPath": "$.a",
      "Type": "Pass",
    },
    "b = a": Object {
      "InputPath": "$.a",
      "Next": "a = null",
      "ResultPath": "$.b",
      "Type": "Pass",
    },
    "c = a": Object {
      "InputPath": "$.a",
      "Next": "a = 1",
      "ResultPath": "$.c",
      "Type": "Pass",
    },
    "d = a": Object {
      "InputPath": "$.a",
      "Next": "a = [1, 2]",
      "ResultPath": "$.d",
      "Type": "Pass",
    },
    "e = a": Object {
      "InputPath": "$.a",
      "Next": "a = {x: \\"val\\"}",
      "ResultPath": "$.e",
      "Type": "Pass",
    },
    "return {a: a, b: b, c: c, d: d, e: e}": Object {
      "End": true,
      "Parameters": Object {
        "a.$": "$.a",
        "b.$": "$.b",
        "c.$": "$.c",
        "d.$": "$.d",
        "e.$": "$.e",
      },
      "ResultPath": "$",
      "Type": "Pass",
    },
  },
}
`;

exports[`binary and unary comparison 1`] = `
Object {
  "StartAt": "Initialize Functionless Context",
  "States": Object {
    "!false": Object {
      "Choices": Array [
        Object {
          "Next": "assignTrue__!false",
          "Not": Object {
            "IsNull": true,
            "Variable": "$$.Execution.Id",
          },
        },
      ],
      "Default": "assignFalse__!false",
      "Type": "Choice",
    },
    "!input.a": Object {
      "Choices": Array [
        Object {
          "Next": "assignTrue__!input.a",
          "Not": Object {
            "And": Array [
              Object {
                "IsPresent": true,
                "Variable": "$.fnl_context.input.a",
              },
              Object {
                "IsNull": false,
                "Variable": "$.fnl_context.input.a",
              },
              Object {
                "Or": Array [
                  Object {
                    "And": Array [
                      Object {
                        "IsString": true,
                        "Variable": "$.fnl_context.input.a",
                      },
                      Object {
                        "Not": Object {
                          "And": Array [
                            Object {
                              "IsString": true,
                              "Variable": "$.fnl_context.input.a",
                            },
                            Object {
                              "StringEquals": "",
                              "Variable": "$.fnl_context.input.a",
                            },
                          ],
                        },
                      },
                    ],
                  },
                  Object {
                    "And": Array [
                      Object {
                        "IsNumeric": true,
                        "Variable": "$.fnl_context.input.a",
                      },
                      Object {
                        "Not": Object {
                          "And": Array [
                            Object {
                              "IsNumeric": true,
                              "Variable": "$.fnl_context.input.a",
                            },
                            Object {
                              "NumericEquals": 0,
                              "Variable": "$.fnl_context.input.a",
                            },
                          ],
                        },
                      },
                    ],
                  },
                  Object {
                    "And": Array [
                      Object {
                        "IsBoolean": true,
                        "Variable": "$.fnl_context.input.a",
                      },
                      Object {
                        "BooleanEquals": true,
                        "Variable": "$.fnl_context.input.a",
                      },
                    ],
                  },
                ],
              },
            ],
          },
        },
      ],
      "Default": "assignFalse__!input.a",
      "Type": "Choice",
    },
    "!input.n": Object {
      "Choices": Array [
        Object {
          "Next": "assignTrue__!input.n",
          "Not": Object {
            "And": Array [
              Object {
                "IsPresent": true,
                "Variable": "$.fnl_context.input.n",
              },
              Object {
                "IsNull": false,
                "Variable": "$.fnl_context.input.n",
              },
              Object {
                "Or": Array [
                  Object {
                    "And": Array [
                      Object {
                        "IsString": true,
                        "Variable": "$.fnl_context.input.n",
                      },
                      Object {
                        "Not": Object {
                          "And": Array [
                            Object {
                              "IsString": true,
                              "Variable": "$.fnl_context.input.n",
                            },
                            Object {
                              "StringEquals": "",
                              "Variable": "$.fnl_context.input.n",
                            },
                          ],
                        },
                      },
                    ],
                  },
                  Object {
                    "And": Array [
                      Object {
                        "IsNumeric": true,
                        "Variable": "$.fnl_context.input.n",
                      },
                      Object {
                        "Not": Object {
                          "And": Array [
                            Object {
                              "IsNumeric": true,
                              "Variable": "$.fnl_context.input.n",
                            },
                            Object {
                              "NumericEquals": 0,
                              "Variable": "$.fnl_context.input.n",
                            },
                          ],
                        },
                      },
                    ],
                  },
                  Object {
                    "And": Array [
                      Object {
                        "IsBoolean": true,
                        "Variable": "$.fnl_context.input.n",
                      },
                      Object {
                        "BooleanEquals": true,
                        "Variable": "$.fnl_context.input.n",
                      },
                    ],
                  },
                ],
              },
            ],
          },
        },
      ],
      "Default": "assignFalse__!input.n",
      "Type": "Choice",
    },
    "!input.nv": Object {
      "Choices": Array [
        Object {
          "Next": "assignTrue__!input.nv",
          "Not": Object {
            "And": Array [
              Object {
                "IsPresent": true,
                "Variable": "$.fnl_context.input.nv",
              },
              Object {
                "IsNull": false,
                "Variable": "$.fnl_context.input.nv",
              },
              Object {
                "Or": Array [
                  Object {
                    "And": Array [
                      Object {
                        "IsString": true,
                        "Variable": "$.fnl_context.input.nv",
                      },
                      Object {
                        "Not": Object {
                          "And": Array [
                            Object {
                              "IsString": true,
                              "Variable": "$.fnl_context.input.nv",
                            },
                            Object {
                              "StringEquals": "",
                              "Variable": "$.fnl_context.input.nv",
                            },
                          ],
                        },
                      },
                    ],
                  },
                  Object {
                    "And": Array [
                      Object {
                        "IsNumeric": true,
                        "Variable": "$.fnl_context.input.nv",
                      },
                      Object {
                        "Not": Object {
                          "And": Array [
                            Object {
                              "IsNumeric": true,
                              "Variable": "$.fnl_context.input.nv",
                            },
                            Object {
                              "NumericEquals": 0,
                              "Variable": "$.fnl_context.input.nv",
                            },
                          ],
                        },
                      },
                    ],
                  },
                  Object {
                    "And": Array [
                      Object {
                        "IsBoolean": true,
                        "Variable": "$.fnl_context.input.nv",
                      },
                      Object {
                        "BooleanEquals": true,
                        "Variable": "$.fnl_context.input.nv",
                      },
                    ],
                  },
                ],
              },
            ],
          },
        },
      ],
      "Default": "assignFalse__!input.nv",
      "Type": "Choice",
    },
    "!input.x": Object {
      "Choices": Array [
        Object {
          "Next": "assignTrue__!input.x",
          "Not": Object {
            "And": Array [
              Object {
                "IsPresent": true,
                "Variable": "$.fnl_context.input.x",
              },
              Object {
                "IsNull": false,
                "Variable": "$.fnl_context.input.x",
              },
              Object {
                "Or": Array [
                  Object {
                    "And": Array [
                      Object {
                        "IsString": true,
                        "Variable": "$.fnl_context.input.x",
                      },
                      Object {
                        "Not": Object {
                          "And": Array [
                            Object {
                              "IsString": true,
                              "Variable": "$.fnl_context.input.x",
                            },
                            Object {
                              "StringEquals": "",
                              "Variable": "$.fnl_context.input.x",
                            },
                          ],
                        },
                      },
                    ],
                  },
                  Object {
                    "And": Array [
                      Object {
                        "IsNumeric": true,
                        "Variable": "$.fnl_context.input.x",
                      },
                      Object {
                        "Not": Object {
                          "And": Array [
                            Object {
                              "IsNumeric": true,
                              "Variable": "$.fnl_context.input.x",
                            },
                            Object {
                              "NumericEquals": 0,
                              "Variable": "$.fnl_context.input.x",
                            },
                          ],
                        },
                      },
                    ],
                  },
                  Object {
                    "And": Array [
                      Object {
                        "IsBoolean": true,
                        "Variable": "$.fnl_context.input.x",
                      },
                      Object {
                        "BooleanEquals": true,
                        "Variable": "$.fnl_context.input.x",
                      },
                    ],
                  },
                ],
              },
            ],
          },
        },
      ],
      "Default": "assignFalse__!input.x",
      "Type": "Choice",
    },
    "\\"a\\" != \\"a\\"": Object {
      "Choices": Array [
        Object {
          "IsNull": true,
          "Next": "assignTrue__\\"a\\" != \\"a\\"",
          "Variable": "$$.Execution.Id",
        },
      ],
      "Default": "assignFalse__\\"a\\" != \\"a\\"",
      "Type": "Choice",
    },
    "\\"a\\" < \\"a\\"": Object {
      "Choices": Array [
        Object {
          "IsNull": true,
          "Next": "assignTrue__\\"a\\" < \\"a\\"",
          "Variable": "$$.Execution.Id",
        },
      ],
      "Default": "assignFalse__\\"a\\" < \\"a\\"",
      "Type": "Choice",
    },
    "\\"a\\" <= \\"a\\"": Object {
      "Choices": Array [
        Object {
          "IsNull": false,
          "Next": "assignTrue__\\"a\\" <= \\"a\\"",
          "Variable": "$$.Execution.Id",
        },
      ],
      "Default": "assignFalse__\\"a\\" <= \\"a\\"",
      "Type": "Choice",
    },
    "\\"a\\" > \\"a\\"": Object {
      "Choices": Array [
        Object {
          "IsNull": true,
          "Next": "assignTrue__\\"a\\" > \\"a\\"",
          "Variable": "$$.Execution.Id",
        },
      ],
      "Default": "assignFalse__\\"a\\" > \\"a\\"",
      "Type": "Choice",
    },
    "\\"a\\" >= \\"a\\"": Object {
      "Choices": Array [
        Object {
          "IsNull": false,
          "Next": "assignTrue__\\"a\\" >= \\"a\\"",
          "Variable": "$$.Execution.Id",
        },
      ],
      "Default": "assignFalse__\\"a\\" >= \\"a\\"",
      "Type": "Choice",
    },
    "\\"a\\" in input.obj": Object {
      "Choices": Array [
        Object {
          "IsPresent": true,
          "Next": "assignTrue__\\"a\\" in input.obj",
          "Variable": "$.fnl_context.input.obj['a']",
        },
      ],
      "Default": "assignFalse__\\"a\\" in input.obj",
      "Type": "Choice",
    },
    "\\"a\\" in {a: \\"val\\"}": Object {
      "Choices": Array [
        Object {
          "IsNull": false,
          "Next": "assignTrue__\\"a\\" in {a: \\"val\\"}",
          "Variable": "$$.Execution.Id",
        },
      ],
      "Default": "assignFalse__\\"a\\" in {a: \\"val\\"}",
      "Type": "Choice",
    },
    "\\"b\\" in input.obj": Object {
      "Choices": Array [
        Object {
          "IsPresent": true,
          "Next": "assignTrue__\\"b\\" in input.obj",
          "Variable": "$.fnl_context.input.obj['b']",
        },
      ],
      "Default": "assignFalse__\\"b\\" in input.obj",
      "Type": "Choice",
    },
    "\\"val2\\" != input.v": Object {
      "Choices": Array [
        Object {
          "Next": "assignTrue__\\"val2\\" != input.v",
          "Not": Object {
            "And": Array [
              Object {
                "IsPresent": true,
                "Variable": "$.fnl_context.input.v",
              },
              Object {
                "And": Array [
                  Object {
                    "IsString": true,
                    "Variable": "$.fnl_context.input.v",
                  },
                  Object {
                    "StringEquals": "val2",
                    "Variable": "$.fnl_context.input.v",
                  },
                ],
              },
            ],
          },
        },
      ],
      "Default": "assignFalse__\\"val2\\" != input.v",
      "Type": "Choice",
    },
    "\\"val2\\" < input.v": Object {
      "Choices": Array [
        Object {
          "And": Array [
            Object {
              "IsPresent": true,
              "Variable": "$.fnl_context.input.v",
            },
            Object {
              "And": Array [
                Object {
                  "IsString": true,
                  "Variable": "$.fnl_context.input.v",
                },
                Object {
                  "StringGreaterThan": "val2",
                  "Variable": "$.fnl_context.input.v",
                },
              ],
            },
          ],
          "Next": "assignTrue__\\"val2\\" < input.v",
        },
      ],
      "Default": "assignFalse__\\"val2\\" < input.v",
      "Type": "Choice",
    },
    "\\"val2\\" <= input.v": Object {
      "Choices": Array [
        Object {
          "And": Array [
            Object {
              "IsPresent": true,
              "Variable": "$.fnl_context.input.v",
            },
            Object {
              "And": Array [
                Object {
                  "IsString": true,
                  "Variable": "$.fnl_context.input.v",
                },
                Object {
                  "StringGreaterThanEquals": "val2",
                  "Variable": "$.fnl_context.input.v",
                },
              ],
            },
          ],
          "Next": "assignTrue__\\"val2\\" <= input.v",
        },
      ],
      "Default": "assignFalse__\\"val2\\" <= input.v",
      "Type": "Choice",
    },
    "\\"val2\\" == input.v": Object {
      "Choices": Array [
        Object {
          "And": Array [
            Object {
              "IsPresent": true,
              "Variable": "$.fnl_context.input.v",
            },
            Object {
              "And": Array [
                Object {
                  "IsString": true,
                  "Variable": "$.fnl_context.input.v",
                },
                Object {
                  "StringEquals": "val2",
                  "Variable": "$.fnl_context.input.v",
                },
              ],
            },
          ],
          "Next": "assignTrue__\\"val2\\" == input.v",
        },
      ],
      "Default": "assignFalse__\\"val2\\" == input.v",
      "Type": "Choice",
    },
    "\\"val2\\" > input.v": Object {
      "Choices": Array [
        Object {
          "And": Array [
            Object {
              "IsPresent": true,
              "Variable": "$.fnl_context.input.v",
            },
            Object {
              "And": Array [
                Object {
                  "IsString": true,
                  "Variable": "$.fnl_context.input.v",
                },
                Object {
                  "StringLessThan": "val2",
                  "Variable": "$.fnl_context.input.v",
                },
              ],
            },
          ],
          "Next": "assignTrue__\\"val2\\" > input.v",
        },
      ],
      "Default": "assignFalse__\\"val2\\" > input.v",
      "Type": "Choice",
    },
    "\\"val2\\" >= input.v": Object {
      "Choices": Array [
        Object {
          "And": Array [
            Object {
              "IsPresent": true,
              "Variable": "$.fnl_context.input.v",
            },
            Object {
              "And": Array [
                Object {
                  "IsString": true,
                  "Variable": "$.fnl_context.input.v",
                },
                Object {
                  "StringLessThanEquals": "val2",
                  "Variable": "$.fnl_context.input.v",
                },
              ],
            },
          ],
          "Next": "assignTrue__\\"val2\\" >= input.v",
        },
      ],
      "Default": "assignFalse__\\"val2\\" >= input.v",
      "Type": "Choice",
    },
    "1 != 1": Object {
      "Choices": Array [
        Object {
          "IsNull": true,
          "Next": "assignTrue__1 != 1",
          "Variable": "$$.Execution.Id",
        },
      ],
      "Default": "assignFalse__1 != 1",
      "Type": "Choice",
    },
    "1 < 1": Object {
      "Choices": Array [
        Object {
          "IsNull": true,
          "Next": "assignTrue__1 < 1",
          "Variable": "$$.Execution.Id",
        },
      ],
      "Default": "assignFalse__1 < 1",
      "Type": "Choice",
    },
    "1 <= 1": Object {
      "Choices": Array [
        Object {
          "IsNull": false,
          "Next": "assignTrue__1 <= 1",
          "Variable": "$$.Execution.Id",
        },
      ],
      "Default": "assignFalse__1 <= 1",
      "Type": "Choice",
    },
    "1 == 1": Object {
      "Choices": Array [
        Object {
          "IsNull": false,
          "Next": "assignTrue__1 == 1",
          "Variable": "$$.Execution.Id",
        },
      ],
      "Default": "assignFalse__1 == 1",
      "Type": "Choice",
    },
    "1 > 1": Object {
      "Choices": Array [
        Object {
          "IsNull": true,
          "Next": "assignTrue__1 > 1",
          "Variable": "$$.Execution.Id",
        },
      ],
      "Default": "assignFalse__1 > 1",
      "Type": "Choice",
    },
    "1 >= 1": Object {
      "Choices": Array [
        Object {
          "IsNull": false,
          "Next": "assignTrue__1 >= 1",
          "Variable": "$$.Execution.Id",
        },
      ],
      "Default": "assignFalse__1 >= 1",
      "Type": "Choice",
    },
    "1__return {constantStringEquals: \\"a\\" == \\"a\\", constantToVarStringEquals: inp": Object {
      "End": true,
      "Parameters": Object {
        "constantBooleanEquals.$": "$.heap48",
        "constantBooleanNotEquals.$": "$.heap52",
        "constantInConstant.$": "$.heap64",
        "constantInVar.$": "$.heap65",
        "constantNot.$": "$.heap67",
        "constantNotInVar.$": "$.heap66",
        "constantNullEquals.$": "$.heap56",
        "constantNullNotEquals.$": "$.heap60",
        "constantNumberEquals.$": "$.heap24",
        "constantNumberGreater.$": "$.heap40",
        "constantNumberGreaterEquals.$": "$.heap44",
        "constantNumberLess.$": "$.heap32",
        "constantNumberLessEquals.$": "$.heap36",
        "constantNumberNotEquals.$": "$.heap28",
        "constantStringEquals.$": "$.heap0",
        "constantStringGreater.$": "$.heap16",
        "constantStringGreaterEquals.$": "$.heap20",
        "constantStringLess.$": "$.heap8",
        "constantStringLessEquals.$": "$.heap12",
        "constantStringNotEquals.$": "$.heap4",
        "constantToVarBooleanEquals.$": "$.heap49",
        "constantToVarBooleanNotEquals.$": "$.heap53",
        "constantToVarNullEquals.$": "$.heap57",
        "constantToVarNullNotEquals.$": "$.heap61",
        "constantToVarNumberEquals.$": "$.heap25",
        "constantToVarNumberGreater.$": "$.heap41",
        "constantToVarNumberGreaterEquals.$": "$.heap45",
        "constantToVarNumberLess.$": "$.heap33",
        "constantToVarNumberLessEquals.$": "$.heap37",
        "constantToVarNumberNotEquals.$": "$.heap29",
        "constantToVarStringEquals.$": "$.heap1",
        "constantToVarStringGreater.$": "$.heap17",
        "constantToVarStringGreaterEquals.$": "$.heap21",
        "constantToVarStringLess.$": "$.heap9",
        "constantToVarStringLessEquals.$": "$.heap13",
        "constantToVarStringNotEquals.$": "$.heap5",
        "varNot.$": "$.heap68",
        "varNotNullFalse.$": "$.heap70",
        "varNotPresentFalse.$": "$.heap71",
        "varNotPresentTrue.$": "$.heap69",
        "varToConstantBooleanEquals.$": "$.heap50",
        "varToConstantBooleanNotEquals.$": "$.heap54",
        "varToConstantNullEquals.$": "$.heap58",
        "varToConstantNullNotEquals.$": "$.heap62",
        "varToConstantNumberEquals.$": "$.heap26",
        "varToConstantNumberGreater.$": "$.heap42",
        "varToConstantNumberGreaterEquals.$": "$.heap46",
        "varToConstantNumberLess.$": "$.heap34",
        "varToConstantNumberLessEquals.$": "$.heap38",
        "varToConstantNumberNotEquals.$": "$.heap30",
        "varToConstantStringEquals.$": "$.heap2",
        "varToConstantStringGreater.$": "$.heap18",
        "varToConstantStringGreaterEquals.$": "$.heap22",
        "varToConstantStringLess.$": "$.heap10",
        "varToConstantStringLessEquals.$": "$.heap14",
        "varToConstantStringNotEquals.$": "$.heap6",
        "varToVarBooleanEquals.$": "$.heap51",
        "varToVarBooleanNotEquals.$": "$.heap55",
        "varToVarNullEquals.$": "$.heap59",
        "varToVarNullNotEquals.$": "$.heap63",
        "varToVarNumberEquals.$": "$.heap27",
        "varToVarNumberGreaterE.$": "$.heap43",
        "varToVarNumberGreaterEquals.$": "$.heap47",
        "varToVarNumberLess.$": "$.heap35",
        "varToVarNumberLessEquals.$": "$.heap39",
        "varToVarNumberNotEquals.$": "$.heap31",
        "varToVarStringEquals.$": "$.heap3",
        "varToVarStringGreaterE.$": "$.heap19",
        "varToVarStringGreaterEquals.$": "$.heap23",
        "varToVarStringLess.$": "$.heap11",
        "varToVarStringLessEquals.$": "$.heap15",
        "varToVarStringNotEquals.$": "$.heap7",
      },
      "ResultPath": "$",
      "Type": "Pass",
    },
    "3 != input.n": Object {
      "Choices": Array [
        Object {
          "Next": "assignTrue__3 != input.n",
          "Not": Object {
            "And": Array [
              Object {
                "IsPresent": true,
                "Variable": "$.fnl_context.input.n",
              },
              Object {
                "And": Array [
                  Object {
                    "IsNumeric": true,
                    "Variable": "$.fnl_context.input.n",
                  },
                  Object {
                    "NumericEquals": 3,
                    "Variable": "$.fnl_context.input.n",
                  },
                ],
              },
            ],
          },
        },
      ],
      "Default": "assignFalse__3 != input.n",
      "Type": "Choice",
    },
    "3 < input.n": Object {
      "Choices": Array [
        Object {
          "And": Array [
            Object {
              "IsPresent": true,
              "Variable": "$.fnl_context.input.n",
            },
            Object {
              "And": Array [
                Object {
                  "IsNumeric": true,
                  "Variable": "$.fnl_context.input.n",
                },
                Object {
                  "NumericGreaterThan": 3,
                  "Variable": "$.fnl_context.input.n",
                },
              ],
            },
          ],
          "Next": "assignTrue__3 < input.n",
        },
      ],
      "Default": "assignFalse__3 < input.n",
      "Type": "Choice",
    },
    "3 <= input.n": Object {
      "Choices": Array [
        Object {
          "And": Array [
            Object {
              "IsPresent": true,
              "Variable": "$.fnl_context.input.n",
            },
            Object {
              "And": Array [
                Object {
                  "IsNumeric": true,
                  "Variable": "$.fnl_context.input.n",
                },
                Object {
                  "NumericGreaterThanEquals": 3,
                  "Variable": "$.fnl_context.input.n",
                },
              ],
            },
          ],
          "Next": "assignTrue__3 <= input.n",
        },
      ],
      "Default": "assignFalse__3 <= input.n",
      "Type": "Choice",
    },
    "3 == input.n": Object {
      "Choices": Array [
        Object {
          "And": Array [
            Object {
              "IsPresent": true,
              "Variable": "$.fnl_context.input.n",
            },
            Object {
              "And": Array [
                Object {
                  "IsNumeric": true,
                  "Variable": "$.fnl_context.input.n",
                },
                Object {
                  "NumericEquals": 3,
                  "Variable": "$.fnl_context.input.n",
                },
              ],
            },
          ],
          "Next": "assignTrue__3 == input.n",
        },
      ],
      "Default": "assignFalse__3 == input.n",
      "Type": "Choice",
    },
    "3 > input.n": Object {
      "Choices": Array [
        Object {
          "And": Array [
            Object {
              "IsPresent": true,
              "Variable": "$.fnl_context.input.n",
            },
            Object {
              "And": Array [
                Object {
                  "IsNumeric": true,
                  "Variable": "$.fnl_context.input.n",
                },
                Object {
                  "NumericLessThan": 3,
                  "Variable": "$.fnl_context.input.n",
                },
              ],
            },
          ],
          "Next": "assignTrue__3 > input.n",
        },
      ],
      "Default": "assignFalse__3 > input.n",
      "Type": "Choice",
    },
    "3 >= input.n": Object {
      "Choices": Array [
        Object {
          "And": Array [
            Object {
              "IsPresent": true,
              "Variable": "$.fnl_context.input.n",
            },
            Object {
              "And": Array [
                Object {
                  "IsNumeric": true,
                  "Variable": "$.fnl_context.input.n",
                },
                Object {
                  "NumericLessThanEquals": 3,
                  "Variable": "$.fnl_context.input.n",
                },
              ],
            },
          ],
          "Next": "assignTrue__3 >= input.n",
        },
      ],
      "Default": "assignFalse__3 >= input.n",
      "Type": "Choice",
    },
    "Initialize Functionless Context": Object {
      "Next": "return {constantStringEquals: \\"a\\" == \\"a\\", constantToVarStringEquals: input.",
      "OutputPath": "$",
      "Parameters": Object {
        "input.$": "$",
        "null": null,
      },
      "ResultPath": "$.fnl_context",
      "Type": "Pass",
    },
    "assignFalse__!false": Object {
      "Next": "!input.a",
      "Result": false,
      "ResultPath": "$.heap67",
      "Type": "Pass",
    },
    "assignFalse__!input.a": Object {
      "Next": "!input.nv",
      "Result": false,
      "ResultPath": "$.heap68",
      "Type": "Pass",
    },
    "assignFalse__!input.n": Object {
      "Next": "!input.x",
      "Result": false,
      "ResultPath": "$.heap70",
      "Type": "Pass",
    },
    "assignFalse__!input.nv": Object {
      "Next": "!input.n",
      "Result": false,
      "ResultPath": "$.heap69",
      "Type": "Pass",
    },
    "assignFalse__!input.x": Object {
      "Next": "1__return {constantStringEquals: \\"a\\" == \\"a\\", constantToVarStringEquals: inp",
      "Result": false,
      "ResultPath": "$.heap71",
      "Type": "Pass",
    },
    "assignFalse__\\"a\\" != \\"a\\"": Object {
      "Next": "input.v != \\"val\\"",
      "Result": false,
      "ResultPath": "$.heap4",
      "Type": "Pass",
    },
    "assignFalse__\\"a\\" < \\"a\\"": Object {
      "Next": "input.v < \\"val2\\"",
      "Result": false,
      "ResultPath": "$.heap8",
      "Type": "Pass",
    },
    "assignFalse__\\"a\\" <= \\"a\\"": Object {
      "Next": "input.v <= \\"val2\\"",
      "Result": false,
      "ResultPath": "$.heap12",
      "Type": "Pass",
    },
    "assignFalse__\\"a\\" > \\"a\\"": Object {
      "Next": "input.v > \\"val2\\"",
      "Result": false,
      "ResultPath": "$.heap16",
      "Type": "Pass",
    },
    "assignFalse__\\"a\\" >= \\"a\\"": Object {
      "Next": "input.v >= \\"val2\\"",
      "Result": false,
      "ResultPath": "$.heap20",
      "Type": "Pass",
    },
    "assignFalse__\\"a\\" in input.obj": Object {
      "Next": "\\"b\\" in input.obj",
      "Result": false,
      "ResultPath": "$.heap65",
      "Type": "Pass",
    },
    "assignFalse__\\"a\\" in {a: \\"val\\"}": Object {
      "Next": "\\"a\\" in input.obj",
      "Result": false,
      "ResultPath": "$.heap64",
      "Type": "Pass",
    },
    "assignFalse__\\"b\\" in input.obj": Object {
      "Next": "!false",
      "Result": false,
      "ResultPath": "$.heap66",
      "Type": "Pass",
    },
    "assignFalse__\\"val2\\" != input.v": Object {
      "Next": "input.v != input.v",
      "Result": false,
      "ResultPath": "$.heap6",
      "Type": "Pass",
    },
    "assignFalse__\\"val2\\" < input.v": Object {
      "Next": "input.v < input.v",
      "Result": false,
      "ResultPath": "$.heap10",
      "Type": "Pass",
    },
    "assignFalse__\\"val2\\" <= input.v": Object {
      "Next": "input.v <= input.v",
      "Result": false,
      "ResultPath": "$.heap14",
      "Type": "Pass",
    },
    "assignFalse__\\"val2\\" == input.v": Object {
      "Next": "input.v == input.v",
      "Result": false,
      "ResultPath": "$.heap2",
      "Type": "Pass",
    },
    "assignFalse__\\"val2\\" > input.v": Object {
      "Next": "input.v > input.v",
      "Result": false,
      "ResultPath": "$.heap18",
      "Type": "Pass",
    },
    "assignFalse__\\"val2\\" >= input.v": Object {
      "Next": "input.v >= input.v",
      "Result": false,
      "ResultPath": "$.heap22",
      "Type": "Pass",
    },
    "assignFalse__1 != 1": Object {
      "Next": "input.n != 2",
      "Result": false,
      "ResultPath": "$.heap28",
      "Type": "Pass",
    },
    "assignFalse__1 < 1": Object {
      "Next": "input.n < 3",
      "Result": false,
      "ResultPath": "$.heap32",
      "Type": "Pass",
    },
    "assignFalse__1 <= 1": Object {
      "Next": "input.n <= 3",
      "Result": false,
      "ResultPath": "$.heap36",
      "Type": "Pass",
    },
    "assignFalse__1 == 1": Object {
      "Next": "input.n == 2",
      "Result": false,
      "ResultPath": "$.heap24",
      "Type": "Pass",
    },
    "assignFalse__1 > 1": Object {
      "Next": "input.n > 3",
      "Result": false,
      "ResultPath": "$.heap40",
      "Type": "Pass",
    },
    "assignFalse__1 >= 1": Object {
      "Next": "input.n >= 3",
      "Result": false,
      "ResultPath": "$.heap44",
      "Type": "Pass",
    },
    "assignFalse__3 != input.n": Object {
      "Next": "input.n != input.n",
      "Result": false,
      "ResultPath": "$.heap30",
      "Type": "Pass",
    },
    "assignFalse__3 < input.n": Object {
      "Next": "input.n < input.n",
      "Result": false,
      "ResultPath": "$.heap34",
      "Type": "Pass",
    },
    "assignFalse__3 <= input.n": Object {
      "Next": "input.n <= input.n",
      "Result": false,
      "ResultPath": "$.heap38",
      "Type": "Pass",
    },
    "assignFalse__3 == input.n": Object {
      "Next": "input.n == input.n",
      "Result": false,
      "ResultPath": "$.heap26",
      "Type": "Pass",
    },
    "assignFalse__3 > input.n": Object {
      "Next": "input.n > input.n",
      "Result": false,
      "ResultPath": "$.heap42",
      "Type": "Pass",
    },
    "assignFalse__3 >= input.n": Object {
      "Next": "input.n >= input.n",
      "Result": false,
      "ResultPath": "$.heap46",
      "Type": "Pass",
    },
    "assignFalse__false != input.a": Object {
      "Next": "input.a != input.a",
      "Result": false,
      "ResultPath": "$.heap54",
      "Type": "Pass",
    },
    "assignFalse__false == input.a": Object {
      "Next": "input.a == input.a",
      "Result": false,
      "ResultPath": "$.heap50",
      "Type": "Pass",
    },
    "assignFalse__input.a != input.a": Object {
      "Next": "null == null",
      "Result": false,
      "ResultPath": "$.heap55",
      "Type": "Pass",
    },
    "assignFalse__input.a != true": Object {
      "Next": "false != input.a",
      "Result": false,
      "ResultPath": "$.heap53",
      "Type": "Pass",
    },
    "assignFalse__input.a == input.a": Object {
      "Next": "true != true",
      "Result": false,
      "ResultPath": "$.heap51",
      "Type": "Pass",
    },
    "assignFalse__input.a == true": Object {
      "Next": "false == input.a",
      "Result": false,
      "ResultPath": "$.heap49",
      "Type": "Pass",
    },
    "assignFalse__input.n != 2": Object {
      "Next": "3 != input.n",
      "Result": false,
      "ResultPath": "$.heap29",
      "Type": "Pass",
    },
    "assignFalse__input.n != input.n": Object {
      "Next": "1 < 1",
      "Result": false,
      "ResultPath": "$.heap31",
      "Type": "Pass",
    },
    "assignFalse__input.n < 3": Object {
      "Next": "3 < input.n",
      "Result": false,
      "ResultPath": "$.heap33",
      "Type": "Pass",
    },
    "assignFalse__input.n < input.n": Object {
      "Next": "1 <= 1",
      "Result": false,
      "ResultPath": "$.heap35",
      "Type": "Pass",
    },
    "assignFalse__input.n <= 3": Object {
      "Next": "3 <= input.n",
      "Result": false,
      "ResultPath": "$.heap37",
      "Type": "Pass",
    },
    "assignFalse__input.n <= input.n": Object {
      "Next": "1 > 1",
      "Result": false,
      "ResultPath": "$.heap39",
      "Type": "Pass",
    },
    "assignFalse__input.n == 2": Object {
      "Next": "3 == input.n",
      "Result": false,
      "ResultPath": "$.heap25",
      "Type": "Pass",
    },
    "assignFalse__input.n == input.n": Object {
      "Next": "1 != 1",
      "Result": false,
      "ResultPath": "$.heap27",
      "Type": "Pass",
    },
    "assignFalse__input.n > 3": Object {
      "Next": "3 > input.n",
      "Result": false,
      "ResultPath": "$.heap41",
      "Type": "Pass",
    },
    "assignFalse__input.n > input.n": Object {
      "Next": "1 >= 1",
      "Result": false,
      "ResultPath": "$.heap43",
      "Type": "Pass",
    },
    "assignFalse__input.n >= 3": Object {
      "Next": "3 >= input.n",
      "Result": false,
      "ResultPath": "$.heap45",
      "Type": "Pass",
    },
    "assignFalse__input.n >= input.n": Object {
      "Next": "true == true",
      "Result": false,
      "ResultPath": "$.heap47",
      "Type": "Pass",
    },
    "assignFalse__input.nv != input.nv": Object {
      "Next": "\\"a\\" in {a: \\"val\\"}",
      "Result": false,
      "ResultPath": "$.heap63",
      "Type": "Pass",
    },
    "assignFalse__input.nv != null": Object {
      "Next": "input.v != input.nv",
      "Result": false,
      "ResultPath": "$.heap61",
      "Type": "Pass",
    },
    "assignFalse__input.nv == input.nv": Object {
      "Next": "null != null",
      "Result": false,
      "ResultPath": "$.heap59",
      "Type": "Pass",
    },
    "assignFalse__input.nv == null": Object {
      "Next": "input.v == input.nv",
      "Result": false,
      "ResultPath": "$.heap57",
      "Type": "Pass",
    },
    "assignFalse__input.v != \\"val\\"": Object {
      "Next": "\\"val2\\" != input.v",
      "Result": false,
      "ResultPath": "$.heap5",
      "Type": "Pass",
    },
    "assignFalse__input.v != input.nv": Object {
      "Next": "input.nv != input.nv",
      "Result": false,
      "ResultPath": "$.heap62",
      "Type": "Pass",
    },
    "assignFalse__input.v != input.v": Object {
      "Next": "\\"a\\" < \\"a\\"",
      "Result": false,
      "ResultPath": "$.heap7",
      "Type": "Pass",
    },
    "assignFalse__input.v < \\"val2\\"": Object {
      "Next": "\\"val2\\" < input.v",
      "Result": false,
      "ResultPath": "$.heap9",
      "Type": "Pass",
    },
    "assignFalse__input.v < input.v": Object {
      "Next": "\\"a\\" <= \\"a\\"",
      "Result": false,
      "ResultPath": "$.heap11",
      "Type": "Pass",
    },
    "assignFalse__input.v <= \\"val2\\"": Object {
      "Next": "\\"val2\\" <= input.v",
      "Result": false,
      "ResultPath": "$.heap13",
      "Type": "Pass",
    },
    "assignFalse__input.v <= input.v": Object {
      "Next": "\\"a\\" > \\"a\\"",
      "Result": false,
      "ResultPath": "$.heap15",
      "Type": "Pass",
    },
    "assignFalse__input.v == \\"val\\"": Object {
      "Next": "\\"val2\\" == input.v",
      "Result": false,
      "ResultPath": "$.heap1",
      "Type": "Pass",
    },
    "assignFalse__input.v == input.nv": Object {
      "Next": "input.nv == input.nv",
      "Result": false,
      "ResultPath": "$.heap58",
      "Type": "Pass",
    },
    "assignFalse__input.v == input.v": Object {
      "Next": "\\"a\\" != \\"a\\"",
      "Result": false,
      "ResultPath": "$.heap3",
      "Type": "Pass",
    },
    "assignFalse__input.v > \\"val2\\"": Object {
      "Next": "\\"val2\\" > input.v",
      "Result": false,
      "ResultPath": "$.heap17",
      "Type": "Pass",
    },
    "assignFalse__input.v > input.v": Object {
      "Next": "\\"a\\" >= \\"a\\"",
      "Result": false,
      "ResultPath": "$.heap19",
      "Type": "Pass",
    },
    "assignFalse__input.v >= \\"val2\\"": Object {
      "Next": "\\"val2\\" >= input.v",
      "Result": false,
      "ResultPath": "$.heap21",
      "Type": "Pass",
    },
    "assignFalse__input.v >= input.v": Object {
      "Next": "1 == 1",
      "Result": false,
      "ResultPath": "$.heap23",
      "Type": "Pass",
    },
    "assignFalse__null != null": Object {
      "Next": "input.nv != null",
      "Result": false,
      "ResultPath": "$.heap60",
      "Type": "Pass",
    },
    "assignFalse__null == null": Object {
      "Next": "input.nv == null",
      "Result": false,
      "ResultPath": "$.heap56",
      "Type": "Pass",
    },
    "assignFalse__return {constantStringEquals: \\"a\\" == \\"a\\", constantToVarStringE": Object {
      "Next": "input.v == \\"val\\"",
      "Result": false,
      "ResultPath": "$.heap0",
      "Type": "Pass",
    },
    "assignFalse__true != true": Object {
      "Next": "input.a != true",
      "Result": false,
      "ResultPath": "$.heap52",
      "Type": "Pass",
    },
    "assignFalse__true == true": Object {
      "Next": "input.a == true",
      "Result": false,
      "ResultPath": "$.heap48",
      "Type": "Pass",
    },
    "assignTrue__!false": Object {
      "Next": "!input.a",
      "Result": true,
      "ResultPath": "$.heap67",
      "Type": "Pass",
    },
    "assignTrue__!input.a": Object {
      "Next": "!input.nv",
      "Result": true,
      "ResultPath": "$.heap68",
      "Type": "Pass",
    },
    "assignTrue__!input.n": Object {
      "Next": "!input.x",
      "Result": true,
      "ResultPath": "$.heap70",
      "Type": "Pass",
    },
    "assignTrue__!input.nv": Object {
      "Next": "!input.n",
      "Result": true,
      "ResultPath": "$.heap69",
      "Type": "Pass",
    },
    "assignTrue__!input.x": Object {
      "Next": "1__return {constantStringEquals: \\"a\\" == \\"a\\", constantToVarStringEquals: inp",
      "Result": true,
      "ResultPath": "$.heap71",
      "Type": "Pass",
    },
    "assignTrue__\\"a\\" != \\"a\\"": Object {
      "Next": "input.v != \\"val\\"",
      "Result": true,
      "ResultPath": "$.heap4",
      "Type": "Pass",
    },
    "assignTrue__\\"a\\" < \\"a\\"": Object {
      "Next": "input.v < \\"val2\\"",
      "Result": true,
      "ResultPath": "$.heap8",
      "Type": "Pass",
    },
    "assignTrue__\\"a\\" <= \\"a\\"": Object {
      "Next": "input.v <= \\"val2\\"",
      "Result": true,
      "ResultPath": "$.heap12",
      "Type": "Pass",
    },
    "assignTrue__\\"a\\" > \\"a\\"": Object {
      "Next": "input.v > \\"val2\\"",
      "Result": true,
      "ResultPath": "$.heap16",
      "Type": "Pass",
    },
    "assignTrue__\\"a\\" >= \\"a\\"": Object {
      "Next": "input.v >= \\"val2\\"",
      "Result": true,
      "ResultPath": "$.heap20",
      "Type": "Pass",
    },
    "assignTrue__\\"a\\" in input.obj": Object {
      "Next": "\\"b\\" in input.obj",
      "Result": true,
      "ResultPath": "$.heap65",
      "Type": "Pass",
    },
    "assignTrue__\\"a\\" in {a: \\"val\\"}": Object {
      "Next": "\\"a\\" in input.obj",
      "Result": true,
      "ResultPath": "$.heap64",
      "Type": "Pass",
    },
    "assignTrue__\\"b\\" in input.obj": Object {
      "Next": "!false",
      "Result": true,
      "ResultPath": "$.heap66",
      "Type": "Pass",
    },
    "assignTrue__\\"val2\\" != input.v": Object {
      "Next": "input.v != input.v",
      "Result": true,
      "ResultPath": "$.heap6",
      "Type": "Pass",
    },
    "assignTrue__\\"val2\\" < input.v": Object {
      "Next": "input.v < input.v",
      "Result": true,
      "ResultPath": "$.heap10",
      "Type": "Pass",
    },
    "assignTrue__\\"val2\\" <= input.v": Object {
      "Next": "input.v <= input.v",
      "Result": true,
      "ResultPath": "$.heap14",
      "Type": "Pass",
    },
    "assignTrue__\\"val2\\" == input.v": Object {
      "Next": "input.v == input.v",
      "Result": true,
      "ResultPath": "$.heap2",
      "Type": "Pass",
    },
    "assignTrue__\\"val2\\" > input.v": Object {
      "Next": "input.v > input.v",
      "Result": true,
      "ResultPath": "$.heap18",
      "Type": "Pass",
    },
    "assignTrue__\\"val2\\" >= input.v": Object {
      "Next": "input.v >= input.v",
      "Result": true,
      "ResultPath": "$.heap22",
      "Type": "Pass",
    },
    "assignTrue__1 != 1": Object {
      "Next": "input.n != 2",
      "Result": true,
      "ResultPath": "$.heap28",
      "Type": "Pass",
    },
    "assignTrue__1 < 1": Object {
      "Next": "input.n < 3",
      "Result": true,
      "ResultPath": "$.heap32",
      "Type": "Pass",
    },
    "assignTrue__1 <= 1": Object {
      "Next": "input.n <= 3",
      "Result": true,
      "ResultPath": "$.heap36",
      "Type": "Pass",
    },
    "assignTrue__1 == 1": Object {
      "Next": "input.n == 2",
      "Result": true,
      "ResultPath": "$.heap24",
      "Type": "Pass",
    },
    "assignTrue__1 > 1": Object {
      "Next": "input.n > 3",
      "Result": true,
      "ResultPath": "$.heap40",
      "Type": "Pass",
    },
    "assignTrue__1 >= 1": Object {
      "Next": "input.n >= 3",
      "Result": true,
      "ResultPath": "$.heap44",
      "Type": "Pass",
    },
    "assignTrue__3 != input.n": Object {
      "Next": "input.n != input.n",
      "Result": true,
      "ResultPath": "$.heap30",
      "Type": "Pass",
    },
    "assignTrue__3 < input.n": Object {
      "Next": "input.n < input.n",
      "Result": true,
      "ResultPath": "$.heap34",
      "Type": "Pass",
    },
    "assignTrue__3 <= input.n": Object {
      "Next": "input.n <= input.n",
      "Result": true,
      "ResultPath": "$.heap38",
      "Type": "Pass",
    },
    "assignTrue__3 == input.n": Object {
      "Next": "input.n == input.n",
      "Result": true,
      "ResultPath": "$.heap26",
      "Type": "Pass",
    },
    "assignTrue__3 > input.n": Object {
      "Next": "input.n > input.n",
      "Result": true,
      "ResultPath": "$.heap42",
      "Type": "Pass",
    },
    "assignTrue__3 >= input.n": Object {
      "Next": "input.n >= input.n",
      "Result": true,
      "ResultPath": "$.heap46",
      "Type": "Pass",
    },
    "assignTrue__false != input.a": Object {
      "Next": "input.a != input.a",
      "Result": true,
      "ResultPath": "$.heap54",
      "Type": "Pass",
    },
    "assignTrue__false == input.a": Object {
      "Next": "input.a == input.a",
      "Result": true,
      "ResultPath": "$.heap50",
      "Type": "Pass",
    },
    "assignTrue__input.a != input.a": Object {
      "Next": "null == null",
      "Result": true,
      "ResultPath": "$.heap55",
      "Type": "Pass",
    },
    "assignTrue__input.a != true": Object {
      "Next": "false != input.a",
      "Result": true,
      "ResultPath": "$.heap53",
      "Type": "Pass",
    },
    "assignTrue__input.a == input.a": Object {
      "Next": "true != true",
      "Result": true,
      "ResultPath": "$.heap51",
      "Type": "Pass",
    },
    "assignTrue__input.a == true": Object {
      "Next": "false == input.a",
      "Result": true,
      "ResultPath": "$.heap49",
      "Type": "Pass",
    },
    "assignTrue__input.n != 2": Object {
      "Next": "3 != input.n",
      "Result": true,
      "ResultPath": "$.heap29",
      "Type": "Pass",
    },
    "assignTrue__input.n != input.n": Object {
      "Next": "1 < 1",
      "Result": true,
      "ResultPath": "$.heap31",
      "Type": "Pass",
    },
    "assignTrue__input.n < 3": Object {
      "Next": "3 < input.n",
      "Result": true,
      "ResultPath": "$.heap33",
      "Type": "Pass",
    },
    "assignTrue__input.n < input.n": Object {
      "Next": "1 <= 1",
      "Result": true,
      "ResultPath": "$.heap35",
      "Type": "Pass",
    },
    "assignTrue__input.n <= 3": Object {
      "Next": "3 <= input.n",
      "Result": true,
      "ResultPath": "$.heap37",
      "Type": "Pass",
    },
    "assignTrue__input.n <= input.n": Object {
      "Next": "1 > 1",
      "Result": true,
      "ResultPath": "$.heap39",
      "Type": "Pass",
    },
    "assignTrue__input.n == 2": Object {
      "Next": "3 == input.n",
      "Result": true,
      "ResultPath": "$.heap25",
      "Type": "Pass",
    },
    "assignTrue__input.n == input.n": Object {
      "Next": "1 != 1",
      "Result": true,
      "ResultPath": "$.heap27",
      "Type": "Pass",
    },
    "assignTrue__input.n > 3": Object {
      "Next": "3 > input.n",
      "Result": true,
      "ResultPath": "$.heap41",
      "Type": "Pass",
    },
    "assignTrue__input.n > input.n": Object {
      "Next": "1 >= 1",
      "Result": true,
      "ResultPath": "$.heap43",
      "Type": "Pass",
    },
    "assignTrue__input.n >= 3": Object {
      "Next": "3 >= input.n",
      "Result": true,
      "ResultPath": "$.heap45",
      "Type": "Pass",
    },
    "assignTrue__input.n >= input.n": Object {
      "Next": "true == true",
      "Result": true,
      "ResultPath": "$.heap47",
      "Type": "Pass",
    },
    "assignTrue__input.nv != input.nv": Object {
      "Next": "\\"a\\" in {a: \\"val\\"}",
      "Result": true,
      "ResultPath": "$.heap63",
      "Type": "Pass",
    },
    "assignTrue__input.nv != null": Object {
      "Next": "input.v != input.nv",
      "Result": true,
      "ResultPath": "$.heap61",
      "Type": "Pass",
    },
    "assignTrue__input.nv == input.nv": Object {
      "Next": "null != null",
      "Result": true,
      "ResultPath": "$.heap59",
      "Type": "Pass",
    },
    "assignTrue__input.nv == null": Object {
      "Next": "input.v == input.nv",
      "Result": true,
      "ResultPath": "$.heap57",
      "Type": "Pass",
    },
    "assignTrue__input.v != \\"val\\"": Object {
      "Next": "\\"val2\\" != input.v",
      "Result": true,
      "ResultPath": "$.heap5",
      "Type": "Pass",
    },
    "assignTrue__input.v != input.nv": Object {
      "Next": "input.nv != input.nv",
      "Result": true,
      "ResultPath": "$.heap62",
      "Type": "Pass",
    },
    "assignTrue__input.v != input.v": Object {
      "Next": "\\"a\\" < \\"a\\"",
      "Result": true,
      "ResultPath": "$.heap7",
      "Type": "Pass",
    },
    "assignTrue__input.v < \\"val2\\"": Object {
      "Next": "\\"val2\\" < input.v",
      "Result": true,
      "ResultPath": "$.heap9",
      "Type": "Pass",
    },
    "assignTrue__input.v < input.v": Object {
      "Next": "\\"a\\" <= \\"a\\"",
      "Result": true,
      "ResultPath": "$.heap11",
      "Type": "Pass",
    },
    "assignTrue__input.v <= \\"val2\\"": Object {
      "Next": "\\"val2\\" <= input.v",
      "Result": true,
      "ResultPath": "$.heap13",
      "Type": "Pass",
    },
    "assignTrue__input.v <= input.v": Object {
      "Next": "\\"a\\" > \\"a\\"",
      "Result": true,
      "ResultPath": "$.heap15",
      "Type": "Pass",
    },
    "assignTrue__input.v == \\"val\\"": Object {
      "Next": "\\"val2\\" == input.v",
      "Result": true,
      "ResultPath": "$.heap1",
      "Type": "Pass",
    },
    "assignTrue__input.v == input.nv": Object {
      "Next": "input.nv == input.nv",
      "Result": true,
      "ResultPath": "$.heap58",
      "Type": "Pass",
    },
    "assignTrue__input.v == input.v": Object {
      "Next": "\\"a\\" != \\"a\\"",
      "Result": true,
      "ResultPath": "$.heap3",
      "Type": "Pass",
    },
    "assignTrue__input.v > \\"val2\\"": Object {
      "Next": "\\"val2\\" > input.v",
      "Result": true,
      "ResultPath": "$.heap17",
      "Type": "Pass",
    },
    "assignTrue__input.v > input.v": Object {
      "Next": "\\"a\\" >= \\"a\\"",
      "Result": true,
      "ResultPath": "$.heap19",
      "Type": "Pass",
    },
    "assignTrue__input.v >= \\"val2\\"": Object {
      "Next": "\\"val2\\" >= input.v",
      "Result": true,
      "ResultPath": "$.heap21",
      "Type": "Pass",
    },
    "assignTrue__input.v >= input.v": Object {
      "Next": "1 == 1",
      "Result": true,
      "ResultPath": "$.heap23",
      "Type": "Pass",
    },
    "assignTrue__null != null": Object {
      "Next": "input.nv != null",
      "Result": true,
      "ResultPath": "$.heap60",
      "Type": "Pass",
    },
    "assignTrue__null == null": Object {
      "Next": "input.nv == null",
      "Result": true,
      "ResultPath": "$.heap56",
      "Type": "Pass",
    },
    "assignTrue__return {constantStringEquals: \\"a\\" == \\"a\\", constantToVarStringEq": Object {
      "Next": "input.v == \\"val\\"",
      "Result": true,
      "ResultPath": "$.heap0",
      "Type": "Pass",
    },
    "assignTrue__true != true": Object {
      "Next": "input.a != true",
      "Result": true,
      "ResultPath": "$.heap52",
      "Type": "Pass",
    },
    "assignTrue__true == true": Object {
      "Next": "input.a == true",
      "Result": true,
      "ResultPath": "$.heap48",
      "Type": "Pass",
    },
    "false != input.a": Object {
      "Choices": Array [
        Object {
          "Next": "assignTrue__false != input.a",
          "Not": Object {
            "And": Array [
              Object {
                "IsPresent": true,
                "Variable": "$.fnl_context.input.a",
              },
              Object {
                "And": Array [
                  Object {
                    "IsBoolean": true,
                    "Variable": "$.fnl_context.input.a",
                  },
                  Object {
                    "BooleanEquals": false,
                    "Variable": "$.fnl_context.input.a",
                  },
                ],
              },
            ],
          },
        },
      ],
      "Default": "assignFalse__false != input.a",
      "Type": "Choice",
    },
    "false == input.a": Object {
      "Choices": Array [
        Object {
          "And": Array [
            Object {
              "IsPresent": true,
              "Variable": "$.fnl_context.input.a",
            },
            Object {
              "And": Array [
                Object {
                  "IsBoolean": true,
                  "Variable": "$.fnl_context.input.a",
                },
                Object {
                  "BooleanEquals": false,
                  "Variable": "$.fnl_context.input.a",
                },
              ],
            },
          ],
          "Next": "assignTrue__false == input.a",
        },
      ],
      "Default": "assignFalse__false == input.a",
      "Type": "Choice",
    },
    "input.a != input.a": Object {
      "Choices": Array [
        Object {
          "Next": "assignTrue__input.a != input.a",
          "Not": Object {
            "And": Array [
              Object {
                "IsPresent": true,
                "Variable": "$.fnl_context.input.a",
              },
              Object {
                "Or": Array [
                  Object {
                    "And": Array [
                      Object {
                        "IsNull": true,
                        "Variable": "$.fnl_context.input.a",
                      },
                      Object {
                        "IsNull": true,
                        "Variable": "$.fnl_context.input.a",
                      },
                    ],
                  },
                  Object {
                    "And": Array [
                      Object {
                        "IsString": true,
                        "Variable": "$.fnl_context.input.a",
                      },
                      Object {
                        "StringEqualsPath": "$.fnl_context.input.a",
                        "Variable": "$.fnl_context.input.a",
                      },
                    ],
                  },
                  Object {
                    "And": Array [
                      Object {
                        "IsBoolean": true,
                        "Variable": "$.fnl_context.input.a",
                      },
                      Object {
                        "BooleanEqualsPath": "$.fnl_context.input.a",
                        "Variable": "$.fnl_context.input.a",
                      },
                    ],
                  },
                  Object {
                    "And": Array [
                      Object {
                        "IsNumeric": true,
                        "Variable": "$.fnl_context.input.a",
                      },
                      Object {
                        "NumericEqualsPath": "$.fnl_context.input.a",
                        "Variable": "$.fnl_context.input.a",
                      },
                    ],
                  },
                ],
              },
            ],
          },
        },
      ],
      "Default": "assignFalse__input.a != input.a",
      "Type": "Choice",
    },
    "input.a != true": Object {
      "Choices": Array [
        Object {
          "Next": "assignTrue__input.a != true",
          "Not": Object {
            "And": Array [
              Object {
                "IsPresent": true,
                "Variable": "$.fnl_context.input.a",
              },
              Object {
                "And": Array [
                  Object {
                    "IsBoolean": true,
                    "Variable": "$.fnl_context.input.a",
                  },
                  Object {
                    "BooleanEquals": true,
                    "Variable": "$.fnl_context.input.a",
                  },
                ],
              },
            ],
          },
        },
      ],
      "Default": "assignFalse__input.a != true",
      "Type": "Choice",
    },
    "input.a == input.a": Object {
      "Choices": Array [
        Object {
          "And": Array [
            Object {
              "IsPresent": true,
              "Variable": "$.fnl_context.input.a",
            },
            Object {
              "Or": Array [
                Object {
                  "And": Array [
                    Object {
                      "IsNull": true,
                      "Variable": "$.fnl_context.input.a",
                    },
                    Object {
                      "IsNull": true,
                      "Variable": "$.fnl_context.input.a",
                    },
                  ],
                },
                Object {
                  "And": Array [
                    Object {
                      "IsString": true,
                      "Variable": "$.fnl_context.input.a",
                    },
                    Object {
                      "StringEqualsPath": "$.fnl_context.input.a",
                      "Variable": "$.fnl_context.input.a",
                    },
                  ],
                },
                Object {
                  "And": Array [
                    Object {
                      "IsBoolean": true,
                      "Variable": "$.fnl_context.input.a",
                    },
                    Object {
                      "BooleanEqualsPath": "$.fnl_context.input.a",
                      "Variable": "$.fnl_context.input.a",
                    },
                  ],
                },
                Object {
                  "And": Array [
                    Object {
                      "IsNumeric": true,
                      "Variable": "$.fnl_context.input.a",
                    },
                    Object {
                      "NumericEqualsPath": "$.fnl_context.input.a",
                      "Variable": "$.fnl_context.input.a",
                    },
                  ],
                },
              ],
            },
          ],
          "Next": "assignTrue__input.a == input.a",
        },
      ],
      "Default": "assignFalse__input.a == input.a",
      "Type": "Choice",
    },
    "input.a == true": Object {
      "Choices": Array [
        Object {
          "And": Array [
            Object {
              "IsPresent": true,
              "Variable": "$.fnl_context.input.a",
            },
            Object {
              "And": Array [
                Object {
                  "IsBoolean": true,
                  "Variable": "$.fnl_context.input.a",
                },
                Object {
                  "BooleanEquals": true,
                  "Variable": "$.fnl_context.input.a",
                },
              ],
            },
          ],
          "Next": "assignTrue__input.a == true",
        },
      ],
      "Default": "assignFalse__input.a == true",
      "Type": "Choice",
    },
    "input.n != 2": Object {
      "Choices": Array [
        Object {
          "Next": "assignTrue__input.n != 2",
          "Not": Object {
            "And": Array [
              Object {
                "IsPresent": true,
                "Variable": "$.fnl_context.input.n",
              },
              Object {
                "And": Array [
                  Object {
                    "IsNumeric": true,
                    "Variable": "$.fnl_context.input.n",
                  },
                  Object {
                    "NumericEquals": 2,
                    "Variable": "$.fnl_context.input.n",
                  },
                ],
              },
            ],
          },
        },
      ],
      "Default": "assignFalse__input.n != 2",
      "Type": "Choice",
    },
    "input.n != input.n": Object {
      "Choices": Array [
        Object {
          "Next": "assignTrue__input.n != input.n",
          "Not": Object {
            "And": Array [
              Object {
                "IsPresent": true,
                "Variable": "$.fnl_context.input.n",
              },
              Object {
                "Or": Array [
                  Object {
                    "And": Array [
                      Object {
                        "IsNull": true,
                        "Variable": "$.fnl_context.input.n",
                      },
                      Object {
                        "IsNull": true,
                        "Variable": "$.fnl_context.input.n",
                      },
                    ],
                  },
                  Object {
                    "And": Array [
                      Object {
                        "IsString": true,
                        "Variable": "$.fnl_context.input.n",
                      },
                      Object {
                        "StringEqualsPath": "$.fnl_context.input.n",
                        "Variable": "$.fnl_context.input.n",
                      },
                    ],
                  },
                  Object {
                    "And": Array [
                      Object {
                        "IsBoolean": true,
                        "Variable": "$.fnl_context.input.n",
                      },
                      Object {
                        "BooleanEqualsPath": "$.fnl_context.input.n",
                        "Variable": "$.fnl_context.input.n",
                      },
                    ],
                  },
                  Object {
                    "And": Array [
                      Object {
                        "IsNumeric": true,
                        "Variable": "$.fnl_context.input.n",
                      },
                      Object {
                        "NumericEqualsPath": "$.fnl_context.input.n",
                        "Variable": "$.fnl_context.input.n",
                      },
                    ],
                  },
                ],
              },
            ],
          },
        },
      ],
      "Default": "assignFalse__input.n != input.n",
      "Type": "Choice",
    },
    "input.n < 3": Object {
      "Choices": Array [
        Object {
          "And": Array [
            Object {
              "IsPresent": true,
              "Variable": "$.fnl_context.input.n",
            },
            Object {
              "And": Array [
                Object {
                  "IsNumeric": true,
                  "Variable": "$.fnl_context.input.n",
                },
                Object {
                  "NumericLessThan": 3,
                  "Variable": "$.fnl_context.input.n",
                },
              ],
            },
          ],
          "Next": "assignTrue__input.n < 3",
        },
      ],
      "Default": "assignFalse__input.n < 3",
      "Type": "Choice",
    },
    "input.n < input.n": Object {
      "Choices": Array [
        Object {
          "And": Array [
            Object {
              "IsPresent": true,
              "Variable": "$.fnl_context.input.n",
            },
            Object {
              "Or": Array [
                Object {
                  "And": Array [
                    Object {
                      "IsString": true,
                      "Variable": "$.fnl_context.input.n",
                    },
                    Object {
                      "StringLessThanPath": "$.fnl_context.input.n",
                      "Variable": "$.fnl_context.input.n",
                    },
                  ],
                },
                Object {
                  "And": Array [
                    Object {
                      "IsBoolean": true,
                      "Variable": "$.fnl_context.input.n",
                    },
                    Object {
                      "IsNull": true,
                      "Variable": "$$.Execution.Id",
                    },
                  ],
                },
                Object {
                  "And": Array [
                    Object {
                      "IsNumeric": true,
                      "Variable": "$.fnl_context.input.n",
                    },
                    Object {
                      "NumericLessThanPath": "$.fnl_context.input.n",
                      "Variable": "$.fnl_context.input.n",
                    },
                  ],
                },
              ],
            },
          ],
          "Next": "assignTrue__input.n < input.n",
        },
      ],
      "Default": "assignFalse__input.n < input.n",
      "Type": "Choice",
    },
    "input.n <= 3": Object {
      "Choices": Array [
        Object {
          "And": Array [
            Object {
              "IsPresent": true,
              "Variable": "$.fnl_context.input.n",
            },
            Object {
              "And": Array [
                Object {
                  "IsNumeric": true,
                  "Variable": "$.fnl_context.input.n",
                },
                Object {
                  "NumericLessThanEquals": 3,
                  "Variable": "$.fnl_context.input.n",
                },
              ],
            },
          ],
          "Next": "assignTrue__input.n <= 3",
        },
      ],
      "Default": "assignFalse__input.n <= 3",
      "Type": "Choice",
    },
    "input.n <= input.n": Object {
      "Choices": Array [
        Object {
          "And": Array [
            Object {
              "IsPresent": true,
              "Variable": "$.fnl_context.input.n",
            },
            Object {
              "Or": Array [
                Object {
                  "And": Array [
                    Object {
                      "IsString": true,
                      "Variable": "$.fnl_context.input.n",
                    },
                    Object {
                      "StringLessThanEqualsPath": "$.fnl_context.input.n",
                      "Variable": "$.fnl_context.input.n",
                    },
                  ],
                },
                Object {
                  "And": Array [
                    Object {
                      "IsBoolean": true,
                      "Variable": "$.fnl_context.input.n",
                    },
                    Object {
                      "IsNull": true,
                      "Variable": "$$.Execution.Id",
                    },
                  ],
                },
                Object {
                  "And": Array [
                    Object {
                      "IsNumeric": true,
                      "Variable": "$.fnl_context.input.n",
                    },
                    Object {
                      "NumericLessThanEqualsPath": "$.fnl_context.input.n",
                      "Variable": "$.fnl_context.input.n",
                    },
                  ],
                },
              ],
            },
          ],
          "Next": "assignTrue__input.n <= input.n",
        },
      ],
      "Default": "assignFalse__input.n <= input.n",
      "Type": "Choice",
    },
    "input.n == 2": Object {
      "Choices": Array [
        Object {
          "And": Array [
            Object {
              "IsPresent": true,
              "Variable": "$.fnl_context.input.n",
            },
            Object {
              "And": Array [
                Object {
                  "IsNumeric": true,
                  "Variable": "$.fnl_context.input.n",
                },
                Object {
                  "NumericEquals": 2,
                  "Variable": "$.fnl_context.input.n",
                },
              ],
            },
          ],
          "Next": "assignTrue__input.n == 2",
        },
      ],
      "Default": "assignFalse__input.n == 2",
      "Type": "Choice",
    },
    "input.n == input.n": Object {
      "Choices": Array [
        Object {
          "And": Array [
            Object {
              "IsPresent": true,
              "Variable": "$.fnl_context.input.n",
            },
            Object {
              "Or": Array [
                Object {
                  "And": Array [
                    Object {
                      "IsNull": true,
                      "Variable": "$.fnl_context.input.n",
                    },
                    Object {
                      "IsNull": true,
                      "Variable": "$.fnl_context.input.n",
                    },
                  ],
                },
                Object {
                  "And": Array [
                    Object {
                      "IsString": true,
                      "Variable": "$.fnl_context.input.n",
                    },
                    Object {
                      "StringEqualsPath": "$.fnl_context.input.n",
                      "Variable": "$.fnl_context.input.n",
                    },
                  ],
                },
                Object {
                  "And": Array [
                    Object {
                      "IsBoolean": true,
                      "Variable": "$.fnl_context.input.n",
                    },
                    Object {
                      "BooleanEqualsPath": "$.fnl_context.input.n",
                      "Variable": "$.fnl_context.input.n",
                    },
                  ],
                },
                Object {
                  "And": Array [
                    Object {
                      "IsNumeric": true,
                      "Variable": "$.fnl_context.input.n",
                    },
                    Object {
                      "NumericEqualsPath": "$.fnl_context.input.n",
                      "Variable": "$.fnl_context.input.n",
                    },
                  ],
                },
              ],
            },
          ],
          "Next": "assignTrue__input.n == input.n",
        },
      ],
      "Default": "assignFalse__input.n == input.n",
      "Type": "Choice",
    },
    "input.n > 3": Object {
      "Choices": Array [
        Object {
          "And": Array [
            Object {
              "IsPresent": true,
              "Variable": "$.fnl_context.input.n",
            },
            Object {
              "And": Array [
                Object {
                  "IsNumeric": true,
                  "Variable": "$.fnl_context.input.n",
                },
                Object {
                  "NumericGreaterThan": 3,
                  "Variable": "$.fnl_context.input.n",
                },
              ],
            },
          ],
          "Next": "assignTrue__input.n > 3",
        },
      ],
      "Default": "assignFalse__input.n > 3",
      "Type": "Choice",
    },
    "input.n > input.n": Object {
      "Choices": Array [
        Object {
          "And": Array [
            Object {
              "IsPresent": true,
              "Variable": "$.fnl_context.input.n",
            },
            Object {
              "Or": Array [
                Object {
                  "And": Array [
                    Object {
                      "IsString": true,
                      "Variable": "$.fnl_context.input.n",
                    },
                    Object {
                      "StringGreaterThanPath": "$.fnl_context.input.n",
                      "Variable": "$.fnl_context.input.n",
                    },
                  ],
                },
                Object {
                  "And": Array [
                    Object {
                      "IsBoolean": true,
                      "Variable": "$.fnl_context.input.n",
                    },
                    Object {
                      "IsNull": true,
                      "Variable": "$$.Execution.Id",
                    },
                  ],
                },
                Object {
                  "And": Array [
                    Object {
                      "IsNumeric": true,
                      "Variable": "$.fnl_context.input.n",
                    },
                    Object {
                      "NumericGreaterThanPath": "$.fnl_context.input.n",
                      "Variable": "$.fnl_context.input.n",
                    },
                  ],
                },
              ],
            },
          ],
          "Next": "assignTrue__input.n > input.n",
        },
      ],
      "Default": "assignFalse__input.n > input.n",
      "Type": "Choice",
    },
    "input.n >= 3": Object {
      "Choices": Array [
        Object {
          "And": Array [
            Object {
              "IsPresent": true,
              "Variable": "$.fnl_context.input.n",
            },
            Object {
              "And": Array [
                Object {
                  "IsNumeric": true,
                  "Variable": "$.fnl_context.input.n",
                },
                Object {
                  "NumericGreaterThanEquals": 3,
                  "Variable": "$.fnl_context.input.n",
                },
              ],
            },
          ],
          "Next": "assignTrue__input.n >= 3",
        },
      ],
      "Default": "assignFalse__input.n >= 3",
      "Type": "Choice",
    },
    "input.n >= input.n": Object {
      "Choices": Array [
        Object {
          "And": Array [
            Object {
              "IsPresent": true,
              "Variable": "$.fnl_context.input.n",
            },
            Object {
              "Or": Array [
                Object {
                  "And": Array [
                    Object {
                      "IsString": true,
                      "Variable": "$.fnl_context.input.n",
                    },
                    Object {
                      "StringGreaterThanEqualsPath": "$.fnl_context.input.n",
                      "Variable": "$.fnl_context.input.n",
                    },
                  ],
                },
                Object {
                  "And": Array [
                    Object {
                      "IsBoolean": true,
                      "Variable": "$.fnl_context.input.n",
                    },
                    Object {
                      "IsNull": true,
                      "Variable": "$$.Execution.Id",
                    },
                  ],
                },
                Object {
                  "And": Array [
                    Object {
                      "IsNumeric": true,
                      "Variable": "$.fnl_context.input.n",
                    },
                    Object {
                      "NumericGreaterThanEqualsPath": "$.fnl_context.input.n",
                      "Variable": "$.fnl_context.input.n",
                    },
                  ],
                },
              ],
            },
          ],
          "Next": "assignTrue__input.n >= input.n",
        },
      ],
      "Default": "assignFalse__input.n >= input.n",
      "Type": "Choice",
    },
    "input.nv != input.nv": Object {
      "Choices": Array [
        Object {
          "Next": "assignTrue__input.nv != input.nv",
          "Not": Object {
            "And": Array [
              Object {
                "IsPresent": true,
                "Variable": "$.fnl_context.input.nv",
              },
              Object {
                "Or": Array [
                  Object {
                    "And": Array [
                      Object {
                        "IsNull": true,
                        "Variable": "$.fnl_context.input.nv",
                      },
                      Object {
                        "IsNull": true,
                        "Variable": "$.fnl_context.input.nv",
                      },
                    ],
                  },
                  Object {
                    "And": Array [
                      Object {
                        "IsString": true,
                        "Variable": "$.fnl_context.input.nv",
                      },
                      Object {
                        "StringEqualsPath": "$.fnl_context.input.nv",
                        "Variable": "$.fnl_context.input.nv",
                      },
                    ],
                  },
                  Object {
                    "And": Array [
                      Object {
                        "IsBoolean": true,
                        "Variable": "$.fnl_context.input.nv",
                      },
                      Object {
                        "BooleanEqualsPath": "$.fnl_context.input.nv",
                        "Variable": "$.fnl_context.input.nv",
                      },
                    ],
                  },
                  Object {
                    "And": Array [
                      Object {
                        "IsNumeric": true,
                        "Variable": "$.fnl_context.input.nv",
                      },
                      Object {
                        "NumericEqualsPath": "$.fnl_context.input.nv",
                        "Variable": "$.fnl_context.input.nv",
                      },
                    ],
                  },
                ],
              },
            ],
          },
        },
      ],
      "Default": "assignFalse__input.nv != input.nv",
      "Type": "Choice",
    },
    "input.nv != null": Object {
      "Choices": Array [
        Object {
          "Next": "assignTrue__input.nv != null",
          "Not": Object {
            "And": Array [
              Object {
                "IsPresent": true,
                "Variable": "$.fnl_context.input.nv",
              },
              Object {
                "Or": Array [
                  Object {
                    "And": Array [
                      Object {
                        "IsNull": true,
                        "Variable": "$.fnl_context.input.nv",
                      },
                      Object {
                        "IsNull": true,
                        "Variable": "$.fnl_context.null",
                      },
                    ],
                  },
                  Object {
                    "And": Array [
                      Object {
                        "IsString": true,
                        "Variable": "$.fnl_context.input.nv",
                      },
                      Object {
                        "StringEqualsPath": "$.fnl_context.null",
                        "Variable": "$.fnl_context.input.nv",
                      },
                    ],
                  },
                  Object {
                    "And": Array [
                      Object {
                        "IsBoolean": true,
                        "Variable": "$.fnl_context.input.nv",
                      },
                      Object {
                        "BooleanEqualsPath": "$.fnl_context.null",
                        "Variable": "$.fnl_context.input.nv",
                      },
                    ],
                  },
                  Object {
                    "And": Array [
                      Object {
                        "IsNumeric": true,
                        "Variable": "$.fnl_context.input.nv",
                      },
                      Object {
                        "NumericEqualsPath": "$.fnl_context.null",
                        "Variable": "$.fnl_context.input.nv",
                      },
                    ],
                  },
                ],
              },
            ],
          },
        },
      ],
      "Default": "assignFalse__input.nv != null",
      "Type": "Choice",
    },
    "input.nv == input.nv": Object {
      "Choices": Array [
        Object {
          "And": Array [
            Object {
              "IsPresent": true,
              "Variable": "$.fnl_context.input.nv",
            },
            Object {
              "Or": Array [
                Object {
                  "And": Array [
                    Object {
                      "IsNull": true,
                      "Variable": "$.fnl_context.input.nv",
                    },
                    Object {
                      "IsNull": true,
                      "Variable": "$.fnl_context.input.nv",
                    },
                  ],
                },
                Object {
                  "And": Array [
                    Object {
                      "IsString": true,
                      "Variable": "$.fnl_context.input.nv",
                    },
                    Object {
                      "StringEqualsPath": "$.fnl_context.input.nv",
                      "Variable": "$.fnl_context.input.nv",
                    },
                  ],
                },
                Object {
                  "And": Array [
                    Object {
                      "IsBoolean": true,
                      "Variable": "$.fnl_context.input.nv",
                    },
                    Object {
                      "BooleanEqualsPath": "$.fnl_context.input.nv",
                      "Variable": "$.fnl_context.input.nv",
                    },
                  ],
                },
                Object {
                  "And": Array [
                    Object {
                      "IsNumeric": true,
                      "Variable": "$.fnl_context.input.nv",
                    },
                    Object {
                      "NumericEqualsPath": "$.fnl_context.input.nv",
                      "Variable": "$.fnl_context.input.nv",
                    },
                  ],
                },
              ],
            },
          ],
          "Next": "assignTrue__input.nv == input.nv",
        },
      ],
      "Default": "assignFalse__input.nv == input.nv",
      "Type": "Choice",
    },
    "input.nv == null": Object {
      "Choices": Array [
        Object {
          "And": Array [
            Object {
              "IsPresent": true,
              "Variable": "$.fnl_context.input.nv",
            },
            Object {
              "Or": Array [
                Object {
                  "And": Array [
                    Object {
                      "IsNull": true,
                      "Variable": "$.fnl_context.input.nv",
                    },
                    Object {
                      "IsNull": true,
                      "Variable": "$.fnl_context.null",
                    },
                  ],
                },
                Object {
                  "And": Array [
                    Object {
                      "IsString": true,
                      "Variable": "$.fnl_context.input.nv",
                    },
                    Object {
                      "StringEqualsPath": "$.fnl_context.null",
                      "Variable": "$.fnl_context.input.nv",
                    },
                  ],
                },
                Object {
                  "And": Array [
                    Object {
                      "IsBoolean": true,
                      "Variable": "$.fnl_context.input.nv",
                    },
                    Object {
                      "BooleanEqualsPath": "$.fnl_context.null",
                      "Variable": "$.fnl_context.input.nv",
                    },
                  ],
                },
                Object {
                  "And": Array [
                    Object {
                      "IsNumeric": true,
                      "Variable": "$.fnl_context.input.nv",
                    },
                    Object {
                      "NumericEqualsPath": "$.fnl_context.null",
                      "Variable": "$.fnl_context.input.nv",
                    },
                  ],
                },
              ],
            },
          ],
          "Next": "assignTrue__input.nv == null",
        },
      ],
      "Default": "assignFalse__input.nv == null",
      "Type": "Choice",
    },
    "input.v != \\"val\\"": Object {
      "Choices": Array [
        Object {
          "Next": "assignTrue__input.v != \\"val\\"",
          "Not": Object {
            "And": Array [
              Object {
                "IsPresent": true,
                "Variable": "$.fnl_context.input.v",
              },
              Object {
                "And": Array [
                  Object {
                    "IsString": true,
                    "Variable": "$.fnl_context.input.v",
                  },
                  Object {
                    "StringEquals": "val",
                    "Variable": "$.fnl_context.input.v",
                  },
                ],
              },
            ],
          },
        },
      ],
      "Default": "assignFalse__input.v != \\"val\\"",
      "Type": "Choice",
    },
    "input.v != input.nv": Object {
      "Choices": Array [
        Object {
          "Next": "assignTrue__input.v != input.nv",
          "Not": Object {
            "And": Array [
              Object {
                "IsPresent": true,
                "Variable": "$.fnl_context.input.v",
              },
              Object {
                "Or": Array [
                  Object {
                    "And": Array [
                      Object {
                        "IsNull": true,
                        "Variable": "$.fnl_context.input.v",
                      },
                      Object {
                        "IsNull": true,
                        "Variable": "$.fnl_context.input.nv",
                      },
                    ],
                  },
                  Object {
                    "And": Array [
                      Object {
                        "IsString": true,
                        "Variable": "$.fnl_context.input.v",
                      },
                      Object {
                        "StringEqualsPath": "$.fnl_context.input.nv",
                        "Variable": "$.fnl_context.input.v",
                      },
                    ],
                  },
                  Object {
                    "And": Array [
                      Object {
                        "IsBoolean": true,
                        "Variable": "$.fnl_context.input.v",
                      },
                      Object {
                        "BooleanEqualsPath": "$.fnl_context.input.nv",
                        "Variable": "$.fnl_context.input.v",
                      },
                    ],
                  },
                  Object {
                    "And": Array [
                      Object {
                        "IsNumeric": true,
                        "Variable": "$.fnl_context.input.v",
                      },
                      Object {
                        "NumericEqualsPath": "$.fnl_context.input.nv",
                        "Variable": "$.fnl_context.input.v",
                      },
                    ],
                  },
                ],
              },
            ],
          },
        },
      ],
      "Default": "assignFalse__input.v != input.nv",
      "Type": "Choice",
    },
    "input.v != input.v": Object {
      "Choices": Array [
        Object {
          "Next": "assignTrue__input.v != input.v",
          "Not": Object {
            "And": Array [
              Object {
                "IsPresent": true,
                "Variable": "$.fnl_context.input.v",
              },
              Object {
                "Or": Array [
                  Object {
                    "And": Array [
                      Object {
                        "IsNull": true,
                        "Variable": "$.fnl_context.input.v",
                      },
                      Object {
                        "IsNull": true,
                        "Variable": "$.fnl_context.input.v",
                      },
                    ],
                  },
                  Object {
                    "And": Array [
                      Object {
                        "IsString": true,
                        "Variable": "$.fnl_context.input.v",
                      },
                      Object {
                        "StringEqualsPath": "$.fnl_context.input.v",
                        "Variable": "$.fnl_context.input.v",
                      },
                    ],
                  },
                  Object {
                    "And": Array [
                      Object {
                        "IsBoolean": true,
                        "Variable": "$.fnl_context.input.v",
                      },
                      Object {
                        "BooleanEqualsPath": "$.fnl_context.input.v",
                        "Variable": "$.fnl_context.input.v",
                      },
                    ],
                  },
                  Object {
                    "And": Array [
                      Object {
                        "IsNumeric": true,
                        "Variable": "$.fnl_context.input.v",
                      },
                      Object {
                        "NumericEqualsPath": "$.fnl_context.input.v",
                        "Variable": "$.fnl_context.input.v",
                      },
                    ],
                  },
                ],
              },
            ],
          },
        },
      ],
      "Default": "assignFalse__input.v != input.v",
      "Type": "Choice",
    },
    "input.v < \\"val2\\"": Object {
      "Choices": Array [
        Object {
          "And": Array [
            Object {
              "IsPresent": true,
              "Variable": "$.fnl_context.input.v",
            },
            Object {
              "And": Array [
                Object {
                  "IsString": true,
                  "Variable": "$.fnl_context.input.v",
                },
                Object {
                  "StringLessThan": "val2",
                  "Variable": "$.fnl_context.input.v",
                },
              ],
            },
          ],
          "Next": "assignTrue__input.v < \\"val2\\"",
        },
      ],
      "Default": "assignFalse__input.v < \\"val2\\"",
      "Type": "Choice",
    },
    "input.v < input.v": Object {
      "Choices": Array [
        Object {
          "And": Array [
            Object {
              "IsPresent": true,
              "Variable": "$.fnl_context.input.v",
            },
            Object {
              "Or": Array [
                Object {
                  "And": Array [
                    Object {
                      "IsString": true,
                      "Variable": "$.fnl_context.input.v",
                    },
                    Object {
                      "StringLessThanPath": "$.fnl_context.input.v",
                      "Variable": "$.fnl_context.input.v",
                    },
                  ],
                },
                Object {
                  "And": Array [
                    Object {
                      "IsBoolean": true,
                      "Variable": "$.fnl_context.input.v",
                    },
                    Object {
                      "IsNull": true,
                      "Variable": "$$.Execution.Id",
                    },
                  ],
                },
                Object {
                  "And": Array [
                    Object {
                      "IsNumeric": true,
                      "Variable": "$.fnl_context.input.v",
                    },
                    Object {
                      "NumericLessThanPath": "$.fnl_context.input.v",
                      "Variable": "$.fnl_context.input.v",
                    },
                  ],
                },
              ],
            },
          ],
          "Next": "assignTrue__input.v < input.v",
        },
      ],
      "Default": "assignFalse__input.v < input.v",
      "Type": "Choice",
    },
    "input.v <= \\"val2\\"": Object {
      "Choices": Array [
        Object {
          "And": Array [
            Object {
              "IsPresent": true,
              "Variable": "$.fnl_context.input.v",
            },
            Object {
              "And": Array [
                Object {
                  "IsString": true,
                  "Variable": "$.fnl_context.input.v",
                },
                Object {
                  "StringLessThanEquals": "val2",
                  "Variable": "$.fnl_context.input.v",
                },
              ],
            },
          ],
          "Next": "assignTrue__input.v <= \\"val2\\"",
        },
      ],
      "Default": "assignFalse__input.v <= \\"val2\\"",
      "Type": "Choice",
    },
    "input.v <= input.v": Object {
      "Choices": Array [
        Object {
          "And": Array [
            Object {
              "IsPresent": true,
              "Variable": "$.fnl_context.input.v",
            },
            Object {
              "Or": Array [
                Object {
                  "And": Array [
                    Object {
                      "IsString": true,
                      "Variable": "$.fnl_context.input.v",
                    },
                    Object {
                      "StringLessThanEqualsPath": "$.fnl_context.input.v",
                      "Variable": "$.fnl_context.input.v",
                    },
                  ],
                },
                Object {
                  "And": Array [
                    Object {
                      "IsBoolean": true,
                      "Variable": "$.fnl_context.input.v",
                    },
                    Object {
                      "IsNull": true,
                      "Variable": "$$.Execution.Id",
                    },
                  ],
                },
                Object {
                  "And": Array [
                    Object {
                      "IsNumeric": true,
                      "Variable": "$.fnl_context.input.v",
                    },
                    Object {
                      "NumericLessThanEqualsPath": "$.fnl_context.input.v",
                      "Variable": "$.fnl_context.input.v",
                    },
                  ],
                },
              ],
            },
          ],
          "Next": "assignTrue__input.v <= input.v",
        },
      ],
      "Default": "assignFalse__input.v <= input.v",
      "Type": "Choice",
    },
    "input.v == \\"val\\"": Object {
      "Choices": Array [
        Object {
          "And": Array [
            Object {
              "IsPresent": true,
              "Variable": "$.fnl_context.input.v",
            },
            Object {
              "And": Array [
                Object {
                  "IsString": true,
                  "Variable": "$.fnl_context.input.v",
                },
                Object {
                  "StringEquals": "val",
                  "Variable": "$.fnl_context.input.v",
                },
              ],
            },
          ],
          "Next": "assignTrue__input.v == \\"val\\"",
        },
      ],
      "Default": "assignFalse__input.v == \\"val\\"",
      "Type": "Choice",
    },
    "input.v == input.nv": Object {
      "Choices": Array [
        Object {
          "And": Array [
            Object {
              "IsPresent": true,
              "Variable": "$.fnl_context.input.v",
            },
            Object {
              "Or": Array [
                Object {
                  "And": Array [
                    Object {
                      "IsNull": true,
                      "Variable": "$.fnl_context.input.v",
                    },
                    Object {
                      "IsNull": true,
                      "Variable": "$.fnl_context.input.nv",
                    },
                  ],
                },
                Object {
                  "And": Array [
                    Object {
                      "IsString": true,
                      "Variable": "$.fnl_context.input.v",
                    },
                    Object {
                      "StringEqualsPath": "$.fnl_context.input.nv",
                      "Variable": "$.fnl_context.input.v",
                    },
                  ],
                },
                Object {
                  "And": Array [
                    Object {
                      "IsBoolean": true,
                      "Variable": "$.fnl_context.input.v",
                    },
                    Object {
                      "BooleanEqualsPath": "$.fnl_context.input.nv",
                      "Variable": "$.fnl_context.input.v",
                    },
                  ],
                },
                Object {
                  "And": Array [
                    Object {
                      "IsNumeric": true,
                      "Variable": "$.fnl_context.input.v",
                    },
                    Object {
                      "NumericEqualsPath": "$.fnl_context.input.nv",
                      "Variable": "$.fnl_context.input.v",
                    },
                  ],
                },
              ],
            },
          ],
          "Next": "assignTrue__input.v == input.nv",
        },
      ],
      "Default": "assignFalse__input.v == input.nv",
      "Type": "Choice",
    },
    "input.v == input.v": Object {
      "Choices": Array [
        Object {
          "And": Array [
            Object {
              "IsPresent": true,
              "Variable": "$.fnl_context.input.v",
            },
            Object {
              "Or": Array [
                Object {
                  "And": Array [
                    Object {
                      "IsNull": true,
                      "Variable": "$.fnl_context.input.v",
                    },
                    Object {
                      "IsNull": true,
                      "Variable": "$.fnl_context.input.v",
                    },
                  ],
                },
                Object {
                  "And": Array [
                    Object {
                      "IsString": true,
                      "Variable": "$.fnl_context.input.v",
                    },
                    Object {
                      "StringEqualsPath": "$.fnl_context.input.v",
                      "Variable": "$.fnl_context.input.v",
                    },
                  ],
                },
                Object {
                  "And": Array [
                    Object {
                      "IsBoolean": true,
                      "Variable": "$.fnl_context.input.v",
                    },
                    Object {
                      "BooleanEqualsPath": "$.fnl_context.input.v",
                      "Variable": "$.fnl_context.input.v",
                    },
                  ],
                },
                Object {
                  "And": Array [
                    Object {
                      "IsNumeric": true,
                      "Variable": "$.fnl_context.input.v",
                    },
                    Object {
                      "NumericEqualsPath": "$.fnl_context.input.v",
                      "Variable": "$.fnl_context.input.v",
                    },
                  ],
                },
              ],
            },
          ],
          "Next": "assignTrue__input.v == input.v",
        },
      ],
      "Default": "assignFalse__input.v == input.v",
      "Type": "Choice",
    },
    "input.v > \\"val2\\"": Object {
      "Choices": Array [
        Object {
          "And": Array [
            Object {
              "IsPresent": true,
              "Variable": "$.fnl_context.input.v",
            },
            Object {
              "And": Array [
                Object {
                  "IsString": true,
                  "Variable": "$.fnl_context.input.v",
                },
                Object {
                  "StringGreaterThan": "val2",
                  "Variable": "$.fnl_context.input.v",
                },
              ],
            },
          ],
          "Next": "assignTrue__input.v > \\"val2\\"",
        },
      ],
      "Default": "assignFalse__input.v > \\"val2\\"",
      "Type": "Choice",
    },
    "input.v > input.v": Object {
      "Choices": Array [
        Object {
          "And": Array [
            Object {
              "IsPresent": true,
              "Variable": "$.fnl_context.input.v",
            },
            Object {
              "Or": Array [
                Object {
                  "And": Array [
                    Object {
                      "IsString": true,
                      "Variable": "$.fnl_context.input.v",
                    },
                    Object {
                      "StringGreaterThanPath": "$.fnl_context.input.v",
                      "Variable": "$.fnl_context.input.v",
                    },
                  ],
                },
                Object {
                  "And": Array [
                    Object {
                      "IsBoolean": true,
                      "Variable": "$.fnl_context.input.v",
                    },
                    Object {
                      "IsNull": true,
                      "Variable": "$$.Execution.Id",
                    },
                  ],
                },
                Object {
                  "And": Array [
                    Object {
                      "IsNumeric": true,
                      "Variable": "$.fnl_context.input.v",
                    },
                    Object {
                      "NumericGreaterThanPath": "$.fnl_context.input.v",
                      "Variable": "$.fnl_context.input.v",
                    },
                  ],
                },
              ],
            },
          ],
          "Next": "assignTrue__input.v > input.v",
        },
      ],
      "Default": "assignFalse__input.v > input.v",
      "Type": "Choice",
    },
    "input.v >= \\"val2\\"": Object {
      "Choices": Array [
        Object {
          "And": Array [
            Object {
              "IsPresent": true,
              "Variable": "$.fnl_context.input.v",
            },
            Object {
              "And": Array [
                Object {
                  "IsString": true,
                  "Variable": "$.fnl_context.input.v",
                },
                Object {
                  "StringGreaterThanEquals": "val2",
                  "Variable": "$.fnl_context.input.v",
                },
              ],
            },
          ],
          "Next": "assignTrue__input.v >= \\"val2\\"",
        },
      ],
      "Default": "assignFalse__input.v >= \\"val2\\"",
      "Type": "Choice",
    },
    "input.v >= input.v": Object {
      "Choices": Array [
        Object {
          "And": Array [
            Object {
              "IsPresent": true,
              "Variable": "$.fnl_context.input.v",
            },
            Object {
              "Or": Array [
                Object {
                  "And": Array [
                    Object {
                      "IsString": true,
                      "Variable": "$.fnl_context.input.v",
                    },
                    Object {
                      "StringGreaterThanEqualsPath": "$.fnl_context.input.v",
                      "Variable": "$.fnl_context.input.v",
                    },
                  ],
                },
                Object {
                  "And": Array [
                    Object {
                      "IsBoolean": true,
                      "Variable": "$.fnl_context.input.v",
                    },
                    Object {
                      "IsNull": true,
                      "Variable": "$$.Execution.Id",
                    },
                  ],
                },
                Object {
                  "And": Array [
                    Object {
                      "IsNumeric": true,
                      "Variable": "$.fnl_context.input.v",
                    },
                    Object {
                      "NumericGreaterThanEqualsPath": "$.fnl_context.input.v",
                      "Variable": "$.fnl_context.input.v",
                    },
                  ],
                },
              ],
            },
          ],
          "Next": "assignTrue__input.v >= input.v",
        },
      ],
      "Default": "assignFalse__input.v >= input.v",
      "Type": "Choice",
    },
    "null != null": Object {
      "Choices": Array [
        Object {
          "Next": "assignTrue__null != null",
          "Not": Object {
            "And": Array [
              Object {
                "IsPresent": true,
                "Variable": "$.fnl_context.null",
              },
              Object {
                "Or": Array [
                  Object {
                    "And": Array [
                      Object {
                        "IsNull": true,
                        "Variable": "$.fnl_context.null",
                      },
                      Object {
                        "IsNull": true,
                        "Variable": "$.fnl_context.null",
                      },
                    ],
                  },
                  Object {
                    "And": Array [
                      Object {
                        "IsString": true,
                        "Variable": "$.fnl_context.null",
                      },
                      Object {
                        "StringEqualsPath": "$.fnl_context.null",
                        "Variable": "$.fnl_context.null",
                      },
                    ],
                  },
                  Object {
                    "And": Array [
                      Object {
                        "IsBoolean": true,
                        "Variable": "$.fnl_context.null",
                      },
                      Object {
                        "BooleanEqualsPath": "$.fnl_context.null",
                        "Variable": "$.fnl_context.null",
                      },
                    ],
                  },
                  Object {
                    "And": Array [
                      Object {
                        "IsNumeric": true,
                        "Variable": "$.fnl_context.null",
                      },
                      Object {
                        "NumericEqualsPath": "$.fnl_context.null",
                        "Variable": "$.fnl_context.null",
                      },
                    ],
                  },
                ],
              },
            ],
          },
        },
      ],
      "Default": "assignFalse__null != null",
      "Type": "Choice",
    },
    "null == null": Object {
      "Choices": Array [
        Object {
          "And": Array [
            Object {
              "IsPresent": true,
              "Variable": "$.fnl_context.null",
            },
            Object {
              "Or": Array [
                Object {
                  "And": Array [
                    Object {
                      "IsNull": true,
                      "Variable": "$.fnl_context.null",
                    },
                    Object {
                      "IsNull": true,
                      "Variable": "$.fnl_context.null",
                    },
                  ],
                },
                Object {
                  "And": Array [
                    Object {
                      "IsString": true,
                      "Variable": "$.fnl_context.null",
                    },
                    Object {
                      "StringEqualsPath": "$.fnl_context.null",
                      "Variable": "$.fnl_context.null",
                    },
                  ],
                },
                Object {
                  "And": Array [
                    Object {
                      "IsBoolean": true,
                      "Variable": "$.fnl_context.null",
                    },
                    Object {
                      "BooleanEqualsPath": "$.fnl_context.null",
                      "Variable": "$.fnl_context.null",
                    },
                  ],
                },
                Object {
                  "And": Array [
                    Object {
                      "IsNumeric": true,
                      "Variable": "$.fnl_context.null",
                    },
                    Object {
                      "NumericEqualsPath": "$.fnl_context.null",
                      "Variable": "$.fnl_context.null",
                    },
                  ],
                },
              ],
            },
          ],
          "Next": "assignTrue__null == null",
        },
      ],
      "Default": "assignFalse__null == null",
      "Type": "Choice",
    },
    "return {constantStringEquals: \\"a\\" == \\"a\\", constantToVarStringEquals: input.": Object {
      "Choices": Array [
        Object {
          "IsNull": false,
          "Next": "assignTrue__return {constantStringEquals: \\"a\\" == \\"a\\", constantToVarStringEq",
          "Variable": "$$.Execution.Id",
        },
      ],
      "Default": "assignFalse__return {constantStringEquals: \\"a\\" == \\"a\\", constantToVarStringE",
      "Type": "Choice",
    },
    "true != true": Object {
      "Choices": Array [
        Object {
          "IsNull": true,
          "Next": "assignTrue__true != true",
          "Variable": "$$.Execution.Id",
        },
      ],
      "Default": "assignFalse__true != true",
      "Type": "Choice",
    },
    "true == true": Object {
      "Choices": Array [
        Object {
          "IsNull": false,
          "Next": "assignTrue__true == true",
          "Variable": "$$.Execution.Id",
        },
      ],
      "Default": "assignFalse__true == true",
      "Type": "Choice",
    },
  },
}
`;

exports[`binaryOps logic 1`] = `
Object {
  "StartAt": "Initialize Functionless Context",
  "States": Object {
    "1__c = input.a && input.b": Object {
      "InputPath": "$.heap0",
      "Next": "return {andVar: c, and: input.a && input.b, or: input.a || input.b, nullCoa",
      "ResultPath": "$.c",
      "Type": "Pass",
    },
    "1__return {andVar: c, and: input.a && input.b, or: input.a || input.b, null": Object {
      "End": true,
      "Parameters": Object {
        "and.$": "$.heap1",
        "andVar.$": "$.c",
        "invNullCoal.$": "$.heap4",
        "nullCoal.$": "$.heap3",
        "nullNull.$": "$.heap5",
        "nullVal.$": "$.heap6",
        "or.$": "$.heap2",
      },
      "ResultPath": "$",
      "Type": "Pass",
    },
    "Initialize Functionless Context": Object {
      "Next": "c = input.a && input.b",
      "OutputPath": "$",
      "Parameters": Object {
        "input.$": "$",
        "null": null,
      },
      "ResultPath": "$.fnl_context",
      "Type": "Pass",
    },
    "assignFalse__c = input.a && input.b": Object {
      "Next": "1__c = input.a && input.b",
      "Result": false,
      "ResultPath": "$.heap0",
      "Type": "Pass",
    },
    "assignFalse__input.a || input.b": Object {
      "Next": "input.v ?? input.nv",
      "Result": false,
      "ResultPath": "$.heap2",
      "Type": "Pass",
    },
    "assignFalse__return {andVar: c, and: input.a && input.b, or: input.a || inp": Object {
      "Next": "input.a || input.b",
      "Result": false,
      "ResultPath": "$.heap1",
      "Type": "Pass",
    },
    "assignTrue__c = input.a && input.b": Object {
      "Next": "1__c = input.a && input.b",
      "Result": true,
      "ResultPath": "$.heap0",
      "Type": "Pass",
    },
    "assignTrue__input.a || input.b": Object {
      "Next": "input.v ?? input.nv",
      "Result": true,
      "ResultPath": "$.heap2",
      "Type": "Pass",
    },
    "assignTrue__return {andVar: c, and: input.a && input.b, or: input.a || inpu": Object {
      "Next": "input.a || input.b",
      "Result": true,
      "ResultPath": "$.heap1",
      "Type": "Pass",
    },
    "c = input.a && input.b": Object {
      "Choices": Array [
        Object {
          "And": Array [
            Object {
              "And": Array [
                Object {
                  "IsPresent": true,
                  "Variable": "$.fnl_context.input.a",
                },
                Object {
                  "IsNull": false,
                  "Variable": "$.fnl_context.input.a",
                },
                Object {
                  "Or": Array [
                    Object {
                      "And": Array [
                        Object {
                          "IsString": true,
                          "Variable": "$.fnl_context.input.a",
                        },
                        Object {
                          "Not": Object {
                            "And": Array [
                              Object {
                                "IsString": true,
                                "Variable": "$.fnl_context.input.a",
                              },
                              Object {
                                "StringEquals": "",
                                "Variable": "$.fnl_context.input.a",
                              },
                            ],
                          },
                        },
                      ],
                    },
                    Object {
                      "And": Array [
                        Object {
                          "IsNumeric": true,
                          "Variable": "$.fnl_context.input.a",
                        },
                        Object {
                          "Not": Object {
                            "And": Array [
                              Object {
                                "IsNumeric": true,
                                "Variable": "$.fnl_context.input.a",
                              },
                              Object {
                                "NumericEquals": 0,
                                "Variable": "$.fnl_context.input.a",
                              },
                            ],
                          },
                        },
                      ],
                    },
                    Object {
                      "And": Array [
                        Object {
                          "IsBoolean": true,
                          "Variable": "$.fnl_context.input.a",
                        },
                        Object {
                          "BooleanEquals": true,
                          "Variable": "$.fnl_context.input.a",
                        },
                      ],
                    },
                  ],
                },
              ],
            },
            Object {
              "And": Array [
                Object {
                  "IsPresent": true,
                  "Variable": "$.fnl_context.input.b",
                },
                Object {
                  "IsNull": false,
                  "Variable": "$.fnl_context.input.b",
                },
                Object {
                  "Or": Array [
                    Object {
                      "And": Array [
                        Object {
                          "IsString": true,
                          "Variable": "$.fnl_context.input.b",
                        },
                        Object {
                          "Not": Object {
                            "And": Array [
                              Object {
                                "IsString": true,
                                "Variable": "$.fnl_context.input.b",
                              },
                              Object {
                                "StringEquals": "",
                                "Variable": "$.fnl_context.input.b",
                              },
                            ],
                          },
                        },
                      ],
                    },
                    Object {
                      "And": Array [
                        Object {
                          "IsNumeric": true,
                          "Variable": "$.fnl_context.input.b",
                        },
                        Object {
                          "Not": Object {
                            "And": Array [
                              Object {
                                "IsNumeric": true,
                                "Variable": "$.fnl_context.input.b",
                              },
                              Object {
                                "NumericEquals": 0,
                                "Variable": "$.fnl_context.input.b",
                              },
                            ],
                          },
                        },
                      ],
                    },
                    Object {
                      "And": Array [
                        Object {
                          "IsBoolean": true,
                          "Variable": "$.fnl_context.input.b",
                        },
                        Object {
                          "BooleanEquals": true,
                          "Variable": "$.fnl_context.input.b",
                        },
                      ],
                    },
                  ],
                },
              ],
            },
          ],
          "Next": "assignTrue__c = input.a && input.b",
        },
      ],
      "Default": "assignFalse__c = input.a && input.b",
      "Type": "Choice",
    },
    "input.a || input.b": Object {
      "Choices": Array [
        Object {
          "Next": "assignTrue__input.a || input.b",
          "Or": Array [
            Object {
              "And": Array [
                Object {
                  "IsPresent": true,
                  "Variable": "$.fnl_context.input.a",
                },
                Object {
                  "IsNull": false,
                  "Variable": "$.fnl_context.input.a",
                },
                Object {
                  "Or": Array [
                    Object {
                      "And": Array [
                        Object {
                          "IsString": true,
                          "Variable": "$.fnl_context.input.a",
                        },
                        Object {
                          "Not": Object {
                            "And": Array [
                              Object {
                                "IsString": true,
                                "Variable": "$.fnl_context.input.a",
                              },
                              Object {
                                "StringEquals": "",
                                "Variable": "$.fnl_context.input.a",
                              },
                            ],
                          },
                        },
                      ],
                    },
                    Object {
                      "And": Array [
                        Object {
                          "IsNumeric": true,
                          "Variable": "$.fnl_context.input.a",
                        },
                        Object {
                          "Not": Object {
                            "And": Array [
                              Object {
                                "IsNumeric": true,
                                "Variable": "$.fnl_context.input.a",
                              },
                              Object {
                                "NumericEquals": 0,
                                "Variable": "$.fnl_context.input.a",
                              },
                            ],
                          },
                        },
                      ],
                    },
                    Object {
                      "And": Array [
                        Object {
                          "IsBoolean": true,
                          "Variable": "$.fnl_context.input.a",
                        },
                        Object {
                          "BooleanEquals": true,
                          "Variable": "$.fnl_context.input.a",
                        },
                      ],
                    },
                  ],
                },
              ],
            },
            Object {
              "And": Array [
                Object {
                  "IsPresent": true,
                  "Variable": "$.fnl_context.input.b",
                },
                Object {
                  "IsNull": false,
                  "Variable": "$.fnl_context.input.b",
                },
                Object {
                  "Or": Array [
                    Object {
                      "And": Array [
                        Object {
                          "IsString": true,
                          "Variable": "$.fnl_context.input.b",
                        },
                        Object {
                          "Not": Object {
                            "And": Array [
                              Object {
                                "IsString": true,
                                "Variable": "$.fnl_context.input.b",
                              },
                              Object {
                                "StringEquals": "",
                                "Variable": "$.fnl_context.input.b",
                              },
                            ],
                          },
                        },
                      ],
                    },
                    Object {
                      "And": Array [
                        Object {
                          "IsNumeric": true,
                          "Variable": "$.fnl_context.input.b",
                        },
                        Object {
                          "Not": Object {
                            "And": Array [
                              Object {
                                "IsNumeric": true,
                                "Variable": "$.fnl_context.input.b",
                              },
                              Object {
                                "NumericEquals": 0,
                                "Variable": "$.fnl_context.input.b",
                              },
                            ],
                          },
                        },
                      ],
                    },
                    Object {
                      "And": Array [
                        Object {
                          "IsBoolean": true,
                          "Variable": "$.fnl_context.input.b",
                        },
                        Object {
                          "BooleanEquals": true,
                          "Variable": "$.fnl_context.input.b",
                        },
                      ],
                    },
                  ],
                },
              ],
            },
          ],
        },
      ],
      "Default": "assignFalse__input.a || input.b",
      "Type": "Choice",
    },
    "input.nv ?? input.v": Object {
      "Choices": Array [
        Object {
          "And": Array [
            Object {
              "IsPresent": true,
              "Variable": "$.fnl_context.input.nv",
            },
            Object {
              "IsNull": false,
              "Variable": "$.fnl_context.input.nv",
            },
          ],
          "Next": "takeLeft__input.nv ?? input.v",
        },
      ],
      "Default": "takeRight__input.nv ?? input.v",
      "Type": "Choice",
    },
    "input.nv ?? null": Object {
      "Choices": Array [
        Object {
          "And": Array [
            Object {
              "IsPresent": true,
              "Variable": "$.fnl_context.input.nv",
            },
            Object {
              "IsNull": false,
              "Variable": "$.fnl_context.input.nv",
            },
          ],
          "Next": "takeLeft__input.nv ?? null",
        },
      ],
      "Default": "takeRight__input.nv ?? null",
      "Type": "Choice",
    },
    "input.v ?? input.nv": Object {
      "Choices": Array [
        Object {
          "And": Array [
            Object {
              "IsPresent": true,
              "Variable": "$.fnl_context.input.v",
            },
            Object {
              "IsNull": false,
              "Variable": "$.fnl_context.input.v",
            },
          ],
          "Next": "takeLeft__input.v ?? input.nv",
        },
      ],
      "Default": "takeRight__input.v ?? input.nv",
      "Type": "Choice",
    },
    "null ?? input.v": Object {
      "Choices": Array [
        Object {
          "And": Array [
            Object {
              "IsPresent": true,
              "Variable": "$.fnl_context.null",
            },
            Object {
              "IsNull": false,
              "Variable": "$.fnl_context.null",
            },
          ],
          "Next": "takeLeft__null ?? input.v",
        },
      ],
      "Default": "takeRight__null ?? input.v",
      "Type": "Choice",
    },
    "return {andVar: c, and: input.a && input.b, or: input.a || input.b, nullCoa": Object {
      "Choices": Array [
        Object {
          "And": Array [
            Object {
              "And": Array [
                Object {
                  "IsPresent": true,
                  "Variable": "$.fnl_context.input.a",
                },
                Object {
                  "IsNull": false,
                  "Variable": "$.fnl_context.input.a",
                },
                Object {
                  "Or": Array [
                    Object {
                      "And": Array [
                        Object {
                          "IsString": true,
                          "Variable": "$.fnl_context.input.a",
                        },
                        Object {
                          "Not": Object {
                            "And": Array [
                              Object {
                                "IsString": true,
                                "Variable": "$.fnl_context.input.a",
                              },
                              Object {
                                "StringEquals": "",
                                "Variable": "$.fnl_context.input.a",
                              },
                            ],
                          },
                        },
                      ],
                    },
                    Object {
                      "And": Array [
                        Object {
                          "IsNumeric": true,
                          "Variable": "$.fnl_context.input.a",
                        },
                        Object {
                          "Not": Object {
                            "And": Array [
                              Object {
                                "IsNumeric": true,
                                "Variable": "$.fnl_context.input.a",
                              },
                              Object {
                                "NumericEquals": 0,
                                "Variable": "$.fnl_context.input.a",
                              },
                            ],
                          },
                        },
                      ],
                    },
                    Object {
                      "And": Array [
                        Object {
                          "IsBoolean": true,
                          "Variable": "$.fnl_context.input.a",
                        },
                        Object {
                          "BooleanEquals": true,
                          "Variable": "$.fnl_context.input.a",
                        },
                      ],
                    },
                  ],
                },
              ],
            },
            Object {
              "And": Array [
                Object {
                  "IsPresent": true,
                  "Variable": "$.fnl_context.input.b",
                },
                Object {
                  "IsNull": false,
                  "Variable": "$.fnl_context.input.b",
                },
                Object {
                  "Or": Array [
                    Object {
                      "And": Array [
                        Object {
                          "IsString": true,
                          "Variable": "$.fnl_context.input.b",
                        },
                        Object {
                          "Not": Object {
                            "And": Array [
                              Object {
                                "IsString": true,
                                "Variable": "$.fnl_context.input.b",
                              },
                              Object {
                                "StringEquals": "",
                                "Variable": "$.fnl_context.input.b",
                              },
                            ],
                          },
                        },
                      ],
                    },
                    Object {
                      "And": Array [
                        Object {
                          "IsNumeric": true,
                          "Variable": "$.fnl_context.input.b",
                        },
                        Object {
                          "Not": Object {
                            "And": Array [
                              Object {
                                "IsNumeric": true,
                                "Variable": "$.fnl_context.input.b",
                              },
                              Object {
                                "NumericEquals": 0,
                                "Variable": "$.fnl_context.input.b",
                              },
                            ],
                          },
                        },
                      ],
                    },
                    Object {
                      "And": Array [
                        Object {
                          "IsBoolean": true,
                          "Variable": "$.fnl_context.input.b",
                        },
                        Object {
                          "BooleanEquals": true,
                          "Variable": "$.fnl_context.input.b",
                        },
                      ],
                    },
                  ],
                },
              ],
            },
          ],
          "Next": "assignTrue__return {andVar: c, and: input.a && input.b, or: input.a || inpu",
        },
      ],
      "Default": "assignFalse__return {andVar: c, and: input.a && input.b, or: input.a || inp",
      "Type": "Choice",
    },
    "takeLeft__input.nv ?? input.v": Object {
      "InputPath": "$.fnl_context.input.nv",
      "Next": "input.nv ?? null",
      "ResultPath": "$.heap4",
      "Type": "Pass",
    },
    "takeLeft__input.nv ?? null": Object {
      "InputPath": "$.fnl_context.input.nv",
      "Next": "null ?? input.v",
      "ResultPath": "$.heap5",
      "Type": "Pass",
    },
    "takeLeft__input.v ?? input.nv": Object {
      "InputPath": "$.fnl_context.input.v",
      "Next": "input.nv ?? input.v",
      "ResultPath": "$.heap3",
      "Type": "Pass",
    },
    "takeLeft__null ?? input.v": Object {
      "InputPath": "$.fnl_context.null",
      "Next": "1__return {andVar: c, and: input.a && input.b, or: input.a || input.b, null",
      "ResultPath": "$.heap6",
      "Type": "Pass",
    },
    "takeRight__input.nv ?? input.v": Object {
      "InputPath": "$.fnl_context.input.v",
      "Next": "input.nv ?? null",
      "ResultPath": "$.heap4",
      "Type": "Pass",
    },
    "takeRight__input.nv ?? null": Object {
      "InputPath": "$.fnl_context.null",
      "Next": "null ?? input.v",
      "ResultPath": "$.heap5",
      "Type": "Pass",
    },
    "takeRight__input.v ?? input.nv": Object {
      "InputPath": "$.fnl_context.input.nv",
      "Next": "input.nv ?? input.v",
      "ResultPath": "$.heap3",
      "Type": "Pass",
    },
    "takeRight__null ?? input.v": Object {
      "InputPath": "$.fnl_context.input.v",
      "Next": "1__return {andVar: c, and: input.a && input.b, or: input.a || input.b, null",
      "ResultPath": "$.heap6",
      "Type": "Pass",
    },
  },
}
`;

exports[`binaryOps logic with calls 1`] = `
Object {
  "StartAt": "Initialize Functionless Context",
  "States": Object {
    "1__false || await func()": Object {
      "Choices": Array [
        Object {
          "Next": "assignTrue__1__false || await func()",
          "Or": Array [
            Object {
              "IsNull": true,
              "Variable": "$$.Execution.Id",
            },
            Object {
              "And": Array [
                Object {
                  "IsPresent": true,
                  "Variable": "$.heap2",
                },
                Object {
                  "IsNull": false,
                  "Variable": "$.heap2",
                },
                Object {
                  "Or": Array [
                    Object {
                      "And": Array [
                        Object {
                          "IsString": true,
                          "Variable": "$.heap2",
                        },
                        Object {
                          "Not": Object {
                            "And": Array [
                              Object {
                                "IsString": true,
                                "Variable": "$.heap2",
                              },
                              Object {
                                "StringEquals": "",
                                "Variable": "$.heap2",
                              },
                            ],
                          },
                        },
                      ],
                    },
                    Object {
                      "And": Array [
                        Object {
                          "IsNumeric": true,
                          "Variable": "$.heap2",
                        },
                        Object {
                          "Not": Object {
                            "And": Array [
                              Object {
                                "IsNumeric": true,
                                "Variable": "$.heap2",
                              },
                              Object {
                                "NumericEquals": 0,
                                "Variable": "$.heap2",
                              },
                            ],
                          },
                        },
                      ],
                    },
                    Object {
                      "And": Array [
                        Object {
                          "IsBoolean": true,
                          "Variable": "$.heap2",
                        },
                        Object {
                          "BooleanEquals": true,
                          "Variable": "$.heap2",
                        },
                      ],
                    },
                  ],
                },
              ],
            },
          ],
        },
      ],
      "Default": "assignFalse__1__false || await func()",
      "Type": "Choice",
    },
    "1__return {and: true && await func(), or: false || await func()}": Object {
      "End": true,
      "Parameters": Object {
        "and.$": "$.heap1",
        "or.$": "$.heap3",
      },
      "ResultPath": "$",
      "Type": "Pass",
    },
    "1__return {and: true && await func(), or: false || await func()} 1": Object {
      "Choices": Array [
        Object {
          "And": Array [
            Object {
              "IsNull": false,
              "Variable": "$$.Execution.Id",
            },
            Object {
              "And": Array [
                Object {
                  "IsPresent": true,
                  "Variable": "$.heap0",
                },
                Object {
                  "IsNull": false,
                  "Variable": "$.heap0",
                },
                Object {
                  "Or": Array [
                    Object {
                      "And": Array [
                        Object {
                          "IsString": true,
                          "Variable": "$.heap0",
                        },
                        Object {
                          "Not": Object {
                            "And": Array [
                              Object {
                                "IsString": true,
                                "Variable": "$.heap0",
                              },
                              Object {
                                "StringEquals": "",
                                "Variable": "$.heap0",
                              },
                            ],
                          },
                        },
                      ],
                    },
                    Object {
                      "And": Array [
                        Object {
                          "IsNumeric": true,
                          "Variable": "$.heap0",
                        },
                        Object {
                          "Not": Object {
                            "And": Array [
                              Object {
                                "IsNumeric": true,
                                "Variable": "$.heap0",
                              },
                              Object {
                                "NumericEquals": 0,
                                "Variable": "$.heap0",
                              },
                            ],
                          },
                        },
                      ],
                    },
                    Object {
                      "And": Array [
                        Object {
                          "IsBoolean": true,
                          "Variable": "$.heap0",
                        },
                        Object {
                          "BooleanEquals": true,
                          "Variable": "$.heap0",
                        },
                      ],
                    },
                  ],
                },
              ],
            },
          ],
          "Next": "assignTrue__1__return {and: true && await func(), or: false || await func()",
        },
      ],
      "Default": "assignFalse__1__return {and: true && await func(), or: false || await func(",
      "Type": "Choice",
    },
    "Initialize Functionless Context": Object {
      "Next": "return {and: true && await func(), or: false || await func()}",
      "OutputPath": "$",
      "Parameters": Object {
        "input.$": "$",
        "null": null,
      },
      "ResultPath": "$.fnl_context",
      "Type": "Pass",
    },
    "assignFalse__1__false || await func()": Object {
      "Next": "1__return {and: true && await func(), or: false || await func()}",
      "Result": false,
      "ResultPath": "$.heap3",
      "Type": "Pass",
    },
    "assignFalse__1__return {and: true && await func(), or: false || await func(": Object {
      "Next": "false || await func()",
      "Result": false,
      "ResultPath": "$.heap1",
      "Type": "Pass",
    },
    "assignTrue__1__false || await func()": Object {
      "Next": "1__return {and: true && await func(), or: false || await func()}",
      "Result": true,
      "ResultPath": "$.heap3",
      "Type": "Pass",
    },
    "assignTrue__1__return {and: true && await func(), or: false || await func()": Object {
      "Next": "false || await func()",
      "Result": true,
      "ResultPath": "$.heap1",
      "Type": "Pass",
    },
    "false || await func()": Object {
      "InputPath": "$.fnl_context.null",
      "Next": "1__false || await func()",
      "Resource": "__REPLACED_TOKEN",
      "ResultPath": "$.heap2",
      "Type": "Task",
    },
    "return {and: true && await func(), or: false || await func()}": Object {
      "InputPath": "$.fnl_context.null",
      "Next": "1__return {and: true && await func(), or: false || await func()} 1",
      "Resource": "__REPLACED_TOKEN",
      "ResultPath": "$.heap0",
      "Type": "Task",
    },
  },
}
`;

exports[`call $SFN forEach 1`] = `
Object {
  "StartAt": "Initialize Functionless Context",
  "States": Object {
    "Initialize Functionless Context": Object {
      "Next": "await $SFN.forEach(input.arr, function(n))",
      "OutputPath": "$",
      "Parameters": Object {
        "input.$": "$",
        "null": null,
      },
      "ResultPath": "$.fnl_context",
      "Type": "Pass",
    },
    "await $SFN.forEach(input.arr, function(n))": Object {
      "ItemsPath": "$.fnl_context.input.arr",
      "Iterator": Object {
        "StartAt": "return func(n)",
        "States": Object {
          "1__return func(n)": Object {
            "End": true,
            "InputPath": "$.heap0",
            "ResultPath": "$",
            "Type": "Pass",
          },
          "return func(n)": Object {
            "InputPath": "$.n",
            "Next": "1__return func(n)",
            "Resource": "__REPLACED_TOKEN",
            "ResultPath": "$.heap0",
            "Type": "Task",
          },
        },
      },
      "Next": "return null",
      "Parameters": Object {
        "fnl_context.$": "$.fnl_context",
        "n.$": "$$.Map.Item.Value",
      },
      "ResultPath": "$.heap1",
      "Type": "Map",
    },
    "return null": Object {
      "End": true,
      "InputPath": "$.fnl_context.null",
      "ResultPath": "$",
      "Type": "Pass",
    },
  },
}
`;

exports[`call $SFN map 1`] = `
Object {
  "StartAt": "Initialize Functionless Context",
  "States": Object {
    "1__return $SFN.map(input.arr, function(n))": Object {
      "End": true,
      "InputPath": "$.heap0",
      "ResultPath": "$",
      "Type": "Pass",
    },
    "Initialize Functionless Context": Object {
      "Next": "return $SFN.map(input.arr, function(n))",
      "OutputPath": "$",
      "Parameters": Object {
        "input.$": "$",
        "null": null,
      },
      "ResultPath": "$.fnl_context",
      "Type": "Pass",
    },
    "return $SFN.map(input.arr, function(n))": Object {
      "ItemsPath": "$.fnl_context.input.arr",
      "Iterator": Object {
        "StartAt": "return n",
        "States": Object {
          "return n": Object {
            "End": true,
            "InputPath": "$.n",
            "ResultPath": "$",
            "Type": "Pass",
          },
        },
      },
      "Next": "1__return $SFN.map(input.arr, function(n))",
      "Parameters": Object {
        "fnl_context.$": "$.fnl_context",
        "n.$": "$$.Map.Item.Value",
      },
      "ResultPath": "$.heap0",
      "Type": "Map",
    },
  },
}
`;

exports[`call $SFN map with constant array 1`] = `
Object {
  "StartAt": "return $SFN.map([1, 2, 3], function(n))",
  "States": Object {
    "$SFN.map([1, 2, 3], function(n))": Object {
      "ItemsPath": "$.heap1",
      "Iterator": Object {
        "StartAt": "return \`nn\`",
        "States": Object {
          "1__return \`nn\`": Object {
            "End": true,
            "InputPath": "$.heap0.string",
            "ResultPath": "$",
            "Type": "Pass",
          },
          "return \`nn\`": Object {
            "Next": "1__return \`nn\`",
            "Parameters": Object {
              "string.$": "States.Format('n{}',$.n)",
            },
            "ResultPath": "$.heap0",
            "Type": "Pass",
          },
        },
      },
      "Next": "1__return $SFN.map([1, 2, 3], function(n))",
      "Parameters": Object {
        "n.$": "$$.Map.Item.Value",
      },
      "ResultPath": "$.heap2",
      "Type": "Map",
    },
    "1__return $SFN.map([1, 2, 3], function(n))": Object {
      "End": true,
      "InputPath": "$.heap2",
      "ResultPath": "$",
      "Type": "Pass",
    },
    "return $SFN.map([1, 2, 3], function(n))": Object {
      "Next": "$SFN.map([1, 2, 3], function(n))",
      "Result": Array [
        1,
        2,
        3,
      ],
      "ResultPath": "$.heap1",
      "Type": "Pass",
    },
  },
}
`;

exports[`call $SFN parallel 1`] = `
Object {
  "StartAt": "return $SFN.parallel([function(), function()])",
  "States": Object {
    "1__return $SFN.parallel([function(), function()])": Object {
      "End": true,
      "InputPath": "$.heap0",
      "ResultPath": "$",
      "Type": "Pass",
    },
    "return $SFN.parallel([function(), function()])": Object {
      "Branches": Array [
        Object {
          "StartAt": "return 1",
          "States": Object {
            "return 1": Object {
              "End": true,
              "Result": 1,
              "ResultPath": "$",
              "Type": "Pass",
            },
          },
        },
        Object {
          "StartAt": "return 2",
          "States": Object {
            "return 2": Object {
              "End": true,
              "Result": 2,
              "ResultPath": "$",
              "Type": "Pass",
            },
          },
        },
      ],
      "Next": "1__return $SFN.parallel([function(), function()])",
      "ResultPath": "$.heap0",
      "Type": "Parallel",
    },
  },
}
`;

exports[`call $SFN wait 1`] = `
Object {
  "StartAt": "Initialize Functionless Context",
  "States": Object {
    "$SFN.waitFor(1)": Object {
      "Next": "return null",
      "Seconds": 1,
      "Type": "Wait",
    },
    "Initialize Functionless Context": Object {
      "Next": "$SFN.waitFor(1)",
      "OutputPath": "$",
      "Parameters": Object {
        "input.$": "$",
        "null": null,
      },
      "ResultPath": "$.fnl_context",
      "Type": "Pass",
    },
    "return null": Object {
      "End": true,
      "InputPath": "$.fnl_context.null",
      "ResultPath": "$",
      "Type": "Pass",
    },
  },
}
`;

exports[`call lambda $AWS invoke 1`] = `
Object {
  "StartAt": "obj = {str: \\"hello world\\"}",
  "States": Object {
    "1__return await $AWS.Lambda.Invoke({Function: func, Payload: obj}).Payload.": Object {
      "End": true,
      "InputPath": "$.heap0.Payload.str",
      "ResultPath": "$",
      "Type": "Pass",
    },
    "obj = {str: \\"hello world\\"}": Object {
      "Next": "return await $AWS.Lambda.Invoke({Function: func, Payload: obj}).Payload.str",
      "Result": Object {
        "str": "hello world",
      },
      "ResultPath": "$.obj",
      "Type": "Pass",
    },
    "return await $AWS.Lambda.Invoke({Function: func, Payload: obj}).Payload.str": Object {
      "Next": "1__return await $AWS.Lambda.Invoke({Function: func, Payload: obj}).Payload.",
      "Parameters": Object {
        "FunctionName": "__REPLACED_TOKEN",
        "Payload.$": "$.obj",
      },
      "Resource": "__REPLACED_ARN",
      "ResultPath": "$.heap0",
      "Type": "Task",
    },
  },
}
`;

exports[`call lambda 1`] = `
Object {
  "StartAt": "Initialize Functionless Context",
  "States": Object {
    "1__return func()": Object {
      "End": true,
      "InputPath": "$.heap0",
      "ResultPath": "$",
      "Type": "Pass",
    },
    "Initialize Functionless Context": Object {
      "Next": "return func()",
      "OutputPath": "$",
      "Parameters": Object {
        "input.$": "$",
        "null": null,
      },
      "ResultPath": "$.fnl_context",
      "Type": "Pass",
    },
    "return func()": Object {
      "InputPath": "$.fnl_context.null",
      "Next": "1__return func()",
      "Resource": "__REPLACED_TOKEN",
      "ResultPath": "$.heap0",
      "Type": "Task",
    },
  },
}
`;

exports[`call lambda with array parameter 1`] = `
Object {
  "StartAt": "return func([1, 2])",
  "States": Object {
    "1__return func([1, 2])": Object {
      "End": true,
      "InputPath": "$.heap0",
      "ResultPath": "$",
      "Type": "Pass",
    },
    "return func([1, 2])": Object {
      "Next": "1__return func([1, 2])",
      "Parameters": Array [
        1,
        2,
      ],
      "Resource": "__REPLACED_TOKEN",
      "ResultPath": "$.heap0",
      "Type": "Task",
    },
  },
}
`;

exports[`call lambda with array ref 1`] = `
Object {
  "StartAt": "arr = [1, 2, 3]",
  "States": Object {
    "1__return func(arr)": Object {
      "End": true,
      "InputPath": "$.heap0",
      "ResultPath": "$",
      "Type": "Pass",
    },
    "arr = [1, 2, 3]": Object {
      "Next": "return func(arr)",
      "Result": Array [
        1,
        2,
        3,
      ],
      "ResultPath": "$.arr",
      "Type": "Pass",
    },
    "return func(arr)": Object {
      "InputPath": "$.arr",
      "Next": "1__return func(arr)",
      "Resource": "__REPLACED_TOKEN",
      "ResultPath": "$.heap0",
      "Type": "Task",
    },
  },
}
`;

exports[`call lambda with object literal parameter 1`] = `
Object {
  "StartAt": "return await func({str: \\"hello world\\"}).str",
  "States": Object {
    "1__return await func({str: \\"hello world\\"}).str": Object {
      "End": true,
      "InputPath": "$.heap0.str",
      "ResultPath": "$",
      "Type": "Pass",
    },
    "return await func({str: \\"hello world\\"}).str": Object {
      "Next": "1__return await func({str: \\"hello world\\"}).str",
      "Parameters": Object {
        "str": "hello world",
      },
      "Resource": "__REPLACED_TOKEN",
      "ResultPath": "$.heap0",
      "Type": "Task",
    },
  },
}
`;

exports[`call lambda with object reference parameter 1`] = `
Object {
  "StartAt": "obj = {str: \\"hello world\\"}",
  "States": Object {
    "1__return await func(obj).str": Object {
      "End": true,
      "InputPath": "$.heap0.str",
      "ResultPath": "$",
      "Type": "Pass",
    },
    "obj = {str: \\"hello world\\"}": Object {
      "Next": "return await func(obj).str",
      "Result": Object {
        "str": "hello world",
      },
      "ResultPath": "$.obj",
      "Type": "Pass",
    },
    "return await func(obj).str": Object {
      "InputPath": "$.obj",
      "Next": "1__return await func(obj).str",
      "Resource": "__REPLACED_TOKEN",
      "ResultPath": "$.heap0",
      "Type": "Task",
    },
  },
}
`;

exports[`call lambda with string parameter 1`] = `
Object {
  "StartAt": "return await func(\\"hello world\\").str",
  "States": Object {
    "1__return await func(\\"hello world\\").str": Object {
      "End": true,
      "InputPath": "$.heap0.str",
      "ResultPath": "$",
      "Type": "Pass",
    },
    "return await func(\\"hello world\\").str": Object {
      "Next": "1__return await func(\\"hello world\\").str",
      "Parameters": "hello world",
      "Resource": "__REPLACED_TOKEN",
      "ResultPath": "$.heap0",
      "Type": "Task",
    },
  },
}
`;

exports[`call lambda with string reference 1`] = `
Object {
  "StartAt": "Initialize Functionless Context",
  "States": Object {
    "1__return await func(event.str).str": Object {
      "End": true,
      "InputPath": "$.heap0.str",
      "ResultPath": "$",
      "Type": "Pass",
    },
    "Initialize Functionless Context": Object {
      "Next": "return await func(event.str).str",
      "OutputPath": "$",
      "Parameters": Object {
        "input.$": "$",
        "null": null,
      },
      "ResultPath": "$.fnl_context",
      "Type": "Pass",
    },
    "return await func(event.str).str": Object {
      "InputPath": "$.fnl_context.input.str",
      "Next": "1__return await func(event.str).str",
      "Resource": "__REPLACED_TOKEN",
      "ResultPath": "$.heap0",
      "Type": "Task",
    },
  },
}
`;

exports[`conditionals 1`] = `
Object {
  "StartAt": "Initialize Functionless Context",
  "States": Object {
    "1__if(await func())": Object {
      "Choices": Array [
        Object {
          "And": Array [
            Object {
              "IsPresent": true,
              "Variable": "$.heap0",
            },
            Object {
              "IsNull": false,
              "Variable": "$.heap0",
            },
            Object {
              "Or": Array [
                Object {
                  "And": Array [
                    Object {
                      "IsString": true,
                      "Variable": "$.heap0",
                    },
                    Object {
                      "Not": Object {
                        "And": Array [
                          Object {
                            "IsString": true,
                            "Variable": "$.heap0",
                          },
                          Object {
                            "StringEquals": "",
                            "Variable": "$.heap0",
                          },
                        ],
                      },
                    },
                  ],
                },
                Object {
                  "And": Array [
                    Object {
                      "IsNumeric": true,
                      "Variable": "$.heap0",
                    },
                    Object {
                      "Not": Object {
                        "And": Array [
                          Object {
                            "IsNumeric": true,
                            "Variable": "$.heap0",
                          },
                          Object {
                            "NumericEquals": 0,
                            "Variable": "$.heap0",
                          },
                        ],
                      },
                    },
                  ],
                },
                Object {
                  "And": Array [
                    Object {
                      "IsBoolean": true,
                      "Variable": "$.heap0",
                    },
                    Object {
                      "BooleanEquals": true,
                      "Variable": "$.heap0",
                    },
                  ],
                },
              ],
            },
          ],
          "Next": "return input.b",
        },
      ],
      "Default": "return \\"noop\\"",
      "Type": "Choice",
    },
    "Initialize Functionless Context": Object {
      "Next": "if(input.a)",
      "OutputPath": "$",
      "Parameters": Object {
        "input.$": "$",
        "null": null,
      },
      "ResultPath": "$.fnl_context",
      "Type": "Pass",
    },
    "if(await func())": Object {
      "InputPath": "$.fnl_context.null",
      "Next": "1__if(await func())",
      "Resource": "__REPLACED_TOKEN",
      "ResultPath": "$.heap0",
      "Type": "Task",
    },
    "if(input.a)": Object {
      "Choices": Array [
        Object {
          "And": Array [
            Object {
              "IsPresent": true,
              "Variable": "$.fnl_context.input.a",
            },
            Object {
              "IsNull": false,
              "Variable": "$.fnl_context.input.a",
            },
            Object {
              "Or": Array [
                Object {
                  "And": Array [
                    Object {
                      "IsString": true,
                      "Variable": "$.fnl_context.input.a",
                    },
                    Object {
                      "Not": Object {
                        "And": Array [
                          Object {
                            "IsString": true,
                            "Variable": "$.fnl_context.input.a",
                          },
                          Object {
                            "StringEquals": "",
                            "Variable": "$.fnl_context.input.a",
                          },
                        ],
                      },
                    },
                  ],
                },
                Object {
                  "And": Array [
                    Object {
                      "IsNumeric": true,
                      "Variable": "$.fnl_context.input.a",
                    },
                    Object {
                      "Not": Object {
                        "And": Array [
                          Object {
                            "IsNumeric": true,
                            "Variable": "$.fnl_context.input.a",
                          },
                          Object {
                            "NumericEquals": 0,
                            "Variable": "$.fnl_context.input.a",
                          },
                        ],
                      },
                    },
                  ],
                },
                Object {
                  "And": Array [
                    Object {
                      "IsBoolean": true,
                      "Variable": "$.fnl_context.input.a",
                    },
                    Object {
                      "BooleanEquals": true,
                      "Variable": "$.fnl_context.input.a",
                    },
                  ],
                },
              ],
            },
          ],
          "Next": "if(await func())",
        },
      ],
      "Default": "return \\"noop\\"",
      "Type": "Choice",
    },
    "return \\"noop\\"": Object {
      "End": true,
      "Result": "noop",
      "ResultPath": "$",
      "Type": "Pass",
    },
    "return input.b": Object {
      "End": true,
      "InputPath": "$.fnl_context.input.b",
      "ResultPath": "$",
      "Type": "Pass",
    },
  },
}
`;

exports[`continue break 1`] = `
Object {
  "StartAt": "Initialize Functionless Context",
  "States": Object {
    "1__a = \`a1\`": Object {
      "InputPath": "$.heap0.string",
      "Next": "if(a != \\"111\\")",
      "ResultPath": "$.a",
      "Type": "Pass",
    },
    "1__a = \`a2\`": Object {
      "InputPath": "$.heap1.string",
      "Next": "while (true)",
      "ResultPath": "$.a",
      "Type": "Pass",
    },
    "1__await $AWS.DynamoDB.UpdateItem({Table: table, Key: {id: {S: input.id}}, ": Object {
      "Next": "if(i == 3)",
      "Parameters": Object {
        "ExpressionAttributeValues": Object {
          ":inc": Object {
            "N.$": "$.heap2.string",
          },
          ":start": Object {
            "N": "0",
          },
        },
        "Key": Object {
          "id": Object {
            "S.$": "$.fnl_context.input.id",
          },
        },
        "TableName": "__REPLACED_TOKEN",
        "UpdateExpression": "SET val = if_not_exists(val, :start) + :inc",
      },
      "Resource": "__REPLACED_ARN",
      "ResultPath": "$.heap3",
      "Type": "Task",
    },
    "1__item = await $AWS.DynamoDB.GetItem({Table: table, Key: {id: {S: input.id": Object {
      "InputPath": "$.heap5",
      "Next": "return \`aitem.Item.val.N\`",
      "ResultPath": "$.item",
      "Type": "Pass",
    },
    "1__return \`aitem.Item.val.N\`": Object {
      "End": true,
      "InputPath": "$.heap6.string",
      "ResultPath": "$",
      "Type": "Pass",
    },
    "Initialize Functionless Context": Object {
      "Next": "a = \\"\\"",
      "OutputPath": "$",
      "Parameters": Object {
        "input.$": "$",
        "null": null,
      },
      "ResultPath": "$.fnl_context",
      "Type": "Pass",
    },
    "a = \\"\\"": Object {
      "Next": "while (true)",
      "Result": "",
      "ResultPath": "$.a",
      "Type": "Pass",
    },
    "a = \`a1\`": Object {
      "Next": "1__a = \`a1\`",
      "Parameters": Object {
        "string.$": "States.Format('{}1',$.a)",
      },
      "ResultPath": "$.heap0",
      "Type": "Pass",
    },
    "a = \`a2\`": Object {
      "Next": "1__a = \`a2\`",
      "Parameters": Object {
        "string.$": "States.Format('{}2',$.a)",
      },
      "ResultPath": "$.heap1",
      "Type": "Pass",
    },
    "await $AWS.DynamoDB.UpdateItem({Table: table, Key: {id: {S: input.id}}, Upd": Object {
      "Next": "1__await $AWS.DynamoDB.UpdateItem({Table: table, Key: {id: {S: input.id}}, ",
      "Parameters": Object {
        "string.$": "States.Format('{}',$.i)",
      },
      "ResultPath": "$.heap2",
      "Type": "Pass",
    },
    "for(i of [1, 2, 3, 4])": Object {
      "Next": "hasNext__for(i of [1, 2, 3, 4])",
      "Result": Array [
        1,
        2,
        3,
        4,
      ],
      "ResultPath": "$.heap4",
      "Type": "Pass",
    },
    "hasNext__for(i of [1, 2, 3, 4])": Object {
      "Choices": Array [
        Object {
          "IsPresent": true,
          "Next": "i = undefined",
          "Variable": "$.heap4[0]",
        },
      ],
      "Default": "item = await $AWS.DynamoDB.GetItem({Table: table, Key: {id: {S: input.id}},",
      "Type": "Choice",
    },
    "i = undefined": Object {
      "InputPath": "$.heap4[0]",
      "Next": "if(i == 1)",
      "ResultPath": "$.i",
      "Type": "Pass",
    },
    "if(a != \\"111\\")": Object {
      "Choices": Array [
        Object {
          "Next": "if(a == \\"11121\\")",
          "Not": Object {
            "And": Array [
              Object {
                "IsPresent": true,
                "Variable": "$.a",
              },
              Object {
                "And": Array [
                  Object {
                    "IsString": true,
                    "Variable": "$.a",
                  },
                  Object {
                    "StringEquals": "111",
                    "Variable": "$.a",
                  },
                ],
              },
            ],
          },
        },
      ],
      "Default": "a = \`a2\`",
      "Type": "Choice",
    },
    "if(a == \\"11121\\")": Object {
      "Choices": Array [
        Object {
          "And": Array [
            Object {
              "IsPresent": true,
              "Variable": "$.a",
            },
            Object {
              "And": Array [
                Object {
                  "IsString": true,
                  "Variable": "$.a",
                },
                Object {
                  "StringEquals": "11121",
                  "Variable": "$.a",
                },
              ],
            },
          ],
          "Next": "for(i of [1, 2, 3, 4])",
        },
      ],
      "Default": "while (true)",
      "Type": "Choice",
    },
    "if(i == 1)": Object {
      "Choices": Array [
        Object {
          "And": Array [
            Object {
              "IsPresent": true,
              "Variable": "$.i",
            },
            Object {
              "And": Array [
                Object {
                  "IsNumeric": true,
                  "Variable": "$.i",
                },
                Object {
                  "NumericEquals": 1,
                  "Variable": "$.i",
                },
              ],
            },
          ],
          "Next": "tail__for(i of [1, 2, 3, 4])",
        },
      ],
      "Default": "await $AWS.DynamoDB.UpdateItem({Table: table, Key: {id: {S: input.id}}, Upd",
      "Type": "Choice",
    },
    "if(i == 3)": Object {
      "Choices": Array [
        Object {
          "And": Array [
            Object {
              "IsPresent": true,
              "Variable": "$.i",
            },
            Object {
              "And": Array [
                Object {
                  "IsNumeric": true,
                  "Variable": "$.i",
                },
                Object {
                  "NumericEquals": 3,
                  "Variable": "$.i",
                },
              ],
            },
          ],
          "Next": "item = await $AWS.DynamoDB.GetItem({Table: table, Key: {id: {S: input.id}},",
        },
      ],
      "Default": "tail__for(i of [1, 2, 3, 4])",
      "Type": "Choice",
    },
    "item = await $AWS.DynamoDB.GetItem({Table: table, Key: {id: {S: input.id}},": Object {
      "Next": "1__item = await $AWS.DynamoDB.GetItem({Table: table, Key: {id: {S: input.id",
      "Parameters": Object {
        "ConsistentRead": true,
        "Key": Object {
          "id": Object {
            "S.$": "$.fnl_context.input.id",
          },
        },
        "TableName": "__REPLACED_TOKEN",
      },
      "Resource": "__REPLACED_ARN",
      "ResultPath": "$.heap5",
      "Type": "Task",
    },
    "return \`aitem.Item.val.N\`": Object {
      "Next": "1__return \`aitem.Item.val.N\`",
      "Parameters": Object {
        "string.$": "States.Format('{}{}',$.a,$.item.Item.val.N)",
      },
      "ResultPath": "$.heap6",
      "Type": "Pass",
    },
    "tail__for(i of [1, 2, 3, 4])": Object {
      "InputPath": "$.heap4[1:]",
      "Next": "hasNext__for(i of [1, 2, 3, 4])",
      "ResultPath": "$.heap4",
      "Type": "Pass",
    },
    "while (true)": Object {
      "Choices": Array [
        Object {
          "IsNull": false,
          "Next": "a = \`a1\`",
          "Variable": "$$.Execution.Id",
        },
      ],
      "Default": "for(i of [1, 2, 3, 4])",
      "Type": "Choice",
    },
  },
}
`;

exports[`duplicate nodes 1`] = `
Object {
  "StartAt": "\\"hello world\\"",
  "States": Object {
    "\\"hello world\\"": Object {
      "Next": "return \\"hello world\\"",
      "ResultPath": null,
      "Type": "Pass",
    },
    "return \\"hello world\\"": Object {
      "End": true,
      "Result": "hello world",
      "ResultPath": "$",
      "Type": "Pass",
    },
  },
}
`;

exports[`for 1`] = `
Object {
  "StartAt": "Initialize Functionless Context",
  "States": Object {
    "1__a = \`acc\`": Object {
      "InputPath": "$.heap2.string",
      "Next": "c = \`c1\`",
      "ResultPath": "$.a",
      "Type": "Pass",
    },
    "1__a = \`anarr[0]\`": Object {
      "InputPath": "$.heap0.string",
      "Next": "arr = arr.slice(1)",
      "ResultPath": "$.a",
      "Type": "Pass",
    },
    "1__c = \`c1\`": Object {
      "InputPath": "$.heap3.string",
      "Next": "if(c == \\"1\\")",
      "ResultPath": "$.c",
      "Type": "Pass",
    },
    "1__c = \`c1\` 1": Object {
      "InputPath": "$.heap1.string",
      "Next": "if(c == \\"1\\")",
      "ResultPath": "$.c",
      "Type": "Pass",
    },
    "1__for(arr;arr[0];arr = arr.slice(1))": Object {
      "Choices": Array [
        Object {
          "And": Array [
            Object {
              "IsPresent": true,
              "Variable": "$.arr[0]",
            },
            Object {
              "IsNull": false,
              "Variable": "$.arr[0]",
            },
            Object {
              "Or": Array [
                Object {
                  "And": Array [
                    Object {
                      "IsString": true,
                      "Variable": "$.arr[0]",
                    },
                    Object {
                      "Not": Object {
                        "And": Array [
                          Object {
                            "IsString": true,
                            "Variable": "$.arr[0]",
                          },
                          Object {
                            "StringEquals": "",
                            "Variable": "$.arr[0]",
                          },
                        ],
                      },
                    },
                  ],
                },
                Object {
                  "And": Array [
                    Object {
                      "IsNumeric": true,
                      "Variable": "$.arr[0]",
                    },
                    Object {
                      "Not": Object {
                        "And": Array [
                          Object {
                            "IsNumeric": true,
                            "Variable": "$.arr[0]",
                          },
                          Object {
                            "NumericEquals": 0,
                            "Variable": "$.arr[0]",
                          },
                        ],
                      },
                    },
                  ],
                },
                Object {
                  "And": Array [
                    Object {
                      "IsBoolean": true,
                      "Variable": "$.arr[0]",
                    },
                    Object {
                      "BooleanEquals": true,
                      "Variable": "$.arr[0]",
                    },
                  ],
                },
              ],
            },
          ],
          "Next": "a = \`anarr[0]\`",
        },
      ],
      "Default": "c = \\"\\"",
      "Type": "Choice",
    },
    "Initialize Functionless Context": Object {
      "Next": "a = \\"\\"",
      "OutputPath": "$",
      "Parameters": Object {
        "input.$": "$",
        "null": null,
      },
      "ResultPath": "$.fnl_context",
      "Type": "Pass",
    },
    "a = \\"\\"": Object {
      "Next": "for(arr;arr[0];arr = arr.slice(1))",
      "Result": "",
      "ResultPath": "$.a",
      "Type": "Pass",
    },
    "a = \`acc\`": Object {
      "Next": "1__a = \`acc\`",
      "Parameters": Object {
        "string.$": "States.Format('{}c{}',$.a,$.c)",
      },
      "ResultPath": "$.heap2",
      "Type": "Pass",
    },
    "a = \`anarr[0]\`": Object {
      "Next": "1__a = \`anarr[0]\`",
      "Parameters": Object {
        "string.$": "States.Format('{}n{}',$.a,$.arr[0])",
      },
      "ResultPath": "$.heap0",
      "Type": "Pass",
    },
    "arr = arr.slice(1)": Object {
      "InputPath": "$.arr[1:]",
      "Next": "1__for(arr;arr[0];arr = arr.slice(1))",
      "ResultPath": "$.arr",
      "Type": "Pass",
    },
    "c = \\"\\"": Object {
      "Next": "if(c == \\"1\\")",
      "Result": "",
      "ResultPath": "$.c",
      "Type": "Pass",
    },
    "c = \`c1\`": Object {
      "Next": "1__c = \`c1\`",
      "Parameters": Object {
        "string.$": "States.Format('{}1',$.c)",
      },
      "ResultPath": "$.heap3",
      "Type": "Pass",
    },
    "c = \`c1\` 1": Object {
      "Next": "1__c = \`c1\` 1",
      "Parameters": Object {
        "string.$": "States.Format('{}1',$.c)",
      },
      "ResultPath": "$.heap1",
      "Type": "Pass",
    },
    "for(arr;arr[0];arr = arr.slice(1))": Object {
      "InputPath": "$.fnl_context.input.arr",
      "Next": "1__for(arr;arr[0];arr = arr.slice(1))",
      "ResultPath": "$.arr",
      "Type": "Pass",
    },
    "if(c == \\"1\\")": Object {
      "Choices": Array [
        Object {
          "And": Array [
            Object {
              "IsPresent": true,
              "Variable": "$.c",
            },
            Object {
              "And": Array [
                Object {
                  "IsString": true,
                  "Variable": "$.c",
                },
                Object {
                  "StringEquals": "1",
                  "Variable": "$.c",
                },
              ],
            },
          ],
          "Next": "c = \`c1\` 1",
        },
      ],
      "Default": "if(c == \\"111\\")",
      "Type": "Choice",
    },
    "if(c == \\"111\\")": Object {
      "Choices": Array [
        Object {
          "And": Array [
            Object {
              "IsPresent": true,
              "Variable": "$.c",
            },
            Object {
              "And": Array [
                Object {
                  "IsString": true,
                  "Variable": "$.c",
                },
                Object {
                  "StringEquals": "111",
                  "Variable": "$.c",
                },
              ],
            },
          ],
          "Next": "return a",
        },
      ],
      "Default": "a = \`acc\`",
      "Type": "Choice",
    },
    "return a": Object {
      "End": true,
      "InputPath": "$.a",
      "ResultPath": "$",
      "Type": "Pass",
    },
  },
}
`;

exports[`for control and assignment 1`] = `
Object {
  "StartAt": "Initialize Functionless Context",
  "States": Object {
    "1__a = \`ani\`": Object {
      "InputPath": "$.heap0.string",
      "Next": "tail__for(i in input.arr)",
      "ResultPath": "$.a",
      "Type": "Pass",
    },
    "1__a = \`ani\` 1": Object {
      "InputPath": "$.heap2.string",
      "Next": "tail__for(i in input.arr) 1",
      "ResultPath": "$.a",
      "Type": "Pass",
    },
    "1__for(i in input.arr)": Object {
      "InputPath": "$.heap1",
      "Iterator": Object {
        "StartAt": "Default",
        "States": Object {
          "Default": Object {
            "End": true,
            "ResultPath": "$",
            "Type": "Pass",
          },
        },
      },
      "Next": "hasNext__for(i in input.arr)",
      "Parameters": Object {
        "index.$": "States.Format('{}', $$.Map.Item.Index)",
        "item.$": "$$.Map.Item.Value",
      },
      "ResultPath": "$.heap1",
      "Type": "Map",
    },
    "1__for(i in input.arr) 1": Object {
      "InputPath": "$.heap3",
      "Iterator": Object {
        "StartAt": "Default 1",
        "States": Object {
          "Default 1": Object {
            "End": true,
            "ResultPath": "$",
            "Type": "Pass",
          },
        },
      },
      "Next": "hasNext__for(i in input.arr) 1",
      "Parameters": Object {
        "index.$": "States.Format('{}', $$.Map.Item.Index)",
        "item.$": "$$.Map.Item.Value",
      },
      "ResultPath": "$.heap3",
      "Type": "Map",
    },
    "Initialize Functionless Context": Object {
      "Next": "a = \\"\\"",
      "OutputPath": "$",
      "Parameters": Object {
        "input.$": "$",
        "null": null,
      },
      "ResultPath": "$.fnl_context",
      "Type": "Pass",
    },
    "a = \\"\\"": Object {
      "Next": "for(i in input.arr)",
      "Result": "",
      "ResultPath": "$.a",
      "Type": "Pass",
    },
    "a = \`ani\`": Object {
      "Next": "1__a = \`ani\`",
      "Parameters": Object {
        "string.$": "States.Format('{}n{}',$.a,$.i)",
      },
      "ResultPath": "$.heap0",
      "Type": "Pass",
    },
    "a = \`ani\` 1": Object {
      "Next": "1__a = \`ani\` 1",
      "Parameters": Object {
        "string.$": "States.Format('{}n{}',$.a,$.i)",
      },
      "ResultPath": "$.heap2",
      "Type": "Pass",
    },
    "assignValue__i = undefined": Object {
      "InputPath": "$.heap1[0].item",
      "Next": "if(i == \\"2\\")",
      "ResultPath": "$.0__i",
      "Type": "Pass",
    },
    "assignValue__i = undefined 1": Object {
      "InputPath": "$.heap3[0].item",
      "Next": "if(i != \\"2\\")",
      "ResultPath": "$.0__i",
      "Type": "Pass",
    },
    "for(i in input.arr)": Object {
      "InputPath": "$.fnl_context.input.arr",
      "Next": "1__for(i in input.arr)",
      "ResultPath": "$.heap1",
      "Type": "Pass",
    },
    "for(i in input.arr) 1": Object {
      "InputPath": "$.fnl_context.input.arr",
      "Next": "1__for(i in input.arr) 1",
      "ResultPath": "$.heap3",
      "Type": "Pass",
    },
    "for(i of input.arr)": Object {
      "InputPath": "$.fnl_context.input.arr",
      "Next": "hasNext__for(i of input.arr)",
      "ResultPath": "$.heap4",
      "Type": "Pass",
    },
    "hasNext__for(i in input.arr)": Object {
      "Choices": Array [
        Object {
          "IsPresent": true,
          "Next": "i = undefined",
          "Variable": "$.heap1[0]",
        },
      ],
      "Default": "for(i in input.arr) 1",
      "Type": "Choice",
    },
    "hasNext__for(i in input.arr) 1": Object {
      "Choices": Array [
        Object {
          "IsPresent": true,
          "Next": "i = undefined 1",
          "Variable": "$.heap3[0]",
        },
      ],
      "Default": "for(i of input.arr)",
      "Type": "Choice",
    },
    "hasNext__for(i of input.arr)": Object {
      "Choices": Array [
        Object {
          "IsPresent": true,
          "Next": "i = undefined 2",
          "Variable": "$.heap4[0]",
        },
      ],
      "Default": "return \\"woops\\"",
      "Type": "Choice",
    },
    "i = undefined": Object {
      "InputPath": "$.heap1[0].index",
      "Next": "assignValue__i = undefined",
      "ResultPath": "$.i",
      "Type": "Pass",
    },
    "i = undefined 1": Object {
      "InputPath": "$.heap3[0].index",
      "Next": "assignValue__i = undefined 1",
      "ResultPath": "$.i",
      "Type": "Pass",
    },
    "i = undefined 2": Object {
      "InputPath": "$.heap4[0]",
      "Next": "if(i == 2)",
      "ResultPath": "$.i",
      "Type": "Pass",
    },
    "if(i != \\"2\\")": Object {
      "Choices": Array [
        Object {
          "Next": "tail__for(i in input.arr) 1",
          "Not": Object {
            "And": Array [
              Object {
                "IsPresent": true,
                "Variable": "$.i",
              },
              Object {
                "And": Array [
                  Object {
                    "IsString": true,
                    "Variable": "$.i",
                  },
                  Object {
                    "StringEquals": "2",
                    "Variable": "$.i",
                  },
                ],
              },
            ],
          },
        },
      ],
      "Default": "a = \`ani\` 1",
      "Type": "Choice",
    },
    "if(i == \\"2\\")": Object {
      "Choices": Array [
        Object {
          "And": Array [
            Object {
              "IsPresent": true,
              "Variable": "$.i",
            },
            Object {
              "And": Array [
                Object {
                  "IsString": true,
                  "Variable": "$.i",
                },
                Object {
                  "StringEquals": "2",
                  "Variable": "$.i",
                },
              ],
            },
          ],
          "Next": "for(i in input.arr) 1",
        },
      ],
      "Default": "a = \`ani\`",
      "Type": "Choice",
    },
    "if(i == 2)": Object {
      "Choices": Array [
        Object {
          "And": Array [
            Object {
              "IsPresent": true,
              "Variable": "$.i",
            },
            Object {
              "And": Array [
                Object {
                  "IsNumeric": true,
                  "Variable": "$.i",
                },
                Object {
                  "NumericEquals": 2,
                  "Variable": "$.i",
                },
              ],
            },
          ],
          "Next": "return a",
        },
      ],
      "Default": "tail__for(i of input.arr)",
      "Type": "Choice",
    },
    "return \\"woops\\"": Object {
      "End": true,
      "Result": "woops",
      "ResultPath": "$",
      "Type": "Pass",
    },
    "return a": Object {
      "End": true,
      "InputPath": "$.a",
      "ResultPath": "$",
      "Type": "Pass",
    },
    "tail__for(i in input.arr)": Object {
      "InputPath": "$.heap1[1:]",
      "Next": "hasNext__for(i in input.arr)",
      "ResultPath": "$.heap1",
      "Type": "Pass",
    },
    "tail__for(i in input.arr) 1": Object {
      "InputPath": "$.heap3[1:]",
      "Next": "hasNext__for(i in input.arr) 1",
      "ResultPath": "$.heap3",
      "Type": "Pass",
    },
    "tail__for(i of input.arr)": Object {
      "InputPath": "$.heap4[1:]",
      "Next": "hasNext__for(i of input.arr)",
      "ResultPath": "$.heap4",
      "Type": "Pass",
    },
  },
}
`;

exports[`for in 1`] = `
Object {
  "StartAt": "Initialize Functionless Context",
  "States": Object {
    "1__await func({n: \`input.arr[i]\`, id: input.id})": Object {
      "Next": "tail__for(i in input.arr)",
      "Parameters": Object {
        "id.$": "$.fnl_context.input.id",
        "n.$": "$.heap1.string",
      },
      "Resource": "__REPLACED_TOKEN",
      "ResultPath": "$.heap2",
      "Type": "Task",
    },
    "1__await func({n: \`input.arr[i]\`, id: input.id}) 1": Object {
      "Next": "1__await func({n: \`input.arr[i]\`, id: input.id})",
      "Parameters": Object {
        "string.$": "States.Format('{}',$.heap0)",
      },
      "ResultPath": "$.heap1",
      "Type": "Pass",
    },
    "1__await func({n: \`input.arr[i]\`, id: input.id}) 1 1": Object {
      "Next": "await func({n: i, id: input.id})",
      "Parameters": Object {
        "id.$": "$.fnl_context.input.id",
        "n.$": "$.heap5.string",
      },
      "Resource": "__REPLACED_TOKEN",
      "ResultPath": "$.heap6",
      "Type": "Task",
    },
    "1__await func({n: \`input.arr[i]\`, id: input.id}) 1 2": Object {
      "Next": "1__await func({n: \`input.arr[i]\`, id: input.id}) 1 1",
      "Parameters": Object {
        "string.$": "States.Format('{}',$.heap4)",
      },
      "ResultPath": "$.heap5",
      "Type": "Pass",
    },
    "1__await func({n: \`input.arr[j]\`, id: input.id})": Object {
      "Next": "await func({n: j, id: input.id}) 1",
      "Parameters": Object {
        "id.$": "$.fnl_context.input.id",
        "n.$": "$.heap9.string",
      },
      "Resource": "__REPLACED_TOKEN",
      "ResultPath": "$.heap10",
      "Type": "Task",
    },
    "1__await func({n: \`input.arr[j]\`, id: input.id}) 1": Object {
      "Next": "1__await func({n: \`input.arr[j]\`, id: input.id})",
      "Parameters": Object {
        "string.$": "States.Format('{}',$.heap8)",
      },
      "ResultPath": "$.heap9",
      "Type": "Pass",
    },
    "1__for(i in input.arr)": Object {
      "InputPath": "$.heap3",
      "Iterator": Object {
        "StartAt": "Default",
        "States": Object {
          "Default": Object {
            "End": true,
            "ResultPath": "$",
            "Type": "Pass",
          },
        },
      },
      "Next": "hasNext__for(i in input.arr)",
      "Parameters": Object {
        "index.$": "States.Format('{}', $$.Map.Item.Index)",
        "item.$": "$$.Map.Item.Value",
      },
      "ResultPath": "$.heap3",
      "Type": "Map",
    },
    "1__for(i in input.arr) 1": Object {
      "InputPath": "$.heap14",
      "Iterator": Object {
        "StartAt": "Default 2",
        "States": Object {
          "Default 2": Object {
            "End": true,
            "ResultPath": "$",
            "Type": "Pass",
          },
        },
      },
      "Next": "hasNext__for(i in input.arr) 1",
      "Parameters": Object {
        "index.$": "States.Format('{}', $$.Map.Item.Index)",
        "item.$": "$$.Map.Item.Value",
      },
      "ResultPath": "$.heap14",
      "Type": "Map",
    },
    "1__for(j in input.arr)": Object {
      "InputPath": "$.heap12",
      "Iterator": Object {
        "StartAt": "Default 1",
        "States": Object {
          "Default 1": Object {
            "End": true,
            "ResultPath": "$",
            "Type": "Pass",
          },
        },
      },
      "Next": "hasNext__for(j in input.arr)",
      "Parameters": Object {
        "index.$": "States.Format('{}', $$.Map.Item.Index)",
        "item.$": "$$.Map.Item.Value",
      },
      "ResultPath": "$.heap12",
      "Type": "Map",
    },
    "1__item = await $AWS.DynamoDB.GetItem({Table: table, Key: {id: {S: input.id": Object {
      "InputPath": "$.heap15",
      "Next": "return item.Item.val.N",
      "ResultPath": "$.item",
      "Type": "Pass",
    },
    "Initialize Functionless Context": Object {
      "Next": "for(i in input.arr)",
      "OutputPath": "$",
      "Parameters": Object {
        "input.$": "$",
        "null": null,
      },
      "ResultPath": "$.fnl_context",
      "Type": "Pass",
    },
    "assignValue__i = undefined": Object {
      "InputPath": "$.heap3[0].item",
      "Next": "await func({n: \`input.arr[i]\`, id: input.id})",
      "ResultPath": "$.0__i",
      "Type": "Pass",
    },
    "assignValue__i = undefined 1": Object {
      "InputPath": "$.heap14[0].item",
      "Next": "j = \\"1\\"",
      "ResultPath": "$.0__i",
      "Type": "Pass",
    },
    "assignValue__j": Object {
      "InputPath": "$.heap12[0].item",
      "Next": "await func({n: \`input.arr[i]\`, id: input.id}) 1",
      "ResultPath": "$.0__j",
      "Type": "Pass",
    },
    "await func({n: \`input.arr[i]\`, id: input.id})": Object {
      "InputPath": "$.0__i",
      "Next": "1__await func({n: \`input.arr[i]\`, id: input.id}) 1",
      "ResultPath": "$.heap0",
      "Type": "Pass",
    },
    "await func({n: \`input.arr[i]\`, id: input.id}) 1": Object {
      "InputPath": "$.0__i",
      "Next": "1__await func({n: \`input.arr[i]\`, id: input.id}) 1 2",
      "ResultPath": "$.heap4",
      "Type": "Pass",
    },
    "await func({n: \`input.arr[j]\`, id: input.id})": Object {
      "InputPath": "$.0__j",
      "Next": "1__await func({n: \`input.arr[j]\`, id: input.id}) 1",
      "ResultPath": "$.heap8",
      "Type": "Pass",
    },
    "await func({n: i, id: input.id})": Object {
      "Next": "await func({n: \`input.arr[j]\`, id: input.id})",
      "Parameters": Object {
        "id.$": "$.fnl_context.input.id",
        "n.$": "$.i",
      },
      "Resource": "__REPLACED_TOKEN",
      "ResultPath": "$.heap7",
      "Type": "Task",
    },
    "await func({n: j, id: input.id})": Object {
      "Next": "tail__for(i in input.arr) 1",
      "Parameters": Object {
        "id.$": "$.fnl_context.input.id",
        "n.$": "$.j",
      },
      "Resource": "__REPLACED_TOKEN",
      "ResultPath": "$.heap13",
      "Type": "Task",
    },
    "await func({n: j, id: input.id}) 1": Object {
      "Next": "tail__for(j in input.arr)",
      "Parameters": Object {
        "id.$": "$.fnl_context.input.id",
        "n.$": "$.j",
      },
      "Resource": "__REPLACED_TOKEN",
      "ResultPath": "$.heap11",
      "Type": "Task",
    },
    "for(i in input.arr)": Object {
      "InputPath": "$.fnl_context.input.arr",
      "Next": "1__for(i in input.arr)",
      "ResultPath": "$.heap3",
      "Type": "Pass",
    },
    "for(i in input.arr) 1": Object {
      "InputPath": "$.fnl_context.input.arr",
      "Next": "1__for(i in input.arr) 1",
      "ResultPath": "$.heap14",
      "Type": "Pass",
    },
    "for(j in input.arr)": Object {
      "InputPath": "$.fnl_context.input.arr",
      "Next": "1__for(j in input.arr)",
      "ResultPath": "$.heap12",
      "Type": "Pass",
    },
    "hasNext__for(i in input.arr)": Object {
      "Choices": Array [
        Object {
          "IsPresent": true,
          "Next": "i = undefined",
          "Variable": "$.heap3[0]",
        },
      ],
      "Default": "for(i in input.arr) 1",
      "Type": "Choice",
    },
    "hasNext__for(i in input.arr) 1": Object {
      "Choices": Array [
        Object {
          "IsPresent": true,
          "Next": "i = undefined 1",
          "Variable": "$.heap14[0]",
        },
      ],
      "Default": "item = await $AWS.DynamoDB.GetItem({Table: table, Key: {id: {S: input.id}},",
      "Type": "Choice",
    },
    "hasNext__for(j in input.arr)": Object {
      "Choices": Array [
        Object {
          "IsPresent": true,
          "Next": "j",
          "Variable": "$.heap12[0]",
        },
      ],
      "Default": "await func({n: j, id: input.id})",
      "Type": "Choice",
    },
    "i = undefined": Object {
      "InputPath": "$.heap3[0].index",
      "Next": "assignValue__i = undefined",
      "ResultPath": "$.i",
      "Type": "Pass",
    },
    "i = undefined 1": Object {
      "InputPath": "$.heap14[0].index",
      "Next": "assignValue__i = undefined 1",
      "ResultPath": "$.i",
      "Type": "Pass",
    },
    "item = await $AWS.DynamoDB.GetItem({Table: table, Key: {id: {S: input.id}},": Object {
      "Next": "1__item = await $AWS.DynamoDB.GetItem({Table: table, Key: {id: {S: input.id",
      "Parameters": Object {
        "ConsistentRead": true,
        "Key": Object {
          "id": Object {
            "S.$": "$.fnl_context.input.id",
          },
        },
        "TableName": "__REPLACED_TOKEN",
      },
      "Resource": "__REPLACED_ARN",
      "ResultPath": "$.heap15",
      "Type": "Task",
    },
    "j": Object {
      "InputPath": "$.heap12[0].index",
      "Next": "assignValue__j",
      "ResultPath": "$.j",
      "Type": "Pass",
    },
    "j = \\"1\\"": Object {
      "Next": "for(j in input.arr)",
      "Result": "1",
      "ResultPath": "$.j",
      "Type": "Pass",
    },
    "return item.Item.val.N": Object {
      "End": true,
      "InputPath": "$.item.Item.val.N",
      "ResultPath": "$",
      "Type": "Pass",
    },
    "tail__for(i in input.arr)": Object {
      "InputPath": "$.heap3[1:]",
      "Next": "hasNext__for(i in input.arr)",
      "ResultPath": "$.heap3",
      "Type": "Pass",
    },
    "tail__for(i in input.arr) 1": Object {
      "InputPath": "$.heap14[1:]",
      "Next": "hasNext__for(i in input.arr) 1",
      "ResultPath": "$.heap14",
      "Type": "Pass",
    },
    "tail__for(j in input.arr)": Object {
      "InputPath": "$.heap12[1:]",
      "Next": "hasNext__for(j in input.arr)",
      "ResultPath": "$.heap12",
      "Type": "Pass",
    },
  },
}
`;

exports[`for loops 1`] = `
Object {
  "StartAt": "Initialize Functionless Context",
  "States": Object {
    "1__a = \`ai\`": Object {
      "InputPath": "$.heap0.string",
      "Next": "tail__for(i of [1, 2, 3])",
      "ResultPath": "$.a",
      "Type": "Pass",
    },
    "1__a = \`ai\` 1": Object {
      "InputPath": "$.heap2.string",
      "Next": "tail__for(i of input.arr)",
      "ResultPath": "$.a",
      "Type": "Pass",
    },
    "1__a = \`ai\` 2": Object {
      "InputPath": "$.heap5.string",
      "Next": "tail__for(i of await func()) 1",
      "ResultPath": "$.a",
      "Type": "Pass",
    },
    "Initialize Functionless Context": Object {
      "Next": "a = \\"x\\"",
      "OutputPath": "$",
      "Parameters": Object {
        "input.$": "$",
        "null": null,
      },
      "ResultPath": "$.fnl_context",
      "Type": "Pass",
    },
    "a = \\"x\\"": Object {
      "Next": "for(i of [1, 2, 3])",
      "Result": "x",
      "ResultPath": "$.a",
      "Type": "Pass",
    },
    "a = \`ai\`": Object {
      "Next": "1__a = \`ai\`",
      "Parameters": Object {
        "string.$": "States.Format('{}{}',$.a,$.i)",
      },
      "ResultPath": "$.heap0",
      "Type": "Pass",
    },
    "a = \`ai\` 1": Object {
      "Next": "1__a = \`ai\` 1",
      "Parameters": Object {
        "string.$": "States.Format('{}{}',$.a,$.i)",
      },
      "ResultPath": "$.heap2",
      "Type": "Pass",
    },
    "a = \`ai\` 2": Object {
      "Next": "1__a = \`ai\` 2",
      "Parameters": Object {
        "string.$": "States.Format('{}{}',$.a,$.i)",
      },
      "ResultPath": "$.heap5",
      "Type": "Pass",
    },
    "for(i of [1, 2, 3])": Object {
      "Next": "hasNext__for(i of [1, 2, 3])",
      "Result": Array [
        1,
        2,
        3,
      ],
      "ResultPath": "$.heap1",
      "Type": "Pass",
    },
    "for(i of await func())": Object {
      "InputPath": "$.fnl_context.null",
      "Next": "for(i of await func()) 1",
      "Resource": "__REPLACED_TOKEN",
      "ResultPath": "$.heap4",
      "Type": "Task",
    },
    "for(i of await func()) 1": Object {
      "InputPath": "$.heap4",
      "Next": "hasNext__for(i of await func()) 1",
      "ResultPath": "$.heap6",
      "Type": "Pass",
    },
    "for(i of input.arr)": Object {
      "InputPath": "$.fnl_context.input.arr",
      "Next": "hasNext__for(i of input.arr)",
      "ResultPath": "$.heap3",
      "Type": "Pass",
    },
    "hasNext__for(i of [1, 2, 3])": Object {
      "Choices": Array [
        Object {
          "IsPresent": true,
          "Next": "i = undefined",
          "Variable": "$.heap1[0]",
        },
      ],
      "Default": "for(i of input.arr)",
      "Type": "Choice",
    },
    "hasNext__for(i of await func()) 1": Object {
      "Choices": Array [
        Object {
          "IsPresent": true,
          "Next": "i = undefined 2",
          "Variable": "$.heap6[0]",
        },
      ],
      "Default": "return \\"madeit\\"",
      "Type": "Choice",
    },
    "hasNext__for(i of input.arr)": Object {
      "Choices": Array [
        Object {
          "IsPresent": true,
          "Next": "i = undefined 1",
          "Variable": "$.heap3[0]",
        },
      ],
      "Default": "for(i of await func())",
      "Type": "Choice",
    },
    "i = undefined": Object {
      "InputPath": "$.heap1[0]",
      "Next": "a = \`ai\`",
      "ResultPath": "$.i",
      "Type": "Pass",
    },
    "i = undefined 1": Object {
      "InputPath": "$.heap3[0]",
      "Next": "a = \`ai\` 1",
      "ResultPath": "$.i",
      "Type": "Pass",
    },
    "i = undefined 2": Object {
      "InputPath": "$.heap6[0]",
      "Next": "a = \`ai\` 2",
      "ResultPath": "$.i",
      "Type": "Pass",
    },
    "return \\"madeit\\"": Object {
      "End": true,
      "Result": "madeit",
      "ResultPath": "$",
      "Type": "Pass",
    },
    "tail__for(i of [1, 2, 3])": Object {
      "InputPath": "$.heap1[1:]",
      "Next": "hasNext__for(i of [1, 2, 3])",
      "ResultPath": "$.heap1",
      "Type": "Pass",
    },
    "tail__for(i of await func()) 1": Object {
      "InputPath": "$.heap6[1:]",
      "Next": "hasNext__for(i of await func()) 1",
      "ResultPath": "$.heap6",
      "Type": "Pass",
    },
    "tail__for(i of input.arr)": Object {
      "InputPath": "$.heap3[1:]",
      "Next": "hasNext__for(i of input.arr)",
      "ResultPath": "$.heap3",
      "Type": "Pass",
    },
  },
}
`;

exports[`for map conditional 1`] = `
Object {
  "StartAt": "Initialize Functionless Context",
  "States": Object {
    "1__b = [\\"b\\"].map(function(v))": Object {
      "InputPath": "$.heap3",
      "Next": "c = [\\"c\\"].map(function(v))",
      "ResultPath": "$.b",
<<<<<<< HEAD
      "Type": "Pass",
    },
    "1__b = [\\"b\\"].map(function(v)) 1": Object {
      "ItemsPath": "$.heap2",
      "Iterator": Object {
        "StartAt": "for(i of [1, 2, 3])",
        "States": Object {
          "1__return \`vai\`": Object {
            "End": true,
            "InputPath": "$.heap0.string",
            "ResultPath": "$",
            "Type": "Pass",
          },
          "for(i of [1, 2, 3])": Object {
            "Next": "hasNext__for(i of [1, 2, 3])",
            "Result": Array [
              1,
              2,
              3,
            ],
            "ResultPath": "$.heap1",
            "Type": "Pass",
          },
          "hasNext__for(i of [1, 2, 3])": Object {
            "Choices": Array [
              Object {
                "IsPresent": true,
                "Next": "i = undefined",
                "Variable": "$.heap1[0]",
              },
            ],
            "Default": "return \\"boo\\"",
            "Type": "Choice",
          },
          "i = undefined": Object {
            "InputPath": "$.heap1[0]",
            "Next": "if(i == 3)",
            "ResultPath": "$.i",
            "Type": "Pass",
          },
          "if(i == 3)": Object {
            "Choices": Array [
              Object {
                "And": Array [
                  Object {
                    "IsPresent": true,
                    "Variable": "$.i",
                  },
                  Object {
                    "And": Array [
                      Object {
                        "IsNumeric": true,
                        "Variable": "$.i",
                      },
                      Object {
                        "NumericEquals": 3,
                        "Variable": "$.i",
                      },
                    ],
                  },
                ],
                "Next": "return \`vai\`",
              },
            ],
            "Default": "tail__for(i of [1, 2, 3])",
            "Type": "Choice",
          },
          "return \\"boo\\"": Object {
            "End": true,
            "Result": "boo",
            "ResultPath": "$",
            "Type": "Pass",
          },
          "return \`vai\`": Object {
            "Next": "1__return \`vai\`",
            "Parameters": Object {
              "string.$": "States.Format('{}{}{}',$.v,$.a,$.i)",
            },
            "ResultPath": "$.heap0",
            "Type": "Pass",
          },
          "tail__for(i of [1, 2, 3])": Object {
            "InputPath": "$.heap1[1:]",
            "Next": "hasNext__for(i of [1, 2, 3])",
            "ResultPath": "$.heap1",
            "Type": "Pass",
          },
        },
      },
      "MaxConcurrency": 1,
      "Next": "1__b = [\\"b\\"].map(function(v))",
      "Parameters": Object {
        "a.$": "$.a",
        "v.$": "$$.Map.Item.Value",
      },
      "ResultPath": "$.heap3",
      "Type": "Map",
    },
    "1__c = [\\"c\\"].map(function(v))": Object {
      "InputPath": "$.heap7",
      "Next": "d = await Promise.all([\\"d\\"].map(function(v)))",
      "ResultPath": "$.c",
      "Type": "Pass",
    },
    "1__c = [\\"c\\"].map(function(v)) 1": Object {
      "ItemsPath": "$.heap6",
      "Iterator": Object {
        "StartAt": "for(i of input.arr)",
        "States": Object {
          "1__return \`vai\` 1": Object {
            "End": true,
            "InputPath": "$.heap4.string",
            "ResultPath": "$",
            "Type": "Pass",
          },
          "for(i of input.arr)": Object {
            "InputPath": "$.fnl_context.input.arr",
            "Next": "hasNext__for(i of input.arr)",
            "ResultPath": "$.heap5",
            "Type": "Pass",
          },
          "hasNext__for(i of input.arr)": Object {
            "Choices": Array [
              Object {
                "IsPresent": true,
                "Next": "i = undefined 1",
                "Variable": "$.heap5[0]",
              },
            ],
            "Default": "return \\"boo\\" 1",
            "Type": "Choice",
          },
          "i = undefined 1": Object {
            "InputPath": "$.heap5[0]",
            "Next": "if(i == 3) 1",
            "ResultPath": "$.i",
            "Type": "Pass",
          },
          "if(i == 3) 1": Object {
            "Choices": Array [
              Object {
                "And": Array [
                  Object {
                    "IsPresent": true,
                    "Variable": "$.i",
                  },
                  Object {
                    "And": Array [
                      Object {
                        "IsNumeric": true,
                        "Variable": "$.i",
                      },
                      Object {
                        "NumericEquals": 3,
                        "Variable": "$.i",
                      },
                    ],
                  },
                ],
                "Next": "return \`vai\` 1",
              },
            ],
            "Default": "tail__for(i of input.arr)",
            "Type": "Choice",
          },
          "return \\"boo\\" 1": Object {
            "End": true,
            "Result": "boo",
            "ResultPath": "$",
            "Type": "Pass",
          },
          "return \`vai\` 1": Object {
            "Next": "1__return \`vai\` 1",
            "Parameters": Object {
              "string.$": "States.Format('{}{}{}',$.v,$.a,$.i)",
            },
            "ResultPath": "$.heap4",
            "Type": "Pass",
          },
          "tail__for(i of input.arr)": Object {
            "InputPath": "$.heap5[1:]",
            "Next": "hasNext__for(i of input.arr)",
            "ResultPath": "$.heap5",
            "Type": "Pass",
          },
        },
      },
      "MaxConcurrency": 1,
      "Next": "1__c = [\\"c\\"].map(function(v))",
      "Parameters": Object {
        "a.$": "$.a",
        "b.$": "$.b",
        "fnl_context.$": "$.fnl_context",
        "v.$": "$$.Map.Item.Value",
      },
      "ResultPath": "$.heap7",
      "Type": "Map",
    },
    "1__d = await Promise.all([\\"d\\"].map(function(v)))": Object {
      "InputPath": "$.heap12",
      "Next": "return \`b.join(\\"\\")c.join(\\"\\")d.join(\\"\\")\`",
      "ResultPath": "$.d",
      "Type": "Pass",
    },
    "1__d = await Promise.all([\\"d\\"].map(function(v))) 1": Object {
      "ItemsPath": "$.heap11",
      "Iterator": Object {
        "StartAt": "for(i of await func())",
        "States": Object {
          "1__return \`vai\` 2": Object {
            "End": true,
            "InputPath": "$.heap9.string",
            "ResultPath": "$",
            "Type": "Pass",
          },
          "for(i of await func())": Object {
            "InputPath": "$.fnl_context.null",
            "Next": "for(i of await func()) 1",
            "Resource": "__REPLACED_TOKEN",
            "ResultPath": "$.heap8",
            "Type": "Task",
          },
          "for(i of await func()) 1": Object {
            "InputPath": "$.heap8",
            "Next": "hasNext__for(i of await func()) 1",
            "ResultPath": "$.heap10",
            "Type": "Pass",
          },
          "hasNext__for(i of await func()) 1": Object {
            "Choices": Array [
              Object {
                "IsPresent": true,
                "Next": "i = undefined 2",
                "Variable": "$.heap10[0]",
              },
            ],
            "Default": "return \\"boo\\" 2",
            "Type": "Choice",
          },
          "i = undefined 2": Object {
            "InputPath": "$.heap10[0]",
            "Next": "if(i == 3) 2",
            "ResultPath": "$.i",
            "Type": "Pass",
          },
          "if(i == 3) 2": Object {
            "Choices": Array [
              Object {
                "And": Array [
                  Object {
                    "IsPresent": true,
                    "Variable": "$.i",
                  },
                  Object {
                    "And": Array [
                      Object {
                        "IsNumeric": true,
                        "Variable": "$.i",
                      },
                      Object {
                        "NumericEquals": 3,
                        "Variable": "$.i",
                      },
                    ],
                  },
                ],
                "Next": "return \`vai\` 2",
              },
            ],
            "Default": "tail__for(i of await func()) 1",
            "Type": "Choice",
          },
          "return \\"boo\\" 2": Object {
            "End": true,
            "Result": "boo",
            "ResultPath": "$",
            "Type": "Pass",
          },
          "return \`vai\` 2": Object {
            "Next": "1__return \`vai\` 2",
            "Parameters": Object {
              "string.$": "States.Format('{}{}{}',$.v,$.a,$.i)",
            },
            "ResultPath": "$.heap9",
            "Type": "Pass",
          },
          "tail__for(i of await func()) 1": Object {
            "InputPath": "$.heap10[1:]",
            "Next": "hasNext__for(i of await func()) 1",
            "ResultPath": "$.heap10",
            "Type": "Pass",
          },
        },
      },
      "MaxConcurrency": 1,
      "Next": "1__d = await Promise.all([\\"d\\"].map(function(v)))",
      "Parameters": Object {
        "a.$": "$.a",
        "b.$": "$.b",
        "c.$": "$.c",
        "fnl_context.$": "$.fnl_context",
        "v.$": "$$.Map.Item.Value",
      },
      "ResultPath": "$.heap12",
      "Type": "Map",
    },
    "1__return \`b.join(\\"\\")c.join(\\"\\")d.join(\\"\\")\`": Object {
      "End": true,
      "InputPath": "$.heap19.string",
      "ResultPath": "$",
      "Type": "Pass",
    },
    "Initialize Functionless Context": Object {
      "Next": "a = \\"x\\"",
      "OutputPath": "$",
      "Parameters": Object {
        "input.$": "$",
        "null": null,
      },
      "ResultPath": "$.fnl_context",
      "Type": "Pass",
    },
    "\`b.join(\\"\\")c.join(\\"\\")d.join(\\"\\")\`": Object {
      "Next": "1__return \`b.join(\\"\\")c.join(\\"\\")d.join(\\"\\")\`",
      "Parameters": Object {
        "string.$": "States.Format('{}{}{}',$.heap14.string,$.heap16.string,$.heap18.string)",
      },
      "ResultPath": "$.heap19",
      "Type": "Pass",
    },
    "a = \\"x\\"": Object {
      "Next": "b = [\\"b\\"].map(function(v))",
      "Result": "x",
      "ResultPath": "$.a",
      "Type": "Pass",
    },
    "append__c.join(\\"\\")": Object {
      "Next": "tail__c.join(\\"\\")",
      "Parameters": Object {
        "string.$": "States.Format('{}{}', $.heap16.string, $.heap15[0])",
      },
      "ResultPath": "$.heap16",
      "Type": "Pass",
    },
    "append__d.join(\\"\\")": Object {
      "Next": "tail__d.join(\\"\\")",
      "Parameters": Object {
        "string.$": "States.Format('{}{}', $.heap18.string, $.heap17[0])",
      },
      "ResultPath": "$.heap18",
      "Type": "Pass",
    },
    "append__return \`b.join(\\"\\")c.join(\\"\\")d.join(\\"\\")\`": Object {
      "Next": "tail__return \`b.join(\\"\\")c.join(\\"\\")d.join(\\"\\")\`",
      "Parameters": Object {
        "string.$": "States.Format('{}{}', $.heap14.string, $.heap13[0])",
      },
      "ResultPath": "$.heap14",
      "Type": "Pass",
    },
    "b = [\\"b\\"].map(function(v))": Object {
      "Next": "1__b = [\\"b\\"].map(function(v)) 1",
      "Result": Array [
        "b",
      ],
      "ResultPath": "$.heap2",
      "Type": "Pass",
    },
    "c = [\\"c\\"].map(function(v))": Object {
      "Next": "1__c = [\\"c\\"].map(function(v)) 1",
      "Result": Array [
        "c",
      ],
      "ResultPath": "$.heap6",
      "Type": "Pass",
    },
    "c.join(\\"\\")": Object {
      "InputPath": "$.c",
      "Next": "hasNext__c.join(\\"\\")",
      "ResultPath": "$.heap15",
      "Type": "Pass",
    },
    "d = await Promise.all([\\"d\\"].map(function(v)))": Object {
      "Next": "1__d = await Promise.all([\\"d\\"].map(function(v))) 1",
      "Result": Array [
        "d",
      ],
      "ResultPath": "$.heap11",
      "Type": "Pass",
    },
    "d.join(\\"\\")": Object {
      "InputPath": "$.d",
      "Next": "hasNext__d.join(\\"\\")",
      "ResultPath": "$.heap17",
      "Type": "Pass",
    },
    "hasNext__c.join(\\"\\")": Object {
      "Choices": Array [
        Object {
          "And": Array [
            Object {
              "IsPresent": true,
              "Variable": "$.heap15[0]",
            },
            Object {
              "Not": Object {
                "IsPresent": true,
                "Variable": "$.heap16",
              },
            },
          ],
          "Next": "initValue__c.join(\\"\\")",
        },
        Object {
          "And": Array [
            Object {
              "Not": Object {
                "IsPresent": true,
                "Variable": "$.heap15[0]",
              },
            },
            Object {
              "Not": Object {
                "IsPresent": true,
                "Variable": "$.heap16",
              },
            },
          ],
          "Next": "returnEmpty__c.join(\\"\\")",
        },
        Object {
          "IsPresent": true,
          "Next": "append__c.join(\\"\\")",
          "Variable": "$.heap15[0]",
        },
      ],
      "Default": "d.join(\\"\\")",
      "Type": "Choice",
    },
    "hasNext__d.join(\\"\\")": Object {
      "Choices": Array [
        Object {
          "And": Array [
            Object {
              "IsPresent": true,
              "Variable": "$.heap17[0]",
            },
            Object {
              "Not": Object {
                "IsPresent": true,
                "Variable": "$.heap18",
              },
            },
          ],
          "Next": "initValue__d.join(\\"\\")",
        },
        Object {
          "And": Array [
            Object {
              "Not": Object {
                "IsPresent": true,
                "Variable": "$.heap17[0]",
              },
            },
            Object {
              "Not": Object {
                "IsPresent": true,
                "Variable": "$.heap18",
              },
            },
          ],
          "Next": "returnEmpty__d.join(\\"\\")",
        },
        Object {
          "IsPresent": true,
          "Next": "append__d.join(\\"\\")",
          "Variable": "$.heap17[0]",
        },
      ],
      "Default": "\`b.join(\\"\\")c.join(\\"\\")d.join(\\"\\")\`",
      "Type": "Choice",
    },
    "hasNext__return \`b.join(\\"\\")c.join(\\"\\")d.join(\\"\\")\`": Object {
      "Choices": Array [
        Object {
          "And": Array [
            Object {
              "IsPresent": true,
              "Variable": "$.heap13[0]",
            },
            Object {
              "Not": Object {
                "IsPresent": true,
                "Variable": "$.heap14",
              },
            },
          ],
          "Next": "initValue__return \`b.join(\\"\\")c.join(\\"\\")d.join(\\"\\")\`",
        },
        Object {
          "And": Array [
            Object {
              "Not": Object {
                "IsPresent": true,
                "Variable": "$.heap13[0]",
              },
            },
            Object {
              "Not": Object {
                "IsPresent": true,
                "Variable": "$.heap14",
              },
            },
          ],
          "Next": "returnEmpty__return \`b.join(\\"\\")c.join(\\"\\")d.join(\\"\\")\`",
        },
        Object {
          "IsPresent": true,
          "Next": "append__return \`b.join(\\"\\")c.join(\\"\\")d.join(\\"\\")\`",
          "Variable": "$.heap13[0]",
        },
      ],
      "Default": "c.join(\\"\\")",
      "Type": "Choice",
    },
    "initValue__c.join(\\"\\")": Object {
      "InputPath": "$.heap15[0]",
      "Next": "tail__c.join(\\"\\")",
      "ResultPath": "$.heap16.string",
      "Type": "Pass",
    },
    "initValue__d.join(\\"\\")": Object {
      "InputPath": "$.heap17[0]",
      "Next": "tail__d.join(\\"\\")",
      "ResultPath": "$.heap18.string",
      "Type": "Pass",
    },
    "initValue__return \`b.join(\\"\\")c.join(\\"\\")d.join(\\"\\")\`": Object {
      "InputPath": "$.heap13[0]",
      "Next": "tail__return \`b.join(\\"\\")c.join(\\"\\")d.join(\\"\\")\`",
      "ResultPath": "$.heap14.string",
      "Type": "Pass",
    },
    "return \`b.join(\\"\\")c.join(\\"\\")d.join(\\"\\")\`": Object {
      "InputPath": "$.b",
      "Next": "hasNext__return \`b.join(\\"\\")c.join(\\"\\")d.join(\\"\\")\`",
      "ResultPath": "$.heap13",
      "Type": "Pass",
    },
    "returnEmpty__c.join(\\"\\")": Object {
      "Next": "d.join(\\"\\")",
      "Result": "",
      "ResultPath": "$.heap16",
      "Type": "Pass",
    },
    "returnEmpty__d.join(\\"\\")": Object {
      "Next": "\`b.join(\\"\\")c.join(\\"\\")d.join(\\"\\")\`",
      "Result": "",
      "ResultPath": "$.heap18",
      "Type": "Pass",
    },
    "returnEmpty__return \`b.join(\\"\\")c.join(\\"\\")d.join(\\"\\")\`": Object {
      "Next": "c.join(\\"\\")",
      "Result": "",
      "ResultPath": "$.heap14",
      "Type": "Pass",
    },
    "tail__c.join(\\"\\")": Object {
      "InputPath": "$.heap15[1:]",
      "Next": "hasNext__c.join(\\"\\")",
      "ResultPath": "$.heap15",
      "Type": "Pass",
    },
    "tail__d.join(\\"\\")": Object {
      "InputPath": "$.heap17[1:]",
      "Next": "hasNext__d.join(\\"\\")",
      "ResultPath": "$.heap17",
      "Type": "Pass",
    },
    "tail__return \`b.join(\\"\\")c.join(\\"\\")d.join(\\"\\")\`": Object {
      "InputPath": "$.heap13[1:]",
      "Next": "hasNext__return \`b.join(\\"\\")c.join(\\"\\")d.join(\\"\\")\`",
      "ResultPath": "$.heap13",
      "Type": "Pass",
    },
  },
}
`;

exports[`for of 1`] = `
Object {
  "StartAt": "Initialize Functionless Context",
  "States": Object {
    "1__await func({n: \`i\`, id: input.id})": Object {
      "Next": "tail__for(i of input.arr)",
      "Parameters": Object {
        "id.$": "$.fnl_context.input.id",
        "n.$": "$.heap0.string",
      },
      "Resource": "__REPLACED_TOKEN",
      "ResultPath": "$.heap1",
      "Type": "Task",
    },
    "1__await func({n: \`i\`, id: input.id}) 1": Object {
      "Next": "await func({n: \`j\`, id: input.id}) 1",
      "Parameters": Object {
        "id.$": "$.fnl_context.input.id",
        "n.$": "$.heap3.string",
      },
      "Resource": "__REPLACED_TOKEN",
      "ResultPath": "$.heap4",
      "Type": "Task",
    },
    "1__await func({n: \`j\`, id: input.id})": Object {
      "Next": "tail__for(i of input.arr) 1",
      "Parameters": Object {
        "id.$": "$.fnl_context.input.id",
        "n.$": "$.heap8.string",
      },
      "Resource": "__REPLACED_TOKEN",
      "ResultPath": "$.heap9",
      "Type": "Task",
    },
    "1__await func({n: \`j\`, id: input.id}) 1": Object {
      "Next": "tail__for(j of input.arr)",
      "Parameters": Object {
        "id.$": "$.fnl_context.input.id",
        "n.$": "$.heap5.string",
      },
      "Resource": "__REPLACED_TOKEN",
      "ResultPath": "$.heap6",
      "Type": "Task",
    },
    "1__item = await $AWS.DynamoDB.GetItem({Table: table, Key: {id: {S: input.id": Object {
      "InputPath": "$.heap11",
      "Next": "return item.Item.val.N",
      "ResultPath": "$.item",
      "Type": "Pass",
    },
    "Initialize Functionless Context": Object {
      "Next": "for(i of input.arr)",
      "OutputPath": "$",
=======
      "Type": "Pass",
    },
    "1__b = [\\"b\\"].map(function(v)) 1": Object {
      "ItemsPath": "$.heap2",
      "Iterator": Object {
        "StartAt": "for(i of [1, 2, 3])",
        "States": Object {
          "1__return \`vai\`": Object {
            "End": true,
            "InputPath": "$.heap0.string",
            "ResultPath": "$",
            "Type": "Pass",
          },
          "[1, 2, 3]": Object {
            "InputPath": "$.heap1[0]",
            "Next": "if(i == 3)",
            "ResultPath": "$.i",
            "Type": "Pass",
          },
          "for(i of [1, 2, 3])": Object {
            "Next": "hasNext__for(i of [1, 2, 3])",
            "Result": Array [
              1,
              2,
              3,
            ],
            "ResultPath": "$.heap1",
            "Type": "Pass",
          },
          "hasNext__for(i of [1, 2, 3])": Object {
            "Choices": Array [
              Object {
                "IsPresent": true,
                "Next": "[1, 2, 3]",
                "Variable": "$.heap1[0]",
              },
            ],
            "Default": "return \\"boo\\"",
            "Type": "Choice",
          },
          "if(i == 3)": Object {
            "Choices": Array [
              Object {
                "And": Array [
                  Object {
                    "IsPresent": true,
                    "Variable": "$.i",
                  },
                  Object {
                    "And": Array [
                      Object {
                        "IsNumeric": true,
                        "Variable": "$.i",
                      },
                      Object {
                        "NumericEquals": 3,
                        "Variable": "$.i",
                      },
                    ],
                  },
                ],
                "Next": "return \`vai\`",
              },
            ],
            "Default": "tail__for(i of [1, 2, 3])",
            "Type": "Choice",
          },
          "return \\"boo\\"": Object {
            "End": true,
            "Result": "boo",
            "ResultPath": "$",
            "Type": "Pass",
          },
          "return \`vai\`": Object {
            "Next": "1__return \`vai\`",
            "Parameters": Object {
              "string.$": "States.Format('{}{}{}',$.v,$.a,$.i)",
            },
            "ResultPath": "$.heap0",
            "Type": "Pass",
          },
          "tail__for(i of [1, 2, 3])": Object {
            "InputPath": "$.heap1[1:]",
            "Next": "hasNext__for(i of [1, 2, 3])",
            "ResultPath": "$.heap1",
            "Type": "Pass",
          },
        },
      },
      "MaxConcurrency": 1,
      "Next": "1__b = [\\"b\\"].map(function(v))",
      "Parameters": Object {
        "a.$": "$.a",
        "v.$": "$$.Map.Item.Value",
      },
      "ResultPath": "$.heap3",
      "Type": "Map",
    },
    "1__c = [\\"c\\"].map(function(v))": Object {
      "InputPath": "$.heap7",
      "Next": "d = await Promise.all([\\"d\\"].map(function(v)))",
      "ResultPath": "$.c",
      "Type": "Pass",
    },
    "1__c = [\\"c\\"].map(function(v)) 1": Object {
      "ItemsPath": "$.heap6",
      "Iterator": Object {
        "StartAt": "for(i of input.arr)",
        "States": Object {
          "1__return \`vai\` 1": Object {
            "End": true,
            "InputPath": "$.heap4.string",
            "ResultPath": "$",
            "Type": "Pass",
          },
          "for(i of input.arr)": Object {
            "InputPath": "$.fnl_context.input.arr",
            "Next": "hasNext__for(i of input.arr)",
            "ResultPath": "$.heap5",
            "Type": "Pass",
          },
          "hasNext__for(i of input.arr)": Object {
            "Choices": Array [
              Object {
                "IsPresent": true,
                "Next": "input.arr",
                "Variable": "$.heap5[0]",
              },
            ],
            "Default": "return \\"boo\\" 1",
            "Type": "Choice",
          },
          "if(i == 3) 1": Object {
            "Choices": Array [
              Object {
                "And": Array [
                  Object {
                    "IsPresent": true,
                    "Variable": "$.i",
                  },
                  Object {
                    "And": Array [
                      Object {
                        "IsNumeric": true,
                        "Variable": "$.i",
                      },
                      Object {
                        "NumericEquals": 3,
                        "Variable": "$.i",
                      },
                    ],
                  },
                ],
                "Next": "return \`vai\` 1",
              },
            ],
            "Default": "tail__for(i of input.arr)",
            "Type": "Choice",
          },
          "input.arr": Object {
            "InputPath": "$.heap5[0]",
            "Next": "if(i == 3) 1",
            "ResultPath": "$.i",
            "Type": "Pass",
          },
          "return \\"boo\\" 1": Object {
            "End": true,
            "Result": "boo",
            "ResultPath": "$",
            "Type": "Pass",
          },
          "return \`vai\` 1": Object {
            "Next": "1__return \`vai\` 1",
            "Parameters": Object {
              "string.$": "States.Format('{}{}{}',$.v,$.a,$.i)",
            },
            "ResultPath": "$.heap4",
            "Type": "Pass",
          },
          "tail__for(i of input.arr)": Object {
            "InputPath": "$.heap5[1:]",
            "Next": "hasNext__for(i of input.arr)",
            "ResultPath": "$.heap5",
            "Type": "Pass",
          },
        },
      },
      "MaxConcurrency": 1,
      "Next": "1__c = [\\"c\\"].map(function(v))",
      "Parameters": Object {
        "a.$": "$.a",
        "b.$": "$.b",
        "fnl_context.$": "$.fnl_context",
        "v.$": "$$.Map.Item.Value",
      },
      "ResultPath": "$.heap7",
      "Type": "Map",
    },
    "1__d = await Promise.all([\\"d\\"].map(function(v)))": Object {
      "InputPath": "$.heap12",
      "Next": "return \`b.join(\\"\\")c.join(\\"\\")d.join(\\"\\")\`",
      "ResultPath": "$.d",
      "Type": "Pass",
    },
    "1__d = await Promise.all([\\"d\\"].map(function(v))) 1": Object {
      "ItemsPath": "$.heap11",
      "Iterator": Object {
        "StartAt": "for(i of await func())",
        "States": Object {
          "1__return \`vai\` 2": Object {
            "End": true,
            "InputPath": "$.heap9.string",
            "ResultPath": "$",
            "Type": "Pass",
          },
          "await func()": Object {
            "InputPath": "$.heap10[0]",
            "Next": "if(i == 3) 2",
            "ResultPath": "$.i",
            "Type": "Pass",
          },
          "for(i of await func())": Object {
            "InputPath": "$.fnl_context.null",
            "Next": "for(i of await func()) 1",
            "Resource": "__REPLACED_TOKEN",
            "ResultPath": "$.heap8",
            "Type": "Task",
          },
          "for(i of await func()) 1": Object {
            "InputPath": "$.heap8",
            "Next": "hasNext__for(i of await func()) 1",
            "ResultPath": "$.heap10",
            "Type": "Pass",
          },
          "hasNext__for(i of await func()) 1": Object {
            "Choices": Array [
              Object {
                "IsPresent": true,
                "Next": "await func()",
                "Variable": "$.heap10[0]",
              },
            ],
            "Default": "return \\"boo\\" 2",
            "Type": "Choice",
          },
          "if(i == 3) 2": Object {
            "Choices": Array [
              Object {
                "And": Array [
                  Object {
                    "IsPresent": true,
                    "Variable": "$.i",
                  },
                  Object {
                    "And": Array [
                      Object {
                        "IsNumeric": true,
                        "Variable": "$.i",
                      },
                      Object {
                        "NumericEquals": 3,
                        "Variable": "$.i",
                      },
                    ],
                  },
                ],
                "Next": "return \`vai\` 2",
              },
            ],
            "Default": "tail__for(i of await func()) 1",
            "Type": "Choice",
          },
          "return \\"boo\\" 2": Object {
            "End": true,
            "Result": "boo",
            "ResultPath": "$",
            "Type": "Pass",
          },
          "return \`vai\` 2": Object {
            "Next": "1__return \`vai\` 2",
            "Parameters": Object {
              "string.$": "States.Format('{}{}{}',$.v,$.a,$.i)",
            },
            "ResultPath": "$.heap9",
            "Type": "Pass",
          },
          "tail__for(i of await func()) 1": Object {
            "InputPath": "$.heap10[1:]",
            "Next": "hasNext__for(i of await func()) 1",
            "ResultPath": "$.heap10",
            "Type": "Pass",
          },
        },
      },
      "MaxConcurrency": 1,
      "Next": "1__d = await Promise.all([\\"d\\"].map(function(v)))",
      "Parameters": Object {
        "a.$": "$.a",
        "b.$": "$.b",
        "c.$": "$.c",
        "fnl_context.$": "$.fnl_context",
        "v.$": "$$.Map.Item.Value",
      },
      "ResultPath": "$.heap12",
      "Type": "Map",
    },
    "1__return \`b.join(\\"\\")c.join(\\"\\")d.join(\\"\\")\`": Object {
      "End": true,
      "InputPath": "$.heap19.string",
      "ResultPath": "$",
      "Type": "Pass",
    },
    "Initialize Functionless Context": Object {
      "Next": "a = \\"x\\"",
      "OutputPath": "$",
      "Parameters": Object {
        "input.$": "$",
        "null": null,
      },
      "ResultPath": "$.fnl_context",
      "Type": "Pass",
    },
    "\`b.join(\\"\\")c.join(\\"\\")d.join(\\"\\")\`": Object {
      "Next": "1__return \`b.join(\\"\\")c.join(\\"\\")d.join(\\"\\")\`",
      "Parameters": Object {
        "string.$": "States.Format('{}{}{}',$.heap14.string,$.heap16.string,$.heap18.string)",
      },
      "ResultPath": "$.heap19",
      "Type": "Pass",
    },
    "a = \\"x\\"": Object {
      "Next": "b = [\\"b\\"].map(function(v))",
      "Result": "x",
      "ResultPath": "$.a",
      "Type": "Pass",
    },
    "append__c.join(\\"\\")": Object {
      "Next": "tail__c.join(\\"\\")",
      "Parameters": Object {
        "string.$": "States.Format('{}{}', $.heap16.string, $.heap15[0])",
      },
      "ResultPath": "$.heap16",
      "Type": "Pass",
    },
    "append__d.join(\\"\\")": Object {
      "Next": "tail__d.join(\\"\\")",
      "Parameters": Object {
        "string.$": "States.Format('{}{}', $.heap18.string, $.heap17[0])",
      },
      "ResultPath": "$.heap18",
      "Type": "Pass",
    },
    "append__return \`b.join(\\"\\")c.join(\\"\\")d.join(\\"\\")\`": Object {
      "Next": "tail__return \`b.join(\\"\\")c.join(\\"\\")d.join(\\"\\")\`",
      "Parameters": Object {
        "string.$": "States.Format('{}{}', $.heap14.string, $.heap13[0])",
      },
      "ResultPath": "$.heap14",
      "Type": "Pass",
    },
    "b = [\\"b\\"].map(function(v))": Object {
      "Next": "1__b = [\\"b\\"].map(function(v)) 1",
      "Result": Array [
        "b",
      ],
      "ResultPath": "$.heap2",
      "Type": "Pass",
    },
    "c = [\\"c\\"].map(function(v))": Object {
      "Next": "1__c = [\\"c\\"].map(function(v)) 1",
      "Result": Array [
        "c",
      ],
      "ResultPath": "$.heap6",
      "Type": "Pass",
    },
    "c.join(\\"\\")": Object {
      "InputPath": "$.c",
      "Next": "hasNext__c.join(\\"\\")",
      "ResultPath": "$.heap15",
      "Type": "Pass",
    },
    "d = await Promise.all([\\"d\\"].map(function(v)))": Object {
      "Next": "1__d = await Promise.all([\\"d\\"].map(function(v))) 1",
      "Result": Array [
        "d",
      ],
      "ResultPath": "$.heap11",
      "Type": "Pass",
    },
    "d.join(\\"\\")": Object {
      "InputPath": "$.d",
      "Next": "hasNext__d.join(\\"\\")",
      "ResultPath": "$.heap17",
      "Type": "Pass",
    },
    "hasNext__c.join(\\"\\")": Object {
      "Choices": Array [
        Object {
          "And": Array [
            Object {
              "IsPresent": true,
              "Variable": "$.heap15[0]",
            },
            Object {
              "Not": Object {
                "IsPresent": true,
                "Variable": "$.heap16",
              },
            },
          ],
          "Next": "initValue__c.join(\\"\\")",
        },
        Object {
          "And": Array [
            Object {
              "Not": Object {
                "IsPresent": true,
                "Variable": "$.heap15[0]",
              },
            },
            Object {
              "Not": Object {
                "IsPresent": true,
                "Variable": "$.heap16",
              },
            },
          ],
          "Next": "returnEmpty__c.join(\\"\\")",
        },
        Object {
          "IsPresent": true,
          "Next": "append__c.join(\\"\\")",
          "Variable": "$.heap15[0]",
        },
      ],
      "Default": "d.join(\\"\\")",
      "Type": "Choice",
    },
    "hasNext__d.join(\\"\\")": Object {
      "Choices": Array [
        Object {
          "And": Array [
            Object {
              "IsPresent": true,
              "Variable": "$.heap17[0]",
            },
            Object {
              "Not": Object {
                "IsPresent": true,
                "Variable": "$.heap18",
              },
            },
          ],
          "Next": "initValue__d.join(\\"\\")",
        },
        Object {
          "And": Array [
            Object {
              "Not": Object {
                "IsPresent": true,
                "Variable": "$.heap17[0]",
              },
            },
            Object {
              "Not": Object {
                "IsPresent": true,
                "Variable": "$.heap18",
              },
            },
          ],
          "Next": "returnEmpty__d.join(\\"\\")",
        },
        Object {
          "IsPresent": true,
          "Next": "append__d.join(\\"\\")",
          "Variable": "$.heap17[0]",
        },
      ],
      "Default": "\`b.join(\\"\\")c.join(\\"\\")d.join(\\"\\")\`",
      "Type": "Choice",
    },
    "hasNext__return \`b.join(\\"\\")c.join(\\"\\")d.join(\\"\\")\`": Object {
      "Choices": Array [
        Object {
          "And": Array [
            Object {
              "IsPresent": true,
              "Variable": "$.heap13[0]",
            },
            Object {
              "Not": Object {
                "IsPresent": true,
                "Variable": "$.heap14",
              },
            },
          ],
          "Next": "initValue__return \`b.join(\\"\\")c.join(\\"\\")d.join(\\"\\")\`",
        },
        Object {
          "And": Array [
            Object {
              "Not": Object {
                "IsPresent": true,
                "Variable": "$.heap13[0]",
              },
            },
            Object {
              "Not": Object {
                "IsPresent": true,
                "Variable": "$.heap14",
              },
            },
          ],
          "Next": "returnEmpty__return \`b.join(\\"\\")c.join(\\"\\")d.join(\\"\\")\`",
        },
        Object {
          "IsPresent": true,
          "Next": "append__return \`b.join(\\"\\")c.join(\\"\\")d.join(\\"\\")\`",
          "Variable": "$.heap13[0]",
        },
      ],
      "Default": "c.join(\\"\\")",
      "Type": "Choice",
    },
    "initValue__c.join(\\"\\")": Object {
      "InputPath": "$.heap15[0]",
      "Next": "tail__c.join(\\"\\")",
      "ResultPath": "$.heap16.string",
      "Type": "Pass",
    },
    "initValue__d.join(\\"\\")": Object {
      "InputPath": "$.heap17[0]",
      "Next": "tail__d.join(\\"\\")",
      "ResultPath": "$.heap18.string",
      "Type": "Pass",
    },
    "initValue__return \`b.join(\\"\\")c.join(\\"\\")d.join(\\"\\")\`": Object {
      "InputPath": "$.heap13[0]",
      "Next": "tail__return \`b.join(\\"\\")c.join(\\"\\")d.join(\\"\\")\`",
      "ResultPath": "$.heap14.string",
      "Type": "Pass",
    },
    "return \`b.join(\\"\\")c.join(\\"\\")d.join(\\"\\")\`": Object {
      "InputPath": "$.b",
      "Next": "hasNext__return \`b.join(\\"\\")c.join(\\"\\")d.join(\\"\\")\`",
      "ResultPath": "$.heap13",
      "Type": "Pass",
    },
    "returnEmpty__c.join(\\"\\")": Object {
      "Next": "d.join(\\"\\")",
      "Result": "",
      "ResultPath": "$.heap16",
      "Type": "Pass",
    },
    "returnEmpty__d.join(\\"\\")": Object {
      "Next": "\`b.join(\\"\\")c.join(\\"\\")d.join(\\"\\")\`",
      "Result": "",
      "ResultPath": "$.heap18",
      "Type": "Pass",
    },
    "returnEmpty__return \`b.join(\\"\\")c.join(\\"\\")d.join(\\"\\")\`": Object {
      "Next": "c.join(\\"\\")",
      "Result": "",
      "ResultPath": "$.heap14",
      "Type": "Pass",
    },
    "tail__c.join(\\"\\")": Object {
      "InputPath": "$.heap15[1:]",
      "Next": "hasNext__c.join(\\"\\")",
      "ResultPath": "$.heap15",
      "Type": "Pass",
    },
    "tail__d.join(\\"\\")": Object {
      "InputPath": "$.heap17[1:]",
      "Next": "hasNext__d.join(\\"\\")",
      "ResultPath": "$.heap17",
      "Type": "Pass",
    },
    "tail__return \`b.join(\\"\\")c.join(\\"\\")d.join(\\"\\")\`": Object {
      "InputPath": "$.heap13[1:]",
      "Next": "hasNext__return \`b.join(\\"\\")c.join(\\"\\")d.join(\\"\\")\`",
      "ResultPath": "$.heap13",
      "Type": "Pass",
    },
  },
}
`;

exports[`for of 1`] = `
Object {
  "StartAt": "Initialize Functionless Context",
  "States": Object {
    "1__await func({n: \`i\`, id: input.id})": Object {
      "Next": "tail__for(i of input.arr)",
      "Parameters": Object {
        "id.$": "$.fnl_context.input.id",
        "n.$": "$.heap0.string",
      },
      "Resource": "__REPLACED_TOKEN",
      "ResultPath": "$.heap1",
      "Type": "Task",
    },
    "1__await func({n: \`i\`, id: input.id}) 1": Object {
      "Next": "await func({n: \`j\`, id: input.id})",
      "Parameters": Object {
        "id.$": "$.fnl_context.input.id",
        "n.$": "$.heap3.string",
      },
      "Resource": "__REPLACED_TOKEN",
      "ResultPath": "$.heap4",
      "Type": "Task",
    },
    "1__await func({n: \`j\`, id: input.id})": Object {
      "Next": "tail__for(j of input.arr)",
      "Parameters": Object {
        "id.$": "$.fnl_context.input.id",
        "n.$": "$.heap5.string",
      },
      "Resource": "__REPLACED_TOKEN",
      "ResultPath": "$.heap6",
      "Type": "Task",
    },
    "1__item = await $AWS.DynamoDB.GetItem({Table: table, Key: {id: {S: input.id": Object {
      "InputPath": "$.heap9",
      "Next": "return item.Item.val.N",
      "ResultPath": "$.item",
      "Type": "Pass",
    },
    "Initialize Functionless Context": Object {
      "Next": "for(i of input.arr)",
      "OutputPath": "$",
      "Parameters": Object {
        "input.$": "$",
        "null": null,
      },
      "ResultPath": "$.fnl_context",
      "Type": "Pass",
    },
    "await func({n: \`i\`, id: input.id})": Object {
      "Next": "1__await func({n: \`i\`, id: input.id})",
      "Parameters": Object {
        "string.$": "States.Format('{}',$.i)",
      },
      "ResultPath": "$.heap0",
      "Type": "Pass",
    },
    "await func({n: \`i\`, id: input.id}) 1": Object {
      "Next": "1__await func({n: \`i\`, id: input.id}) 1",
      "Parameters": Object {
        "string.$": "States.Format('{}',$.i)",
      },
      "ResultPath": "$.heap3",
      "Type": "Pass",
    },
    "await func({n: \`j\`, id: input.id})": Object {
      "Next": "1__await func({n: \`j\`, id: input.id})",
      "Parameters": Object {
        "string.$": "States.Format('{}',$.j)",
      },
      "ResultPath": "$.heap5",
      "Type": "Pass",
    },
    "for(i of input.arr)": Object {
      "InputPath": "$.fnl_context.input.arr",
      "Next": "hasNext__for(i of input.arr)",
      "ResultPath": "$.heap2",
      "Type": "Pass",
    },
    "for(i of input.arr) 1": Object {
      "InputPath": "$.fnl_context.input.arr",
      "Next": "hasNext__for(i of input.arr) 1",
      "ResultPath": "$.heap8",
      "Type": "Pass",
    },
    "for(j of input.arr)": Object {
      "InputPath": "$.fnl_context.input.arr",
      "Next": "hasNext__for(j of input.arr)",
      "ResultPath": "$.heap7",
      "Type": "Pass",
    },
    "hasNext__for(i of input.arr)": Object {
      "Choices": Array [
        Object {
          "IsPresent": true,
          "Next": "input.arr",
          "Variable": "$.heap2[0]",
        },
      ],
      "Default": "for(i of input.arr) 1",
      "Type": "Choice",
    },
    "hasNext__for(i of input.arr) 1": Object {
      "Choices": Array [
        Object {
          "IsPresent": true,
          "Next": "input.arr 1",
          "Variable": "$.heap8[0]",
        },
      ],
      "Default": "item = await $AWS.DynamoDB.GetItem({Table: table, Key: {id: {S: input.id}},",
      "Type": "Choice",
    },
    "hasNext__for(j of input.arr)": Object {
      "Choices": Array [
        Object {
          "IsPresent": true,
          "Next": "input.arr 2",
          "Variable": "$.heap7[0]",
        },
      ],
      "Default": "tail__for(i of input.arr) 1",
      "Type": "Choice",
    },
    "input.arr": Object {
      "InputPath": "$.heap2[0]",
      "Next": "await func({n: \`i\`, id: input.id})",
      "ResultPath": "$.i",
      "Type": "Pass",
    },
    "input.arr 1": Object {
      "InputPath": "$.heap8[0]",
      "Next": "for(j of input.arr)",
      "ResultPath": "$.i",
      "Type": "Pass",
    },
    "input.arr 2": Object {
      "InputPath": "$.heap7[0]",
      "Next": "await func({n: \`i\`, id: input.id}) 1",
      "ResultPath": "$.j",
      "Type": "Pass",
    },
    "item = await $AWS.DynamoDB.GetItem({Table: table, Key: {id: {S: input.id}},": Object {
      "Next": "1__item = await $AWS.DynamoDB.GetItem({Table: table, Key: {id: {S: input.id",
      "Parameters": Object {
        "ConsistentRead": true,
        "Key": Object {
          "id": Object {
            "S.$": "$.fnl_context.input.id",
          },
        },
        "TableName": "__REPLACED_TOKEN",
      },
      "Resource": "__REPLACED_ARN",
      "ResultPath": "$.heap9",
      "Type": "Task",
    },
    "return item.Item.val.N": Object {
      "End": true,
      "InputPath": "$.item.Item.val.N",
      "ResultPath": "$",
      "Type": "Pass",
    },
    "tail__for(i of input.arr)": Object {
      "InputPath": "$.heap2[1:]",
      "Next": "hasNext__for(i of input.arr)",
      "ResultPath": "$.heap2",
      "Type": "Pass",
    },
    "tail__for(i of input.arr) 1": Object {
      "InputPath": "$.heap8[1:]",
      "Next": "hasNext__for(i of input.arr) 1",
      "ResultPath": "$.heap8",
      "Type": "Pass",
    },
    "tail__for(j of input.arr)": Object {
      "InputPath": "$.heap7[1:]",
      "Next": "hasNext__for(j of input.arr)",
      "ResultPath": "$.heap7",
      "Type": "Pass",
    },
  },
}
`;

exports[`join 1`] = `
Object {
  "StartAt": "Initialize Functionless Context",
  "States": Object {
    "1__resultArr = [[\\"a\\", \\"b\\", \\"c\\"].join(\\"/\\"), input.arr.join(\\"-\\"), input.arr.j": Object {
      "InputPath": "$.heap8.arr",
      "Next": "return resultArr.join(\\"#\\")",
      "ResultPath": "$.resultArr",
      "Type": "Pass",
    },
    "1__return resultArr.join(\\"#\\")": Object {
      "End": true,
      "InputPath": "$.heap10.string",
      "ResultPath": "$",
      "Type": "Pass",
    },
    "Initialize Functionless Context": Object {
      "Next": "resultArr = [[\\"a\\", \\"b\\", \\"c\\"].join(\\"/\\"), input.arr.join(\\"-\\"), input.arr.join",
      "OutputPath": "$",
      "Parameters": Object {
        "input.$": "$",
        "null": null,
      },
      "ResultPath": "$.fnl_context",
      "Type": "Pass",
    },
    "[\\"d\\", \\"e\\", \\"f\\"].join(input.sep)": Object {
      "Next": "hasNext__[\\"d\\", \\"e\\", \\"f\\"].join(input.sep)",
      "Result": Array [
        "d",
        "e",
        "f",
      ],
      "ResultPath": "$.heap4",
      "Type": "Pass",
    },
    "[[\\"a\\", \\"b\\", \\"c\\"].join(\\"/\\"), input.arr.join(\\"-\\"), input.arr.join(input.sep),": Object {
      "Next": "1__resultArr = [[\\"a\\", \\"b\\", \\"c\\"].join(\\"/\\"), input.arr.join(\\"-\\"), input.arr.j",
>>>>>>> 2d368777
      "Parameters": Object {
        "arr.$": "States.Array('a/b/c', $.heap1.string, $.heap3.string, $.heap5.string, '', $.heap7.string)",
      },
      "ResultPath": "$.heap8",
      "Type": "Pass",
    },
<<<<<<< HEAD
    "await func({n: \`i\`, id: input.id})": Object {
      "Next": "1__await func({n: \`i\`, id: input.id})",
      "Parameters": Object {
        "string.$": "States.Format('{}',$.i)",
      },
      "ResultPath": "$.heap0",
      "Type": "Pass",
    },
    "await func({n: \`i\`, id: input.id}) 1": Object {
      "Next": "1__await func({n: \`i\`, id: input.id}) 1",
      "Parameters": Object {
        "string.$": "States.Format('{}',$.i)",
      },
      "ResultPath": "$.heap3",
      "Type": "Pass",
    },
    "await func({n: \`j\`, id: input.id})": Object {
      "Next": "1__await func({n: \`j\`, id: input.id})",
      "Parameters": Object {
        "string.$": "States.Format('{}',$.j)",
      },
      "ResultPath": "$.heap8",
      "Type": "Pass",
    },
    "await func({n: \`j\`, id: input.id}) 1": Object {
      "Next": "1__await func({n: \`j\`, id: input.id}) 1",
      "Parameters": Object {
        "string.$": "States.Format('{}',$.j)",
      },
      "ResultPath": "$.heap5",
      "Type": "Pass",
    },
    "for(i of input.arr)": Object {
      "InputPath": "$.fnl_context.input.arr",
      "Next": "hasNext__for(i of input.arr)",
      "ResultPath": "$.heap2",
      "Type": "Pass",
    },
    "for(i of input.arr) 1": Object {
      "InputPath": "$.fnl_context.input.arr",
      "Next": "hasNext__for(i of input.arr) 1",
      "ResultPath": "$.heap10",
      "Type": "Pass",
    },
    "for(j of input.arr)": Object {
      "InputPath": "$.fnl_context.input.arr",
      "Next": "hasNext__for(j of input.arr)",
      "ResultPath": "$.heap7",
      "Type": "Pass",
    },
    "hasNext__for(i of input.arr)": Object {
      "Choices": Array [
        Object {
          "IsPresent": true,
          "Next": "i = undefined",
          "Variable": "$.heap2[0]",
        },
      ],
      "Default": "for(i of input.arr) 1",
      "Type": "Choice",
    },
    "hasNext__for(i of input.arr) 1": Object {
      "Choices": Array [
        Object {
          "IsPresent": true,
          "Next": "i = undefined 1",
          "Variable": "$.heap10[0]",
        },
      ],
      "Default": "item = await $AWS.DynamoDB.GetItem({Table: table, Key: {id: {S: input.id}},",
      "Type": "Choice",
    },
    "hasNext__for(j of input.arr)": Object {
      "Choices": Array [
        Object {
          "IsPresent": true,
          "Next": "j",
          "Variable": "$.heap7[0]",
        },
      ],
      "Default": "await func({n: \`j\`, id: input.id})",
      "Type": "Choice",
    },
    "i = undefined": Object {
      "InputPath": "$.heap2[0]",
      "Next": "await func({n: \`i\`, id: input.id})",
      "ResultPath": "$.i",
      "Type": "Pass",
    },
    "i = undefined 1": Object {
      "InputPath": "$.heap10[0]",
      "Next": "j = 1",
      "ResultPath": "$.i",
      "Type": "Pass",
    },
    "item = await $AWS.DynamoDB.GetItem({Table: table, Key: {id: {S: input.id}},": Object {
      "Next": "1__item = await $AWS.DynamoDB.GetItem({Table: table, Key: {id: {S: input.id",
      "Parameters": Object {
        "ConsistentRead": true,
        "Key": Object {
          "id": Object {
            "S.$": "$.fnl_context.input.id",
          },
        },
        "TableName": "__REPLACED_TOKEN",
      },
      "Resource": "__REPLACED_ARN",
      "ResultPath": "$.heap11",
      "Type": "Task",
    },
    "j": Object {
      "InputPath": "$.heap7[0]",
      "Next": "await func({n: \`i\`, id: input.id}) 1",
      "ResultPath": "$.j",
      "Type": "Pass",
    },
    "j = 1": Object {
      "Next": "for(j of input.arr)",
      "Result": 1,
      "ResultPath": "$.j",
      "Type": "Pass",
    },
    "return item.Item.val.N": Object {
      "End": true,
      "InputPath": "$.item.Item.val.N",
      "ResultPath": "$",
      "Type": "Pass",
    },
    "tail__for(i of input.arr)": Object {
      "InputPath": "$.heap2[1:]",
      "Next": "hasNext__for(i of input.arr)",
      "ResultPath": "$.heap2",
      "Type": "Pass",
    },
    "tail__for(i of input.arr) 1": Object {
      "InputPath": "$.heap10[1:]",
      "Next": "hasNext__for(i of input.arr) 1",
      "ResultPath": "$.heap10",
      "Type": "Pass",
    },
    "tail__for(j of input.arr)": Object {
      "InputPath": "$.heap7[1:]",
      "Next": "hasNext__for(j of input.arr)",
      "ResultPath": "$.heap7",
      "Type": "Pass",
    },
  },
}
`;

exports[`join 1`] = `
Object {
  "StartAt": "Initialize Functionless Context",
  "States": Object {
    "1__resultArr = [[\\"a\\", \\"b\\", \\"c\\"].join(\\"/\\"), input.arr.join(\\"-\\"), input.arr.j": Object {
      "InputPath": "$.heap8.arr",
      "Next": "return resultArr.join(\\"#\\")",
      "ResultPath": "$.resultArr",
      "Type": "Pass",
    },
    "1__return resultArr.join(\\"#\\")": Object {
      "End": true,
      "InputPath": "$.heap10.string",
      "ResultPath": "$",
      "Type": "Pass",
    },
    "Initialize Functionless Context": Object {
      "Next": "resultArr = [[\\"a\\", \\"b\\", \\"c\\"].join(\\"/\\"), input.arr.join(\\"-\\"), input.arr.join",
      "OutputPath": "$",
      "Parameters": Object {
        "input.$": "$",
        "null": null,
      },
      "ResultPath": "$.fnl_context",
      "Type": "Pass",
    },
    "[\\"d\\", \\"e\\", \\"f\\"].join(input.sep)": Object {
      "Next": "hasNext__[\\"d\\", \\"e\\", \\"f\\"].join(input.sep)",
      "Result": Array [
        "d",
        "e",
        "f",
      ],
      "ResultPath": "$.heap4",
      "Type": "Pass",
    },
    "[[\\"a\\", \\"b\\", \\"c\\"].join(\\"/\\"), input.arr.join(\\"-\\"), input.arr.join(input.sep),": Object {
      "Next": "1__resultArr = [[\\"a\\", \\"b\\", \\"c\\"].join(\\"/\\"), input.arr.join(\\"-\\"), input.arr.j",
      "Parameters": Object {
        "arr.$": "States.Array('a/b/c', $.heap1.string, $.heap3.string, $.heap5.string, '', $.heap7.string)",
      },
      "ResultPath": "$.heap8",
      "Type": "Pass",
    },
=======
>>>>>>> 2d368777
    "append__[\\"d\\", \\"e\\", \\"f\\"].join(input.sep)": Object {
      "Next": "tail__[\\"d\\", \\"e\\", \\"f\\"].join(input.sep)",
      "Parameters": Object {
        "string.$": "States.Format('{}{}{}', $.heap5.string, $.fnl_context.input.sep, $.heap4[0])",
      },
      "ResultPath": "$.heap5",
      "Type": "Pass",
    },
    "append__input.arr.join()": Object {
      "Next": "tail__input.arr.join()",
      "Parameters": Object {
        "string.$": "States.Format('{},{}', $.heap7.string, $.heap6[0])",
      },
      "ResultPath": "$.heap7",
      "Type": "Pass",
    },
    "append__input.arr.join(input.sep)": Object {
      "Next": "tail__input.arr.join(input.sep)",
      "Parameters": Object {
        "string.$": "States.Format('{}{}{}', $.heap3.string, $.fnl_context.input.sep, $.heap2[0])",
      },
      "ResultPath": "$.heap3",
      "Type": "Pass",
    },
    "append__resultArr = [[\\"a\\", \\"b\\", \\"c\\"].join(\\"/\\"), input.arr.join(\\"-\\"), input.": Object {
      "Next": "tail__resultArr = [[\\"a\\", \\"b\\", \\"c\\"].join(\\"/\\"), input.arr.join(\\"-\\"), input.ar",
      "Parameters": Object {
        "string.$": "States.Format('{}-{}', $.heap1.string, $.heap0[0])",
      },
      "ResultPath": "$.heap1",
      "Type": "Pass",
<<<<<<< HEAD
    },
    "append__return resultArr.join(\\"#\\")": Object {
      "Next": "tail__return resultArr.join(\\"#\\")",
      "Parameters": Object {
        "string.$": "States.Format('{}#{}', $.heap10.string, $.heap9[0])",
      },
      "ResultPath": "$.heap10",
      "Type": "Pass",
    },
    "hasNext__[\\"d\\", \\"e\\", \\"f\\"].join(input.sep)": Object {
      "Choices": Array [
        Object {
          "And": Array [
            Object {
              "IsPresent": true,
              "Variable": "$.heap4[0]",
            },
            Object {
              "Not": Object {
                "IsPresent": true,
                "Variable": "$.heap5",
              },
            },
          ],
          "Next": "initValue__[\\"d\\", \\"e\\", \\"f\\"].join(input.sep)",
        },
        Object {
          "And": Array [
            Object {
              "Not": Object {
                "IsPresent": true,
                "Variable": "$.heap4[0]",
              },
            },
            Object {
              "Not": Object {
                "IsPresent": true,
                "Variable": "$.heap5",
              },
            },
          ],
          "Next": "returnEmpty__[\\"d\\", \\"e\\", \\"f\\"].join(input.sep)",
        },
        Object {
          "IsPresent": true,
          "Next": "append__[\\"d\\", \\"e\\", \\"f\\"].join(input.sep)",
          "Variable": "$.heap4[0]",
        },
      ],
      "Default": "input.arr.join()",
      "Type": "Choice",
    },
    "hasNext__input.arr.join()": Object {
      "Choices": Array [
        Object {
          "And": Array [
            Object {
              "IsPresent": true,
              "Variable": "$.heap6[0]",
            },
            Object {
              "Not": Object {
                "IsPresent": true,
                "Variable": "$.heap7",
              },
            },
          ],
          "Next": "initValue__input.arr.join()",
        },
        Object {
          "And": Array [
            Object {
              "Not": Object {
                "IsPresent": true,
                "Variable": "$.heap6[0]",
              },
            },
            Object {
              "Not": Object {
                "IsPresent": true,
                "Variable": "$.heap7",
              },
            },
          ],
          "Next": "returnEmpty__input.arr.join()",
        },
        Object {
          "IsPresent": true,
          "Next": "append__input.arr.join()",
          "Variable": "$.heap6[0]",
        },
      ],
      "Default": "[[\\"a\\", \\"b\\", \\"c\\"].join(\\"/\\"), input.arr.join(\\"-\\"), input.arr.join(input.sep),",
      "Type": "Choice",
    },
    "hasNext__input.arr.join(input.sep)": Object {
      "Choices": Array [
        Object {
          "And": Array [
            Object {
              "IsPresent": true,
              "Variable": "$.heap2[0]",
            },
            Object {
              "Not": Object {
                "IsPresent": true,
                "Variable": "$.heap3",
              },
            },
          ],
          "Next": "initValue__input.arr.join(input.sep)",
        },
        Object {
          "And": Array [
            Object {
              "Not": Object {
                "IsPresent": true,
                "Variable": "$.heap2[0]",
              },
            },
            Object {
              "Not": Object {
                "IsPresent": true,
                "Variable": "$.heap3",
              },
            },
          ],
          "Next": "returnEmpty__input.arr.join(input.sep)",
        },
        Object {
          "IsPresent": true,
          "Next": "append__input.arr.join(input.sep)",
          "Variable": "$.heap2[0]",
        },
      ],
      "Default": "[\\"d\\", \\"e\\", \\"f\\"].join(input.sep)",
      "Type": "Choice",
    },
    "hasNext__resultArr = [[\\"a\\", \\"b\\", \\"c\\"].join(\\"/\\"), input.arr.join(\\"-\\"), input": Object {
      "Choices": Array [
        Object {
          "And": Array [
            Object {
              "IsPresent": true,
              "Variable": "$.heap0[0]",
            },
            Object {
              "Not": Object {
                "IsPresent": true,
                "Variable": "$.heap1",
              },
            },
          ],
          "Next": "initValue__resultArr = [[\\"a\\", \\"b\\", \\"c\\"].join(\\"/\\"), input.arr.join(\\"-\\"), inp",
        },
        Object {
          "And": Array [
            Object {
              "Not": Object {
                "IsPresent": true,
                "Variable": "$.heap0[0]",
              },
            },
            Object {
              "Not": Object {
                "IsPresent": true,
                "Variable": "$.heap1",
              },
            },
          ],
          "Next": "returnEmpty__resultArr = [[\\"a\\", \\"b\\", \\"c\\"].join(\\"/\\"), input.arr.join(\\"-\\"), i",
        },
        Object {
          "IsPresent": true,
          "Next": "append__resultArr = [[\\"a\\", \\"b\\", \\"c\\"].join(\\"/\\"), input.arr.join(\\"-\\"), input.",
          "Variable": "$.heap0[0]",
        },
      ],
      "Default": "input.arr.join(input.sep)",
      "Type": "Choice",
    },
    "hasNext__return resultArr.join(\\"#\\")": Object {
      "Choices": Array [
        Object {
          "And": Array [
            Object {
              "IsPresent": true,
              "Variable": "$.heap9[0]",
            },
            Object {
              "Not": Object {
                "IsPresent": true,
                "Variable": "$.heap10",
              },
            },
          ],
          "Next": "initValue__return resultArr.join(\\"#\\")",
        },
        Object {
          "And": Array [
            Object {
              "Not": Object {
                "IsPresent": true,
                "Variable": "$.heap9[0]",
              },
            },
            Object {
              "Not": Object {
                "IsPresent": true,
                "Variable": "$.heap10",
              },
            },
          ],
          "Next": "returnEmpty__return resultArr.join(\\"#\\")",
        },
        Object {
          "IsPresent": true,
          "Next": "append__return resultArr.join(\\"#\\")",
          "Variable": "$.heap9[0]",
        },
      ],
      "Default": "1__return resultArr.join(\\"#\\")",
      "Type": "Choice",
    },
    "initValue__[\\"d\\", \\"e\\", \\"f\\"].join(input.sep)": Object {
      "InputPath": "$.heap4[0]",
      "Next": "tail__[\\"d\\", \\"e\\", \\"f\\"].join(input.sep)",
      "ResultPath": "$.heap5.string",
      "Type": "Pass",
    },
    "initValue__input.arr.join()": Object {
      "InputPath": "$.heap6[0]",
      "Next": "tail__input.arr.join()",
      "ResultPath": "$.heap7.string",
      "Type": "Pass",
    },
    "initValue__input.arr.join(input.sep)": Object {
      "InputPath": "$.heap2[0]",
      "Next": "tail__input.arr.join(input.sep)",
      "ResultPath": "$.heap3.string",
      "Type": "Pass",
    },
    "initValue__resultArr = [[\\"a\\", \\"b\\", \\"c\\"].join(\\"/\\"), input.arr.join(\\"-\\"), inp": Object {
      "InputPath": "$.heap0[0]",
      "Next": "tail__resultArr = [[\\"a\\", \\"b\\", \\"c\\"].join(\\"/\\"), input.arr.join(\\"-\\"), input.ar",
      "ResultPath": "$.heap1.string",
      "Type": "Pass",
    },
    "initValue__return resultArr.join(\\"#\\")": Object {
      "InputPath": "$.heap9[0]",
      "Next": "tail__return resultArr.join(\\"#\\")",
      "ResultPath": "$.heap10.string",
      "Type": "Pass",
    },
    "input.arr.join()": Object {
      "InputPath": "$.fnl_context.input.arr",
      "Next": "hasNext__input.arr.join()",
      "ResultPath": "$.heap6",
      "Type": "Pass",
    },
    "input.arr.join(input.sep)": Object {
      "InputPath": "$.fnl_context.input.arr",
      "Next": "hasNext__input.arr.join(input.sep)",
      "ResultPath": "$.heap2",
      "Type": "Pass",
    },
    "resultArr = [[\\"a\\", \\"b\\", \\"c\\"].join(\\"/\\"), input.arr.join(\\"-\\"), input.arr.join": Object {
      "InputPath": "$.fnl_context.input.arr",
      "Next": "hasNext__resultArr = [[\\"a\\", \\"b\\", \\"c\\"].join(\\"/\\"), input.arr.join(\\"-\\"), input",
      "ResultPath": "$.heap0",
      "Type": "Pass",
    },
    "return resultArr.join(\\"#\\")": Object {
      "InputPath": "$.resultArr",
      "Next": "hasNext__return resultArr.join(\\"#\\")",
      "ResultPath": "$.heap9",
      "Type": "Pass",
    },
    "returnEmpty__[\\"d\\", \\"e\\", \\"f\\"].join(input.sep)": Object {
      "Next": "input.arr.join()",
      "Result": "",
      "ResultPath": "$.heap5",
      "Type": "Pass",
    },
    "returnEmpty__input.arr.join()": Object {
      "Next": "[[\\"a\\", \\"b\\", \\"c\\"].join(\\"/\\"), input.arr.join(\\"-\\"), input.arr.join(input.sep),",
      "Result": "",
      "ResultPath": "$.heap7",
      "Type": "Pass",
    },
    "returnEmpty__input.arr.join(input.sep)": Object {
      "Next": "[\\"d\\", \\"e\\", \\"f\\"].join(input.sep)",
      "Result": "",
      "ResultPath": "$.heap3",
      "Type": "Pass",
    },
    "returnEmpty__resultArr = [[\\"a\\", \\"b\\", \\"c\\"].join(\\"/\\"), input.arr.join(\\"-\\"), i": Object {
      "Next": "input.arr.join(input.sep)",
      "Result": "",
      "ResultPath": "$.heap1",
      "Type": "Pass",
    },
    "returnEmpty__return resultArr.join(\\"#\\")": Object {
      "Next": "1__return resultArr.join(\\"#\\")",
      "Result": "",
      "ResultPath": "$.heap10",
      "Type": "Pass",
    },
    "tail__[\\"d\\", \\"e\\", \\"f\\"].join(input.sep)": Object {
      "InputPath": "$.heap4[1:]",
      "Next": "hasNext__[\\"d\\", \\"e\\", \\"f\\"].join(input.sep)",
      "ResultPath": "$.heap4",
      "Type": "Pass",
    },
    "tail__input.arr.join()": Object {
      "InputPath": "$.heap6[1:]",
      "Next": "hasNext__input.arr.join()",
      "ResultPath": "$.heap6",
      "Type": "Pass",
    },
    "tail__input.arr.join(input.sep)": Object {
      "InputPath": "$.heap2[1:]",
      "Next": "hasNext__input.arr.join(input.sep)",
      "ResultPath": "$.heap2",
      "Type": "Pass",
    },
    "tail__resultArr = [[\\"a\\", \\"b\\", \\"c\\"].join(\\"/\\"), input.arr.join(\\"-\\"), input.ar": Object {
      "InputPath": "$.heap0[1:]",
      "Next": "hasNext__resultArr = [[\\"a\\", \\"b\\", \\"c\\"].join(\\"/\\"), input.arr.join(\\"-\\"), input",
      "ResultPath": "$.heap0",
      "Type": "Pass",
    },
    "tail__return resultArr.join(\\"#\\")": Object {
      "InputPath": "$.heap9[1:]",
      "Next": "hasNext__return resultArr.join(\\"#\\")",
      "ResultPath": "$.heap9",
      "Type": "Pass",
    },
  },
}
`;

exports[`map 1`] = `
Object {
  "StartAt": "Initialize Functionless Context",
  "States": Object {
    "1__l = await func().map(function(x))": Object {
      "InputPath": "$.heap2",
      "Next": "l2 = input.arr.map(function(x))",
      "ResultPath": "$.l",
      "Type": "Pass",
    },
    "1__l = await func().map(function(x)) 1": Object {
      "ItemsPath": "$.heap1",
      "Iterator": Object {
        "StartAt": "return \`nx\`",
        "States": Object {
          "1__return \`nx\`": Object {
            "End": true,
            "InputPath": "$.heap0.string",
            "ResultPath": "$",
            "Type": "Pass",
          },
          "return \`nx\`": Object {
            "Next": "1__return \`nx\`",
            "Parameters": Object {
              "string.$": "States.Format('n{}',$.x)",
            },
            "ResultPath": "$.heap0",
            "Type": "Pass",
          },
        },
      },
      "MaxConcurrency": 1,
      "Next": "1__l = await func().map(function(x))",
      "Parameters": Object {
        "fnl_context.$": "$.fnl_context",
        "x.$": "$$.Map.Item.Value",
      },
      "ResultPath": "$.heap2",
      "Type": "Map",
    },
    "1__l2 = input.arr.map(function(x))": Object {
      "InputPath": "$.heap4",
      "Next": "return \`l[0]l[1]l[2]l2[0]l2[1]l2[2]\`",
      "ResultPath": "$.l2",
      "Type": "Pass",
    },
    "1__return \`l[0]l[1]l[2]l2[0]l2[1]l2[2]\`": Object {
      "End": true,
      "InputPath": "$.heap5.string",
      "ResultPath": "$",
      "Type": "Pass",
    },
    "Initialize Functionless Context": Object {
      "Next": "l = await func().map(function(x))",
      "OutputPath": "$",
      "Parameters": Object {
        "input.$": "$",
        "null": null,
      },
      "ResultPath": "$.fnl_context",
      "Type": "Pass",
    },
    "l = await func().map(function(x))": Object {
      "InputPath": "$.fnl_context.null",
      "Next": "1__l = await func().map(function(x)) 1",
      "Resource": "__REPLACED_TOKEN",
      "ResultPath": "$.heap1",
      "Type": "Task",
    },
    "l2 = input.arr.map(function(x))": Object {
      "ItemsPath": "$.fnl_context.input.arr",
      "Iterator": Object {
        "StartAt": "return \`nx\` 1",
        "States": Object {
          "1__return \`nx\` 1": Object {
            "End": true,
            "InputPath": "$.heap3.string",
            "ResultPath": "$",
            "Type": "Pass",
          },
          "return \`nx\` 1": Object {
            "Next": "1__return \`nx\` 1",
            "Parameters": Object {
              "string.$": "States.Format('n{}',$.x)",
            },
            "ResultPath": "$.heap3",
            "Type": "Pass",
          },
        },
      },
      "MaxConcurrency": 1,
      "Next": "1__l2 = input.arr.map(function(x))",
      "Parameters": Object {
        "fnl_context.$": "$.fnl_context",
        "l.$": "$.l",
        "x.$": "$$.Map.Item.Value",
      },
      "ResultPath": "$.heap4",
      "Type": "Map",
    },
    "return \`l[0]l[1]l[2]l2[0]l2[1]l2[2]\`": Object {
      "Next": "1__return \`l[0]l[1]l[2]l2[0]l2[1]l2[2]\`",
      "Parameters": Object {
        "string.$": "States.Format('{}{}{}{}{}{}',$.l[0],$.l[1],$.l[2],$.l2[0],$.l2[1],$.l2[2])",
      },
      "ResultPath": "$.heap5",
      "Type": "Pass",
    },
  },
}
`;

exports[`map uses input 1`] = `
Object {
  "StartAt": "Initialize Functionless Context",
  "States": Object {
    "1__l = await func().map(function(x))": Object {
      "InputPath": "$.heap2",
      "Next": "l2 = input.arr.map(function(x))",
      "ResultPath": "$.l",
      "Type": "Pass",
    },
    "1__l = await func().map(function(x)) 1": Object {
      "ItemsPath": "$.heap1",
      "Iterator": Object {
        "StartAt": "return \`input.prefixx\`",
        "States": Object {
          "1__return \`input.prefixx\`": Object {
            "End": true,
            "InputPath": "$.heap0.string",
            "ResultPath": "$",
            "Type": "Pass",
          },
          "return \`input.prefixx\`": Object {
            "Next": "1__return \`input.prefixx\`",
            "Parameters": Object {
              "string.$": "States.Format('{}{}',$.fnl_context.input.prefix,$.x)",
            },
            "ResultPath": "$.heap0",
            "Type": "Pass",
          },
        },
      },
      "MaxConcurrency": 1,
      "Next": "1__l = await func().map(function(x))",
      "Parameters": Object {
        "fnl_context.$": "$.fnl_context",
        "x.$": "$$.Map.Item.Value",
      },
      "ResultPath": "$.heap2",
      "Type": "Map",
    },
    "1__l2 = input.arr.map(function(x))": Object {
      "InputPath": "$.heap4",
      "Next": "return \`l[0]l[1]l[2]l2[0]l2[1]l2[2]\`",
      "ResultPath": "$.l2",
      "Type": "Pass",
    },
    "1__return \`l[0]l[1]l[2]l2[0]l2[1]l2[2]\`": Object {
      "End": true,
      "InputPath": "$.heap5.string",
      "ResultPath": "$",
      "Type": "Pass",
    },
    "Initialize Functionless Context": Object {
      "Next": "l = await func().map(function(x))",
      "OutputPath": "$",
      "Parameters": Object {
        "input.$": "$",
        "null": null,
      },
      "ResultPath": "$.fnl_context",
      "Type": "Pass",
    },
    "l = await func().map(function(x))": Object {
      "InputPath": "$.fnl_context.null",
      "Next": "1__l = await func().map(function(x)) 1",
      "Resource": "__REPLACED_TOKEN",
      "ResultPath": "$.heap1",
      "Type": "Task",
    },
    "l2 = input.arr.map(function(x))": Object {
      "ItemsPath": "$.fnl_context.input.arr",
      "Iterator": Object {
        "StartAt": "return \`input.prefixx\` 1",
        "States": Object {
          "1__return \`input.prefixx\` 1": Object {
            "End": true,
            "InputPath": "$.heap3.string",
            "ResultPath": "$",
            "Type": "Pass",
          },
          "return \`input.prefixx\` 1": Object {
            "Next": "1__return \`input.prefixx\` 1",
            "Parameters": Object {
              "string.$": "States.Format('{}{}',$.fnl_context.input.prefix,$.x)",
            },
            "ResultPath": "$.heap3",
            "Type": "Pass",
          },
        },
      },
      "MaxConcurrency": 1,
      "Next": "1__l2 = input.arr.map(function(x))",
      "Parameters": Object {
        "fnl_context.$": "$.fnl_context",
        "l.$": "$.l",
        "x.$": "$$.Map.Item.Value",
      },
      "ResultPath": "$.heap4",
      "Type": "Map",
    },
    "return \`l[0]l[1]l[2]l2[0]l2[1]l2[2]\`": Object {
      "Next": "1__return \`l[0]l[1]l[2]l2[0]l2[1]l2[2]\`",
      "Parameters": Object {
        "string.$": "States.Format('{}{}{}{}{}{}',$.l[0],$.l[1],$.l[2],$.l2[0],$.l2[1],$.l2[2])",
      },
      "ResultPath": "$.heap5",
      "Type": "Pass",
    },
  },
}
`;

exports[`map with dynamic for loops 1`] = `
Object {
  "StartAt": "Initialize Functionless Context",
  "States": Object {
    "1__a = \`ax\`": Object {
      "InputPath": "$.heap5.string",
      "Next": "tail__for(x of l)",
      "ResultPath": "$.a",
      "Type": "Pass",
    },
    "1__a = \`ax\` 1": Object {
      "InputPath": "$.heap7.string",
      "Next": "tail__for(x of l2)",
      "ResultPath": "$.a",
      "Type": "Pass",
    },
    "1__l = await func().map(function(x))": Object {
      "InputPath": "$.heap2",
      "Next": "l2 = input.arr.map(function(x))",
      "ResultPath": "$.l",
      "Type": "Pass",
    },
    "1__l = await func().map(function(x)) 1": Object {
      "ItemsPath": "$.heap1",
      "Iterator": Object {
        "StartAt": "return \`nx\`",
        "States": Object {
          "1__return \`nx\`": Object {
            "End": true,
            "InputPath": "$.heap0.string",
            "ResultPath": "$",
            "Type": "Pass",
          },
          "return \`nx\`": Object {
            "Next": "1__return \`nx\`",
            "Parameters": Object {
              "string.$": "States.Format('n{}',$.x)",
            },
            "ResultPath": "$.heap0",
            "Type": "Pass",
          },
        },
      },
      "MaxConcurrency": 1,
      "Next": "1__l = await func().map(function(x))",
      "Parameters": Object {
        "fnl_context.$": "$.fnl_context",
        "x.$": "$$.Map.Item.Value",
      },
      "ResultPath": "$.heap2",
      "Type": "Map",
    },
    "1__l2 = input.arr.map(function(x))": Object {
      "InputPath": "$.heap4",
      "Next": "a = \\"\\"",
      "ResultPath": "$.l2",
      "Type": "Pass",
    },
    "Initialize Functionless Context": Object {
      "Next": "l = await func().map(function(x))",
      "OutputPath": "$",
      "Parameters": Object {
        "input.$": "$",
        "null": null,
      },
      "ResultPath": "$.fnl_context",
      "Type": "Pass",
    },
    "a = \\"\\"": Object {
      "Next": "for(x of l)",
      "Result": "",
      "ResultPath": "$.a",
      "Type": "Pass",
    },
    "a = \`ax\`": Object {
      "Next": "1__a = \`ax\`",
      "Parameters": Object {
        "string.$": "States.Format('{}{}',$.a,$.x)",
      },
      "ResultPath": "$.heap5",
      "Type": "Pass",
    },
    "a = \`ax\` 1": Object {
      "Next": "1__a = \`ax\` 1",
      "Parameters": Object {
        "string.$": "States.Format('{}{}',$.a,$.x)",
      },
      "ResultPath": "$.heap7",
      "Type": "Pass",
    },
    "for(x of l)": Object {
      "InputPath": "$.l",
      "Next": "hasNext__for(x of l)",
      "ResultPath": "$.heap6",
      "Type": "Pass",
    },
    "for(x of l2)": Object {
      "InputPath": "$.l2",
      "Next": "hasNext__for(x of l2)",
      "ResultPath": "$.heap8",
      "Type": "Pass",
    },
    "hasNext__for(x of l)": Object {
      "Choices": Array [
        Object {
          "IsPresent": true,
          "Next": "x = undefined",
          "Variable": "$.heap6[0]",
        },
      ],
      "Default": "for(x of l2)",
      "Type": "Choice",
    },
    "hasNext__for(x of l2)": Object {
      "Choices": Array [
        Object {
          "IsPresent": true,
          "Next": "x = undefined 1",
          "Variable": "$.heap8[0]",
        },
      ],
      "Default": "return a",
      "Type": "Choice",
    },
    "l = await func().map(function(x))": Object {
      "InputPath": "$.fnl_context.null",
      "Next": "1__l = await func().map(function(x)) 1",
      "Resource": "__REPLACED_TOKEN",
      "ResultPath": "$.heap1",
      "Type": "Task",
    },
    "l2 = input.arr.map(function(x))": Object {
      "ItemsPath": "$.fnl_context.input.arr",
      "Iterator": Object {
        "StartAt": "return \`nx\` 1",
        "States": Object {
          "1__return \`nx\` 1": Object {
            "End": true,
            "InputPath": "$.heap3.string",
            "ResultPath": "$",
            "Type": "Pass",
          },
          "return \`nx\` 1": Object {
            "Next": "1__return \`nx\` 1",
            "Parameters": Object {
              "string.$": "States.Format('n{}',$.x)",
            },
            "ResultPath": "$.heap3",
            "Type": "Pass",
          },
        },
      },
      "MaxConcurrency": 1,
      "Next": "1__l2 = input.arr.map(function(x))",
      "Parameters": Object {
        "fnl_context.$": "$.fnl_context",
        "l.$": "$.l",
        "x.$": "$$.Map.Item.Value",
      },
      "ResultPath": "$.heap4",
      "Type": "Map",
    },
    "return a": Object {
      "End": true,
      "InputPath": "$.a",
      "ResultPath": "$",
      "Type": "Pass",
    },
    "tail__for(x of l)": Object {
      "InputPath": "$.heap6[1:]",
      "Next": "hasNext__for(x of l)",
      "ResultPath": "$.heap6",
      "Type": "Pass",
    },
    "tail__for(x of l2)": Object {
      "InputPath": "$.heap8[1:]",
      "Next": "hasNext__for(x of l2)",
      "ResultPath": "$.heap8",
      "Type": "Pass",
    },
    "x = undefined": Object {
      "InputPath": "$.heap6[0]",
      "Next": "a = \`ax\`",
      "ResultPath": "$.x",
      "Type": "Pass",
    },
    "x = undefined 1": Object {
      "InputPath": "$.heap8[0]",
      "Next": "a = \`ax\` 1",
      "ResultPath": "$.x",
      "Type": "Pass",
    },
  },
}
`;

exports[`overlapping variable with input 1`] = `
Object {
  "StartAt": "Initialize Functionless Context",
  "States": Object {
    "Initialize Functionless Context": Object {
      "Next": "a = \\"2\\"",
      "OutputPath": "$",
      "Parameters": Object {
        "input.$": "$",
        "null": null,
      },
      "ResultPath": "$.fnl_context",
      "Type": "Pass",
    },
    "a = \\"2\\"": Object {
      "Next": "return {a: input.a, b: a}",
      "Result": "2",
      "ResultPath": "$.a",
      "Type": "Pass",
    },
    "return {a: input.a, b: a}": Object {
      "End": true,
      "Parameters": Object {
        "a.$": "$.fnl_context.input.a",
        "b.$": "$.a",
      },
      "ResultPath": "$",
      "Type": "Pass",
    },
  },
}
`;

exports[`simple 1`] = `
Object {
  "StartAt": "return \\"hello world\\"",
  "States": Object {
    "return \\"hello world\\"": Object {
      "End": true,
      "Result": "hello world",
      "ResultPath": "$",
      "Type": "Pass",
    },
  },
}
`;

exports[`templates 1`] = `
Object {
  "StartAt": "Initialize Functionless Context",
  "States": Object {
    "1__partOfTheTemplateString = \`hello input.obj.str2 ?? \\"default\\"\`": Object {
      "InputPath": "$.heap1.string",
      "Next": "result = await func(\`input.obj.str hello partOfTheTemplateString input.obj.",
      "ResultPath": "$.partOfTheTemplateString",
      "Type": "Pass",
    },
    "1__result = await func(\`input.obj.str hello partOfTheTemplateString input.o": Object {
      "InputPath": "$.heap3",
      "Next": "return \`the result: result.str\`",
      "ResultPath": "$.result",
      "Type": "Pass",
    },
    "1__result = await func(\`input.obj.str hello partOfTheTemplateString input.o 1": Object {
      "InputPath": "$.heap2.string",
      "Next": "1__result = await func(\`input.obj.str hello partOfTheTemplateString input.o",
      "Resource": "__REPLACED_TOKEN",
      "ResultPath": "$.heap3",
      "Type": "Task",
    },
    "1__return \`the result: result.str\`": Object {
      "End": true,
      "InputPath": "$.heap4.string",
      "ResultPath": "$",
      "Type": "Pass",
    },
    "Initialize Functionless Context": Object {
      "Next": "partOfTheTemplateString = \`hello input.obj.str2 ?? \\"default\\"\`",
      "OutputPath": "$",
      "Parameters": Object {
        "input.$": "$",
        "null": null,
      },
      "ResultPath": "$.fnl_context",
      "Type": "Pass",
    },
    "\`hello input.obj.str2 ?? \\"default\\"\`": Object {
      "Next": "1__partOfTheTemplateString = \`hello input.obj.str2 ?? \\"default\\"\`",
      "Parameters": Object {
        "string.$": "States.Format('hello {}',$.heap0)",
      },
      "ResultPath": "$.heap1",
      "Type": "Pass",
    },
    "partOfTheTemplateString = \`hello input.obj.str2 ?? \\"default\\"\`": Object {
      "Choices": Array [
        Object {
          "And": Array [
            Object {
              "IsPresent": true,
              "Variable": "$.fnl_context.input.obj.str2",
            },
            Object {
              "IsNull": false,
              "Variable": "$.fnl_context.input.obj.str2",
            },
          ],
          "Next": "takeLeft__partOfTheTemplateString = \`hello input.obj.str2 ?? \\"default\\"\`",
        },
      ],
      "Default": "takeRight__partOfTheTemplateString = \`hello input.obj.str2 ?? \\"default\\"\`",
      "Type": "Choice",
    },
    "result = await func(\`input.obj.str hello partOfTheTemplateString input.obj.": Object {
      "Next": "1__result = await func(\`input.obj.str hello partOfTheTemplateString input.o 1",
      "Parameters": Object {
        "string.$": "States.Format('{} hello {} {}',$.fnl_context.input.obj.str,$.partOfTheTemplateString,$.fnl_context.input.obj.items[0])",
      },
      "ResultPath": "$.heap2",
      "Type": "Pass",
    },
    "return \`the result: result.str\`": Object {
      "Next": "1__return \`the result: result.str\`",
      "Parameters": Object {
        "string.$": "States.Format('the result: {}',$.result.str)",
      },
      "ResultPath": "$.heap4",
      "Type": "Pass",
    },
    "takeLeft__partOfTheTemplateString = \`hello input.obj.str2 ?? \\"default\\"\`": Object {
      "InputPath": "$.fnl_context.input.obj.str2",
      "Next": "\`hello input.obj.str2 ?? \\"default\\"\`",
      "ResultPath": "$.heap0",
      "Type": "Pass",
    },
    "takeRight__partOfTheTemplateString = \`hello input.obj.str2 ?? \\"default\\"\`": Object {
      "Next": "\`hello input.obj.str2 ?? \\"default\\"\`",
      "Result": "default",
      "ResultPath": "$.heap0",
      "Type": "Pass",
    },
  },
}
`;

exports[`templates simple 1`] = `
Object {
  "StartAt": "Initialize Functionless Context",
  "States": Object {
    "1__return \`x\`": Object {
      "End": true,
      "InputPath": "$.heap0.string",
      "ResultPath": "$",
      "Type": "Pass",
    },
    "Initialize Functionless Context": Object {
      "Next": "x = input.str",
      "OutputPath": "$",
      "Parameters": Object {
        "input.$": "$",
        "null": null,
      },
      "ResultPath": "$.fnl_context",
      "Type": "Pass",
    },
    "return \`x\`": Object {
      "Next": "1__return \`x\`",
      "Parameters": Object {
        "string.$": "States.Format('{}',$.x)",
      },
      "ResultPath": "$.heap0",
      "Type": "Pass",
    },
    "x = input.str": Object {
      "InputPath": "$.fnl_context.input.str",
      "Next": "return \`x\`",
      "ResultPath": "$.x",
      "Type": "Pass",
    },
  },
}
`;

exports[`ternary 1`] = `
Object {
  "StartAt": "Initialize Functionless Context",
  "States": Object {
    "1__return {true: if(input.t), false: if(input.f), constantTrue: if(true), c": Object {
      "End": true,
      "Parameters": Object {
        "constantFalse.$": "$.heap10",
        "constantTrue.$": "$.heap9",
        "false.$": "$.heap8",
        "result.$": "$.heap11.Item.val.N",
        "true.$": "$.heap7",
      },
      "ResultPath": "$",
      "Type": "Pass",
    },
    "4__return {true: if(input.t), false: if(input.f), constantTrue: if(true), c": Object {
      "Next": "1__return {true: if(input.t), false: if(input.f), constantTrue: if(true), c",
      "Parameters": Object {
        "Key": Object {
          "id": Object {
            "S.$": "$.fnl_context.input.id",
          },
        },
        "TableName": "__REPLACED_TOKEN",
      },
      "Resource": "__REPLACED_ARN",
      "ResultPath": "$.heap11",
      "Type": "Task",
    },
    "Initialize Functionless Context": Object {
      "Next": "if(input.t)",
      "OutputPath": "$",
      "Parameters": Object {
        "input.$": "$",
        "null": null,
      },
      "ResultPath": "$.fnl_context",
      "Type": "Pass",
    },
    "assign__doFalse__if(input.f)": Object {
      "InputPath": "$.heap3",
      "Next": "if(input.t) 1",
      "ResultPath": "$.heap4",
      "Type": "Pass",
    },
    "assign__doFalse__if(input.t) 1": Object {
      "InputPath": "$.heap5",
      "Next": "return {true: if(input.t), false: if(input.f), constantTrue: if(true), cons",
      "ResultPath": "$.heap6",
      "Type": "Pass",
    },
    "assign__doTrue__if(input.f)": Object {
      "InputPath": "$.heap2",
      "Next": "if(input.t) 1",
      "ResultPath": "$.heap4",
      "Type": "Pass",
    },
    "assign__doTrue__if(input.t)": Object {
      "InputPath": "$.heap0",
      "Next": "if(input.f)",
      "ResultPath": "$.heap1",
      "Type": "Pass",
    },
    "doFalse__if(false)": Object {
      "Next": "4__return {true: if(input.t), false: if(input.f), constantTrue: if(true), c",
      "Result": "d",
      "ResultPath": "$.heap10",
      "Type": "Pass",
    },
    "doFalse__if(input.f)": Object {
      "Next": "assign__doFalse__if(input.f)",
      "Parameters": Object {
        "ExpressionAttributeValues": Object {
          ":inc": Object {
            "N": "3",
          },
          ":start": Object {
            "N": "0",
          },
        },
        "Key": Object {
          "id": Object {
            "S.$": "$.fnl_context.input.id",
          },
        },
        "TableName": "__REPLACED_TOKEN",
        "UpdateExpression": "SET val = if_not_exists(val, :start) + :inc",
      },
      "Resource": "__REPLACED_ARN",
      "ResultPath": "$.heap3",
      "Type": "Task",
    },
    "doFalse__if(input.f) 1": Object {
      "Next": "if(true)",
      "Result": "b",
      "ResultPath": "$.heap8",
      "Type": "Pass",
    },
    "doFalse__if(input.t)": Object {
      "Next": "if(input.f)",
      "ResultPath": "$.heap1",
      "Type": "Pass",
    },
    "doFalse__if(input.t) 1": Object {
      "Next": "assign__doFalse__if(input.t) 1",
      "Parameters": Object {
        "ExpressionAttributeValues": Object {
          ":inc": Object {
            "N": "4",
          },
          ":start": Object {
            "N": "0",
          },
        },
        "Key": Object {
          "id": Object {
            "S.$": "$.fnl_context.input.id",
          },
        },
        "TableName": "__REPLACED_TOKEN",
        "UpdateExpression": "SET val = if_not_exists(val, :start) + :inc",
      },
      "Resource": "__REPLACED_ARN",
      "ResultPath": "$.heap5",
      "Type": "Task",
    },
    "doFalse__if(true)": Object {
      "Next": "if(false)",
      "Result": "d",
      "ResultPath": "$.heap9",
      "Type": "Pass",
    },
    "doFalse__return {true: if(input.t), false: if(input.f), constantTrue: if(tr": Object {
      "Next": "if(input.f) 1",
      "Result": "b",
      "ResultPath": "$.heap7",
      "Type": "Pass",
    },
    "doTrue__if(false)": Object {
      "Next": "4__return {true: if(input.t), false: if(input.f), constantTrue: if(true), c",
      "Result": "c",
      "ResultPath": "$.heap10",
      "Type": "Pass",
    },
    "doTrue__if(input.f)": Object {
      "Next": "assign__doTrue__if(input.f)",
      "Parameters": Object {
        "ExpressionAttributeValues": Object {
          ":inc": Object {
            "N": "2",
          },
          ":start": Object {
            "N": "0",
          },
        },
        "Key": Object {
          "id": Object {
            "S.$": "$.fnl_context.input.id",
          },
        },
        "TableName": "__REPLACED_TOKEN",
        "UpdateExpression": "SET val = if_not_exists(val, :start) + :inc",
      },
      "Resource": "__REPLACED_ARN",
      "ResultPath": "$.heap2",
      "Type": "Task",
    },
    "doTrue__if(input.f) 1": Object {
      "Next": "if(true)",
      "Result": "a",
      "ResultPath": "$.heap8",
      "Type": "Pass",
    },
    "doTrue__if(input.t)": Object {
      "Next": "assign__doTrue__if(input.t)",
      "Parameters": Object {
        "ExpressionAttributeValues": Object {
          ":inc": Object {
            "N": "1",
          },
          ":start": Object {
            "N": "0",
          },
        },
        "Key": Object {
          "id": Object {
            "S.$": "$.fnl_context.input.id",
          },
        },
        "TableName": "__REPLACED_TOKEN",
        "UpdateExpression": "SET val = if_not_exists(val, :start) + :inc",
      },
      "Resource": "__REPLACED_ARN",
      "ResultPath": "$.heap0",
      "Type": "Task",
    },
    "doTrue__if(input.t) 1": Object {
      "Next": "return {true: if(input.t), false: if(input.f), constantTrue: if(true), cons",
      "ResultPath": "$.heap6",
      "Type": "Pass",
    },
    "doTrue__if(true)": Object {
      "Next": "if(false)",
      "Result": "c",
      "ResultPath": "$.heap9",
      "Type": "Pass",
    },
    "doTrue__return {true: if(input.t), false: if(input.f), constantTrue: if(tru": Object {
      "Next": "if(input.f) 1",
      "Result": "a",
      "ResultPath": "$.heap7",
      "Type": "Pass",
    },
    "if(false)": Object {
      "Choices": Array [
        Object {
          "IsNull": true,
          "Next": "doTrue__if(false)",
          "Variable": "$$.Execution.Id",
        },
      ],
      "Default": "doFalse__if(false)",
      "Type": "Choice",
    },
    "if(input.f)": Object {
      "Choices": Array [
        Object {
          "And": Array [
            Object {
              "IsPresent": true,
              "Variable": "$.fnl_context.input.f",
            },
            Object {
              "IsNull": false,
              "Variable": "$.fnl_context.input.f",
            },
            Object {
              "Or": Array [
                Object {
                  "And": Array [
                    Object {
                      "IsString": true,
                      "Variable": "$.fnl_context.input.f",
                    },
                    Object {
                      "Not": Object {
                        "And": Array [
                          Object {
                            "IsString": true,
                            "Variable": "$.fnl_context.input.f",
                          },
                          Object {
                            "StringEquals": "",
                            "Variable": "$.fnl_context.input.f",
                          },
                        ],
                      },
                    },
                  ],
                },
                Object {
                  "And": Array [
                    Object {
                      "IsNumeric": true,
                      "Variable": "$.fnl_context.input.f",
                    },
                    Object {
                      "Not": Object {
                        "And": Array [
                          Object {
                            "IsNumeric": true,
                            "Variable": "$.fnl_context.input.f",
                          },
                          Object {
                            "NumericEquals": 0,
                            "Variable": "$.fnl_context.input.f",
                          },
                        ],
                      },
                    },
                  ],
                },
                Object {
                  "And": Array [
                    Object {
                      "IsBoolean": true,
                      "Variable": "$.fnl_context.input.f",
                    },
                    Object {
                      "BooleanEquals": true,
                      "Variable": "$.fnl_context.input.f",
                    },
                  ],
                },
              ],
            },
          ],
          "Next": "doTrue__if(input.f)",
        },
      ],
      "Default": "doFalse__if(input.f)",
      "Type": "Choice",
    },
    "if(input.f) 1": Object {
      "Choices": Array [
        Object {
          "And": Array [
            Object {
              "IsPresent": true,
              "Variable": "$.fnl_context.input.f",
            },
            Object {
              "IsNull": false,
              "Variable": "$.fnl_context.input.f",
            },
            Object {
              "Or": Array [
                Object {
                  "And": Array [
                    Object {
                      "IsString": true,
                      "Variable": "$.fnl_context.input.f",
                    },
                    Object {
                      "Not": Object {
                        "And": Array [
                          Object {
                            "IsString": true,
                            "Variable": "$.fnl_context.input.f",
                          },
                          Object {
                            "StringEquals": "",
                            "Variable": "$.fnl_context.input.f",
                          },
                        ],
                      },
                    },
                  ],
                },
                Object {
                  "And": Array [
                    Object {
                      "IsNumeric": true,
                      "Variable": "$.fnl_context.input.f",
                    },
                    Object {
                      "Not": Object {
                        "And": Array [
                          Object {
                            "IsNumeric": true,
                            "Variable": "$.fnl_context.input.f",
                          },
                          Object {
                            "NumericEquals": 0,
                            "Variable": "$.fnl_context.input.f",
                          },
                        ],
                      },
                    },
                  ],
                },
                Object {
                  "And": Array [
                    Object {
                      "IsBoolean": true,
                      "Variable": "$.fnl_context.input.f",
                    },
                    Object {
                      "BooleanEquals": true,
                      "Variable": "$.fnl_context.input.f",
                    },
                  ],
                },
              ],
            },
          ],
          "Next": "doTrue__if(input.f) 1",
        },
      ],
      "Default": "doFalse__if(input.f) 1",
      "Type": "Choice",
    },
    "if(input.t)": Object {
      "Choices": Array [
        Object {
          "And": Array [
            Object {
              "IsPresent": true,
              "Variable": "$.fnl_context.input.t",
            },
            Object {
              "IsNull": false,
              "Variable": "$.fnl_context.input.t",
            },
            Object {
              "Or": Array [
                Object {
                  "And": Array [
                    Object {
                      "IsString": true,
                      "Variable": "$.fnl_context.input.t",
                    },
                    Object {
                      "Not": Object {
                        "And": Array [
                          Object {
                            "IsString": true,
                            "Variable": "$.fnl_context.input.t",
                          },
                          Object {
                            "StringEquals": "",
                            "Variable": "$.fnl_context.input.t",
                          },
                        ],
                      },
                    },
                  ],
                },
                Object {
                  "And": Array [
                    Object {
                      "IsNumeric": true,
                      "Variable": "$.fnl_context.input.t",
                    },
                    Object {
                      "Not": Object {
                        "And": Array [
                          Object {
                            "IsNumeric": true,
                            "Variable": "$.fnl_context.input.t",
                          },
                          Object {
                            "NumericEquals": 0,
                            "Variable": "$.fnl_context.input.t",
                          },
                        ],
                      },
                    },
                  ],
                },
                Object {
                  "And": Array [
                    Object {
                      "IsBoolean": true,
                      "Variable": "$.fnl_context.input.t",
                    },
                    Object {
                      "BooleanEquals": true,
                      "Variable": "$.fnl_context.input.t",
                    },
                  ],
                },
              ],
            },
          ],
          "Next": "doTrue__if(input.t)",
        },
      ],
      "Default": "doFalse__if(input.t)",
      "Type": "Choice",
    },
    "if(input.t) 1": Object {
      "Choices": Array [
        Object {
          "And": Array [
            Object {
              "IsPresent": true,
              "Variable": "$.fnl_context.input.t",
            },
            Object {
              "IsNull": false,
              "Variable": "$.fnl_context.input.t",
            },
            Object {
              "Or": Array [
                Object {
                  "And": Array [
                    Object {
                      "IsString": true,
                      "Variable": "$.fnl_context.input.t",
                    },
                    Object {
                      "Not": Object {
                        "And": Array [
                          Object {
                            "IsString": true,
                            "Variable": "$.fnl_context.input.t",
                          },
                          Object {
                            "StringEquals": "",
                            "Variable": "$.fnl_context.input.t",
                          },
                        ],
                      },
                    },
                  ],
                },
                Object {
                  "And": Array [
                    Object {
                      "IsNumeric": true,
                      "Variable": "$.fnl_context.input.t",
                    },
                    Object {
                      "Not": Object {
                        "And": Array [
                          Object {
                            "IsNumeric": true,
                            "Variable": "$.fnl_context.input.t",
                          },
                          Object {
                            "NumericEquals": 0,
                            "Variable": "$.fnl_context.input.t",
                          },
                        ],
                      },
                    },
                  ],
                },
                Object {
                  "And": Array [
                    Object {
                      "IsBoolean": true,
                      "Variable": "$.fnl_context.input.t",
                    },
                    Object {
                      "BooleanEquals": true,
                      "Variable": "$.fnl_context.input.t",
                    },
                  ],
                },
              ],
            },
          ],
          "Next": "doTrue__if(input.t) 1",
        },
      ],
      "Default": "doFalse__if(input.t) 1",
      "Type": "Choice",
    },
    "if(true)": Object {
      "Choices": Array [
        Object {
          "IsNull": false,
          "Next": "doTrue__if(true)",
          "Variable": "$$.Execution.Id",
        },
      ],
      "Default": "doFalse__if(true)",
      "Type": "Choice",
    },
    "return {true: if(input.t), false: if(input.f), constantTrue: if(true), cons": Object {
=======
    },
    "append__return resultArr.join(\\"#\\")": Object {
      "Next": "tail__return resultArr.join(\\"#\\")",
      "Parameters": Object {
        "string.$": "States.Format('{}#{}', $.heap10.string, $.heap9[0])",
      },
      "ResultPath": "$.heap10",
      "Type": "Pass",
    },
    "hasNext__[\\"d\\", \\"e\\", \\"f\\"].join(input.sep)": Object {
>>>>>>> 2d368777
      "Choices": Array [
        Object {
          "And": Array [
            Object {
              "IsPresent": true,
<<<<<<< HEAD
              "Variable": "$.fnl_context.input.t",
            },
            Object {
              "IsNull": false,
              "Variable": "$.fnl_context.input.t",
            },
            Object {
              "Or": Array [
                Object {
                  "And": Array [
                    Object {
                      "IsString": true,
                      "Variable": "$.fnl_context.input.t",
                    },
                    Object {
                      "Not": Object {
                        "And": Array [
                          Object {
                            "IsString": true,
                            "Variable": "$.fnl_context.input.t",
                          },
                          Object {
                            "StringEquals": "",
                            "Variable": "$.fnl_context.input.t",
                          },
                        ],
                      },
                    },
                  ],
                },
                Object {
                  "And": Array [
                    Object {
                      "IsNumeric": true,
                      "Variable": "$.fnl_context.input.t",
                    },
                    Object {
                      "Not": Object {
                        "And": Array [
                          Object {
                            "IsNumeric": true,
                            "Variable": "$.fnl_context.input.t",
                          },
                          Object {
                            "NumericEquals": 0,
                            "Variable": "$.fnl_context.input.t",
                          },
                        ],
                      },
                    },
                  ],
                },
                Object {
                  "And": Array [
                    Object {
                      "IsBoolean": true,
                      "Variable": "$.fnl_context.input.t",
                    },
                    Object {
                      "BooleanEquals": true,
                      "Variable": "$.fnl_context.input.t",
                    },
                  ],
                },
              ],
            },
          ],
          "Next": "doTrue__return {true: if(input.t), false: if(input.f), constantTrue: if(tru",
        },
      ],
      "Default": "doFalse__return {true: if(input.t), false: if(input.f), constantTrue: if(tr",
      "Type": "Choice",
    },
=======
              "Variable": "$.heap4[0]",
            },
            Object {
              "Not": Object {
                "IsPresent": true,
                "Variable": "$.heap5",
              },
            },
          ],
          "Next": "initValue__[\\"d\\", \\"e\\", \\"f\\"].join(input.sep)",
        },
        Object {
          "And": Array [
            Object {
              "Not": Object {
                "IsPresent": true,
                "Variable": "$.heap4[0]",
              },
            },
            Object {
              "Not": Object {
                "IsPresent": true,
                "Variable": "$.heap5",
              },
            },
          ],
          "Next": "returnEmpty__[\\"d\\", \\"e\\", \\"f\\"].join(input.sep)",
        },
        Object {
          "IsPresent": true,
          "Next": "append__[\\"d\\", \\"e\\", \\"f\\"].join(input.sep)",
          "Variable": "$.heap4[0]",
        },
      ],
      "Default": "input.arr.join()",
      "Type": "Choice",
    },
    "hasNext__input.arr.join()": Object {
      "Choices": Array [
        Object {
          "And": Array [
            Object {
              "IsPresent": true,
              "Variable": "$.heap6[0]",
            },
            Object {
              "Not": Object {
                "IsPresent": true,
                "Variable": "$.heap7",
              },
            },
          ],
          "Next": "initValue__input.arr.join()",
        },
        Object {
          "And": Array [
            Object {
              "Not": Object {
                "IsPresent": true,
                "Variable": "$.heap6[0]",
              },
            },
            Object {
              "Not": Object {
                "IsPresent": true,
                "Variable": "$.heap7",
              },
            },
          ],
          "Next": "returnEmpty__input.arr.join()",
        },
        Object {
          "IsPresent": true,
          "Next": "append__input.arr.join()",
          "Variable": "$.heap6[0]",
        },
      ],
      "Default": "[[\\"a\\", \\"b\\", \\"c\\"].join(\\"/\\"), input.arr.join(\\"-\\"), input.arr.join(input.sep),",
      "Type": "Choice",
    },
    "hasNext__input.arr.join(input.sep)": Object {
      "Choices": Array [
        Object {
          "And": Array [
            Object {
              "IsPresent": true,
              "Variable": "$.heap2[0]",
            },
            Object {
              "Not": Object {
                "IsPresent": true,
                "Variable": "$.heap3",
              },
            },
          ],
          "Next": "initValue__input.arr.join(input.sep)",
        },
        Object {
          "And": Array [
            Object {
              "Not": Object {
                "IsPresent": true,
                "Variable": "$.heap2[0]",
              },
            },
            Object {
              "Not": Object {
                "IsPresent": true,
                "Variable": "$.heap3",
              },
            },
          ],
          "Next": "returnEmpty__input.arr.join(input.sep)",
        },
        Object {
          "IsPresent": true,
          "Next": "append__input.arr.join(input.sep)",
          "Variable": "$.heap2[0]",
        },
      ],
      "Default": "[\\"d\\", \\"e\\", \\"f\\"].join(input.sep)",
      "Type": "Choice",
    },
    "hasNext__resultArr = [[\\"a\\", \\"b\\", \\"c\\"].join(\\"/\\"), input.arr.join(\\"-\\"), input": Object {
      "Choices": Array [
        Object {
          "And": Array [
            Object {
              "IsPresent": true,
              "Variable": "$.heap0[0]",
            },
            Object {
              "Not": Object {
                "IsPresent": true,
                "Variable": "$.heap1",
              },
            },
          ],
          "Next": "initValue__resultArr = [[\\"a\\", \\"b\\", \\"c\\"].join(\\"/\\"), input.arr.join(\\"-\\"), inp",
        },
        Object {
          "And": Array [
            Object {
              "Not": Object {
                "IsPresent": true,
                "Variable": "$.heap0[0]",
              },
            },
            Object {
              "Not": Object {
                "IsPresent": true,
                "Variable": "$.heap1",
              },
            },
          ],
          "Next": "returnEmpty__resultArr = [[\\"a\\", \\"b\\", \\"c\\"].join(\\"/\\"), input.arr.join(\\"-\\"), i",
        },
        Object {
          "IsPresent": true,
          "Next": "append__resultArr = [[\\"a\\", \\"b\\", \\"c\\"].join(\\"/\\"), input.arr.join(\\"-\\"), input.",
          "Variable": "$.heap0[0]",
        },
      ],
      "Default": "input.arr.join(input.sep)",
      "Type": "Choice",
    },
    "hasNext__return resultArr.join(\\"#\\")": Object {
      "Choices": Array [
        Object {
          "And": Array [
            Object {
              "IsPresent": true,
              "Variable": "$.heap9[0]",
            },
            Object {
              "Not": Object {
                "IsPresent": true,
                "Variable": "$.heap10",
              },
            },
          ],
          "Next": "initValue__return resultArr.join(\\"#\\")",
        },
        Object {
          "And": Array [
            Object {
              "Not": Object {
                "IsPresent": true,
                "Variable": "$.heap9[0]",
              },
            },
            Object {
              "Not": Object {
                "IsPresent": true,
                "Variable": "$.heap10",
              },
            },
          ],
          "Next": "returnEmpty__return resultArr.join(\\"#\\")",
        },
        Object {
          "IsPresent": true,
          "Next": "append__return resultArr.join(\\"#\\")",
          "Variable": "$.heap9[0]",
        },
      ],
      "Default": "1__return resultArr.join(\\"#\\")",
      "Type": "Choice",
    },
    "initValue__[\\"d\\", \\"e\\", \\"f\\"].join(input.sep)": Object {
      "InputPath": "$.heap4[0]",
      "Next": "tail__[\\"d\\", \\"e\\", \\"f\\"].join(input.sep)",
      "ResultPath": "$.heap5.string",
      "Type": "Pass",
    },
    "initValue__input.arr.join()": Object {
      "InputPath": "$.heap6[0]",
      "Next": "tail__input.arr.join()",
      "ResultPath": "$.heap7.string",
      "Type": "Pass",
    },
    "initValue__input.arr.join(input.sep)": Object {
      "InputPath": "$.heap2[0]",
      "Next": "tail__input.arr.join(input.sep)",
      "ResultPath": "$.heap3.string",
      "Type": "Pass",
    },
    "initValue__resultArr = [[\\"a\\", \\"b\\", \\"c\\"].join(\\"/\\"), input.arr.join(\\"-\\"), inp": Object {
      "InputPath": "$.heap0[0]",
      "Next": "tail__resultArr = [[\\"a\\", \\"b\\", \\"c\\"].join(\\"/\\"), input.arr.join(\\"-\\"), input.ar",
      "ResultPath": "$.heap1.string",
      "Type": "Pass",
    },
    "initValue__return resultArr.join(\\"#\\")": Object {
      "InputPath": "$.heap9[0]",
      "Next": "tail__return resultArr.join(\\"#\\")",
      "ResultPath": "$.heap10.string",
      "Type": "Pass",
    },
    "input.arr.join()": Object {
      "InputPath": "$.fnl_context.input.arr",
      "Next": "hasNext__input.arr.join()",
      "ResultPath": "$.heap6",
      "Type": "Pass",
    },
    "input.arr.join(input.sep)": Object {
      "InputPath": "$.fnl_context.input.arr",
      "Next": "hasNext__input.arr.join(input.sep)",
      "ResultPath": "$.heap2",
      "Type": "Pass",
    },
    "resultArr = [[\\"a\\", \\"b\\", \\"c\\"].join(\\"/\\"), input.arr.join(\\"-\\"), input.arr.join": Object {
      "InputPath": "$.fnl_context.input.arr",
      "Next": "hasNext__resultArr = [[\\"a\\", \\"b\\", \\"c\\"].join(\\"/\\"), input.arr.join(\\"-\\"), input",
      "ResultPath": "$.heap0",
      "Type": "Pass",
    },
    "return resultArr.join(\\"#\\")": Object {
      "InputPath": "$.resultArr",
      "Next": "hasNext__return resultArr.join(\\"#\\")",
      "ResultPath": "$.heap9",
      "Type": "Pass",
    },
    "returnEmpty__[\\"d\\", \\"e\\", \\"f\\"].join(input.sep)": Object {
      "Next": "input.arr.join()",
      "Result": "",
      "ResultPath": "$.heap5",
      "Type": "Pass",
    },
    "returnEmpty__input.arr.join()": Object {
      "Next": "[[\\"a\\", \\"b\\", \\"c\\"].join(\\"/\\"), input.arr.join(\\"-\\"), input.arr.join(input.sep),",
      "Result": "",
      "ResultPath": "$.heap7",
      "Type": "Pass",
    },
    "returnEmpty__input.arr.join(input.sep)": Object {
      "Next": "[\\"d\\", \\"e\\", \\"f\\"].join(input.sep)",
      "Result": "",
      "ResultPath": "$.heap3",
      "Type": "Pass",
    },
    "returnEmpty__resultArr = [[\\"a\\", \\"b\\", \\"c\\"].join(\\"/\\"), input.arr.join(\\"-\\"), i": Object {
      "Next": "input.arr.join(input.sep)",
      "Result": "",
      "ResultPath": "$.heap1",
      "Type": "Pass",
    },
    "returnEmpty__return resultArr.join(\\"#\\")": Object {
      "Next": "1__return resultArr.join(\\"#\\")",
      "Result": "",
      "ResultPath": "$.heap10",
      "Type": "Pass",
    },
    "tail__[\\"d\\", \\"e\\", \\"f\\"].join(input.sep)": Object {
      "InputPath": "$.heap4[1:]",
      "Next": "hasNext__[\\"d\\", \\"e\\", \\"f\\"].join(input.sep)",
      "ResultPath": "$.heap4",
      "Type": "Pass",
    },
    "tail__input.arr.join()": Object {
      "InputPath": "$.heap6[1:]",
      "Next": "hasNext__input.arr.join()",
      "ResultPath": "$.heap6",
      "Type": "Pass",
    },
    "tail__input.arr.join(input.sep)": Object {
      "InputPath": "$.heap2[1:]",
      "Next": "hasNext__input.arr.join(input.sep)",
      "ResultPath": "$.heap2",
      "Type": "Pass",
    },
    "tail__resultArr = [[\\"a\\", \\"b\\", \\"c\\"].join(\\"/\\"), input.arr.join(\\"-\\"), input.ar": Object {
      "InputPath": "$.heap0[1:]",
      "Next": "hasNext__resultArr = [[\\"a\\", \\"b\\", \\"c\\"].join(\\"/\\"), input.arr.join(\\"-\\"), input",
      "ResultPath": "$.heap0",
      "Type": "Pass",
    },
    "tail__return resultArr.join(\\"#\\")": Object {
      "InputPath": "$.heap9[1:]",
      "Next": "hasNext__return resultArr.join(\\"#\\")",
      "ResultPath": "$.heap9",
      "Type": "Pass",
    },
  },
}
`;

exports[`map 1`] = `
Object {
  "StartAt": "Initialize Functionless Context",
  "States": Object {
    "1__l = await func().map(function(x))": Object {
      "InputPath": "$.heap2",
      "Next": "l2 = input.arr.map(function(x))",
      "ResultPath": "$.l",
      "Type": "Pass",
    },
    "1__l = await func().map(function(x)) 1": Object {
      "ItemsPath": "$.heap1",
      "Iterator": Object {
        "StartAt": "return \`nx\`",
        "States": Object {
          "1__return \`nx\`": Object {
            "End": true,
            "InputPath": "$.heap0.string",
            "ResultPath": "$",
            "Type": "Pass",
          },
          "return \`nx\`": Object {
            "Next": "1__return \`nx\`",
            "Parameters": Object {
              "string.$": "States.Format('n{}',$.x)",
            },
            "ResultPath": "$.heap0",
            "Type": "Pass",
          },
        },
      },
      "MaxConcurrency": 1,
      "Next": "1__l = await func().map(function(x))",
      "Parameters": Object {
        "fnl_context.$": "$.fnl_context",
        "x.$": "$$.Map.Item.Value",
      },
      "ResultPath": "$.heap2",
      "Type": "Map",
    },
    "1__l2 = input.arr.map(function(x))": Object {
      "InputPath": "$.heap4",
      "Next": "return \`l[0]l[1]l[2]l2[0]l2[1]l2[2]\`",
      "ResultPath": "$.l2",
      "Type": "Pass",
    },
    "1__return \`l[0]l[1]l[2]l2[0]l2[1]l2[2]\`": Object {
      "End": true,
      "InputPath": "$.heap5.string",
      "ResultPath": "$",
      "Type": "Pass",
    },
    "Initialize Functionless Context": Object {
      "Next": "l = await func().map(function(x))",
      "OutputPath": "$",
      "Parameters": Object {
        "input.$": "$",
        "null": null,
      },
      "ResultPath": "$.fnl_context",
      "Type": "Pass",
    },
    "l = await func().map(function(x))": Object {
      "InputPath": "$.fnl_context.null",
      "Next": "1__l = await func().map(function(x)) 1",
      "Resource": "__REPLACED_TOKEN",
      "ResultPath": "$.heap1",
      "Type": "Task",
    },
    "l2 = input.arr.map(function(x))": Object {
      "ItemsPath": "$.fnl_context.input.arr",
      "Iterator": Object {
        "StartAt": "return \`nx\` 1",
        "States": Object {
          "1__return \`nx\` 1": Object {
            "End": true,
            "InputPath": "$.heap3.string",
            "ResultPath": "$",
            "Type": "Pass",
          },
          "return \`nx\` 1": Object {
            "Next": "1__return \`nx\` 1",
            "Parameters": Object {
              "string.$": "States.Format('n{}',$.x)",
            },
            "ResultPath": "$.heap3",
            "Type": "Pass",
          },
        },
      },
      "MaxConcurrency": 1,
      "Next": "1__l2 = input.arr.map(function(x))",
      "Parameters": Object {
        "fnl_context.$": "$.fnl_context",
        "l.$": "$.l",
        "x.$": "$$.Map.Item.Value",
      },
      "ResultPath": "$.heap4",
      "Type": "Map",
    },
    "return \`l[0]l[1]l[2]l2[0]l2[1]l2[2]\`": Object {
      "Next": "1__return \`l[0]l[1]l[2]l2[0]l2[1]l2[2]\`",
      "Parameters": Object {
        "string.$": "States.Format('{}{}{}{}{}{}',$.l[0],$.l[1],$.l[2],$.l2[0],$.l2[1],$.l2[2])",
      },
      "ResultPath": "$.heap5",
      "Type": "Pass",
    },
  },
}
`;

exports[`map uses input 1`] = `
Object {
  "StartAt": "Initialize Functionless Context",
  "States": Object {
    "1__l = await func().map(function(x))": Object {
      "InputPath": "$.heap2",
      "Next": "l2 = input.arr.map(function(x))",
      "ResultPath": "$.l",
      "Type": "Pass",
    },
    "1__l = await func().map(function(x)) 1": Object {
      "ItemsPath": "$.heap1",
      "Iterator": Object {
        "StartAt": "return \`input.prefixx\`",
        "States": Object {
          "1__return \`input.prefixx\`": Object {
            "End": true,
            "InputPath": "$.heap0.string",
            "ResultPath": "$",
            "Type": "Pass",
          },
          "return \`input.prefixx\`": Object {
            "Next": "1__return \`input.prefixx\`",
            "Parameters": Object {
              "string.$": "States.Format('{}{}',$.fnl_context.input.prefix,$.x)",
            },
            "ResultPath": "$.heap0",
            "Type": "Pass",
          },
        },
      },
      "MaxConcurrency": 1,
      "Next": "1__l = await func().map(function(x))",
      "Parameters": Object {
        "fnl_context.$": "$.fnl_context",
        "x.$": "$$.Map.Item.Value",
      },
      "ResultPath": "$.heap2",
      "Type": "Map",
    },
    "1__l2 = input.arr.map(function(x))": Object {
      "InputPath": "$.heap4",
      "Next": "return \`l[0]l[1]l[2]l2[0]l2[1]l2[2]\`",
      "ResultPath": "$.l2",
      "Type": "Pass",
    },
    "1__return \`l[0]l[1]l[2]l2[0]l2[1]l2[2]\`": Object {
      "End": true,
      "InputPath": "$.heap5.string",
      "ResultPath": "$",
      "Type": "Pass",
    },
    "Initialize Functionless Context": Object {
      "Next": "l = await func().map(function(x))",
      "OutputPath": "$",
      "Parameters": Object {
        "input.$": "$",
        "null": null,
      },
      "ResultPath": "$.fnl_context",
      "Type": "Pass",
    },
    "l = await func().map(function(x))": Object {
      "InputPath": "$.fnl_context.null",
      "Next": "1__l = await func().map(function(x)) 1",
      "Resource": "__REPLACED_TOKEN",
      "ResultPath": "$.heap1",
      "Type": "Task",
    },
    "l2 = input.arr.map(function(x))": Object {
      "ItemsPath": "$.fnl_context.input.arr",
      "Iterator": Object {
        "StartAt": "return \`input.prefixx\` 1",
        "States": Object {
          "1__return \`input.prefixx\` 1": Object {
            "End": true,
            "InputPath": "$.heap3.string",
            "ResultPath": "$",
            "Type": "Pass",
          },
          "return \`input.prefixx\` 1": Object {
            "Next": "1__return \`input.prefixx\` 1",
            "Parameters": Object {
              "string.$": "States.Format('{}{}',$.fnl_context.input.prefix,$.x)",
            },
            "ResultPath": "$.heap3",
            "Type": "Pass",
          },
        },
      },
      "MaxConcurrency": 1,
      "Next": "1__l2 = input.arr.map(function(x))",
      "Parameters": Object {
        "fnl_context.$": "$.fnl_context",
        "l.$": "$.l",
        "x.$": "$$.Map.Item.Value",
      },
      "ResultPath": "$.heap4",
      "Type": "Map",
    },
    "return \`l[0]l[1]l[2]l2[0]l2[1]l2[2]\`": Object {
      "Next": "1__return \`l[0]l[1]l[2]l2[0]l2[1]l2[2]\`",
      "Parameters": Object {
        "string.$": "States.Format('{}{}{}{}{}{}',$.l[0],$.l[1],$.l[2],$.l2[0],$.l2[1],$.l2[2])",
      },
      "ResultPath": "$.heap5",
      "Type": "Pass",
    },
  },
}
`;

exports[`map with dynamic for loops 1`] = `
Object {
  "StartAt": "Initialize Functionless Context",
  "States": Object {
    "1__a = \`ax\`": Object {
      "InputPath": "$.heap5.string",
      "Next": "tail__for(x of l)",
      "ResultPath": "$.a",
      "Type": "Pass",
    },
    "1__a = \`ax\` 1": Object {
      "InputPath": "$.heap7.string",
      "Next": "tail__for(x of l2)",
      "ResultPath": "$.a",
      "Type": "Pass",
    },
    "1__l = await func().map(function(x))": Object {
      "InputPath": "$.heap2",
      "Next": "l2 = input.arr.map(function(x))",
      "ResultPath": "$.l",
      "Type": "Pass",
    },
    "1__l = await func().map(function(x)) 1": Object {
      "ItemsPath": "$.heap1",
      "Iterator": Object {
        "StartAt": "return \`nx\`",
        "States": Object {
          "1__return \`nx\`": Object {
            "End": true,
            "InputPath": "$.heap0.string",
            "ResultPath": "$",
            "Type": "Pass",
          },
          "return \`nx\`": Object {
            "Next": "1__return \`nx\`",
            "Parameters": Object {
              "string.$": "States.Format('n{}',$.x)",
            },
            "ResultPath": "$.heap0",
            "Type": "Pass",
          },
        },
      },
      "MaxConcurrency": 1,
      "Next": "1__l = await func().map(function(x))",
      "Parameters": Object {
        "fnl_context.$": "$.fnl_context",
        "x.$": "$$.Map.Item.Value",
      },
      "ResultPath": "$.heap2",
      "Type": "Map",
    },
    "1__l2 = input.arr.map(function(x))": Object {
      "InputPath": "$.heap4",
      "Next": "a = \\"\\"",
      "ResultPath": "$.l2",
      "Type": "Pass",
    },
    "Initialize Functionless Context": Object {
      "Next": "l = await func().map(function(x))",
      "OutputPath": "$",
      "Parameters": Object {
        "input.$": "$",
        "null": null,
      },
      "ResultPath": "$.fnl_context",
      "Type": "Pass",
    },
    "a = \\"\\"": Object {
      "Next": "for(x of l)",
      "Result": "",
      "ResultPath": "$.a",
      "Type": "Pass",
    },
    "a = \`ax\`": Object {
      "Next": "1__a = \`ax\`",
      "Parameters": Object {
        "string.$": "States.Format('{}{}',$.a,$.x)",
      },
      "ResultPath": "$.heap5",
      "Type": "Pass",
    },
    "a = \`ax\` 1": Object {
      "Next": "1__a = \`ax\` 1",
      "Parameters": Object {
        "string.$": "States.Format('{}{}',$.a,$.x)",
      },
      "ResultPath": "$.heap7",
      "Type": "Pass",
    },
    "for(x of l)": Object {
      "InputPath": "$.l",
      "Next": "hasNext__for(x of l)",
      "ResultPath": "$.heap6",
      "Type": "Pass",
    },
    "for(x of l2)": Object {
      "InputPath": "$.l2",
      "Next": "hasNext__for(x of l2)",
      "ResultPath": "$.heap8",
      "Type": "Pass",
    },
    "hasNext__for(x of l)": Object {
      "Choices": Array [
        Object {
          "IsPresent": true,
          "Next": "l",
          "Variable": "$.heap6[0]",
        },
      ],
      "Default": "for(x of l2)",
      "Type": "Choice",
    },
    "hasNext__for(x of l2)": Object {
      "Choices": Array [
        Object {
          "IsPresent": true,
          "Next": "l2",
          "Variable": "$.heap8[0]",
        },
      ],
      "Default": "return a",
      "Type": "Choice",
    },
    "l": Object {
      "InputPath": "$.heap6[0]",
      "Next": "a = \`ax\`",
      "ResultPath": "$.x",
      "Type": "Pass",
    },
    "l = await func().map(function(x))": Object {
      "InputPath": "$.fnl_context.null",
      "Next": "1__l = await func().map(function(x)) 1",
      "Resource": "__REPLACED_TOKEN",
      "ResultPath": "$.heap1",
      "Type": "Task",
    },
    "l2": Object {
      "InputPath": "$.heap8[0]",
      "Next": "a = \`ax\` 1",
      "ResultPath": "$.x",
      "Type": "Pass",
    },
    "l2 = input.arr.map(function(x))": Object {
      "ItemsPath": "$.fnl_context.input.arr",
      "Iterator": Object {
        "StartAt": "return \`nx\` 1",
        "States": Object {
          "1__return \`nx\` 1": Object {
            "End": true,
            "InputPath": "$.heap3.string",
            "ResultPath": "$",
            "Type": "Pass",
          },
          "return \`nx\` 1": Object {
            "Next": "1__return \`nx\` 1",
            "Parameters": Object {
              "string.$": "States.Format('n{}',$.x)",
            },
            "ResultPath": "$.heap3",
            "Type": "Pass",
          },
        },
      },
      "MaxConcurrency": 1,
      "Next": "1__l2 = input.arr.map(function(x))",
      "Parameters": Object {
        "fnl_context.$": "$.fnl_context",
        "l.$": "$.l",
        "x.$": "$$.Map.Item.Value",
      },
      "ResultPath": "$.heap4",
      "Type": "Map",
    },
    "return a": Object {
      "End": true,
      "InputPath": "$.a",
      "ResultPath": "$",
      "Type": "Pass",
    },
    "tail__for(x of l)": Object {
      "InputPath": "$.heap6[1:]",
      "Next": "hasNext__for(x of l)",
      "ResultPath": "$.heap6",
      "Type": "Pass",
    },
    "tail__for(x of l2)": Object {
      "InputPath": "$.heap8[1:]",
      "Next": "hasNext__for(x of l2)",
      "ResultPath": "$.heap8",
      "Type": "Pass",
    },
  },
}
`;

exports[`overlapping variable with input 1`] = `
Object {
  "StartAt": "Initialize Functionless Context",
  "States": Object {
    "Initialize Functionless Context": Object {
      "Next": "a = \\"2\\"",
      "OutputPath": "$",
      "Parameters": Object {
        "input.$": "$",
        "null": null,
      },
      "ResultPath": "$.fnl_context",
      "Type": "Pass",
    },
    "a = \\"2\\"": Object {
      "Next": "return {a: input.a, b: a}",
      "Result": "2",
      "ResultPath": "$.a",
      "Type": "Pass",
    },
    "return {a: input.a, b: a}": Object {
      "End": true,
      "Parameters": Object {
        "a.$": "$.fnl_context.input.a",
        "b.$": "$.a",
      },
      "ResultPath": "$",
      "Type": "Pass",
    },
  },
}
`;

exports[`simple 1`] = `
Object {
  "StartAt": "return \\"hello world\\"",
  "States": Object {
    "return \\"hello world\\"": Object {
      "End": true,
      "Result": "hello world",
      "ResultPath": "$",
      "Type": "Pass",
    },
  },
}
`;

exports[`templates 1`] = `
Object {
  "StartAt": "Initialize Functionless Context",
  "States": Object {
    "1__partOfTheTemplateString = \`hello input.obj.str2 ?? \\"default\\"\`": Object {
      "InputPath": "$.heap1.string",
      "Next": "result = await func(\`input.obj.str hello partOfTheTemplateString input.obj.",
      "ResultPath": "$.partOfTheTemplateString",
      "Type": "Pass",
    },
    "1__result = await func(\`input.obj.str hello partOfTheTemplateString input.o": Object {
      "InputPath": "$.heap3",
      "Next": "return \`the result: result.str\`",
      "ResultPath": "$.result",
      "Type": "Pass",
    },
    "1__result = await func(\`input.obj.str hello partOfTheTemplateString input.o 1": Object {
      "InputPath": "$.heap2.string",
      "Next": "1__result = await func(\`input.obj.str hello partOfTheTemplateString input.o",
      "Resource": "__REPLACED_TOKEN",
      "ResultPath": "$.heap3",
      "Type": "Task",
    },
    "1__return \`the result: result.str\`": Object {
      "End": true,
      "InputPath": "$.heap4.string",
      "ResultPath": "$",
      "Type": "Pass",
    },
    "Initialize Functionless Context": Object {
      "Next": "partOfTheTemplateString = \`hello input.obj.str2 ?? \\"default\\"\`",
      "OutputPath": "$",
      "Parameters": Object {
        "input.$": "$",
        "null": null,
      },
      "ResultPath": "$.fnl_context",
      "Type": "Pass",
    },
    "\`hello input.obj.str2 ?? \\"default\\"\`": Object {
      "Next": "1__partOfTheTemplateString = \`hello input.obj.str2 ?? \\"default\\"\`",
      "Parameters": Object {
        "string.$": "States.Format('hello {}',$.heap0)",
      },
      "ResultPath": "$.heap1",
      "Type": "Pass",
    },
    "partOfTheTemplateString = \`hello input.obj.str2 ?? \\"default\\"\`": Object {
      "Choices": Array [
        Object {
          "And": Array [
            Object {
              "IsPresent": true,
              "Variable": "$.fnl_context.input.obj.str2",
            },
            Object {
              "IsNull": false,
              "Variable": "$.fnl_context.input.obj.str2",
            },
          ],
          "Next": "takeLeft__partOfTheTemplateString = \`hello input.obj.str2 ?? \\"default\\"\`",
        },
      ],
      "Default": "takeRight__partOfTheTemplateString = \`hello input.obj.str2 ?? \\"default\\"\`",
      "Type": "Choice",
    },
    "result = await func(\`input.obj.str hello partOfTheTemplateString input.obj.": Object {
      "Next": "1__result = await func(\`input.obj.str hello partOfTheTemplateString input.o 1",
      "Parameters": Object {
        "string.$": "States.Format('{} hello {} {}',$.fnl_context.input.obj.str,$.partOfTheTemplateString,$.fnl_context.input.obj.items[0])",
      },
      "ResultPath": "$.heap2",
      "Type": "Pass",
    },
    "return \`the result: result.str\`": Object {
      "Next": "1__return \`the result: result.str\`",
      "Parameters": Object {
        "string.$": "States.Format('the result: {}',$.result.str)",
      },
      "ResultPath": "$.heap4",
      "Type": "Pass",
    },
    "takeLeft__partOfTheTemplateString = \`hello input.obj.str2 ?? \\"default\\"\`": Object {
      "InputPath": "$.fnl_context.input.obj.str2",
      "Next": "\`hello input.obj.str2 ?? \\"default\\"\`",
      "ResultPath": "$.heap0",
      "Type": "Pass",
    },
    "takeRight__partOfTheTemplateString = \`hello input.obj.str2 ?? \\"default\\"\`": Object {
      "Next": "\`hello input.obj.str2 ?? \\"default\\"\`",
      "Result": "default",
      "ResultPath": "$.heap0",
      "Type": "Pass",
    },
  },
}
`;

exports[`templates simple 1`] = `
Object {
  "StartAt": "Initialize Functionless Context",
  "States": Object {
    "1__return \`x\`": Object {
      "End": true,
      "InputPath": "$.heap0.string",
      "ResultPath": "$",
      "Type": "Pass",
    },
    "Initialize Functionless Context": Object {
      "Next": "x = input.str",
      "OutputPath": "$",
      "Parameters": Object {
        "input.$": "$",
        "null": null,
      },
      "ResultPath": "$.fnl_context",
      "Type": "Pass",
    },
    "return \`x\`": Object {
      "Next": "1__return \`x\`",
      "Parameters": Object {
        "string.$": "States.Format('{}',$.x)",
      },
      "ResultPath": "$.heap0",
      "Type": "Pass",
    },
    "x = input.str": Object {
      "InputPath": "$.fnl_context.input.str",
      "Next": "return \`x\`",
      "ResultPath": "$.x",
      "Type": "Pass",
    },
  },
}
`;

exports[`ternary 1`] = `
Object {
  "StartAt": "Initialize Functionless Context",
  "States": Object {
    "1__return {true: if(input.t), false: if(input.f), constantTrue: if(true), c": Object {
      "End": true,
      "Parameters": Object {
        "constantFalse.$": "$.heap10",
        "constantTrue.$": "$.heap9",
        "false.$": "$.heap8",
        "result.$": "$.heap11.Item.val.N",
        "true.$": "$.heap7",
      },
      "ResultPath": "$",
      "Type": "Pass",
    },
    "4__return {true: if(input.t), false: if(input.f), constantTrue: if(true), c": Object {
      "Next": "1__return {true: if(input.t), false: if(input.f), constantTrue: if(true), c",
      "Parameters": Object {
        "Key": Object {
          "id": Object {
            "S.$": "$.fnl_context.input.id",
          },
        },
        "TableName": "__REPLACED_TOKEN",
      },
      "Resource": "__REPLACED_ARN",
      "ResultPath": "$.heap11",
      "Type": "Task",
    },
    "Initialize Functionless Context": Object {
      "Next": "if(input.t)",
      "OutputPath": "$",
      "Parameters": Object {
        "input.$": "$",
        "null": null,
      },
      "ResultPath": "$.fnl_context",
      "Type": "Pass",
    },
    "assign__doFalse__if(input.f)": Object {
      "InputPath": "$.heap3",
      "Next": "if(input.t) 1",
      "ResultPath": "$.heap4",
      "Type": "Pass",
    },
    "assign__doFalse__if(input.t) 1": Object {
      "InputPath": "$.heap5",
      "Next": "return {true: if(input.t), false: if(input.f), constantTrue: if(true), cons",
      "ResultPath": "$.heap6",
      "Type": "Pass",
    },
    "assign__doTrue__if(input.f)": Object {
      "InputPath": "$.heap2",
      "Next": "if(input.t) 1",
      "ResultPath": "$.heap4",
      "Type": "Pass",
    },
    "assign__doTrue__if(input.t)": Object {
      "InputPath": "$.heap0",
      "Next": "if(input.f)",
      "ResultPath": "$.heap1",
      "Type": "Pass",
    },
    "doFalse__if(false)": Object {
      "Next": "4__return {true: if(input.t), false: if(input.f), constantTrue: if(true), c",
      "Result": "d",
      "ResultPath": "$.heap10",
      "Type": "Pass",
    },
    "doFalse__if(input.f)": Object {
      "Next": "assign__doFalse__if(input.f)",
      "Parameters": Object {
        "ExpressionAttributeValues": Object {
          ":inc": Object {
            "N": "3",
          },
          ":start": Object {
            "N": "0",
          },
        },
        "Key": Object {
          "id": Object {
            "S.$": "$.fnl_context.input.id",
          },
        },
        "TableName": "__REPLACED_TOKEN",
        "UpdateExpression": "SET val = if_not_exists(val, :start) + :inc",
      },
      "Resource": "__REPLACED_ARN",
      "ResultPath": "$.heap3",
      "Type": "Task",
    },
    "doFalse__if(input.f) 1": Object {
      "Next": "if(true)",
      "Result": "b",
      "ResultPath": "$.heap8",
      "Type": "Pass",
    },
    "doFalse__if(input.t)": Object {
      "Next": "if(input.f)",
      "ResultPath": "$.heap1",
      "Type": "Pass",
    },
    "doFalse__if(input.t) 1": Object {
      "Next": "assign__doFalse__if(input.t) 1",
      "Parameters": Object {
        "ExpressionAttributeValues": Object {
          ":inc": Object {
            "N": "4",
          },
          ":start": Object {
            "N": "0",
          },
        },
        "Key": Object {
          "id": Object {
            "S.$": "$.fnl_context.input.id",
          },
        },
        "TableName": "__REPLACED_TOKEN",
        "UpdateExpression": "SET val = if_not_exists(val, :start) + :inc",
      },
      "Resource": "__REPLACED_ARN",
      "ResultPath": "$.heap5",
      "Type": "Task",
    },
    "doFalse__if(true)": Object {
      "Next": "if(false)",
      "Result": "d",
      "ResultPath": "$.heap9",
      "Type": "Pass",
    },
    "doFalse__return {true: if(input.t), false: if(input.f), constantTrue: if(tr": Object {
      "Next": "if(input.f) 1",
      "Result": "b",
      "ResultPath": "$.heap7",
      "Type": "Pass",
    },
    "doTrue__if(false)": Object {
      "Next": "4__return {true: if(input.t), false: if(input.f), constantTrue: if(true), c",
      "Result": "c",
      "ResultPath": "$.heap10",
      "Type": "Pass",
    },
    "doTrue__if(input.f)": Object {
      "Next": "assign__doTrue__if(input.f)",
      "Parameters": Object {
        "ExpressionAttributeValues": Object {
          ":inc": Object {
            "N": "2",
          },
          ":start": Object {
            "N": "0",
          },
        },
        "Key": Object {
          "id": Object {
            "S.$": "$.fnl_context.input.id",
          },
        },
        "TableName": "__REPLACED_TOKEN",
        "UpdateExpression": "SET val = if_not_exists(val, :start) + :inc",
      },
      "Resource": "__REPLACED_ARN",
      "ResultPath": "$.heap2",
      "Type": "Task",
    },
    "doTrue__if(input.f) 1": Object {
      "Next": "if(true)",
      "Result": "a",
      "ResultPath": "$.heap8",
      "Type": "Pass",
    },
    "doTrue__if(input.t)": Object {
      "Next": "assign__doTrue__if(input.t)",
      "Parameters": Object {
        "ExpressionAttributeValues": Object {
          ":inc": Object {
            "N": "1",
          },
          ":start": Object {
            "N": "0",
          },
        },
        "Key": Object {
          "id": Object {
            "S.$": "$.fnl_context.input.id",
          },
        },
        "TableName": "__REPLACED_TOKEN",
        "UpdateExpression": "SET val = if_not_exists(val, :start) + :inc",
      },
      "Resource": "__REPLACED_ARN",
      "ResultPath": "$.heap0",
      "Type": "Task",
    },
    "doTrue__if(input.t) 1": Object {
      "Next": "return {true: if(input.t), false: if(input.f), constantTrue: if(true), cons",
      "ResultPath": "$.heap6",
      "Type": "Pass",
    },
    "doTrue__if(true)": Object {
      "Next": "if(false)",
      "Result": "c",
      "ResultPath": "$.heap9",
      "Type": "Pass",
    },
    "doTrue__return {true: if(input.t), false: if(input.f), constantTrue: if(tru": Object {
      "Next": "if(input.f) 1",
      "Result": "a",
      "ResultPath": "$.heap7",
      "Type": "Pass",
    },
    "if(false)": Object {
      "Choices": Array [
        Object {
          "IsNull": true,
          "Next": "doTrue__if(false)",
          "Variable": "$$.Execution.Id",
        },
      ],
      "Default": "doFalse__if(false)",
      "Type": "Choice",
    },
    "if(input.f)": Object {
      "Choices": Array [
        Object {
          "And": Array [
            Object {
              "IsPresent": true,
              "Variable": "$.fnl_context.input.f",
            },
            Object {
              "IsNull": false,
              "Variable": "$.fnl_context.input.f",
            },
            Object {
              "Or": Array [
                Object {
                  "And": Array [
                    Object {
                      "IsString": true,
                      "Variable": "$.fnl_context.input.f",
                    },
                    Object {
                      "Not": Object {
                        "And": Array [
                          Object {
                            "IsString": true,
                            "Variable": "$.fnl_context.input.f",
                          },
                          Object {
                            "StringEquals": "",
                            "Variable": "$.fnl_context.input.f",
                          },
                        ],
                      },
                    },
                  ],
                },
                Object {
                  "And": Array [
                    Object {
                      "IsNumeric": true,
                      "Variable": "$.fnl_context.input.f",
                    },
                    Object {
                      "Not": Object {
                        "And": Array [
                          Object {
                            "IsNumeric": true,
                            "Variable": "$.fnl_context.input.f",
                          },
                          Object {
                            "NumericEquals": 0,
                            "Variable": "$.fnl_context.input.f",
                          },
                        ],
                      },
                    },
                  ],
                },
                Object {
                  "And": Array [
                    Object {
                      "IsBoolean": true,
                      "Variable": "$.fnl_context.input.f",
                    },
                    Object {
                      "BooleanEquals": true,
                      "Variable": "$.fnl_context.input.f",
                    },
                  ],
                },
              ],
            },
          ],
          "Next": "doTrue__if(input.f)",
        },
      ],
      "Default": "doFalse__if(input.f)",
      "Type": "Choice",
    },
    "if(input.f) 1": Object {
      "Choices": Array [
        Object {
          "And": Array [
            Object {
              "IsPresent": true,
              "Variable": "$.fnl_context.input.f",
            },
            Object {
              "IsNull": false,
              "Variable": "$.fnl_context.input.f",
            },
            Object {
              "Or": Array [
                Object {
                  "And": Array [
                    Object {
                      "IsString": true,
                      "Variable": "$.fnl_context.input.f",
                    },
                    Object {
                      "Not": Object {
                        "And": Array [
                          Object {
                            "IsString": true,
                            "Variable": "$.fnl_context.input.f",
                          },
                          Object {
                            "StringEquals": "",
                            "Variable": "$.fnl_context.input.f",
                          },
                        ],
                      },
                    },
                  ],
                },
                Object {
                  "And": Array [
                    Object {
                      "IsNumeric": true,
                      "Variable": "$.fnl_context.input.f",
                    },
                    Object {
                      "Not": Object {
                        "And": Array [
                          Object {
                            "IsNumeric": true,
                            "Variable": "$.fnl_context.input.f",
                          },
                          Object {
                            "NumericEquals": 0,
                            "Variable": "$.fnl_context.input.f",
                          },
                        ],
                      },
                    },
                  ],
                },
                Object {
                  "And": Array [
                    Object {
                      "IsBoolean": true,
                      "Variable": "$.fnl_context.input.f",
                    },
                    Object {
                      "BooleanEquals": true,
                      "Variable": "$.fnl_context.input.f",
                    },
                  ],
                },
              ],
            },
          ],
          "Next": "doTrue__if(input.f) 1",
        },
      ],
      "Default": "doFalse__if(input.f) 1",
      "Type": "Choice",
    },
    "if(input.t)": Object {
      "Choices": Array [
        Object {
          "And": Array [
            Object {
              "IsPresent": true,
              "Variable": "$.fnl_context.input.t",
            },
            Object {
              "IsNull": false,
              "Variable": "$.fnl_context.input.t",
            },
            Object {
              "Or": Array [
                Object {
                  "And": Array [
                    Object {
                      "IsString": true,
                      "Variable": "$.fnl_context.input.t",
                    },
                    Object {
                      "Not": Object {
                        "And": Array [
                          Object {
                            "IsString": true,
                            "Variable": "$.fnl_context.input.t",
                          },
                          Object {
                            "StringEquals": "",
                            "Variable": "$.fnl_context.input.t",
                          },
                        ],
                      },
                    },
                  ],
                },
                Object {
                  "And": Array [
                    Object {
                      "IsNumeric": true,
                      "Variable": "$.fnl_context.input.t",
                    },
                    Object {
                      "Not": Object {
                        "And": Array [
                          Object {
                            "IsNumeric": true,
                            "Variable": "$.fnl_context.input.t",
                          },
                          Object {
                            "NumericEquals": 0,
                            "Variable": "$.fnl_context.input.t",
                          },
                        ],
                      },
                    },
                  ],
                },
                Object {
                  "And": Array [
                    Object {
                      "IsBoolean": true,
                      "Variable": "$.fnl_context.input.t",
                    },
                    Object {
                      "BooleanEquals": true,
                      "Variable": "$.fnl_context.input.t",
                    },
                  ],
                },
              ],
            },
          ],
          "Next": "doTrue__if(input.t)",
        },
      ],
      "Default": "doFalse__if(input.t)",
      "Type": "Choice",
    },
    "if(input.t) 1": Object {
      "Choices": Array [
        Object {
          "And": Array [
            Object {
              "IsPresent": true,
              "Variable": "$.fnl_context.input.t",
            },
            Object {
              "IsNull": false,
              "Variable": "$.fnl_context.input.t",
            },
            Object {
              "Or": Array [
                Object {
                  "And": Array [
                    Object {
                      "IsString": true,
                      "Variable": "$.fnl_context.input.t",
                    },
                    Object {
                      "Not": Object {
                        "And": Array [
                          Object {
                            "IsString": true,
                            "Variable": "$.fnl_context.input.t",
                          },
                          Object {
                            "StringEquals": "",
                            "Variable": "$.fnl_context.input.t",
                          },
                        ],
                      },
                    },
                  ],
                },
                Object {
                  "And": Array [
                    Object {
                      "IsNumeric": true,
                      "Variable": "$.fnl_context.input.t",
                    },
                    Object {
                      "Not": Object {
                        "And": Array [
                          Object {
                            "IsNumeric": true,
                            "Variable": "$.fnl_context.input.t",
                          },
                          Object {
                            "NumericEquals": 0,
                            "Variable": "$.fnl_context.input.t",
                          },
                        ],
                      },
                    },
                  ],
                },
                Object {
                  "And": Array [
                    Object {
                      "IsBoolean": true,
                      "Variable": "$.fnl_context.input.t",
                    },
                    Object {
                      "BooleanEquals": true,
                      "Variable": "$.fnl_context.input.t",
                    },
                  ],
                },
              ],
            },
          ],
          "Next": "doTrue__if(input.t) 1",
        },
      ],
      "Default": "doFalse__if(input.t) 1",
      "Type": "Choice",
    },
    "if(true)": Object {
      "Choices": Array [
        Object {
          "IsNull": false,
          "Next": "doTrue__if(true)",
          "Variable": "$$.Execution.Id",
        },
      ],
      "Default": "doFalse__if(true)",
      "Type": "Choice",
    },
    "return {true: if(input.t), false: if(input.f), constantTrue: if(true), cons": Object {
      "Choices": Array [
        Object {
          "And": Array [
            Object {
              "IsPresent": true,
              "Variable": "$.fnl_context.input.t",
            },
            Object {
              "IsNull": false,
              "Variable": "$.fnl_context.input.t",
            },
            Object {
              "Or": Array [
                Object {
                  "And": Array [
                    Object {
                      "IsString": true,
                      "Variable": "$.fnl_context.input.t",
                    },
                    Object {
                      "Not": Object {
                        "And": Array [
                          Object {
                            "IsString": true,
                            "Variable": "$.fnl_context.input.t",
                          },
                          Object {
                            "StringEquals": "",
                            "Variable": "$.fnl_context.input.t",
                          },
                        ],
                      },
                    },
                  ],
                },
                Object {
                  "And": Array [
                    Object {
                      "IsNumeric": true,
                      "Variable": "$.fnl_context.input.t",
                    },
                    Object {
                      "Not": Object {
                        "And": Array [
                          Object {
                            "IsNumeric": true,
                            "Variable": "$.fnl_context.input.t",
                          },
                          Object {
                            "NumericEquals": 0,
                            "Variable": "$.fnl_context.input.t",
                          },
                        ],
                      },
                    },
                  ],
                },
                Object {
                  "And": Array [
                    Object {
                      "IsBoolean": true,
                      "Variable": "$.fnl_context.input.t",
                    },
                    Object {
                      "BooleanEquals": true,
                      "Variable": "$.fnl_context.input.t",
                    },
                  ],
                },
              ],
            },
          ],
          "Next": "doTrue__return {true: if(input.t), false: if(input.f), constantTrue: if(tru",
        },
      ],
      "Default": "doFalse__return {true: if(input.t), false: if(input.f), constantTrue: if(tr",
      "Type": "Choice",
    },
>>>>>>> 2d368777
  },
}
`;

exports[`throw catch finally 1`] = `
Object {
  "StartAt": "Initialize Functionless Context",
  "States": Object {
    "$SFN.map([1], function())": Object {
      "Catch": Array [
        Object {
          "ErrorEquals": Array [
            "States.ALL",
          ],
          "Next": "catch__try 10",
          "ResultPath": "$.err",
        },
      ],
      "ItemsPath": "$.heap20",
      "Iterator": Object {
        "StartAt": "return func()",
        "States": Object {
          "1__return func()": Object {
            "End": true,
            "InputPath": "$.heap19",
            "ResultPath": "$",
            "Type": "Pass",
          },
          "return func()": Object {
            "InputPath": "$.fnl_context.null",
            "Next": "1__return func()",
            "Resource": "__REPLACED_TOKEN",
            "ResultPath": "$.heap19",
            "Type": "Task",
          },
        },
      },
      "Next": "try 11",
      "Parameters": Object {
        "a.$": "$.a",
        "fnl_context.$": "$.fnl_context",
      },
      "ResultPath": "$.heap21",
      "Type": "Map",
    },
    "1__a = \`afinally1\`": Object {
      "InputPath": "$.heap3.string",
      "Next": "try 3",
      "ResultPath": "$.a",
      "Type": "Pass",
    },
    "1__a = \`afinally2\`": Object {
      "InputPath": "$.heap5.string",
      "Next": "try 4",
      "ResultPath": "$.a",
      "Type": "Pass",
    },
    "1__catch(err)": Object {
      "InputPath": "$.heap9.string",
      "Next": "try 6",
      "ResultPath": "$.a",
      "Type": "Pass",
    },
    "1__catch(err) 1": Object {
      "InputPath": "$.heap12.string",
      "Next": "try 7",
      "ResultPath": "$.a",
      "Type": "Pass",
    },
    "1__catch(err) 2": Object {
      "InputPath": "$.heap16.string",
      "Next": "try 9",
      "ResultPath": "$.a",
      "Type": "Pass",
    },
    "1__catch(err) 3": Object {
      "InputPath": "$.heap18.string",
      "Next": "try 10",
      "ResultPath": "$.a",
      "Type": "Pass",
    },
    "1__catch(err) 4": Object {
      "InputPath": "$.heap22.string",
      "Next": "try 11",
      "ResultPath": "$.a",
      "Type": "Pass",
    },
    "1__catch(err) 5": Object {
      "InputPath": "$.heap26.string",
      "Next": "return a",
      "ResultPath": "$.a",
      "Type": "Pass",
    },
    "1__catch__try": Object {
      "InputPath": "$.heap0.string",
      "Next": "try 1",
      "ResultPath": "$.a",
      "Type": "Pass",
    },
    "1__catch__try 1": Object {
      "InputPath": "$.heap1.string",
      "Next": "try 2",
      "ResultPath": "$.a",
      "Type": "Pass",
    },
    "1__catch__try 10": Object {
      "InputPath": "$.err.0_ParsedError",
      "Next": "catch(err) 4",
      "ResultPath": "$.err",
      "Type": "Pass",
    },
    "1__catch__try 11": Object {
      "InputPath": "$.err.0_ParsedError",
      "Next": "catch(err) 5",
      "ResultPath": "$.err",
      "Type": "Pass",
    },
    "1__catch__try 2": Object {
      "InputPath": "$.heap2.string",
      "Next": "a = \`afinally1\`",
      "ResultPath": "$.a",
      "Type": "Pass",
    },
    "1__catch__try 4": Object {
      "InputPath": "$.heap7.string",
      "Next": "try 5",
      "ResultPath": "$.a",
      "Type": "Pass",
    },
    "1__catch__try 5": Object {
      "InputPath": "$.err.0_ParsedError",
      "Next": "catch(err)",
      "ResultPath": "$.err",
      "Type": "Pass",
    },
    "1__catch__try 6": Object {
      "InputPath": "$.err.0_ParsedError",
      "Next": "catch(err) 1",
      "ResultPath": "$.err",
      "Type": "Pass",
    },
    "1__catch__try 7": Object {
      "InputPath": "$.heap14.string",
      "Next": "try 8",
      "ResultPath": "$.a",
      "Type": "Pass",
    },
    "1__catch__try 8": Object {
      "InputPath": "$.err.0_ParsedError",
      "Next": "catch(err) 2",
      "ResultPath": "$.err",
      "Type": "Pass",
    },
    "1__catch__try 9": Object {
      "InputPath": "$.err.0_ParsedError",
      "Next": "catch(err) 3",
      "ResultPath": "$.err",
      "Type": "Pass",
    },
    "1__finally": Object {
      "Choices": Array [
        Object {
          "IsPresent": true,
          "Next": "throw__1__finally",
          "Variable": "$.0_tmp",
        },
      ],
      "Default": "try 8",
      "Type": "Choice",
    },
    "1__finally 1": Object {
      "InputPath": "$.heap13.string",
      "Next": "1__finally",
      "ResultPath": "$.a",
      "Type": "Pass",
    },
    "1__try 11": Object {
      "Catch": Array [
        Object {
          "ErrorEquals": Array [
            "States.ALL",
          ],
          "Next": "catch__try 11",
          "ResultPath": "$.err",
        },
      ],
      "ItemsPath": "$.heap24",
      "Iterator": Object {
        "StartAt": "return func() 1",
        "States": Object {
          "1__return func() 1": Object {
            "End": true,
            "InputPath": "$.heap23",
            "ResultPath": "$",
            "Type": "Pass",
          },
          "return func() 1": Object {
            "InputPath": "$.fnl_context.null",
            "Next": "1__return func() 1",
            "Resource": "__REPLACED_TOKEN",
            "ResultPath": "$.heap23",
            "Type": "Task",
          },
        },
      },
      "MaxConcurrency": 1,
      "Next": "return a",
      "Parameters": Object {
        "a.$": "$.a",
        "fnl_context.$": "$.fnl_context",
      },
      "ResultPath": "$.heap25",
      "Type": "Map",
    },
    "1__try 3": Object {
      "InputPath": "$.heap4.string",
      "Next": "a = \`afinally2\`",
      "ResultPath": "$.a",
      "Type": "Pass",
    },
    "1__try 6": Object {
      "InputPath": "$.heap11",
      "Iterator": Object {
        "StartAt": "Default",
        "States": Object {
          "Default": Object {
            "End": true,
            "ResultPath": "$",
            "Type": "Pass",
          },
        },
      },
      "Next": "hasNext__try 6",
      "Parameters": Object {
        "index.$": "States.Format('{}', $$.Map.Item.Index)",
        "item.$": "$$.Map.Item.Value",
      },
      "ResultPath": "$.heap11",
      "Type": "Map",
    },
    "Initialize Functionless Context": Object {
      "Next": "a = \\"\\"",
      "OutputPath": "$",
      "Parameters": Object {
        "input.$": "$",
        "null": null,
      },
      "ResultPath": "$.fnl_context",
      "Type": "Pass",
    },
    "_ = undefined": Object {
      "InputPath": "$.heap11[0].index",
      "Next": "assignValue___ = undefined",
      "ResultPath": "$._",
      "Type": "Pass",
    },
    "a = \\"\\"": Object {
      "Next": "try",
      "Result": "",
      "ResultPath": "$.a",
      "Type": "Pass",
    },
    "a = \`afinally1\`": Object {
      "Next": "1__a = \`afinally1\`",
      "Parameters": Object {
        "string.$": "States.Format('{}finally1',$.a)",
      },
      "ResultPath": "$.heap3",
      "Type": "Pass",
    },
    "a = \`afinally2\`": Object {
      "Next": "1__a = \`afinally2\`",
      "Parameters": Object {
        "string.$": "States.Format('{}finally2',$.a)",
      },
      "ResultPath": "$.heap5",
      "Type": "Pass",
    },
    "assignValue___ = undefined": Object {
      "InputPath": "$.heap11[0].item",
      "Next": "await func()",
      "ResultPath": "$.0___",
      "Type": "Pass",
    },
    "await func()": Object {
      "Catch": Array [
        Object {
          "ErrorEquals": Array [
            "States.ALL",
          ],
          "Next": "catch__try 6",
          "ResultPath": "$.err",
        },
      ],
      "InputPath": "$.fnl_context.null",
      "Next": "tail__try 6",
      "Resource": "__REPLACED_TOKEN",
      "ResultPath": "$.heap10",
      "Type": "Task",
    },
    "await func() 1": Object {
      "Catch": Array [
        Object {
          "ErrorEquals": Array [
            "States.ALL",
          ],
          "Next": "catch__try 8",
          "ResultPath": "$.err",
        },
      ],
      "InputPath": "$.fnl_context.null",
      "Next": "try 8",
      "Resource": "__REPLACED_TOKEN",
      "ResultPath": "$.heap15",
      "Type": "Task",
    },
    "await func() 2": Object {
      "Catch": Array [
        Object {
          "ErrorEquals": Array [
            "States.ALL",
          ],
          "Next": "catch__try 9",
          "ResultPath": "$.err",
        },
      ],
      "InputPath": "$.fnl_context.null",
      "Next": "try 9",
      "Resource": "__REPLACED_TOKEN",
      "ResultPath": "$.heap17",
      "Type": "Task",
    },
    "catch(err)": Object {
      "Next": "1__catch(err)",
      "Parameters": Object {
        "string.$": "States.Format('{}{}',$.a,$.err.errorMessage)",
      },
      "ResultPath": "$.heap9",
      "Type": "Pass",
    },
    "catch(err) 1": Object {
      "Next": "1__catch(err) 1",
      "Parameters": Object {
        "string.$": "States.Format('{}for{}',$.a,$.err.errorMessage)",
      },
      "ResultPath": "$.heap12",
      "Type": "Pass",
    },
    "catch(err) 2": Object {
      "Next": "1__catch(err) 2",
      "Parameters": Object {
        "string.$": "States.Format('{}while{}',$.a,$.err.errorMessage)",
      },
      "ResultPath": "$.heap16",
      "Type": "Pass",
    },
    "catch(err) 3": Object {
      "Next": "1__catch(err) 3",
      "Parameters": Object {
        "string.$": "States.Format('{}do{}',$.a,$.err.errorMessage)",
      },
      "ResultPath": "$.heap18",
      "Type": "Pass",
    },
    "catch(err) 4": Object {
      "Next": "1__catch(err) 4",
      "Parameters": Object {
        "string.$": "States.Format('{}sfnmap{}',$.a,$.err.errorMessage)",
      },
      "ResultPath": "$.heap22",
      "Type": "Pass",
    },
    "catch(err) 5": Object {
      "Next": "1__catch(err) 5",
      "Parameters": Object {
        "string.$": "States.Format('{}arrmap{}',$.a,$.err.errorMessage)",
      },
      "ResultPath": "$.heap26",
      "Type": "Pass",
    },
    "catch__try": Object {
      "Next": "1__catch__try",
      "Parameters": Object {
        "string.$": "States.Format('{}error1',$.a)",
      },
      "ResultPath": "$.heap0",
      "Type": "Pass",
    },
    "catch__try 1": Object {
      "Next": "1__catch__try 1",
      "Parameters": Object {
        "string.$": "States.Format('{}{}',$.a,$.err.message)",
      },
      "ResultPath": "$.heap1",
      "Type": "Pass",
    },
    "catch__try 10": Object {
      "Next": "1__catch__try 10",
      "Parameters": Object {
        "0_ParsedError.$": "States.StringToJson($.err.Cause)",
      },
      "ResultPath": "$.err",
      "Type": "Pass",
    },
    "catch__try 11": Object {
      "Next": "1__catch__try 11",
      "Parameters": Object {
        "0_ParsedError.$": "States.StringToJson($.err.Cause)",
      },
      "ResultPath": "$.err",
      "Type": "Pass",
    },
    "catch__try 2": Object {
      "Next": "1__catch__try 2",
      "Parameters": Object {
        "string.$": "States.Format('{}error3',$.a)",
      },
      "ResultPath": "$.heap2",
      "Type": "Pass",
    },
    "catch__try 4": Object {
      "Next": "1__catch__try 4",
      "Parameters": Object {
        "string.$": "States.Format('{}error4',$.a)",
      },
      "ResultPath": "$.heap7",
      "Type": "Pass",
    },
    "catch__try 5": Object {
      "Next": "1__catch__try 5",
      "Parameters": Object {
        "0_ParsedError.$": "States.StringToJson($.err.Cause)",
      },
      "ResultPath": "$.err",
      "Type": "Pass",
    },
    "catch__try 6": Object {
      "Next": "1__catch__try 6",
      "Parameters": Object {
        "0_ParsedError.$": "States.StringToJson($.err.Cause)",
      },
      "ResultPath": "$.err",
      "Type": "Pass",
    },
    "catch__try 7": Object {
      "Next": "1__catch__try 7",
      "Parameters": Object {
        "string.$": "States.Format('{}recatch{}',$.a,$.err.message)",
      },
      "ResultPath": "$.heap14",
      "Type": "Pass",
    },
    "catch__try 7 1": Object {
      "Next": "finally",
      "Result": Object {
        "message": "error6",
      },
      "ResultPath": "$.0_tmp",
      "Type": "Pass",
    },
    "catch__try 8": Object {
      "Next": "1__catch__try 8",
      "Parameters": Object {
        "0_ParsedError.$": "States.StringToJson($.err.Cause)",
      },
      "ResultPath": "$.err",
      "Type": "Pass",
    },
    "catch__try 9": Object {
      "Next": "1__catch__try 9",
      "Parameters": Object {
        "0_ParsedError.$": "States.StringToJson($.err.Cause)",
      },
      "ResultPath": "$.err",
      "Type": "Pass",
    },
    "finally": Object {
      "Next": "1__finally 1",
      "Parameters": Object {
        "string.$": "States.Format('{}finally',$.a)",
      },
      "ResultPath": "$.heap13",
      "Type": "Pass",
    },
    "hasNext__try 6": Object {
      "Choices": Array [
        Object {
          "IsPresent": true,
          "Next": "_ = undefined",
          "Variable": "$.heap11[0]",
        },
      ],
      "Default": "try 7",
      "Type": "Choice",
    },
    "return a": Object {
      "End": true,
      "InputPath": "$.a",
      "ResultPath": "$",
      "Type": "Pass",
    },
    "tail__try 6": Object {
      "InputPath": "$.heap11[1:]",
      "Next": "hasNext__try 6",
      "ResultPath": "$.heap11",
      "Type": "Pass",
    },
    "throw__1__finally": Object {
      "InputPath": "$.0_tmp",
      "Next": "catch__try 7",
      "ResultPath": "$.err",
      "Type": "Pass",
    },
    "try": Object {
      "Next": "catch__try",
      "Result": Object {
        "message": "Error1",
      },
      "ResultPath": null,
      "Type": "Pass",
    },
    "try 1": Object {
      "Next": "catch__try 1",
      "Result": Object {
        "message": "Error2",
      },
      "ResultPath": "$.err",
      "Type": "Pass",
    },
    "try 10": Object {
      "Next": "$SFN.map([1], function())",
      "Result": Array [
        1,
      ],
      "ResultPath": "$.heap20",
      "Type": "Pass",
    },
    "try 11": Object {
      "Next": "1__try 11",
      "Result": Array [
        1,
      ],
      "ResultPath": "$.heap24",
      "Type": "Pass",
    },
    "try 2": Object {
      "Next": "catch__try 2",
      "Result": Object {},
      "ResultPath": null,
      "Type": "Pass",
    },
    "try 3": Object {
      "Next": "1__try 3",
      "Parameters": Object {
        "string.$": "States.Format('{}set',$.a)",
      },
      "ResultPath": "$.heap4",
      "Type": "Pass",
    },
    "try 4": Object {
      "Catch": Array [
        Object {
          "ErrorEquals": Array [
            "States.ALL",
          ],
          "Next": "catch__try 4",
          "ResultPath": null,
        },
      ],
      "InputPath": "$.fnl_context.null",
      "Next": "try 5",
      "Resource": "__REPLACED_TOKEN",
      "ResultPath": "$.heap6",
      "Type": "Task",
    },
    "try 5": Object {
      "Catch": Array [
        Object {
          "ErrorEquals": Array [
            "States.ALL",
          ],
          "Next": "catch__try 5",
          "ResultPath": "$.err",
        },
      ],
      "InputPath": "$.fnl_context.null",
      "Next": "try 6",
      "Resource": "__REPLACED_TOKEN",
      "ResultPath": "$.heap8",
      "Type": "Task",
    },
    "try 6": Object {
      "Next": "1__try 6",
      "Result": Array [
        1,
      ],
      "ResultPath": "$.heap11",
      "Type": "Pass",
    },
    "try 7": Object {
      "Next": "catch__try 7 1",
      "Result": Object {
        "message": "error5",
      },
      "ResultPath": null,
      "Type": "Pass",
    },
    "try 8": Object {
      "Choices": Array [
        Object {
          "IsNull": false,
          "Next": "await func() 1",
          "Variable": "$$.Execution.Id",
        },
      ],
      "Default": "try 9",
      "Type": "Choice",
    },
    "try 9": Object {
      "Choices": Array [
        Object {
          "IsNull": false,
          "Next": "await func() 2",
          "Variable": "$$.Execution.Id",
        },
      ],
      "Default": "try 10",
      "Type": "Choice",
    },
  },
}
`;

exports[`typeof 1`] = `
Object {
  "StartAt": "Initialize Functionless Context",
  "States": Object {
    "1__return {isString: typeof input.str == \\"string\\", stringType: typeof input": Object {
      "End": true,
      "Parameters": Object {
        "arrType.$": "$.heap12",
        "booleanType.$": "$.heap5",
        "isBool.$": "$.heap4",
        "isNumber.$": "$.heap7",
        "isObject.$": "$.heap10",
        "isString.$": "$.heap1",
        "numberType.$": "$.heap8",
        "objectType.$": "$.heap11",
        "stringType.$": "$.heap2",
      },
      "ResultPath": "$",
      "Type": "Pass",
    },
    "1__return {isString: typeof input.str == \\"string\\", stringType: typeof input 1": Object {
      "Choices": Array [
        Object {
          "And": Array [
            Object {
              "IsPresent": true,
              "Variable": "$.heap0",
            },
            Object {
              "And": Array [
                Object {
                  "IsString": true,
                  "Variable": "$.heap0",
                },
                Object {
                  "StringEquals": "string",
                  "Variable": "$.heap0",
                },
              ],
            },
          ],
          "Next": "assignTrue__1__return {isString: typeof input.str == \\"string\\", stringType: ",
        },
      ],
      "Default": "assignFalse__1__return {isString: typeof input.str == \\"string\\", stringType:",
      "Type": "Choice",
    },
    "1__typeof input.bool == \\"boolean\\"": Object {
      "Choices": Array [
        Object {
          "And": Array [
            Object {
              "IsPresent": true,
              "Variable": "$.heap3",
            },
            Object {
              "And": Array [
                Object {
                  "IsString": true,
                  "Variable": "$.heap3",
                },
                Object {
                  "StringEquals": "boolean",
                  "Variable": "$.heap3",
                },
              ],
            },
          ],
          "Next": "assignTrue__1__typeof input.bool == \\"boolean\\"",
        },
      ],
      "Default": "assignFalse__1__typeof input.bool == \\"boolean\\"",
      "Type": "Choice",
    },
    "1__typeof input.num == \\"number\\"": Object {
      "Choices": Array [
        Object {
          "And": Array [
            Object {
              "IsPresent": true,
              "Variable": "$.heap6",
            },
            Object {
              "And": Array [
                Object {
                  "IsString": true,
                  "Variable": "$.heap6",
                },
                Object {
                  "StringEquals": "number",
                  "Variable": "$.heap6",
                },
              ],
            },
          ],
          "Next": "assignTrue__1__typeof input.num == \\"number\\"",
        },
      ],
      "Default": "assignFalse__1__typeof input.num == \\"number\\"",
      "Type": "Choice",
    },
    "1__typeof input.obj == \\"object\\"": Object {
      "Choices": Array [
        Object {
          "And": Array [
            Object {
              "IsPresent": true,
              "Variable": "$.heap9",
            },
            Object {
              "And": Array [
                Object {
                  "IsString": true,
                  "Variable": "$.heap9",
                },
                Object {
                  "StringEquals": "object",
                  "Variable": "$.heap9",
                },
              ],
            },
          ],
          "Next": "assignTrue__1__typeof input.obj == \\"object\\"",
        },
      ],
      "Default": "assignFalse__1__typeof input.obj == \\"object\\"",
      "Type": "Choice",
    },
    "Initialize Functionless Context": Object {
      "Next": "return {isString: typeof input.str == \\"string\\", stringType: typeof input.st",
      "OutputPath": "$",
      "Parameters": Object {
        "input.$": "$",
        "null": null,
      },
      "ResultPath": "$.fnl_context",
      "Type": "Pass",
    },
    "assignFalse__1__return {isString: typeof input.str == \\"string\\", stringType:": Object {
      "Next": "input.str",
      "Result": false,
      "ResultPath": "$.heap1",
      "Type": "Pass",
    },
    "assignFalse__1__typeof input.bool == \\"boolean\\"": Object {
      "Next": "input.bool",
      "Result": false,
      "ResultPath": "$.heap4",
      "Type": "Pass",
    },
    "assignFalse__1__typeof input.num == \\"number\\"": Object {
      "Next": "input.num",
      "Result": false,
      "ResultPath": "$.heap7",
      "Type": "Pass",
    },
    "assignFalse__1__typeof input.obj == \\"object\\"": Object {
      "Next": "input.obj",
      "Result": false,
      "ResultPath": "$.heap10",
      "Type": "Pass",
    },
    "assignTrue__1__return {isString: typeof input.str == \\"string\\", stringType: ": Object {
      "Next": "input.str",
      "Result": true,
      "ResultPath": "$.heap1",
      "Type": "Pass",
    },
    "assignTrue__1__typeof input.bool == \\"boolean\\"": Object {
      "Next": "input.bool",
      "Result": true,
      "ResultPath": "$.heap4",
      "Type": "Pass",
    },
    "assignTrue__1__typeof input.num == \\"number\\"": Object {
      "Next": "input.num",
      "Result": true,
      "ResultPath": "$.heap7",
      "Type": "Pass",
    },
    "assignTrue__1__typeof input.obj == \\"object\\"": Object {
      "Next": "input.obj",
      "Result": true,
      "ResultPath": "$.heap10",
      "Type": "Pass",
    },
    "boolean__input.arr": Object {
      "Next": "1__return {isString: typeof input.str == \\"string\\", stringType: typeof input",
      "Result": "boolean",
      "ResultPath": "$.heap12",
      "Type": "Pass",
    },
    "boolean__input.bool": Object {
      "Next": "typeof input.num == \\"number\\"",
      "Result": "boolean",
      "ResultPath": "$.heap5",
      "Type": "Pass",
    },
    "boolean__input.num": Object {
      "Next": "typeof input.obj == \\"object\\"",
      "Result": "boolean",
      "ResultPath": "$.heap8",
      "Type": "Pass",
    },
    "boolean__input.obj": Object {
      "Next": "input.arr",
      "Result": "boolean",
      "ResultPath": "$.heap11",
      "Type": "Pass",
    },
    "boolean__input.str": Object {
      "Next": "typeof input.bool == \\"boolean\\"",
      "Result": "boolean",
      "ResultPath": "$.heap2",
      "Type": "Pass",
    },
    "boolean__return {isString: typeof input.str == \\"string\\", stringType: typeof": Object {
      "Next": "1__return {isString: typeof input.str == \\"string\\", stringType: typeof input 1",
      "Result": "boolean",
      "ResultPath": "$.heap0",
      "Type": "Pass",
    },
    "boolean__typeof input.bool == \\"boolean\\"": Object {
      "Next": "1__typeof input.bool == \\"boolean\\"",
      "Result": "boolean",
      "ResultPath": "$.heap3",
      "Type": "Pass",
    },
    "boolean__typeof input.num == \\"number\\"": Object {
      "Next": "1__typeof input.num == \\"number\\"",
      "Result": "boolean",
      "ResultPath": "$.heap6",
      "Type": "Pass",
    },
    "boolean__typeof input.obj == \\"object\\"": Object {
      "Next": "1__typeof input.obj == \\"object\\"",
      "Result": "boolean",
      "ResultPath": "$.heap9",
      "Type": "Pass",
    },
    "input.arr": Object {
      "Choices": Array [
        Object {
          "And": Array [
            Object {
              "IsPresent": true,
              "Variable": "$.fnl_context.input.arr",
            },
            Object {
              "IsString": true,
              "Variable": "$.fnl_context.input.arr",
            },
          ],
          "Next": "string__input.arr",
        },
        Object {
          "And": Array [
            Object {
              "IsPresent": true,
              "Variable": "$.fnl_context.input.arr",
            },
            Object {
              "IsBoolean": true,
              "Variable": "$.fnl_context.input.arr",
            },
          ],
          "Next": "boolean__input.arr",
        },
        Object {
          "And": Array [
            Object {
              "IsPresent": true,
              "Variable": "$.fnl_context.input.arr",
            },
            Object {
              "IsNumeric": true,
              "Variable": "$.fnl_context.input.arr",
            },
          ],
          "Next": "number__input.arr",
        },
        Object {
          "IsPresent": true,
          "Next": "object__input.arr",
          "Variable": "$.fnl_context.input.arr",
        },
      ],
      "Default": "undefined__input.arr",
      "Type": "Choice",
    },
    "input.bool": Object {
      "Choices": Array [
        Object {
          "And": Array [
            Object {
              "IsPresent": true,
              "Variable": "$.fnl_context.input.bool",
            },
            Object {
              "IsString": true,
              "Variable": "$.fnl_context.input.bool",
            },
          ],
          "Next": "string__input.bool",
        },
        Object {
          "And": Array [
            Object {
              "IsPresent": true,
              "Variable": "$.fnl_context.input.bool",
            },
            Object {
              "IsBoolean": true,
              "Variable": "$.fnl_context.input.bool",
            },
          ],
          "Next": "boolean__input.bool",
        },
        Object {
          "And": Array [
            Object {
              "IsPresent": true,
              "Variable": "$.fnl_context.input.bool",
            },
            Object {
              "IsNumeric": true,
              "Variable": "$.fnl_context.input.bool",
            },
          ],
          "Next": "number__input.bool",
        },
        Object {
          "IsPresent": true,
          "Next": "object__input.bool",
          "Variable": "$.fnl_context.input.bool",
        },
      ],
      "Default": "undefined__input.bool",
      "Type": "Choice",
    },
    "input.num": Object {
      "Choices": Array [
        Object {
          "And": Array [
            Object {
              "IsPresent": true,
              "Variable": "$.fnl_context.input.num",
            },
            Object {
              "IsString": true,
              "Variable": "$.fnl_context.input.num",
            },
          ],
          "Next": "string__input.num",
        },
        Object {
          "And": Array [
            Object {
              "IsPresent": true,
              "Variable": "$.fnl_context.input.num",
            },
            Object {
              "IsBoolean": true,
              "Variable": "$.fnl_context.input.num",
            },
          ],
          "Next": "boolean__input.num",
        },
        Object {
          "And": Array [
            Object {
              "IsPresent": true,
              "Variable": "$.fnl_context.input.num",
            },
            Object {
              "IsNumeric": true,
              "Variable": "$.fnl_context.input.num",
            },
          ],
          "Next": "number__input.num",
        },
        Object {
          "IsPresent": true,
          "Next": "object__input.num",
          "Variable": "$.fnl_context.input.num",
        },
      ],
      "Default": "undefined__input.num",
      "Type": "Choice",
    },
    "input.obj": Object {
      "Choices": Array [
        Object {
          "And": Array [
            Object {
              "IsPresent": true,
              "Variable": "$.fnl_context.input.obj",
            },
            Object {
              "IsString": true,
              "Variable": "$.fnl_context.input.obj",
            },
          ],
          "Next": "string__input.obj",
        },
        Object {
          "And": Array [
            Object {
              "IsPresent": true,
              "Variable": "$.fnl_context.input.obj",
            },
            Object {
              "IsBoolean": true,
              "Variable": "$.fnl_context.input.obj",
            },
          ],
          "Next": "boolean__input.obj",
        },
        Object {
          "And": Array [
            Object {
              "IsPresent": true,
              "Variable": "$.fnl_context.input.obj",
            },
            Object {
              "IsNumeric": true,
              "Variable": "$.fnl_context.input.obj",
            },
          ],
          "Next": "number__input.obj",
        },
        Object {
          "IsPresent": true,
          "Next": "object__input.obj",
          "Variable": "$.fnl_context.input.obj",
        },
      ],
      "Default": "undefined__input.obj",
      "Type": "Choice",
    },
    "input.str": Object {
      "Choices": Array [
        Object {
          "And": Array [
            Object {
              "IsPresent": true,
              "Variable": "$.fnl_context.input.str",
            },
            Object {
              "IsString": true,
              "Variable": "$.fnl_context.input.str",
            },
          ],
          "Next": "string__input.str",
        },
        Object {
          "And": Array [
            Object {
              "IsPresent": true,
              "Variable": "$.fnl_context.input.str",
            },
            Object {
              "IsBoolean": true,
              "Variable": "$.fnl_context.input.str",
            },
          ],
          "Next": "boolean__input.str",
        },
        Object {
          "And": Array [
            Object {
              "IsPresent": true,
              "Variable": "$.fnl_context.input.str",
            },
            Object {
              "IsNumeric": true,
              "Variable": "$.fnl_context.input.str",
            },
          ],
          "Next": "number__input.str",
        },
        Object {
          "IsPresent": true,
          "Next": "object__input.str",
          "Variable": "$.fnl_context.input.str",
        },
      ],
      "Default": "undefined__input.str",
      "Type": "Choice",
    },
    "number__input.arr": Object {
      "Next": "1__return {isString: typeof input.str == \\"string\\", stringType: typeof input",
      "Result": "number",
      "ResultPath": "$.heap12",
      "Type": "Pass",
    },
    "number__input.bool": Object {
      "Next": "typeof input.num == \\"number\\"",
      "Result": "number",
      "ResultPath": "$.heap5",
      "Type": "Pass",
    },
    "number__input.num": Object {
      "Next": "typeof input.obj == \\"object\\"",
      "Result": "number",
      "ResultPath": "$.heap8",
      "Type": "Pass",
    },
    "number__input.obj": Object {
      "Next": "input.arr",
      "Result": "number",
      "ResultPath": "$.heap11",
      "Type": "Pass",
    },
    "number__input.str": Object {
      "Next": "typeof input.bool == \\"boolean\\"",
      "Result": "number",
      "ResultPath": "$.heap2",
      "Type": "Pass",
    },
    "number__return {isString: typeof input.str == \\"string\\", stringType: typeof ": Object {
      "Next": "1__return {isString: typeof input.str == \\"string\\", stringType: typeof input 1",
      "Result": "number",
      "ResultPath": "$.heap0",
      "Type": "Pass",
    },
    "number__typeof input.bool == \\"boolean\\"": Object {
      "Next": "1__typeof input.bool == \\"boolean\\"",
      "Result": "number",
      "ResultPath": "$.heap3",
      "Type": "Pass",
    },
    "number__typeof input.num == \\"number\\"": Object {
      "Next": "1__typeof input.num == \\"number\\"",
      "Result": "number",
      "ResultPath": "$.heap6",
      "Type": "Pass",
    },
    "number__typeof input.obj == \\"object\\"": Object {
      "Next": "1__typeof input.obj == \\"object\\"",
      "Result": "number",
      "ResultPath": "$.heap9",
      "Type": "Pass",
    },
    "object__input.arr": Object {
      "Next": "1__return {isString: typeof input.str == \\"string\\", stringType: typeof input",
      "Result": "object",
      "ResultPath": "$.heap12",
      "Type": "Pass",
    },
    "object__input.bool": Object {
      "Next": "typeof input.num == \\"number\\"",
      "Result": "object",
      "ResultPath": "$.heap5",
      "Type": "Pass",
    },
    "object__input.num": Object {
      "Next": "typeof input.obj == \\"object\\"",
      "Result": "object",
      "ResultPath": "$.heap8",
      "Type": "Pass",
    },
    "object__input.obj": Object {
      "Next": "input.arr",
      "Result": "object",
      "ResultPath": "$.heap11",
      "Type": "Pass",
    },
    "object__input.str": Object {
      "Next": "typeof input.bool == \\"boolean\\"",
      "Result": "object",
      "ResultPath": "$.heap2",
      "Type": "Pass",
    },
    "object__return {isString: typeof input.str == \\"string\\", stringType: typeof ": Object {
      "Next": "1__return {isString: typeof input.str == \\"string\\", stringType: typeof input 1",
      "Result": "object",
      "ResultPath": "$.heap0",
      "Type": "Pass",
    },
    "object__typeof input.bool == \\"boolean\\"": Object {
      "Next": "1__typeof input.bool == \\"boolean\\"",
      "Result": "object",
      "ResultPath": "$.heap3",
      "Type": "Pass",
    },
    "object__typeof input.num == \\"number\\"": Object {
      "Next": "1__typeof input.num == \\"number\\"",
      "Result": "object",
      "ResultPath": "$.heap6",
      "Type": "Pass",
    },
    "object__typeof input.obj == \\"object\\"": Object {
      "Next": "1__typeof input.obj == \\"object\\"",
      "Result": "object",
      "ResultPath": "$.heap9",
      "Type": "Pass",
    },
    "return {isString: typeof input.str == \\"string\\", stringType: typeof input.st": Object {
      "Choices": Array [
        Object {
          "And": Array [
            Object {
              "IsPresent": true,
              "Variable": "$.fnl_context.input.str",
            },
            Object {
              "IsString": true,
              "Variable": "$.fnl_context.input.str",
            },
          ],
          "Next": "string__return {isString: typeof input.str == \\"string\\", stringType: typeof ",
        },
        Object {
          "And": Array [
            Object {
              "IsPresent": true,
              "Variable": "$.fnl_context.input.str",
            },
            Object {
              "IsBoolean": true,
              "Variable": "$.fnl_context.input.str",
            },
          ],
          "Next": "boolean__return {isString: typeof input.str == \\"string\\", stringType: typeof",
        },
        Object {
          "And": Array [
            Object {
              "IsPresent": true,
              "Variable": "$.fnl_context.input.str",
            },
            Object {
              "IsNumeric": true,
              "Variable": "$.fnl_context.input.str",
            },
          ],
          "Next": "number__return {isString: typeof input.str == \\"string\\", stringType: typeof ",
        },
        Object {
          "IsPresent": true,
          "Next": "object__return {isString: typeof input.str == \\"string\\", stringType: typeof ",
          "Variable": "$.fnl_context.input.str",
        },
      ],
      "Default": "undefined__return {isString: typeof input.str == \\"string\\", stringType: type",
      "Type": "Choice",
    },
    "string__input.arr": Object {
      "Next": "1__return {isString: typeof input.str == \\"string\\", stringType: typeof input",
      "Result": "string",
      "ResultPath": "$.heap12",
      "Type": "Pass",
    },
    "string__input.bool": Object {
      "Next": "typeof input.num == \\"number\\"",
      "Result": "string",
      "ResultPath": "$.heap5",
      "Type": "Pass",
    },
    "string__input.num": Object {
      "Next": "typeof input.obj == \\"object\\"",
      "Result": "string",
      "ResultPath": "$.heap8",
      "Type": "Pass",
    },
    "string__input.obj": Object {
      "Next": "input.arr",
      "Result": "string",
      "ResultPath": "$.heap11",
      "Type": "Pass",
    },
    "string__input.str": Object {
      "Next": "typeof input.bool == \\"boolean\\"",
      "Result": "string",
      "ResultPath": "$.heap2",
      "Type": "Pass",
    },
    "string__return {isString: typeof input.str == \\"string\\", stringType: typeof ": Object {
      "Next": "1__return {isString: typeof input.str == \\"string\\", stringType: typeof input 1",
      "Result": "string",
      "ResultPath": "$.heap0",
      "Type": "Pass",
    },
    "string__typeof input.bool == \\"boolean\\"": Object {
      "Next": "1__typeof input.bool == \\"boolean\\"",
      "Result": "string",
      "ResultPath": "$.heap3",
      "Type": "Pass",
    },
    "string__typeof input.num == \\"number\\"": Object {
      "Next": "1__typeof input.num == \\"number\\"",
      "Result": "string",
      "ResultPath": "$.heap6",
      "Type": "Pass",
    },
    "string__typeof input.obj == \\"object\\"": Object {
      "Next": "1__typeof input.obj == \\"object\\"",
      "Result": "string",
      "ResultPath": "$.heap9",
      "Type": "Pass",
    },
    "typeof input.bool == \\"boolean\\"": Object {
      "Choices": Array [
        Object {
          "And": Array [
            Object {
              "IsPresent": true,
              "Variable": "$.fnl_context.input.bool",
            },
            Object {
              "IsString": true,
              "Variable": "$.fnl_context.input.bool",
            },
          ],
          "Next": "string__typeof input.bool == \\"boolean\\"",
        },
        Object {
          "And": Array [
            Object {
              "IsPresent": true,
              "Variable": "$.fnl_context.input.bool",
            },
            Object {
              "IsBoolean": true,
              "Variable": "$.fnl_context.input.bool",
            },
          ],
          "Next": "boolean__typeof input.bool == \\"boolean\\"",
        },
        Object {
          "And": Array [
            Object {
              "IsPresent": true,
              "Variable": "$.fnl_context.input.bool",
            },
            Object {
              "IsNumeric": true,
              "Variable": "$.fnl_context.input.bool",
            },
          ],
          "Next": "number__typeof input.bool == \\"boolean\\"",
        },
        Object {
          "IsPresent": true,
          "Next": "object__typeof input.bool == \\"boolean\\"",
          "Variable": "$.fnl_context.input.bool",
        },
      ],
      "Default": "undefined__typeof input.bool == \\"boolean\\"",
      "Type": "Choice",
    },
    "typeof input.num == \\"number\\"": Object {
      "Choices": Array [
        Object {
          "And": Array [
            Object {
              "IsPresent": true,
              "Variable": "$.fnl_context.input.num",
            },
            Object {
              "IsString": true,
              "Variable": "$.fnl_context.input.num",
            },
          ],
          "Next": "string__typeof input.num == \\"number\\"",
        },
        Object {
          "And": Array [
            Object {
              "IsPresent": true,
              "Variable": "$.fnl_context.input.num",
            },
            Object {
              "IsBoolean": true,
              "Variable": "$.fnl_context.input.num",
            },
          ],
          "Next": "boolean__typeof input.num == \\"number\\"",
        },
        Object {
          "And": Array [
            Object {
              "IsPresent": true,
              "Variable": "$.fnl_context.input.num",
            },
            Object {
              "IsNumeric": true,
              "Variable": "$.fnl_context.input.num",
            },
          ],
          "Next": "number__typeof input.num == \\"number\\"",
        },
        Object {
          "IsPresent": true,
          "Next": "object__typeof input.num == \\"number\\"",
          "Variable": "$.fnl_context.input.num",
        },
      ],
      "Default": "undefined__typeof input.num == \\"number\\"",
      "Type": "Choice",
    },
    "typeof input.obj == \\"object\\"": Object {
      "Choices": Array [
        Object {
          "And": Array [
            Object {
              "IsPresent": true,
              "Variable": "$.fnl_context.input.obj",
            },
            Object {
              "IsString": true,
              "Variable": "$.fnl_context.input.obj",
            },
          ],
          "Next": "string__typeof input.obj == \\"object\\"",
        },
        Object {
          "And": Array [
            Object {
              "IsPresent": true,
              "Variable": "$.fnl_context.input.obj",
            },
            Object {
              "IsBoolean": true,
              "Variable": "$.fnl_context.input.obj",
            },
          ],
          "Next": "boolean__typeof input.obj == \\"object\\"",
        },
        Object {
          "And": Array [
            Object {
              "IsPresent": true,
              "Variable": "$.fnl_context.input.obj",
            },
            Object {
              "IsNumeric": true,
              "Variable": "$.fnl_context.input.obj",
            },
          ],
          "Next": "number__typeof input.obj == \\"object\\"",
        },
        Object {
          "IsPresent": true,
          "Next": "object__typeof input.obj == \\"object\\"",
          "Variable": "$.fnl_context.input.obj",
        },
      ],
      "Default": "undefined__typeof input.obj == \\"object\\"",
      "Type": "Choice",
    },
    "undefined__input.arr": Object {
      "Next": "1__return {isString: typeof input.str == \\"string\\", stringType: typeof input",
      "Result": "undefined",
      "ResultPath": "$.heap12",
      "Type": "Pass",
    },
    "undefined__input.bool": Object {
      "Next": "typeof input.num == \\"number\\"",
      "Result": "undefined",
      "ResultPath": "$.heap5",
      "Type": "Pass",
    },
    "undefined__input.num": Object {
      "Next": "typeof input.obj == \\"object\\"",
      "Result": "undefined",
      "ResultPath": "$.heap8",
      "Type": "Pass",
    },
    "undefined__input.obj": Object {
      "Next": "input.arr",
      "Result": "undefined",
      "ResultPath": "$.heap11",
      "Type": "Pass",
    },
    "undefined__input.str": Object {
      "Next": "typeof input.bool == \\"boolean\\"",
      "Result": "undefined",
      "ResultPath": "$.heap2",
      "Type": "Pass",
    },
    "undefined__return {isString: typeof input.str == \\"string\\", stringType: type": Object {
      "Next": "1__return {isString: typeof input.str == \\"string\\", stringType: typeof input 1",
      "Result": "undefined",
      "ResultPath": "$.heap0",
      "Type": "Pass",
    },
    "undefined__typeof input.bool == \\"boolean\\"": Object {
      "Next": "1__typeof input.bool == \\"boolean\\"",
      "Result": "undefined",
      "ResultPath": "$.heap3",
      "Type": "Pass",
    },
    "undefined__typeof input.num == \\"number\\"": Object {
      "Next": "1__typeof input.num == \\"number\\"",
      "Result": "undefined",
      "ResultPath": "$.heap6",
      "Type": "Pass",
    },
    "undefined__typeof input.obj == \\"object\\"": Object {
      "Next": "1__typeof input.obj == \\"object\\"",
      "Result": "undefined",
      "ResultPath": "$.heap9",
      "Type": "Pass",
    },
  },
}
`;<|MERGE_RESOLUTION|>--- conflicted
+++ resolved
@@ -6223,71 +6223,29 @@
       "ResultPath": "$.fnl_context",
       "Type": "Pass",
     },
-    "assignValue__i = undefined": Object {
-      "InputPath": "$.heap3[0].item",
-      "Next": "await func({n: \`input.arr[i]\`, id: input.id})",
-      "ResultPath": "$.0__i",
-      "Type": "Pass",
-    },
-    "assignValue__i = undefined 1": Object {
-      "InputPath": "$.heap14[0].item",
-      "Next": "j = \\"1\\"",
-      "ResultPath": "$.0__i",
-      "Type": "Pass",
-    },
-    "assignValue__j": Object {
-      "InputPath": "$.heap12[0].item",
-      "Next": "await func({n: \`input.arr[i]\`, id: input.id}) 1",
-      "ResultPath": "$.0__j",
-      "Type": "Pass",
-    },
     "await func({n: \`input.arr[i]\`, id: input.id})": Object {
-      "InputPath": "$.0__i",
+      "Next": "1__await func({n: \`input.arr[i]\`, id: input.id})",
+      "Parameters": Object {
+        "string.$": "States.Format('{}',$.i.item)",
+      },
+      "ResultPath": "$.heap0",
+      "Type": "Pass",
+    },
+    "await func({n: \`input.arr[i]\`, id: input.id}) 1": Object {
       "Next": "1__await func({n: \`input.arr[i]\`, id: input.id}) 1",
-      "ResultPath": "$.heap0",
-      "Type": "Pass",
-    },
-    "await func({n: \`input.arr[i]\`, id: input.id}) 1": Object {
-      "InputPath": "$.0__i",
-      "Next": "1__await func({n: \`input.arr[i]\`, id: input.id}) 1 2",
-      "ResultPath": "$.heap4",
+      "Parameters": Object {
+        "string.$": "States.Format('{}',$.i.item)",
+      },
+      "ResultPath": "$.heap3",
       "Type": "Pass",
     },
     "await func({n: \`input.arr[j]\`, id: input.id})": Object {
-      "InputPath": "$.0__j",
-      "Next": "1__await func({n: \`input.arr[j]\`, id: input.id}) 1",
-      "ResultPath": "$.heap8",
-      "Type": "Pass",
-    },
-    "await func({n: i, id: input.id})": Object {
-      "Next": "await func({n: \`input.arr[j]\`, id: input.id})",
-      "Parameters": Object {
-        "id.$": "$.fnl_context.input.id",
-        "n.$": "$.i",
-      },
-      "Resource": "__REPLACED_TOKEN",
-      "ResultPath": "$.heap7",
-      "Type": "Task",
-    },
-    "await func({n: j, id: input.id})": Object {
-      "Next": "tail__for(i in input.arr) 1",
-      "Parameters": Object {
-        "id.$": "$.fnl_context.input.id",
-        "n.$": "$.j",
-      },
-      "Resource": "__REPLACED_TOKEN",
-      "ResultPath": "$.heap13",
-      "Type": "Task",
-    },
-    "await func({n: j, id: input.id}) 1": Object {
-      "Next": "tail__for(j in input.arr)",
-      "Parameters": Object {
-        "id.$": "$.fnl_context.input.id",
-        "n.$": "$.j",
-      },
-      "Resource": "__REPLACED_TOKEN",
-      "ResultPath": "$.heap11",
-      "Type": "Task",
+      "Next": "1__await func({n: \`input.arr[j]\`, id: input.id})",
+      "Parameters": Object {
+        "string.$": "States.Format('{}',$.j.item)",
+      },
+      "ResultPath": "$.heap5",
+      "Type": "Pass",
     },
     "for(i in input.arr)": Object {
       "InputPath": "$.fnl_context.input.arr",
@@ -6585,7 +6543,6 @@
       "InputPath": "$.heap3",
       "Next": "c = [\\"c\\"].map(function(v))",
       "ResultPath": "$.b",
-<<<<<<< HEAD
       "Type": "Pass",
     },
     "1__b = [\\"b\\"].map(function(v)) 1": Object {
@@ -7190,649 +7147,6 @@
       "Type": "Task",
     },
     "1__await func({n: \`i\`, id: input.id}) 1": Object {
-      "Next": "await func({n: \`j\`, id: input.id}) 1",
-      "Parameters": Object {
-        "id.$": "$.fnl_context.input.id",
-        "n.$": "$.heap3.string",
-      },
-      "Resource": "__REPLACED_TOKEN",
-      "ResultPath": "$.heap4",
-      "Type": "Task",
-    },
-    "1__await func({n: \`j\`, id: input.id})": Object {
-      "Next": "tail__for(i of input.arr) 1",
-      "Parameters": Object {
-        "id.$": "$.fnl_context.input.id",
-        "n.$": "$.heap8.string",
-      },
-      "Resource": "__REPLACED_TOKEN",
-      "ResultPath": "$.heap9",
-      "Type": "Task",
-    },
-    "1__await func({n: \`j\`, id: input.id}) 1": Object {
-      "Next": "tail__for(j of input.arr)",
-      "Parameters": Object {
-        "id.$": "$.fnl_context.input.id",
-        "n.$": "$.heap5.string",
-      },
-      "Resource": "__REPLACED_TOKEN",
-      "ResultPath": "$.heap6",
-      "Type": "Task",
-    },
-    "1__item = await $AWS.DynamoDB.GetItem({Table: table, Key: {id: {S: input.id": Object {
-      "InputPath": "$.heap11",
-      "Next": "return item.Item.val.N",
-      "ResultPath": "$.item",
-      "Type": "Pass",
-    },
-    "Initialize Functionless Context": Object {
-      "Next": "for(i of input.arr)",
-      "OutputPath": "$",
-=======
-      "Type": "Pass",
-    },
-    "1__b = [\\"b\\"].map(function(v)) 1": Object {
-      "ItemsPath": "$.heap2",
-      "Iterator": Object {
-        "StartAt": "for(i of [1, 2, 3])",
-        "States": Object {
-          "1__return \`vai\`": Object {
-            "End": true,
-            "InputPath": "$.heap0.string",
-            "ResultPath": "$",
-            "Type": "Pass",
-          },
-          "[1, 2, 3]": Object {
-            "InputPath": "$.heap1[0]",
-            "Next": "if(i == 3)",
-            "ResultPath": "$.i",
-            "Type": "Pass",
-          },
-          "for(i of [1, 2, 3])": Object {
-            "Next": "hasNext__for(i of [1, 2, 3])",
-            "Result": Array [
-              1,
-              2,
-              3,
-            ],
-            "ResultPath": "$.heap1",
-            "Type": "Pass",
-          },
-          "hasNext__for(i of [1, 2, 3])": Object {
-            "Choices": Array [
-              Object {
-                "IsPresent": true,
-                "Next": "[1, 2, 3]",
-                "Variable": "$.heap1[0]",
-              },
-            ],
-            "Default": "return \\"boo\\"",
-            "Type": "Choice",
-          },
-          "if(i == 3)": Object {
-            "Choices": Array [
-              Object {
-                "And": Array [
-                  Object {
-                    "IsPresent": true,
-                    "Variable": "$.i",
-                  },
-                  Object {
-                    "And": Array [
-                      Object {
-                        "IsNumeric": true,
-                        "Variable": "$.i",
-                      },
-                      Object {
-                        "NumericEquals": 3,
-                        "Variable": "$.i",
-                      },
-                    ],
-                  },
-                ],
-                "Next": "return \`vai\`",
-              },
-            ],
-            "Default": "tail__for(i of [1, 2, 3])",
-            "Type": "Choice",
-          },
-          "return \\"boo\\"": Object {
-            "End": true,
-            "Result": "boo",
-            "ResultPath": "$",
-            "Type": "Pass",
-          },
-          "return \`vai\`": Object {
-            "Next": "1__return \`vai\`",
-            "Parameters": Object {
-              "string.$": "States.Format('{}{}{}',$.v,$.a,$.i)",
-            },
-            "ResultPath": "$.heap0",
-            "Type": "Pass",
-          },
-          "tail__for(i of [1, 2, 3])": Object {
-            "InputPath": "$.heap1[1:]",
-            "Next": "hasNext__for(i of [1, 2, 3])",
-            "ResultPath": "$.heap1",
-            "Type": "Pass",
-          },
-        },
-      },
-      "MaxConcurrency": 1,
-      "Next": "1__b = [\\"b\\"].map(function(v))",
-      "Parameters": Object {
-        "a.$": "$.a",
-        "v.$": "$$.Map.Item.Value",
-      },
-      "ResultPath": "$.heap3",
-      "Type": "Map",
-    },
-    "1__c = [\\"c\\"].map(function(v))": Object {
-      "InputPath": "$.heap7",
-      "Next": "d = await Promise.all([\\"d\\"].map(function(v)))",
-      "ResultPath": "$.c",
-      "Type": "Pass",
-    },
-    "1__c = [\\"c\\"].map(function(v)) 1": Object {
-      "ItemsPath": "$.heap6",
-      "Iterator": Object {
-        "StartAt": "for(i of input.arr)",
-        "States": Object {
-          "1__return \`vai\` 1": Object {
-            "End": true,
-            "InputPath": "$.heap4.string",
-            "ResultPath": "$",
-            "Type": "Pass",
-          },
-          "for(i of input.arr)": Object {
-            "InputPath": "$.fnl_context.input.arr",
-            "Next": "hasNext__for(i of input.arr)",
-            "ResultPath": "$.heap5",
-            "Type": "Pass",
-          },
-          "hasNext__for(i of input.arr)": Object {
-            "Choices": Array [
-              Object {
-                "IsPresent": true,
-                "Next": "input.arr",
-                "Variable": "$.heap5[0]",
-              },
-            ],
-            "Default": "return \\"boo\\" 1",
-            "Type": "Choice",
-          },
-          "if(i == 3) 1": Object {
-            "Choices": Array [
-              Object {
-                "And": Array [
-                  Object {
-                    "IsPresent": true,
-                    "Variable": "$.i",
-                  },
-                  Object {
-                    "And": Array [
-                      Object {
-                        "IsNumeric": true,
-                        "Variable": "$.i",
-                      },
-                      Object {
-                        "NumericEquals": 3,
-                        "Variable": "$.i",
-                      },
-                    ],
-                  },
-                ],
-                "Next": "return \`vai\` 1",
-              },
-            ],
-            "Default": "tail__for(i of input.arr)",
-            "Type": "Choice",
-          },
-          "input.arr": Object {
-            "InputPath": "$.heap5[0]",
-            "Next": "if(i == 3) 1",
-            "ResultPath": "$.i",
-            "Type": "Pass",
-          },
-          "return \\"boo\\" 1": Object {
-            "End": true,
-            "Result": "boo",
-            "ResultPath": "$",
-            "Type": "Pass",
-          },
-          "return \`vai\` 1": Object {
-            "Next": "1__return \`vai\` 1",
-            "Parameters": Object {
-              "string.$": "States.Format('{}{}{}',$.v,$.a,$.i)",
-            },
-            "ResultPath": "$.heap4",
-            "Type": "Pass",
-          },
-          "tail__for(i of input.arr)": Object {
-            "InputPath": "$.heap5[1:]",
-            "Next": "hasNext__for(i of input.arr)",
-            "ResultPath": "$.heap5",
-            "Type": "Pass",
-          },
-        },
-      },
-      "MaxConcurrency": 1,
-      "Next": "1__c = [\\"c\\"].map(function(v))",
-      "Parameters": Object {
-        "a.$": "$.a",
-        "b.$": "$.b",
-        "fnl_context.$": "$.fnl_context",
-        "v.$": "$$.Map.Item.Value",
-      },
-      "ResultPath": "$.heap7",
-      "Type": "Map",
-    },
-    "1__d = await Promise.all([\\"d\\"].map(function(v)))": Object {
-      "InputPath": "$.heap12",
-      "Next": "return \`b.join(\\"\\")c.join(\\"\\")d.join(\\"\\")\`",
-      "ResultPath": "$.d",
-      "Type": "Pass",
-    },
-    "1__d = await Promise.all([\\"d\\"].map(function(v))) 1": Object {
-      "ItemsPath": "$.heap11",
-      "Iterator": Object {
-        "StartAt": "for(i of await func())",
-        "States": Object {
-          "1__return \`vai\` 2": Object {
-            "End": true,
-            "InputPath": "$.heap9.string",
-            "ResultPath": "$",
-            "Type": "Pass",
-          },
-          "await func()": Object {
-            "InputPath": "$.heap10[0]",
-            "Next": "if(i == 3) 2",
-            "ResultPath": "$.i",
-            "Type": "Pass",
-          },
-          "for(i of await func())": Object {
-            "InputPath": "$.fnl_context.null",
-            "Next": "for(i of await func()) 1",
-            "Resource": "__REPLACED_TOKEN",
-            "ResultPath": "$.heap8",
-            "Type": "Task",
-          },
-          "for(i of await func()) 1": Object {
-            "InputPath": "$.heap8",
-            "Next": "hasNext__for(i of await func()) 1",
-            "ResultPath": "$.heap10",
-            "Type": "Pass",
-          },
-          "hasNext__for(i of await func()) 1": Object {
-            "Choices": Array [
-              Object {
-                "IsPresent": true,
-                "Next": "await func()",
-                "Variable": "$.heap10[0]",
-              },
-            ],
-            "Default": "return \\"boo\\" 2",
-            "Type": "Choice",
-          },
-          "if(i == 3) 2": Object {
-            "Choices": Array [
-              Object {
-                "And": Array [
-                  Object {
-                    "IsPresent": true,
-                    "Variable": "$.i",
-                  },
-                  Object {
-                    "And": Array [
-                      Object {
-                        "IsNumeric": true,
-                        "Variable": "$.i",
-                      },
-                      Object {
-                        "NumericEquals": 3,
-                        "Variable": "$.i",
-                      },
-                    ],
-                  },
-                ],
-                "Next": "return \`vai\` 2",
-              },
-            ],
-            "Default": "tail__for(i of await func()) 1",
-            "Type": "Choice",
-          },
-          "return \\"boo\\" 2": Object {
-            "End": true,
-            "Result": "boo",
-            "ResultPath": "$",
-            "Type": "Pass",
-          },
-          "return \`vai\` 2": Object {
-            "Next": "1__return \`vai\` 2",
-            "Parameters": Object {
-              "string.$": "States.Format('{}{}{}',$.v,$.a,$.i)",
-            },
-            "ResultPath": "$.heap9",
-            "Type": "Pass",
-          },
-          "tail__for(i of await func()) 1": Object {
-            "InputPath": "$.heap10[1:]",
-            "Next": "hasNext__for(i of await func()) 1",
-            "ResultPath": "$.heap10",
-            "Type": "Pass",
-          },
-        },
-      },
-      "MaxConcurrency": 1,
-      "Next": "1__d = await Promise.all([\\"d\\"].map(function(v)))",
-      "Parameters": Object {
-        "a.$": "$.a",
-        "b.$": "$.b",
-        "c.$": "$.c",
-        "fnl_context.$": "$.fnl_context",
-        "v.$": "$$.Map.Item.Value",
-      },
-      "ResultPath": "$.heap12",
-      "Type": "Map",
-    },
-    "1__return \`b.join(\\"\\")c.join(\\"\\")d.join(\\"\\")\`": Object {
-      "End": true,
-      "InputPath": "$.heap19.string",
-      "ResultPath": "$",
-      "Type": "Pass",
-    },
-    "Initialize Functionless Context": Object {
-      "Next": "a = \\"x\\"",
-      "OutputPath": "$",
-      "Parameters": Object {
-        "input.$": "$",
-        "null": null,
-      },
-      "ResultPath": "$.fnl_context",
-      "Type": "Pass",
-    },
-    "\`b.join(\\"\\")c.join(\\"\\")d.join(\\"\\")\`": Object {
-      "Next": "1__return \`b.join(\\"\\")c.join(\\"\\")d.join(\\"\\")\`",
-      "Parameters": Object {
-        "string.$": "States.Format('{}{}{}',$.heap14.string,$.heap16.string,$.heap18.string)",
-      },
-      "ResultPath": "$.heap19",
-      "Type": "Pass",
-    },
-    "a = \\"x\\"": Object {
-      "Next": "b = [\\"b\\"].map(function(v))",
-      "Result": "x",
-      "ResultPath": "$.a",
-      "Type": "Pass",
-    },
-    "append__c.join(\\"\\")": Object {
-      "Next": "tail__c.join(\\"\\")",
-      "Parameters": Object {
-        "string.$": "States.Format('{}{}', $.heap16.string, $.heap15[0])",
-      },
-      "ResultPath": "$.heap16",
-      "Type": "Pass",
-    },
-    "append__d.join(\\"\\")": Object {
-      "Next": "tail__d.join(\\"\\")",
-      "Parameters": Object {
-        "string.$": "States.Format('{}{}', $.heap18.string, $.heap17[0])",
-      },
-      "ResultPath": "$.heap18",
-      "Type": "Pass",
-    },
-    "append__return \`b.join(\\"\\")c.join(\\"\\")d.join(\\"\\")\`": Object {
-      "Next": "tail__return \`b.join(\\"\\")c.join(\\"\\")d.join(\\"\\")\`",
-      "Parameters": Object {
-        "string.$": "States.Format('{}{}', $.heap14.string, $.heap13[0])",
-      },
-      "ResultPath": "$.heap14",
-      "Type": "Pass",
-    },
-    "b = [\\"b\\"].map(function(v))": Object {
-      "Next": "1__b = [\\"b\\"].map(function(v)) 1",
-      "Result": Array [
-        "b",
-      ],
-      "ResultPath": "$.heap2",
-      "Type": "Pass",
-    },
-    "c = [\\"c\\"].map(function(v))": Object {
-      "Next": "1__c = [\\"c\\"].map(function(v)) 1",
-      "Result": Array [
-        "c",
-      ],
-      "ResultPath": "$.heap6",
-      "Type": "Pass",
-    },
-    "c.join(\\"\\")": Object {
-      "InputPath": "$.c",
-      "Next": "hasNext__c.join(\\"\\")",
-      "ResultPath": "$.heap15",
-      "Type": "Pass",
-    },
-    "d = await Promise.all([\\"d\\"].map(function(v)))": Object {
-      "Next": "1__d = await Promise.all([\\"d\\"].map(function(v))) 1",
-      "Result": Array [
-        "d",
-      ],
-      "ResultPath": "$.heap11",
-      "Type": "Pass",
-    },
-    "d.join(\\"\\")": Object {
-      "InputPath": "$.d",
-      "Next": "hasNext__d.join(\\"\\")",
-      "ResultPath": "$.heap17",
-      "Type": "Pass",
-    },
-    "hasNext__c.join(\\"\\")": Object {
-      "Choices": Array [
-        Object {
-          "And": Array [
-            Object {
-              "IsPresent": true,
-              "Variable": "$.heap15[0]",
-            },
-            Object {
-              "Not": Object {
-                "IsPresent": true,
-                "Variable": "$.heap16",
-              },
-            },
-          ],
-          "Next": "initValue__c.join(\\"\\")",
-        },
-        Object {
-          "And": Array [
-            Object {
-              "Not": Object {
-                "IsPresent": true,
-                "Variable": "$.heap15[0]",
-              },
-            },
-            Object {
-              "Not": Object {
-                "IsPresent": true,
-                "Variable": "$.heap16",
-              },
-            },
-          ],
-          "Next": "returnEmpty__c.join(\\"\\")",
-        },
-        Object {
-          "IsPresent": true,
-          "Next": "append__c.join(\\"\\")",
-          "Variable": "$.heap15[0]",
-        },
-      ],
-      "Default": "d.join(\\"\\")",
-      "Type": "Choice",
-    },
-    "hasNext__d.join(\\"\\")": Object {
-      "Choices": Array [
-        Object {
-          "And": Array [
-            Object {
-              "IsPresent": true,
-              "Variable": "$.heap17[0]",
-            },
-            Object {
-              "Not": Object {
-                "IsPresent": true,
-                "Variable": "$.heap18",
-              },
-            },
-          ],
-          "Next": "initValue__d.join(\\"\\")",
-        },
-        Object {
-          "And": Array [
-            Object {
-              "Not": Object {
-                "IsPresent": true,
-                "Variable": "$.heap17[0]",
-              },
-            },
-            Object {
-              "Not": Object {
-                "IsPresent": true,
-                "Variable": "$.heap18",
-              },
-            },
-          ],
-          "Next": "returnEmpty__d.join(\\"\\")",
-        },
-        Object {
-          "IsPresent": true,
-          "Next": "append__d.join(\\"\\")",
-          "Variable": "$.heap17[0]",
-        },
-      ],
-      "Default": "\`b.join(\\"\\")c.join(\\"\\")d.join(\\"\\")\`",
-      "Type": "Choice",
-    },
-    "hasNext__return \`b.join(\\"\\")c.join(\\"\\")d.join(\\"\\")\`": Object {
-      "Choices": Array [
-        Object {
-          "And": Array [
-            Object {
-              "IsPresent": true,
-              "Variable": "$.heap13[0]",
-            },
-            Object {
-              "Not": Object {
-                "IsPresent": true,
-                "Variable": "$.heap14",
-              },
-            },
-          ],
-          "Next": "initValue__return \`b.join(\\"\\")c.join(\\"\\")d.join(\\"\\")\`",
-        },
-        Object {
-          "And": Array [
-            Object {
-              "Not": Object {
-                "IsPresent": true,
-                "Variable": "$.heap13[0]",
-              },
-            },
-            Object {
-              "Not": Object {
-                "IsPresent": true,
-                "Variable": "$.heap14",
-              },
-            },
-          ],
-          "Next": "returnEmpty__return \`b.join(\\"\\")c.join(\\"\\")d.join(\\"\\")\`",
-        },
-        Object {
-          "IsPresent": true,
-          "Next": "append__return \`b.join(\\"\\")c.join(\\"\\")d.join(\\"\\")\`",
-          "Variable": "$.heap13[0]",
-        },
-      ],
-      "Default": "c.join(\\"\\")",
-      "Type": "Choice",
-    },
-    "initValue__c.join(\\"\\")": Object {
-      "InputPath": "$.heap15[0]",
-      "Next": "tail__c.join(\\"\\")",
-      "ResultPath": "$.heap16.string",
-      "Type": "Pass",
-    },
-    "initValue__d.join(\\"\\")": Object {
-      "InputPath": "$.heap17[0]",
-      "Next": "tail__d.join(\\"\\")",
-      "ResultPath": "$.heap18.string",
-      "Type": "Pass",
-    },
-    "initValue__return \`b.join(\\"\\")c.join(\\"\\")d.join(\\"\\")\`": Object {
-      "InputPath": "$.heap13[0]",
-      "Next": "tail__return \`b.join(\\"\\")c.join(\\"\\")d.join(\\"\\")\`",
-      "ResultPath": "$.heap14.string",
-      "Type": "Pass",
-    },
-    "return \`b.join(\\"\\")c.join(\\"\\")d.join(\\"\\")\`": Object {
-      "InputPath": "$.b",
-      "Next": "hasNext__return \`b.join(\\"\\")c.join(\\"\\")d.join(\\"\\")\`",
-      "ResultPath": "$.heap13",
-      "Type": "Pass",
-    },
-    "returnEmpty__c.join(\\"\\")": Object {
-      "Next": "d.join(\\"\\")",
-      "Result": "",
-      "ResultPath": "$.heap16",
-      "Type": "Pass",
-    },
-    "returnEmpty__d.join(\\"\\")": Object {
-      "Next": "\`b.join(\\"\\")c.join(\\"\\")d.join(\\"\\")\`",
-      "Result": "",
-      "ResultPath": "$.heap18",
-      "Type": "Pass",
-    },
-    "returnEmpty__return \`b.join(\\"\\")c.join(\\"\\")d.join(\\"\\")\`": Object {
-      "Next": "c.join(\\"\\")",
-      "Result": "",
-      "ResultPath": "$.heap14",
-      "Type": "Pass",
-    },
-    "tail__c.join(\\"\\")": Object {
-      "InputPath": "$.heap15[1:]",
-      "Next": "hasNext__c.join(\\"\\")",
-      "ResultPath": "$.heap15",
-      "Type": "Pass",
-    },
-    "tail__d.join(\\"\\")": Object {
-      "InputPath": "$.heap17[1:]",
-      "Next": "hasNext__d.join(\\"\\")",
-      "ResultPath": "$.heap17",
-      "Type": "Pass",
-    },
-    "tail__return \`b.join(\\"\\")c.join(\\"\\")d.join(\\"\\")\`": Object {
-      "InputPath": "$.heap13[1:]",
-      "Next": "hasNext__return \`b.join(\\"\\")c.join(\\"\\")d.join(\\"\\")\`",
-      "ResultPath": "$.heap13",
-      "Type": "Pass",
-    },
-  },
-}
-`;
-
-exports[`for of 1`] = `
-Object {
-  "StartAt": "Initialize Functionless Context",
-  "States": Object {
-    "1__await func({n: \`i\`, id: input.id})": Object {
-      "Next": "tail__for(i of input.arr)",
-      "Parameters": Object {
-        "id.$": "$.fnl_context.input.id",
-        "n.$": "$.heap0.string",
-      },
-      "Resource": "__REPLACED_TOKEN",
-      "ResultPath": "$.heap1",
-      "Type": "Task",
-    },
-    "1__await func({n: \`i\`, id: input.id}) 1": Object {
       "Next": "await func({n: \`j\`, id: input.id})",
       "Parameters": Object {
         "id.$": "$.fnl_context.input.id",
@@ -7998,622 +7312,6 @@
       "InputPath": "$.heap7[1:]",
       "Next": "hasNext__for(j of input.arr)",
       "ResultPath": "$.heap7",
-      "Type": "Pass",
-    },
-  },
-}
-`;
-
-exports[`join 1`] = `
-Object {
-  "StartAt": "Initialize Functionless Context",
-  "States": Object {
-    "1__resultArr = [[\\"a\\", \\"b\\", \\"c\\"].join(\\"/\\"), input.arr.join(\\"-\\"), input.arr.j": Object {
-      "InputPath": "$.heap8.arr",
-      "Next": "return resultArr.join(\\"#\\")",
-      "ResultPath": "$.resultArr",
-      "Type": "Pass",
-    },
-    "1__return resultArr.join(\\"#\\")": Object {
-      "End": true,
-      "InputPath": "$.heap10.string",
-      "ResultPath": "$",
-      "Type": "Pass",
-    },
-    "Initialize Functionless Context": Object {
-      "Next": "resultArr = [[\\"a\\", \\"b\\", \\"c\\"].join(\\"/\\"), input.arr.join(\\"-\\"), input.arr.join",
-      "OutputPath": "$",
-      "Parameters": Object {
-        "input.$": "$",
-        "null": null,
-      },
-      "ResultPath": "$.fnl_context",
-      "Type": "Pass",
-    },
-    "[\\"d\\", \\"e\\", \\"f\\"].join(input.sep)": Object {
-      "Next": "hasNext__[\\"d\\", \\"e\\", \\"f\\"].join(input.sep)",
-      "Result": Array [
-        "d",
-        "e",
-        "f",
-      ],
-      "ResultPath": "$.heap4",
-      "Type": "Pass",
-    },
-    "[[\\"a\\", \\"b\\", \\"c\\"].join(\\"/\\"), input.arr.join(\\"-\\"), input.arr.join(input.sep),": Object {
-      "Next": "1__resultArr = [[\\"a\\", \\"b\\", \\"c\\"].join(\\"/\\"), input.arr.join(\\"-\\"), input.arr.j",
->>>>>>> 2d368777
-      "Parameters": Object {
-        "arr.$": "States.Array('a/b/c', $.heap1.string, $.heap3.string, $.heap5.string, '', $.heap7.string)",
-      },
-      "ResultPath": "$.heap8",
-      "Type": "Pass",
-    },
-<<<<<<< HEAD
-    "await func({n: \`i\`, id: input.id})": Object {
-      "Next": "1__await func({n: \`i\`, id: input.id})",
-      "Parameters": Object {
-        "string.$": "States.Format('{}',$.i)",
-      },
-      "ResultPath": "$.heap0",
-      "Type": "Pass",
-    },
-    "await func({n: \`i\`, id: input.id}) 1": Object {
-      "Next": "1__await func({n: \`i\`, id: input.id}) 1",
-      "Parameters": Object {
-        "string.$": "States.Format('{}',$.i)",
-      },
-      "ResultPath": "$.heap3",
-      "Type": "Pass",
-    },
-    "await func({n: \`j\`, id: input.id})": Object {
-      "Next": "1__await func({n: \`j\`, id: input.id})",
-      "Parameters": Object {
-        "string.$": "States.Format('{}',$.j)",
-      },
-      "ResultPath": "$.heap8",
-      "Type": "Pass",
-    },
-    "await func({n: \`j\`, id: input.id}) 1": Object {
-      "Next": "1__await func({n: \`j\`, id: input.id}) 1",
-      "Parameters": Object {
-        "string.$": "States.Format('{}',$.j)",
-      },
-      "ResultPath": "$.heap5",
-      "Type": "Pass",
-    },
-    "for(i of input.arr)": Object {
-      "InputPath": "$.fnl_context.input.arr",
-      "Next": "hasNext__for(i of input.arr)",
-      "ResultPath": "$.heap2",
-      "Type": "Pass",
-    },
-    "for(i of input.arr) 1": Object {
-      "InputPath": "$.fnl_context.input.arr",
-      "Next": "hasNext__for(i of input.arr) 1",
-      "ResultPath": "$.heap10",
-      "Type": "Pass",
-    },
-    "for(j of input.arr)": Object {
-      "InputPath": "$.fnl_context.input.arr",
-      "Next": "hasNext__for(j of input.arr)",
-      "ResultPath": "$.heap7",
-      "Type": "Pass",
-    },
-    "hasNext__for(i of input.arr)": Object {
-      "Choices": Array [
-        Object {
-          "IsPresent": true,
-          "Next": "i = undefined",
-          "Variable": "$.heap2[0]",
-        },
-      ],
-      "Default": "for(i of input.arr) 1",
-      "Type": "Choice",
-    },
-    "hasNext__for(i of input.arr) 1": Object {
-      "Choices": Array [
-        Object {
-          "IsPresent": true,
-          "Next": "i = undefined 1",
-          "Variable": "$.heap10[0]",
-        },
-      ],
-      "Default": "item = await $AWS.DynamoDB.GetItem({Table: table, Key: {id: {S: input.id}},",
-      "Type": "Choice",
-    },
-    "hasNext__for(j of input.arr)": Object {
-      "Choices": Array [
-        Object {
-          "IsPresent": true,
-          "Next": "j",
-          "Variable": "$.heap7[0]",
-        },
-      ],
-      "Default": "await func({n: \`j\`, id: input.id})",
-      "Type": "Choice",
-    },
-    "i = undefined": Object {
-      "InputPath": "$.heap2[0]",
-      "Next": "await func({n: \`i\`, id: input.id})",
-      "ResultPath": "$.i",
-      "Type": "Pass",
-    },
-    "i = undefined 1": Object {
-      "InputPath": "$.heap10[0]",
-      "Next": "j = 1",
-      "ResultPath": "$.i",
-      "Type": "Pass",
-    },
-    "item = await $AWS.DynamoDB.GetItem({Table: table, Key: {id: {S: input.id}},": Object {
-      "Next": "1__item = await $AWS.DynamoDB.GetItem({Table: table, Key: {id: {S: input.id",
-      "Parameters": Object {
-        "ConsistentRead": true,
-        "Key": Object {
-          "id": Object {
-            "S.$": "$.fnl_context.input.id",
-          },
-        },
-        "TableName": "__REPLACED_TOKEN",
-      },
-      "Resource": "__REPLACED_ARN",
-      "ResultPath": "$.heap11",
-      "Type": "Task",
-    },
-    "j": Object {
-      "InputPath": "$.heap7[0]",
-      "Next": "await func({n: \`i\`, id: input.id}) 1",
-      "ResultPath": "$.j",
-      "Type": "Pass",
-    },
-    "j = 1": Object {
-      "Next": "for(j of input.arr)",
-      "Result": 1,
-      "ResultPath": "$.j",
-      "Type": "Pass",
-    },
-    "return item.Item.val.N": Object {
-      "End": true,
-      "InputPath": "$.item.Item.val.N",
-      "ResultPath": "$",
-      "Type": "Pass",
-    },
-    "tail__for(i of input.arr)": Object {
-      "InputPath": "$.heap2[1:]",
-      "Next": "hasNext__for(i of input.arr)",
-      "ResultPath": "$.heap2",
-      "Type": "Pass",
-    },
-    "tail__for(i of input.arr) 1": Object {
-      "InputPath": "$.heap10[1:]",
-      "Next": "hasNext__for(i of input.arr) 1",
-      "ResultPath": "$.heap10",
-      "Type": "Pass",
-    },
-    "tail__for(j of input.arr)": Object {
-      "InputPath": "$.heap7[1:]",
-      "Next": "hasNext__for(j of input.arr)",
-      "ResultPath": "$.heap7",
-      "Type": "Pass",
-    },
-  },
-}
-`;
-
-exports[`join 1`] = `
-Object {
-  "StartAt": "Initialize Functionless Context",
-  "States": Object {
-    "1__resultArr = [[\\"a\\", \\"b\\", \\"c\\"].join(\\"/\\"), input.arr.join(\\"-\\"), input.arr.j": Object {
-      "InputPath": "$.heap8.arr",
-      "Next": "return resultArr.join(\\"#\\")",
-      "ResultPath": "$.resultArr",
-      "Type": "Pass",
-    },
-    "1__return resultArr.join(\\"#\\")": Object {
-      "End": true,
-      "InputPath": "$.heap10.string",
-      "ResultPath": "$",
-      "Type": "Pass",
-    },
-    "Initialize Functionless Context": Object {
-      "Next": "resultArr = [[\\"a\\", \\"b\\", \\"c\\"].join(\\"/\\"), input.arr.join(\\"-\\"), input.arr.join",
-      "OutputPath": "$",
-      "Parameters": Object {
-        "input.$": "$",
-        "null": null,
-      },
-      "ResultPath": "$.fnl_context",
-      "Type": "Pass",
-    },
-    "[\\"d\\", \\"e\\", \\"f\\"].join(input.sep)": Object {
-      "Next": "hasNext__[\\"d\\", \\"e\\", \\"f\\"].join(input.sep)",
-      "Result": Array [
-        "d",
-        "e",
-        "f",
-      ],
-      "ResultPath": "$.heap4",
-      "Type": "Pass",
-    },
-    "[[\\"a\\", \\"b\\", \\"c\\"].join(\\"/\\"), input.arr.join(\\"-\\"), input.arr.join(input.sep),": Object {
-      "Next": "1__resultArr = [[\\"a\\", \\"b\\", \\"c\\"].join(\\"/\\"), input.arr.join(\\"-\\"), input.arr.j",
-      "Parameters": Object {
-        "arr.$": "States.Array('a/b/c', $.heap1.string, $.heap3.string, $.heap5.string, '', $.heap7.string)",
-      },
-      "ResultPath": "$.heap8",
-      "Type": "Pass",
-    },
-=======
->>>>>>> 2d368777
-    "append__[\\"d\\", \\"e\\", \\"f\\"].join(input.sep)": Object {
-      "Next": "tail__[\\"d\\", \\"e\\", \\"f\\"].join(input.sep)",
-      "Parameters": Object {
-        "string.$": "States.Format('{}{}{}', $.heap5.string, $.fnl_context.input.sep, $.heap4[0])",
-      },
-      "ResultPath": "$.heap5",
-      "Type": "Pass",
-    },
-    "append__input.arr.join()": Object {
-      "Next": "tail__input.arr.join()",
-      "Parameters": Object {
-        "string.$": "States.Format('{},{}', $.heap7.string, $.heap6[0])",
-      },
-      "ResultPath": "$.heap7",
-      "Type": "Pass",
-    },
-    "append__input.arr.join(input.sep)": Object {
-      "Next": "tail__input.arr.join(input.sep)",
-      "Parameters": Object {
-        "string.$": "States.Format('{}{}{}', $.heap3.string, $.fnl_context.input.sep, $.heap2[0])",
-      },
-      "ResultPath": "$.heap3",
-      "Type": "Pass",
-    },
-    "append__resultArr = [[\\"a\\", \\"b\\", \\"c\\"].join(\\"/\\"), input.arr.join(\\"-\\"), input.": Object {
-      "Next": "tail__resultArr = [[\\"a\\", \\"b\\", \\"c\\"].join(\\"/\\"), input.arr.join(\\"-\\"), input.ar",
-      "Parameters": Object {
-        "string.$": "States.Format('{}-{}', $.heap1.string, $.heap0[0])",
-      },
-      "ResultPath": "$.heap1",
-      "Type": "Pass",
-<<<<<<< HEAD
-    },
-    "append__return resultArr.join(\\"#\\")": Object {
-      "Next": "tail__return resultArr.join(\\"#\\")",
-      "Parameters": Object {
-        "string.$": "States.Format('{}#{}', $.heap10.string, $.heap9[0])",
-      },
-      "ResultPath": "$.heap10",
-      "Type": "Pass",
-    },
-    "hasNext__[\\"d\\", \\"e\\", \\"f\\"].join(input.sep)": Object {
-      "Choices": Array [
-        Object {
-          "And": Array [
-            Object {
-              "IsPresent": true,
-              "Variable": "$.heap4[0]",
-            },
-            Object {
-              "Not": Object {
-                "IsPresent": true,
-                "Variable": "$.heap5",
-              },
-            },
-          ],
-          "Next": "initValue__[\\"d\\", \\"e\\", \\"f\\"].join(input.sep)",
-        },
-        Object {
-          "And": Array [
-            Object {
-              "Not": Object {
-                "IsPresent": true,
-                "Variable": "$.heap4[0]",
-              },
-            },
-            Object {
-              "Not": Object {
-                "IsPresent": true,
-                "Variable": "$.heap5",
-              },
-            },
-          ],
-          "Next": "returnEmpty__[\\"d\\", \\"e\\", \\"f\\"].join(input.sep)",
-        },
-        Object {
-          "IsPresent": true,
-          "Next": "append__[\\"d\\", \\"e\\", \\"f\\"].join(input.sep)",
-          "Variable": "$.heap4[0]",
-        },
-      ],
-      "Default": "input.arr.join()",
-      "Type": "Choice",
-    },
-    "hasNext__input.arr.join()": Object {
-      "Choices": Array [
-        Object {
-          "And": Array [
-            Object {
-              "IsPresent": true,
-              "Variable": "$.heap6[0]",
-            },
-            Object {
-              "Not": Object {
-                "IsPresent": true,
-                "Variable": "$.heap7",
-              },
-            },
-          ],
-          "Next": "initValue__input.arr.join()",
-        },
-        Object {
-          "And": Array [
-            Object {
-              "Not": Object {
-                "IsPresent": true,
-                "Variable": "$.heap6[0]",
-              },
-            },
-            Object {
-              "Not": Object {
-                "IsPresent": true,
-                "Variable": "$.heap7",
-              },
-            },
-          ],
-          "Next": "returnEmpty__input.arr.join()",
-        },
-        Object {
-          "IsPresent": true,
-          "Next": "append__input.arr.join()",
-          "Variable": "$.heap6[0]",
-        },
-      ],
-      "Default": "[[\\"a\\", \\"b\\", \\"c\\"].join(\\"/\\"), input.arr.join(\\"-\\"), input.arr.join(input.sep),",
-      "Type": "Choice",
-    },
-    "hasNext__input.arr.join(input.sep)": Object {
-      "Choices": Array [
-        Object {
-          "And": Array [
-            Object {
-              "IsPresent": true,
-              "Variable": "$.heap2[0]",
-            },
-            Object {
-              "Not": Object {
-                "IsPresent": true,
-                "Variable": "$.heap3",
-              },
-            },
-          ],
-          "Next": "initValue__input.arr.join(input.sep)",
-        },
-        Object {
-          "And": Array [
-            Object {
-              "Not": Object {
-                "IsPresent": true,
-                "Variable": "$.heap2[0]",
-              },
-            },
-            Object {
-              "Not": Object {
-                "IsPresent": true,
-                "Variable": "$.heap3",
-              },
-            },
-          ],
-          "Next": "returnEmpty__input.arr.join(input.sep)",
-        },
-        Object {
-          "IsPresent": true,
-          "Next": "append__input.arr.join(input.sep)",
-          "Variable": "$.heap2[0]",
-        },
-      ],
-      "Default": "[\\"d\\", \\"e\\", \\"f\\"].join(input.sep)",
-      "Type": "Choice",
-    },
-    "hasNext__resultArr = [[\\"a\\", \\"b\\", \\"c\\"].join(\\"/\\"), input.arr.join(\\"-\\"), input": Object {
-      "Choices": Array [
-        Object {
-          "And": Array [
-            Object {
-              "IsPresent": true,
-              "Variable": "$.heap0[0]",
-            },
-            Object {
-              "Not": Object {
-                "IsPresent": true,
-                "Variable": "$.heap1",
-              },
-            },
-          ],
-          "Next": "initValue__resultArr = [[\\"a\\", \\"b\\", \\"c\\"].join(\\"/\\"), input.arr.join(\\"-\\"), inp",
-        },
-        Object {
-          "And": Array [
-            Object {
-              "Not": Object {
-                "IsPresent": true,
-                "Variable": "$.heap0[0]",
-              },
-            },
-            Object {
-              "Not": Object {
-                "IsPresent": true,
-                "Variable": "$.heap1",
-              },
-            },
-          ],
-          "Next": "returnEmpty__resultArr = [[\\"a\\", \\"b\\", \\"c\\"].join(\\"/\\"), input.arr.join(\\"-\\"), i",
-        },
-        Object {
-          "IsPresent": true,
-          "Next": "append__resultArr = [[\\"a\\", \\"b\\", \\"c\\"].join(\\"/\\"), input.arr.join(\\"-\\"), input.",
-          "Variable": "$.heap0[0]",
-        },
-      ],
-      "Default": "input.arr.join(input.sep)",
-      "Type": "Choice",
-    },
-    "hasNext__return resultArr.join(\\"#\\")": Object {
-      "Choices": Array [
-        Object {
-          "And": Array [
-            Object {
-              "IsPresent": true,
-              "Variable": "$.heap9[0]",
-            },
-            Object {
-              "Not": Object {
-                "IsPresent": true,
-                "Variable": "$.heap10",
-              },
-            },
-          ],
-          "Next": "initValue__return resultArr.join(\\"#\\")",
-        },
-        Object {
-          "And": Array [
-            Object {
-              "Not": Object {
-                "IsPresent": true,
-                "Variable": "$.heap9[0]",
-              },
-            },
-            Object {
-              "Not": Object {
-                "IsPresent": true,
-                "Variable": "$.heap10",
-              },
-            },
-          ],
-          "Next": "returnEmpty__return resultArr.join(\\"#\\")",
-        },
-        Object {
-          "IsPresent": true,
-          "Next": "append__return resultArr.join(\\"#\\")",
-          "Variable": "$.heap9[0]",
-        },
-      ],
-      "Default": "1__return resultArr.join(\\"#\\")",
-      "Type": "Choice",
-    },
-    "initValue__[\\"d\\", \\"e\\", \\"f\\"].join(input.sep)": Object {
-      "InputPath": "$.heap4[0]",
-      "Next": "tail__[\\"d\\", \\"e\\", \\"f\\"].join(input.sep)",
-      "ResultPath": "$.heap5.string",
-      "Type": "Pass",
-    },
-    "initValue__input.arr.join()": Object {
-      "InputPath": "$.heap6[0]",
-      "Next": "tail__input.arr.join()",
-      "ResultPath": "$.heap7.string",
-      "Type": "Pass",
-    },
-    "initValue__input.arr.join(input.sep)": Object {
-      "InputPath": "$.heap2[0]",
-      "Next": "tail__input.arr.join(input.sep)",
-      "ResultPath": "$.heap3.string",
-      "Type": "Pass",
-    },
-    "initValue__resultArr = [[\\"a\\", \\"b\\", \\"c\\"].join(\\"/\\"), input.arr.join(\\"-\\"), inp": Object {
-      "InputPath": "$.heap0[0]",
-      "Next": "tail__resultArr = [[\\"a\\", \\"b\\", \\"c\\"].join(\\"/\\"), input.arr.join(\\"-\\"), input.ar",
-      "ResultPath": "$.heap1.string",
-      "Type": "Pass",
-    },
-    "initValue__return resultArr.join(\\"#\\")": Object {
-      "InputPath": "$.heap9[0]",
-      "Next": "tail__return resultArr.join(\\"#\\")",
-      "ResultPath": "$.heap10.string",
-      "Type": "Pass",
-    },
-    "input.arr.join()": Object {
-      "InputPath": "$.fnl_context.input.arr",
-      "Next": "hasNext__input.arr.join()",
-      "ResultPath": "$.heap6",
-      "Type": "Pass",
-    },
-    "input.arr.join(input.sep)": Object {
-      "InputPath": "$.fnl_context.input.arr",
-      "Next": "hasNext__input.arr.join(input.sep)",
-      "ResultPath": "$.heap2",
-      "Type": "Pass",
-    },
-    "resultArr = [[\\"a\\", \\"b\\", \\"c\\"].join(\\"/\\"), input.arr.join(\\"-\\"), input.arr.join": Object {
-      "InputPath": "$.fnl_context.input.arr",
-      "Next": "hasNext__resultArr = [[\\"a\\", \\"b\\", \\"c\\"].join(\\"/\\"), input.arr.join(\\"-\\"), input",
-      "ResultPath": "$.heap0",
-      "Type": "Pass",
-    },
-    "return resultArr.join(\\"#\\")": Object {
-      "InputPath": "$.resultArr",
-      "Next": "hasNext__return resultArr.join(\\"#\\")",
-      "ResultPath": "$.heap9",
-      "Type": "Pass",
-    },
-    "returnEmpty__[\\"d\\", \\"e\\", \\"f\\"].join(input.sep)": Object {
-      "Next": "input.arr.join()",
-      "Result": "",
-      "ResultPath": "$.heap5",
-      "Type": "Pass",
-    },
-    "returnEmpty__input.arr.join()": Object {
-      "Next": "[[\\"a\\", \\"b\\", \\"c\\"].join(\\"/\\"), input.arr.join(\\"-\\"), input.arr.join(input.sep),",
-      "Result": "",
-      "ResultPath": "$.heap7",
-      "Type": "Pass",
-    },
-    "returnEmpty__input.arr.join(input.sep)": Object {
-      "Next": "[\\"d\\", \\"e\\", \\"f\\"].join(input.sep)",
-      "Result": "",
-      "ResultPath": "$.heap3",
-      "Type": "Pass",
-    },
-    "returnEmpty__resultArr = [[\\"a\\", \\"b\\", \\"c\\"].join(\\"/\\"), input.arr.join(\\"-\\"), i": Object {
-      "Next": "input.arr.join(input.sep)",
-      "Result": "",
-      "ResultPath": "$.heap1",
-      "Type": "Pass",
-    },
-    "returnEmpty__return resultArr.join(\\"#\\")": Object {
-      "Next": "1__return resultArr.join(\\"#\\")",
-      "Result": "",
-      "ResultPath": "$.heap10",
-      "Type": "Pass",
-    },
-    "tail__[\\"d\\", \\"e\\", \\"f\\"].join(input.sep)": Object {
-      "InputPath": "$.heap4[1:]",
-      "Next": "hasNext__[\\"d\\", \\"e\\", \\"f\\"].join(input.sep)",
-      "ResultPath": "$.heap4",
-      "Type": "Pass",
-    },
-    "tail__input.arr.join()": Object {
-      "InputPath": "$.heap6[1:]",
-      "Next": "hasNext__input.arr.join()",
-      "ResultPath": "$.heap6",
-      "Type": "Pass",
-    },
-    "tail__input.arr.join(input.sep)": Object {
-      "InputPath": "$.heap2[1:]",
-      "Next": "hasNext__input.arr.join(input.sep)",
-      "ResultPath": "$.heap2",
-      "Type": "Pass",
-    },
-    "tail__resultArr = [[\\"a\\", \\"b\\", \\"c\\"].join(\\"/\\"), input.arr.join(\\"-\\"), input.ar": Object {
-      "InputPath": "$.heap0[1:]",
-      "Next": "hasNext__resultArr = [[\\"a\\", \\"b\\", \\"c\\"].join(\\"/\\"), input.arr.join(\\"-\\"), input",
-      "ResultPath": "$.heap0",
-      "Type": "Pass",
-    },
-    "tail__return resultArr.join(\\"#\\")": Object {
-      "InputPath": "$.heap9[1:]",
-      "Next": "hasNext__return resultArr.join(\\"#\\")",
-      "ResultPath": "$.heap9",
       "Type": "Pass",
     },
   },
@@ -8844,202 +7542,6 @@
 }
 `;
 
-exports[`map with dynamic for loops 1`] = `
-Object {
-  "StartAt": "Initialize Functionless Context",
-  "States": Object {
-    "1__a = \`ax\`": Object {
-      "InputPath": "$.heap5.string",
-      "Next": "tail__for(x of l)",
-      "ResultPath": "$.a",
-      "Type": "Pass",
-    },
-    "1__a = \`ax\` 1": Object {
-      "InputPath": "$.heap7.string",
-      "Next": "tail__for(x of l2)",
-      "ResultPath": "$.a",
-      "Type": "Pass",
-    },
-    "1__l = await func().map(function(x))": Object {
-      "InputPath": "$.heap2",
-      "Next": "l2 = input.arr.map(function(x))",
-      "ResultPath": "$.l",
-      "Type": "Pass",
-    },
-    "1__l = await func().map(function(x)) 1": Object {
-      "ItemsPath": "$.heap1",
-      "Iterator": Object {
-        "StartAt": "return \`nx\`",
-        "States": Object {
-          "1__return \`nx\`": Object {
-            "End": true,
-            "InputPath": "$.heap0.string",
-            "ResultPath": "$",
-            "Type": "Pass",
-          },
-          "return \`nx\`": Object {
-            "Next": "1__return \`nx\`",
-            "Parameters": Object {
-              "string.$": "States.Format('n{}',$.x)",
-            },
-            "ResultPath": "$.heap0",
-            "Type": "Pass",
-          },
-        },
-      },
-      "MaxConcurrency": 1,
-      "Next": "1__l = await func().map(function(x))",
-      "Parameters": Object {
-        "fnl_context.$": "$.fnl_context",
-        "x.$": "$$.Map.Item.Value",
-      },
-      "ResultPath": "$.heap2",
-      "Type": "Map",
-    },
-    "1__l2 = input.arr.map(function(x))": Object {
-      "InputPath": "$.heap4",
-      "Next": "a = \\"\\"",
-      "ResultPath": "$.l2",
-      "Type": "Pass",
-    },
-    "Initialize Functionless Context": Object {
-      "Next": "l = await func().map(function(x))",
-      "OutputPath": "$",
-      "Parameters": Object {
-        "input.$": "$",
-        "null": null,
-      },
-      "ResultPath": "$.fnl_context",
-      "Type": "Pass",
-    },
-    "a = \\"\\"": Object {
-      "Next": "for(x of l)",
-      "Result": "",
-      "ResultPath": "$.a",
-      "Type": "Pass",
-    },
-    "a = \`ax\`": Object {
-      "Next": "1__a = \`ax\`",
-      "Parameters": Object {
-        "string.$": "States.Format('{}{}',$.a,$.x)",
-      },
-      "ResultPath": "$.heap5",
-      "Type": "Pass",
-    },
-    "a = \`ax\` 1": Object {
-      "Next": "1__a = \`ax\` 1",
-      "Parameters": Object {
-        "string.$": "States.Format('{}{}',$.a,$.x)",
-      },
-      "ResultPath": "$.heap7",
-      "Type": "Pass",
-    },
-    "for(x of l)": Object {
-      "InputPath": "$.l",
-      "Next": "hasNext__for(x of l)",
-      "ResultPath": "$.heap6",
-      "Type": "Pass",
-    },
-    "for(x of l2)": Object {
-      "InputPath": "$.l2",
-      "Next": "hasNext__for(x of l2)",
-      "ResultPath": "$.heap8",
-      "Type": "Pass",
-    },
-    "hasNext__for(x of l)": Object {
-      "Choices": Array [
-        Object {
-          "IsPresent": true,
-          "Next": "x = undefined",
-          "Variable": "$.heap6[0]",
-        },
-      ],
-      "Default": "for(x of l2)",
-      "Type": "Choice",
-    },
-    "hasNext__for(x of l2)": Object {
-      "Choices": Array [
-        Object {
-          "IsPresent": true,
-          "Next": "x = undefined 1",
-          "Variable": "$.heap8[0]",
-        },
-      ],
-      "Default": "return a",
-      "Type": "Choice",
-    },
-    "l = await func().map(function(x))": Object {
-      "InputPath": "$.fnl_context.null",
-      "Next": "1__l = await func().map(function(x)) 1",
-      "Resource": "__REPLACED_TOKEN",
-      "ResultPath": "$.heap1",
-      "Type": "Task",
-    },
-    "l2 = input.arr.map(function(x))": Object {
-      "ItemsPath": "$.fnl_context.input.arr",
-      "Iterator": Object {
-        "StartAt": "return \`nx\` 1",
-        "States": Object {
-          "1__return \`nx\` 1": Object {
-            "End": true,
-            "InputPath": "$.heap3.string",
-            "ResultPath": "$",
-            "Type": "Pass",
-          },
-          "return \`nx\` 1": Object {
-            "Next": "1__return \`nx\` 1",
-            "Parameters": Object {
-              "string.$": "States.Format('n{}',$.x)",
-            },
-            "ResultPath": "$.heap3",
-            "Type": "Pass",
-          },
-        },
-      },
-      "MaxConcurrency": 1,
-      "Next": "1__l2 = input.arr.map(function(x))",
-      "Parameters": Object {
-        "fnl_context.$": "$.fnl_context",
-        "l.$": "$.l",
-        "x.$": "$$.Map.Item.Value",
-      },
-      "ResultPath": "$.heap4",
-      "Type": "Map",
-    },
-    "return a": Object {
-      "End": true,
-      "InputPath": "$.a",
-      "ResultPath": "$",
-      "Type": "Pass",
-    },
-    "tail__for(x of l)": Object {
-      "InputPath": "$.heap6[1:]",
-      "Next": "hasNext__for(x of l)",
-      "ResultPath": "$.heap6",
-      "Type": "Pass",
-    },
-    "tail__for(x of l2)": Object {
-      "InputPath": "$.heap8[1:]",
-      "Next": "hasNext__for(x of l2)",
-      "ResultPath": "$.heap8",
-      "Type": "Pass",
-    },
-    "x = undefined": Object {
-      "InputPath": "$.heap6[0]",
-      "Next": "a = \`ax\`",
-      "ResultPath": "$.x",
-      "Type": "Pass",
-    },
-    "x = undefined 1": Object {
-      "InputPath": "$.heap8[0]",
-      "Next": "a = \`ax\` 1",
-      "ResultPath": "$.x",
-      "Type": "Pass",
-    },
-  },
-}
-`;
-
 exports[`overlapping variable with input 1`] = `
 Object {
   "StartAt": "Initialize Functionless Context",
@@ -9219,2217 +7721,6 @@
       "ResultPath": "$.x",
       "Type": "Pass",
     },
-  },
-}
-`;
-
-exports[`ternary 1`] = `
-Object {
-  "StartAt": "Initialize Functionless Context",
-  "States": Object {
-    "1__return {true: if(input.t), false: if(input.f), constantTrue: if(true), c": Object {
-      "End": true,
-      "Parameters": Object {
-        "constantFalse.$": "$.heap10",
-        "constantTrue.$": "$.heap9",
-        "false.$": "$.heap8",
-        "result.$": "$.heap11.Item.val.N",
-        "true.$": "$.heap7",
-      },
-      "ResultPath": "$",
-      "Type": "Pass",
-    },
-    "4__return {true: if(input.t), false: if(input.f), constantTrue: if(true), c": Object {
-      "Next": "1__return {true: if(input.t), false: if(input.f), constantTrue: if(true), c",
-      "Parameters": Object {
-        "Key": Object {
-          "id": Object {
-            "S.$": "$.fnl_context.input.id",
-          },
-        },
-        "TableName": "__REPLACED_TOKEN",
-      },
-      "Resource": "__REPLACED_ARN",
-      "ResultPath": "$.heap11",
-      "Type": "Task",
-    },
-    "Initialize Functionless Context": Object {
-      "Next": "if(input.t)",
-      "OutputPath": "$",
-      "Parameters": Object {
-        "input.$": "$",
-        "null": null,
-      },
-      "ResultPath": "$.fnl_context",
-      "Type": "Pass",
-    },
-    "assign__doFalse__if(input.f)": Object {
-      "InputPath": "$.heap3",
-      "Next": "if(input.t) 1",
-      "ResultPath": "$.heap4",
-      "Type": "Pass",
-    },
-    "assign__doFalse__if(input.t) 1": Object {
-      "InputPath": "$.heap5",
-      "Next": "return {true: if(input.t), false: if(input.f), constantTrue: if(true), cons",
-      "ResultPath": "$.heap6",
-      "Type": "Pass",
-    },
-    "assign__doTrue__if(input.f)": Object {
-      "InputPath": "$.heap2",
-      "Next": "if(input.t) 1",
-      "ResultPath": "$.heap4",
-      "Type": "Pass",
-    },
-    "assign__doTrue__if(input.t)": Object {
-      "InputPath": "$.heap0",
-      "Next": "if(input.f)",
-      "ResultPath": "$.heap1",
-      "Type": "Pass",
-    },
-    "doFalse__if(false)": Object {
-      "Next": "4__return {true: if(input.t), false: if(input.f), constantTrue: if(true), c",
-      "Result": "d",
-      "ResultPath": "$.heap10",
-      "Type": "Pass",
-    },
-    "doFalse__if(input.f)": Object {
-      "Next": "assign__doFalse__if(input.f)",
-      "Parameters": Object {
-        "ExpressionAttributeValues": Object {
-          ":inc": Object {
-            "N": "3",
-          },
-          ":start": Object {
-            "N": "0",
-          },
-        },
-        "Key": Object {
-          "id": Object {
-            "S.$": "$.fnl_context.input.id",
-          },
-        },
-        "TableName": "__REPLACED_TOKEN",
-        "UpdateExpression": "SET val = if_not_exists(val, :start) + :inc",
-      },
-      "Resource": "__REPLACED_ARN",
-      "ResultPath": "$.heap3",
-      "Type": "Task",
-    },
-    "doFalse__if(input.f) 1": Object {
-      "Next": "if(true)",
-      "Result": "b",
-      "ResultPath": "$.heap8",
-      "Type": "Pass",
-    },
-    "doFalse__if(input.t)": Object {
-      "Next": "if(input.f)",
-      "ResultPath": "$.heap1",
-      "Type": "Pass",
-    },
-    "doFalse__if(input.t) 1": Object {
-      "Next": "assign__doFalse__if(input.t) 1",
-      "Parameters": Object {
-        "ExpressionAttributeValues": Object {
-          ":inc": Object {
-            "N": "4",
-          },
-          ":start": Object {
-            "N": "0",
-          },
-        },
-        "Key": Object {
-          "id": Object {
-            "S.$": "$.fnl_context.input.id",
-          },
-        },
-        "TableName": "__REPLACED_TOKEN",
-        "UpdateExpression": "SET val = if_not_exists(val, :start) + :inc",
-      },
-      "Resource": "__REPLACED_ARN",
-      "ResultPath": "$.heap5",
-      "Type": "Task",
-    },
-    "doFalse__if(true)": Object {
-      "Next": "if(false)",
-      "Result": "d",
-      "ResultPath": "$.heap9",
-      "Type": "Pass",
-    },
-    "doFalse__return {true: if(input.t), false: if(input.f), constantTrue: if(tr": Object {
-      "Next": "if(input.f) 1",
-      "Result": "b",
-      "ResultPath": "$.heap7",
-      "Type": "Pass",
-    },
-    "doTrue__if(false)": Object {
-      "Next": "4__return {true: if(input.t), false: if(input.f), constantTrue: if(true), c",
-      "Result": "c",
-      "ResultPath": "$.heap10",
-      "Type": "Pass",
-    },
-    "doTrue__if(input.f)": Object {
-      "Next": "assign__doTrue__if(input.f)",
-      "Parameters": Object {
-        "ExpressionAttributeValues": Object {
-          ":inc": Object {
-            "N": "2",
-          },
-          ":start": Object {
-            "N": "0",
-          },
-        },
-        "Key": Object {
-          "id": Object {
-            "S.$": "$.fnl_context.input.id",
-          },
-        },
-        "TableName": "__REPLACED_TOKEN",
-        "UpdateExpression": "SET val = if_not_exists(val, :start) + :inc",
-      },
-      "Resource": "__REPLACED_ARN",
-      "ResultPath": "$.heap2",
-      "Type": "Task",
-    },
-    "doTrue__if(input.f) 1": Object {
-      "Next": "if(true)",
-      "Result": "a",
-      "ResultPath": "$.heap8",
-      "Type": "Pass",
-    },
-    "doTrue__if(input.t)": Object {
-      "Next": "assign__doTrue__if(input.t)",
-      "Parameters": Object {
-        "ExpressionAttributeValues": Object {
-          ":inc": Object {
-            "N": "1",
-          },
-          ":start": Object {
-            "N": "0",
-          },
-        },
-        "Key": Object {
-          "id": Object {
-            "S.$": "$.fnl_context.input.id",
-          },
-        },
-        "TableName": "__REPLACED_TOKEN",
-        "UpdateExpression": "SET val = if_not_exists(val, :start) + :inc",
-      },
-      "Resource": "__REPLACED_ARN",
-      "ResultPath": "$.heap0",
-      "Type": "Task",
-    },
-    "doTrue__if(input.t) 1": Object {
-      "Next": "return {true: if(input.t), false: if(input.f), constantTrue: if(true), cons",
-      "ResultPath": "$.heap6",
-      "Type": "Pass",
-    },
-    "doTrue__if(true)": Object {
-      "Next": "if(false)",
-      "Result": "c",
-      "ResultPath": "$.heap9",
-      "Type": "Pass",
-    },
-    "doTrue__return {true: if(input.t), false: if(input.f), constantTrue: if(tru": Object {
-      "Next": "if(input.f) 1",
-      "Result": "a",
-      "ResultPath": "$.heap7",
-      "Type": "Pass",
-    },
-    "if(false)": Object {
-      "Choices": Array [
-        Object {
-          "IsNull": true,
-          "Next": "doTrue__if(false)",
-          "Variable": "$$.Execution.Id",
-        },
-      ],
-      "Default": "doFalse__if(false)",
-      "Type": "Choice",
-    },
-    "if(input.f)": Object {
-      "Choices": Array [
-        Object {
-          "And": Array [
-            Object {
-              "IsPresent": true,
-              "Variable": "$.fnl_context.input.f",
-            },
-            Object {
-              "IsNull": false,
-              "Variable": "$.fnl_context.input.f",
-            },
-            Object {
-              "Or": Array [
-                Object {
-                  "And": Array [
-                    Object {
-                      "IsString": true,
-                      "Variable": "$.fnl_context.input.f",
-                    },
-                    Object {
-                      "Not": Object {
-                        "And": Array [
-                          Object {
-                            "IsString": true,
-                            "Variable": "$.fnl_context.input.f",
-                          },
-                          Object {
-                            "StringEquals": "",
-                            "Variable": "$.fnl_context.input.f",
-                          },
-                        ],
-                      },
-                    },
-                  ],
-                },
-                Object {
-                  "And": Array [
-                    Object {
-                      "IsNumeric": true,
-                      "Variable": "$.fnl_context.input.f",
-                    },
-                    Object {
-                      "Not": Object {
-                        "And": Array [
-                          Object {
-                            "IsNumeric": true,
-                            "Variable": "$.fnl_context.input.f",
-                          },
-                          Object {
-                            "NumericEquals": 0,
-                            "Variable": "$.fnl_context.input.f",
-                          },
-                        ],
-                      },
-                    },
-                  ],
-                },
-                Object {
-                  "And": Array [
-                    Object {
-                      "IsBoolean": true,
-                      "Variable": "$.fnl_context.input.f",
-                    },
-                    Object {
-                      "BooleanEquals": true,
-                      "Variable": "$.fnl_context.input.f",
-                    },
-                  ],
-                },
-              ],
-            },
-          ],
-          "Next": "doTrue__if(input.f)",
-        },
-      ],
-      "Default": "doFalse__if(input.f)",
-      "Type": "Choice",
-    },
-    "if(input.f) 1": Object {
-      "Choices": Array [
-        Object {
-          "And": Array [
-            Object {
-              "IsPresent": true,
-              "Variable": "$.fnl_context.input.f",
-            },
-            Object {
-              "IsNull": false,
-              "Variable": "$.fnl_context.input.f",
-            },
-            Object {
-              "Or": Array [
-                Object {
-                  "And": Array [
-                    Object {
-                      "IsString": true,
-                      "Variable": "$.fnl_context.input.f",
-                    },
-                    Object {
-                      "Not": Object {
-                        "And": Array [
-                          Object {
-                            "IsString": true,
-                            "Variable": "$.fnl_context.input.f",
-                          },
-                          Object {
-                            "StringEquals": "",
-                            "Variable": "$.fnl_context.input.f",
-                          },
-                        ],
-                      },
-                    },
-                  ],
-                },
-                Object {
-                  "And": Array [
-                    Object {
-                      "IsNumeric": true,
-                      "Variable": "$.fnl_context.input.f",
-                    },
-                    Object {
-                      "Not": Object {
-                        "And": Array [
-                          Object {
-                            "IsNumeric": true,
-                            "Variable": "$.fnl_context.input.f",
-                          },
-                          Object {
-                            "NumericEquals": 0,
-                            "Variable": "$.fnl_context.input.f",
-                          },
-                        ],
-                      },
-                    },
-                  ],
-                },
-                Object {
-                  "And": Array [
-                    Object {
-                      "IsBoolean": true,
-                      "Variable": "$.fnl_context.input.f",
-                    },
-                    Object {
-                      "BooleanEquals": true,
-                      "Variable": "$.fnl_context.input.f",
-                    },
-                  ],
-                },
-              ],
-            },
-          ],
-          "Next": "doTrue__if(input.f) 1",
-        },
-      ],
-      "Default": "doFalse__if(input.f) 1",
-      "Type": "Choice",
-    },
-    "if(input.t)": Object {
-      "Choices": Array [
-        Object {
-          "And": Array [
-            Object {
-              "IsPresent": true,
-              "Variable": "$.fnl_context.input.t",
-            },
-            Object {
-              "IsNull": false,
-              "Variable": "$.fnl_context.input.t",
-            },
-            Object {
-              "Or": Array [
-                Object {
-                  "And": Array [
-                    Object {
-                      "IsString": true,
-                      "Variable": "$.fnl_context.input.t",
-                    },
-                    Object {
-                      "Not": Object {
-                        "And": Array [
-                          Object {
-                            "IsString": true,
-                            "Variable": "$.fnl_context.input.t",
-                          },
-                          Object {
-                            "StringEquals": "",
-                            "Variable": "$.fnl_context.input.t",
-                          },
-                        ],
-                      },
-                    },
-                  ],
-                },
-                Object {
-                  "And": Array [
-                    Object {
-                      "IsNumeric": true,
-                      "Variable": "$.fnl_context.input.t",
-                    },
-                    Object {
-                      "Not": Object {
-                        "And": Array [
-                          Object {
-                            "IsNumeric": true,
-                            "Variable": "$.fnl_context.input.t",
-                          },
-                          Object {
-                            "NumericEquals": 0,
-                            "Variable": "$.fnl_context.input.t",
-                          },
-                        ],
-                      },
-                    },
-                  ],
-                },
-                Object {
-                  "And": Array [
-                    Object {
-                      "IsBoolean": true,
-                      "Variable": "$.fnl_context.input.t",
-                    },
-                    Object {
-                      "BooleanEquals": true,
-                      "Variable": "$.fnl_context.input.t",
-                    },
-                  ],
-                },
-              ],
-            },
-          ],
-          "Next": "doTrue__if(input.t)",
-        },
-      ],
-      "Default": "doFalse__if(input.t)",
-      "Type": "Choice",
-    },
-    "if(input.t) 1": Object {
-      "Choices": Array [
-        Object {
-          "And": Array [
-            Object {
-              "IsPresent": true,
-              "Variable": "$.fnl_context.input.t",
-            },
-            Object {
-              "IsNull": false,
-              "Variable": "$.fnl_context.input.t",
-            },
-            Object {
-              "Or": Array [
-                Object {
-                  "And": Array [
-                    Object {
-                      "IsString": true,
-                      "Variable": "$.fnl_context.input.t",
-                    },
-                    Object {
-                      "Not": Object {
-                        "And": Array [
-                          Object {
-                            "IsString": true,
-                            "Variable": "$.fnl_context.input.t",
-                          },
-                          Object {
-                            "StringEquals": "",
-                            "Variable": "$.fnl_context.input.t",
-                          },
-                        ],
-                      },
-                    },
-                  ],
-                },
-                Object {
-                  "And": Array [
-                    Object {
-                      "IsNumeric": true,
-                      "Variable": "$.fnl_context.input.t",
-                    },
-                    Object {
-                      "Not": Object {
-                        "And": Array [
-                          Object {
-                            "IsNumeric": true,
-                            "Variable": "$.fnl_context.input.t",
-                          },
-                          Object {
-                            "NumericEquals": 0,
-                            "Variable": "$.fnl_context.input.t",
-                          },
-                        ],
-                      },
-                    },
-                  ],
-                },
-                Object {
-                  "And": Array [
-                    Object {
-                      "IsBoolean": true,
-                      "Variable": "$.fnl_context.input.t",
-                    },
-                    Object {
-                      "BooleanEquals": true,
-                      "Variable": "$.fnl_context.input.t",
-                    },
-                  ],
-                },
-              ],
-            },
-          ],
-          "Next": "doTrue__if(input.t) 1",
-        },
-      ],
-      "Default": "doFalse__if(input.t) 1",
-      "Type": "Choice",
-    },
-    "if(true)": Object {
-      "Choices": Array [
-        Object {
-          "IsNull": false,
-          "Next": "doTrue__if(true)",
-          "Variable": "$$.Execution.Id",
-        },
-      ],
-      "Default": "doFalse__if(true)",
-      "Type": "Choice",
-    },
-    "return {true: if(input.t), false: if(input.f), constantTrue: if(true), cons": Object {
-=======
-    },
-    "append__return resultArr.join(\\"#\\")": Object {
-      "Next": "tail__return resultArr.join(\\"#\\")",
-      "Parameters": Object {
-        "string.$": "States.Format('{}#{}', $.heap10.string, $.heap9[0])",
-      },
-      "ResultPath": "$.heap10",
-      "Type": "Pass",
-    },
-    "hasNext__[\\"d\\", \\"e\\", \\"f\\"].join(input.sep)": Object {
->>>>>>> 2d368777
-      "Choices": Array [
-        Object {
-          "And": Array [
-            Object {
-              "IsPresent": true,
-<<<<<<< HEAD
-              "Variable": "$.fnl_context.input.t",
-            },
-            Object {
-              "IsNull": false,
-              "Variable": "$.fnl_context.input.t",
-            },
-            Object {
-              "Or": Array [
-                Object {
-                  "And": Array [
-                    Object {
-                      "IsString": true,
-                      "Variable": "$.fnl_context.input.t",
-                    },
-                    Object {
-                      "Not": Object {
-                        "And": Array [
-                          Object {
-                            "IsString": true,
-                            "Variable": "$.fnl_context.input.t",
-                          },
-                          Object {
-                            "StringEquals": "",
-                            "Variable": "$.fnl_context.input.t",
-                          },
-                        ],
-                      },
-                    },
-                  ],
-                },
-                Object {
-                  "And": Array [
-                    Object {
-                      "IsNumeric": true,
-                      "Variable": "$.fnl_context.input.t",
-                    },
-                    Object {
-                      "Not": Object {
-                        "And": Array [
-                          Object {
-                            "IsNumeric": true,
-                            "Variable": "$.fnl_context.input.t",
-                          },
-                          Object {
-                            "NumericEquals": 0,
-                            "Variable": "$.fnl_context.input.t",
-                          },
-                        ],
-                      },
-                    },
-                  ],
-                },
-                Object {
-                  "And": Array [
-                    Object {
-                      "IsBoolean": true,
-                      "Variable": "$.fnl_context.input.t",
-                    },
-                    Object {
-                      "BooleanEquals": true,
-                      "Variable": "$.fnl_context.input.t",
-                    },
-                  ],
-                },
-              ],
-            },
-          ],
-          "Next": "doTrue__return {true: if(input.t), false: if(input.f), constantTrue: if(tru",
-        },
-      ],
-      "Default": "doFalse__return {true: if(input.t), false: if(input.f), constantTrue: if(tr",
-      "Type": "Choice",
-    },
-=======
-              "Variable": "$.heap4[0]",
-            },
-            Object {
-              "Not": Object {
-                "IsPresent": true,
-                "Variable": "$.heap5",
-              },
-            },
-          ],
-          "Next": "initValue__[\\"d\\", \\"e\\", \\"f\\"].join(input.sep)",
-        },
-        Object {
-          "And": Array [
-            Object {
-              "Not": Object {
-                "IsPresent": true,
-                "Variable": "$.heap4[0]",
-              },
-            },
-            Object {
-              "Not": Object {
-                "IsPresent": true,
-                "Variable": "$.heap5",
-              },
-            },
-          ],
-          "Next": "returnEmpty__[\\"d\\", \\"e\\", \\"f\\"].join(input.sep)",
-        },
-        Object {
-          "IsPresent": true,
-          "Next": "append__[\\"d\\", \\"e\\", \\"f\\"].join(input.sep)",
-          "Variable": "$.heap4[0]",
-        },
-      ],
-      "Default": "input.arr.join()",
-      "Type": "Choice",
-    },
-    "hasNext__input.arr.join()": Object {
-      "Choices": Array [
-        Object {
-          "And": Array [
-            Object {
-              "IsPresent": true,
-              "Variable": "$.heap6[0]",
-            },
-            Object {
-              "Not": Object {
-                "IsPresent": true,
-                "Variable": "$.heap7",
-              },
-            },
-          ],
-          "Next": "initValue__input.arr.join()",
-        },
-        Object {
-          "And": Array [
-            Object {
-              "Not": Object {
-                "IsPresent": true,
-                "Variable": "$.heap6[0]",
-              },
-            },
-            Object {
-              "Not": Object {
-                "IsPresent": true,
-                "Variable": "$.heap7",
-              },
-            },
-          ],
-          "Next": "returnEmpty__input.arr.join()",
-        },
-        Object {
-          "IsPresent": true,
-          "Next": "append__input.arr.join()",
-          "Variable": "$.heap6[0]",
-        },
-      ],
-      "Default": "[[\\"a\\", \\"b\\", \\"c\\"].join(\\"/\\"), input.arr.join(\\"-\\"), input.arr.join(input.sep),",
-      "Type": "Choice",
-    },
-    "hasNext__input.arr.join(input.sep)": Object {
-      "Choices": Array [
-        Object {
-          "And": Array [
-            Object {
-              "IsPresent": true,
-              "Variable": "$.heap2[0]",
-            },
-            Object {
-              "Not": Object {
-                "IsPresent": true,
-                "Variable": "$.heap3",
-              },
-            },
-          ],
-          "Next": "initValue__input.arr.join(input.sep)",
-        },
-        Object {
-          "And": Array [
-            Object {
-              "Not": Object {
-                "IsPresent": true,
-                "Variable": "$.heap2[0]",
-              },
-            },
-            Object {
-              "Not": Object {
-                "IsPresent": true,
-                "Variable": "$.heap3",
-              },
-            },
-          ],
-          "Next": "returnEmpty__input.arr.join(input.sep)",
-        },
-        Object {
-          "IsPresent": true,
-          "Next": "append__input.arr.join(input.sep)",
-          "Variable": "$.heap2[0]",
-        },
-      ],
-      "Default": "[\\"d\\", \\"e\\", \\"f\\"].join(input.sep)",
-      "Type": "Choice",
-    },
-    "hasNext__resultArr = [[\\"a\\", \\"b\\", \\"c\\"].join(\\"/\\"), input.arr.join(\\"-\\"), input": Object {
-      "Choices": Array [
-        Object {
-          "And": Array [
-            Object {
-              "IsPresent": true,
-              "Variable": "$.heap0[0]",
-            },
-            Object {
-              "Not": Object {
-                "IsPresent": true,
-                "Variable": "$.heap1",
-              },
-            },
-          ],
-          "Next": "initValue__resultArr = [[\\"a\\", \\"b\\", \\"c\\"].join(\\"/\\"), input.arr.join(\\"-\\"), inp",
-        },
-        Object {
-          "And": Array [
-            Object {
-              "Not": Object {
-                "IsPresent": true,
-                "Variable": "$.heap0[0]",
-              },
-            },
-            Object {
-              "Not": Object {
-                "IsPresent": true,
-                "Variable": "$.heap1",
-              },
-            },
-          ],
-          "Next": "returnEmpty__resultArr = [[\\"a\\", \\"b\\", \\"c\\"].join(\\"/\\"), input.arr.join(\\"-\\"), i",
-        },
-        Object {
-          "IsPresent": true,
-          "Next": "append__resultArr = [[\\"a\\", \\"b\\", \\"c\\"].join(\\"/\\"), input.arr.join(\\"-\\"), input.",
-          "Variable": "$.heap0[0]",
-        },
-      ],
-      "Default": "input.arr.join(input.sep)",
-      "Type": "Choice",
-    },
-    "hasNext__return resultArr.join(\\"#\\")": Object {
-      "Choices": Array [
-        Object {
-          "And": Array [
-            Object {
-              "IsPresent": true,
-              "Variable": "$.heap9[0]",
-            },
-            Object {
-              "Not": Object {
-                "IsPresent": true,
-                "Variable": "$.heap10",
-              },
-            },
-          ],
-          "Next": "initValue__return resultArr.join(\\"#\\")",
-        },
-        Object {
-          "And": Array [
-            Object {
-              "Not": Object {
-                "IsPresent": true,
-                "Variable": "$.heap9[0]",
-              },
-            },
-            Object {
-              "Not": Object {
-                "IsPresent": true,
-                "Variable": "$.heap10",
-              },
-            },
-          ],
-          "Next": "returnEmpty__return resultArr.join(\\"#\\")",
-        },
-        Object {
-          "IsPresent": true,
-          "Next": "append__return resultArr.join(\\"#\\")",
-          "Variable": "$.heap9[0]",
-        },
-      ],
-      "Default": "1__return resultArr.join(\\"#\\")",
-      "Type": "Choice",
-    },
-    "initValue__[\\"d\\", \\"e\\", \\"f\\"].join(input.sep)": Object {
-      "InputPath": "$.heap4[0]",
-      "Next": "tail__[\\"d\\", \\"e\\", \\"f\\"].join(input.sep)",
-      "ResultPath": "$.heap5.string",
-      "Type": "Pass",
-    },
-    "initValue__input.arr.join()": Object {
-      "InputPath": "$.heap6[0]",
-      "Next": "tail__input.arr.join()",
-      "ResultPath": "$.heap7.string",
-      "Type": "Pass",
-    },
-    "initValue__input.arr.join(input.sep)": Object {
-      "InputPath": "$.heap2[0]",
-      "Next": "tail__input.arr.join(input.sep)",
-      "ResultPath": "$.heap3.string",
-      "Type": "Pass",
-    },
-    "initValue__resultArr = [[\\"a\\", \\"b\\", \\"c\\"].join(\\"/\\"), input.arr.join(\\"-\\"), inp": Object {
-      "InputPath": "$.heap0[0]",
-      "Next": "tail__resultArr = [[\\"a\\", \\"b\\", \\"c\\"].join(\\"/\\"), input.arr.join(\\"-\\"), input.ar",
-      "ResultPath": "$.heap1.string",
-      "Type": "Pass",
-    },
-    "initValue__return resultArr.join(\\"#\\")": Object {
-      "InputPath": "$.heap9[0]",
-      "Next": "tail__return resultArr.join(\\"#\\")",
-      "ResultPath": "$.heap10.string",
-      "Type": "Pass",
-    },
-    "input.arr.join()": Object {
-      "InputPath": "$.fnl_context.input.arr",
-      "Next": "hasNext__input.arr.join()",
-      "ResultPath": "$.heap6",
-      "Type": "Pass",
-    },
-    "input.arr.join(input.sep)": Object {
-      "InputPath": "$.fnl_context.input.arr",
-      "Next": "hasNext__input.arr.join(input.sep)",
-      "ResultPath": "$.heap2",
-      "Type": "Pass",
-    },
-    "resultArr = [[\\"a\\", \\"b\\", \\"c\\"].join(\\"/\\"), input.arr.join(\\"-\\"), input.arr.join": Object {
-      "InputPath": "$.fnl_context.input.arr",
-      "Next": "hasNext__resultArr = [[\\"a\\", \\"b\\", \\"c\\"].join(\\"/\\"), input.arr.join(\\"-\\"), input",
-      "ResultPath": "$.heap0",
-      "Type": "Pass",
-    },
-    "return resultArr.join(\\"#\\")": Object {
-      "InputPath": "$.resultArr",
-      "Next": "hasNext__return resultArr.join(\\"#\\")",
-      "ResultPath": "$.heap9",
-      "Type": "Pass",
-    },
-    "returnEmpty__[\\"d\\", \\"e\\", \\"f\\"].join(input.sep)": Object {
-      "Next": "input.arr.join()",
-      "Result": "",
-      "ResultPath": "$.heap5",
-      "Type": "Pass",
-    },
-    "returnEmpty__input.arr.join()": Object {
-      "Next": "[[\\"a\\", \\"b\\", \\"c\\"].join(\\"/\\"), input.arr.join(\\"-\\"), input.arr.join(input.sep),",
-      "Result": "",
-      "ResultPath": "$.heap7",
-      "Type": "Pass",
-    },
-    "returnEmpty__input.arr.join(input.sep)": Object {
-      "Next": "[\\"d\\", \\"e\\", \\"f\\"].join(input.sep)",
-      "Result": "",
-      "ResultPath": "$.heap3",
-      "Type": "Pass",
-    },
-    "returnEmpty__resultArr = [[\\"a\\", \\"b\\", \\"c\\"].join(\\"/\\"), input.arr.join(\\"-\\"), i": Object {
-      "Next": "input.arr.join(input.sep)",
-      "Result": "",
-      "ResultPath": "$.heap1",
-      "Type": "Pass",
-    },
-    "returnEmpty__return resultArr.join(\\"#\\")": Object {
-      "Next": "1__return resultArr.join(\\"#\\")",
-      "Result": "",
-      "ResultPath": "$.heap10",
-      "Type": "Pass",
-    },
-    "tail__[\\"d\\", \\"e\\", \\"f\\"].join(input.sep)": Object {
-      "InputPath": "$.heap4[1:]",
-      "Next": "hasNext__[\\"d\\", \\"e\\", \\"f\\"].join(input.sep)",
-      "ResultPath": "$.heap4",
-      "Type": "Pass",
-    },
-    "tail__input.arr.join()": Object {
-      "InputPath": "$.heap6[1:]",
-      "Next": "hasNext__input.arr.join()",
-      "ResultPath": "$.heap6",
-      "Type": "Pass",
-    },
-    "tail__input.arr.join(input.sep)": Object {
-      "InputPath": "$.heap2[1:]",
-      "Next": "hasNext__input.arr.join(input.sep)",
-      "ResultPath": "$.heap2",
-      "Type": "Pass",
-    },
-    "tail__resultArr = [[\\"a\\", \\"b\\", \\"c\\"].join(\\"/\\"), input.arr.join(\\"-\\"), input.ar": Object {
-      "InputPath": "$.heap0[1:]",
-      "Next": "hasNext__resultArr = [[\\"a\\", \\"b\\", \\"c\\"].join(\\"/\\"), input.arr.join(\\"-\\"), input",
-      "ResultPath": "$.heap0",
-      "Type": "Pass",
-    },
-    "tail__return resultArr.join(\\"#\\")": Object {
-      "InputPath": "$.heap9[1:]",
-      "Next": "hasNext__return resultArr.join(\\"#\\")",
-      "ResultPath": "$.heap9",
-      "Type": "Pass",
-    },
-  },
-}
-`;
-
-exports[`map 1`] = `
-Object {
-  "StartAt": "Initialize Functionless Context",
-  "States": Object {
-    "1__l = await func().map(function(x))": Object {
-      "InputPath": "$.heap2",
-      "Next": "l2 = input.arr.map(function(x))",
-      "ResultPath": "$.l",
-      "Type": "Pass",
-    },
-    "1__l = await func().map(function(x)) 1": Object {
-      "ItemsPath": "$.heap1",
-      "Iterator": Object {
-        "StartAt": "return \`nx\`",
-        "States": Object {
-          "1__return \`nx\`": Object {
-            "End": true,
-            "InputPath": "$.heap0.string",
-            "ResultPath": "$",
-            "Type": "Pass",
-          },
-          "return \`nx\`": Object {
-            "Next": "1__return \`nx\`",
-            "Parameters": Object {
-              "string.$": "States.Format('n{}',$.x)",
-            },
-            "ResultPath": "$.heap0",
-            "Type": "Pass",
-          },
-        },
-      },
-      "MaxConcurrency": 1,
-      "Next": "1__l = await func().map(function(x))",
-      "Parameters": Object {
-        "fnl_context.$": "$.fnl_context",
-        "x.$": "$$.Map.Item.Value",
-      },
-      "ResultPath": "$.heap2",
-      "Type": "Map",
-    },
-    "1__l2 = input.arr.map(function(x))": Object {
-      "InputPath": "$.heap4",
-      "Next": "return \`l[0]l[1]l[2]l2[0]l2[1]l2[2]\`",
-      "ResultPath": "$.l2",
-      "Type": "Pass",
-    },
-    "1__return \`l[0]l[1]l[2]l2[0]l2[1]l2[2]\`": Object {
-      "End": true,
-      "InputPath": "$.heap5.string",
-      "ResultPath": "$",
-      "Type": "Pass",
-    },
-    "Initialize Functionless Context": Object {
-      "Next": "l = await func().map(function(x))",
-      "OutputPath": "$",
-      "Parameters": Object {
-        "input.$": "$",
-        "null": null,
-      },
-      "ResultPath": "$.fnl_context",
-      "Type": "Pass",
-    },
-    "l = await func().map(function(x))": Object {
-      "InputPath": "$.fnl_context.null",
-      "Next": "1__l = await func().map(function(x)) 1",
-      "Resource": "__REPLACED_TOKEN",
-      "ResultPath": "$.heap1",
-      "Type": "Task",
-    },
-    "l2 = input.arr.map(function(x))": Object {
-      "ItemsPath": "$.fnl_context.input.arr",
-      "Iterator": Object {
-        "StartAt": "return \`nx\` 1",
-        "States": Object {
-          "1__return \`nx\` 1": Object {
-            "End": true,
-            "InputPath": "$.heap3.string",
-            "ResultPath": "$",
-            "Type": "Pass",
-          },
-          "return \`nx\` 1": Object {
-            "Next": "1__return \`nx\` 1",
-            "Parameters": Object {
-              "string.$": "States.Format('n{}',$.x)",
-            },
-            "ResultPath": "$.heap3",
-            "Type": "Pass",
-          },
-        },
-      },
-      "MaxConcurrency": 1,
-      "Next": "1__l2 = input.arr.map(function(x))",
-      "Parameters": Object {
-        "fnl_context.$": "$.fnl_context",
-        "l.$": "$.l",
-        "x.$": "$$.Map.Item.Value",
-      },
-      "ResultPath": "$.heap4",
-      "Type": "Map",
-    },
-    "return \`l[0]l[1]l[2]l2[0]l2[1]l2[2]\`": Object {
-      "Next": "1__return \`l[0]l[1]l[2]l2[0]l2[1]l2[2]\`",
-      "Parameters": Object {
-        "string.$": "States.Format('{}{}{}{}{}{}',$.l[0],$.l[1],$.l[2],$.l2[0],$.l2[1],$.l2[2])",
-      },
-      "ResultPath": "$.heap5",
-      "Type": "Pass",
-    },
-  },
-}
-`;
-
-exports[`map uses input 1`] = `
-Object {
-  "StartAt": "Initialize Functionless Context",
-  "States": Object {
-    "1__l = await func().map(function(x))": Object {
-      "InputPath": "$.heap2",
-      "Next": "l2 = input.arr.map(function(x))",
-      "ResultPath": "$.l",
-      "Type": "Pass",
-    },
-    "1__l = await func().map(function(x)) 1": Object {
-      "ItemsPath": "$.heap1",
-      "Iterator": Object {
-        "StartAt": "return \`input.prefixx\`",
-        "States": Object {
-          "1__return \`input.prefixx\`": Object {
-            "End": true,
-            "InputPath": "$.heap0.string",
-            "ResultPath": "$",
-            "Type": "Pass",
-          },
-          "return \`input.prefixx\`": Object {
-            "Next": "1__return \`input.prefixx\`",
-            "Parameters": Object {
-              "string.$": "States.Format('{}{}',$.fnl_context.input.prefix,$.x)",
-            },
-            "ResultPath": "$.heap0",
-            "Type": "Pass",
-          },
-        },
-      },
-      "MaxConcurrency": 1,
-      "Next": "1__l = await func().map(function(x))",
-      "Parameters": Object {
-        "fnl_context.$": "$.fnl_context",
-        "x.$": "$$.Map.Item.Value",
-      },
-      "ResultPath": "$.heap2",
-      "Type": "Map",
-    },
-    "1__l2 = input.arr.map(function(x))": Object {
-      "InputPath": "$.heap4",
-      "Next": "return \`l[0]l[1]l[2]l2[0]l2[1]l2[2]\`",
-      "ResultPath": "$.l2",
-      "Type": "Pass",
-    },
-    "1__return \`l[0]l[1]l[2]l2[0]l2[1]l2[2]\`": Object {
-      "End": true,
-      "InputPath": "$.heap5.string",
-      "ResultPath": "$",
-      "Type": "Pass",
-    },
-    "Initialize Functionless Context": Object {
-      "Next": "l = await func().map(function(x))",
-      "OutputPath": "$",
-      "Parameters": Object {
-        "input.$": "$",
-        "null": null,
-      },
-      "ResultPath": "$.fnl_context",
-      "Type": "Pass",
-    },
-    "l = await func().map(function(x))": Object {
-      "InputPath": "$.fnl_context.null",
-      "Next": "1__l = await func().map(function(x)) 1",
-      "Resource": "__REPLACED_TOKEN",
-      "ResultPath": "$.heap1",
-      "Type": "Task",
-    },
-    "l2 = input.arr.map(function(x))": Object {
-      "ItemsPath": "$.fnl_context.input.arr",
-      "Iterator": Object {
-        "StartAt": "return \`input.prefixx\` 1",
-        "States": Object {
-          "1__return \`input.prefixx\` 1": Object {
-            "End": true,
-            "InputPath": "$.heap3.string",
-            "ResultPath": "$",
-            "Type": "Pass",
-          },
-          "return \`input.prefixx\` 1": Object {
-            "Next": "1__return \`input.prefixx\` 1",
-            "Parameters": Object {
-              "string.$": "States.Format('{}{}',$.fnl_context.input.prefix,$.x)",
-            },
-            "ResultPath": "$.heap3",
-            "Type": "Pass",
-          },
-        },
-      },
-      "MaxConcurrency": 1,
-      "Next": "1__l2 = input.arr.map(function(x))",
-      "Parameters": Object {
-        "fnl_context.$": "$.fnl_context",
-        "l.$": "$.l",
-        "x.$": "$$.Map.Item.Value",
-      },
-      "ResultPath": "$.heap4",
-      "Type": "Map",
-    },
-    "return \`l[0]l[1]l[2]l2[0]l2[1]l2[2]\`": Object {
-      "Next": "1__return \`l[0]l[1]l[2]l2[0]l2[1]l2[2]\`",
-      "Parameters": Object {
-        "string.$": "States.Format('{}{}{}{}{}{}',$.l[0],$.l[1],$.l[2],$.l2[0],$.l2[1],$.l2[2])",
-      },
-      "ResultPath": "$.heap5",
-      "Type": "Pass",
-    },
-  },
-}
-`;
-
-exports[`map with dynamic for loops 1`] = `
-Object {
-  "StartAt": "Initialize Functionless Context",
-  "States": Object {
-    "1__a = \`ax\`": Object {
-      "InputPath": "$.heap5.string",
-      "Next": "tail__for(x of l)",
-      "ResultPath": "$.a",
-      "Type": "Pass",
-    },
-    "1__a = \`ax\` 1": Object {
-      "InputPath": "$.heap7.string",
-      "Next": "tail__for(x of l2)",
-      "ResultPath": "$.a",
-      "Type": "Pass",
-    },
-    "1__l = await func().map(function(x))": Object {
-      "InputPath": "$.heap2",
-      "Next": "l2 = input.arr.map(function(x))",
-      "ResultPath": "$.l",
-      "Type": "Pass",
-    },
-    "1__l = await func().map(function(x)) 1": Object {
-      "ItemsPath": "$.heap1",
-      "Iterator": Object {
-        "StartAt": "return \`nx\`",
-        "States": Object {
-          "1__return \`nx\`": Object {
-            "End": true,
-            "InputPath": "$.heap0.string",
-            "ResultPath": "$",
-            "Type": "Pass",
-          },
-          "return \`nx\`": Object {
-            "Next": "1__return \`nx\`",
-            "Parameters": Object {
-              "string.$": "States.Format('n{}',$.x)",
-            },
-            "ResultPath": "$.heap0",
-            "Type": "Pass",
-          },
-        },
-      },
-      "MaxConcurrency": 1,
-      "Next": "1__l = await func().map(function(x))",
-      "Parameters": Object {
-        "fnl_context.$": "$.fnl_context",
-        "x.$": "$$.Map.Item.Value",
-      },
-      "ResultPath": "$.heap2",
-      "Type": "Map",
-    },
-    "1__l2 = input.arr.map(function(x))": Object {
-      "InputPath": "$.heap4",
-      "Next": "a = \\"\\"",
-      "ResultPath": "$.l2",
-      "Type": "Pass",
-    },
-    "Initialize Functionless Context": Object {
-      "Next": "l = await func().map(function(x))",
-      "OutputPath": "$",
-      "Parameters": Object {
-        "input.$": "$",
-        "null": null,
-      },
-      "ResultPath": "$.fnl_context",
-      "Type": "Pass",
-    },
-    "a = \\"\\"": Object {
-      "Next": "for(x of l)",
-      "Result": "",
-      "ResultPath": "$.a",
-      "Type": "Pass",
-    },
-    "a = \`ax\`": Object {
-      "Next": "1__a = \`ax\`",
-      "Parameters": Object {
-        "string.$": "States.Format('{}{}',$.a,$.x)",
-      },
-      "ResultPath": "$.heap5",
-      "Type": "Pass",
-    },
-    "a = \`ax\` 1": Object {
-      "Next": "1__a = \`ax\` 1",
-      "Parameters": Object {
-        "string.$": "States.Format('{}{}',$.a,$.x)",
-      },
-      "ResultPath": "$.heap7",
-      "Type": "Pass",
-    },
-    "for(x of l)": Object {
-      "InputPath": "$.l",
-      "Next": "hasNext__for(x of l)",
-      "ResultPath": "$.heap6",
-      "Type": "Pass",
-    },
-    "for(x of l2)": Object {
-      "InputPath": "$.l2",
-      "Next": "hasNext__for(x of l2)",
-      "ResultPath": "$.heap8",
-      "Type": "Pass",
-    },
-    "hasNext__for(x of l)": Object {
-      "Choices": Array [
-        Object {
-          "IsPresent": true,
-          "Next": "l",
-          "Variable": "$.heap6[0]",
-        },
-      ],
-      "Default": "for(x of l2)",
-      "Type": "Choice",
-    },
-    "hasNext__for(x of l2)": Object {
-      "Choices": Array [
-        Object {
-          "IsPresent": true,
-          "Next": "l2",
-          "Variable": "$.heap8[0]",
-        },
-      ],
-      "Default": "return a",
-      "Type": "Choice",
-    },
-    "l": Object {
-      "InputPath": "$.heap6[0]",
-      "Next": "a = \`ax\`",
-      "ResultPath": "$.x",
-      "Type": "Pass",
-    },
-    "l = await func().map(function(x))": Object {
-      "InputPath": "$.fnl_context.null",
-      "Next": "1__l = await func().map(function(x)) 1",
-      "Resource": "__REPLACED_TOKEN",
-      "ResultPath": "$.heap1",
-      "Type": "Task",
-    },
-    "l2": Object {
-      "InputPath": "$.heap8[0]",
-      "Next": "a = \`ax\` 1",
-      "ResultPath": "$.x",
-      "Type": "Pass",
-    },
-    "l2 = input.arr.map(function(x))": Object {
-      "ItemsPath": "$.fnl_context.input.arr",
-      "Iterator": Object {
-        "StartAt": "return \`nx\` 1",
-        "States": Object {
-          "1__return \`nx\` 1": Object {
-            "End": true,
-            "InputPath": "$.heap3.string",
-            "ResultPath": "$",
-            "Type": "Pass",
-          },
-          "return \`nx\` 1": Object {
-            "Next": "1__return \`nx\` 1",
-            "Parameters": Object {
-              "string.$": "States.Format('n{}',$.x)",
-            },
-            "ResultPath": "$.heap3",
-            "Type": "Pass",
-          },
-        },
-      },
-      "MaxConcurrency": 1,
-      "Next": "1__l2 = input.arr.map(function(x))",
-      "Parameters": Object {
-        "fnl_context.$": "$.fnl_context",
-        "l.$": "$.l",
-        "x.$": "$$.Map.Item.Value",
-      },
-      "ResultPath": "$.heap4",
-      "Type": "Map",
-    },
-    "return a": Object {
-      "End": true,
-      "InputPath": "$.a",
-      "ResultPath": "$",
-      "Type": "Pass",
-    },
-    "tail__for(x of l)": Object {
-      "InputPath": "$.heap6[1:]",
-      "Next": "hasNext__for(x of l)",
-      "ResultPath": "$.heap6",
-      "Type": "Pass",
-    },
-    "tail__for(x of l2)": Object {
-      "InputPath": "$.heap8[1:]",
-      "Next": "hasNext__for(x of l2)",
-      "ResultPath": "$.heap8",
-      "Type": "Pass",
-    },
-  },
-}
-`;
-
-exports[`overlapping variable with input 1`] = `
-Object {
-  "StartAt": "Initialize Functionless Context",
-  "States": Object {
-    "Initialize Functionless Context": Object {
-      "Next": "a = \\"2\\"",
-      "OutputPath": "$",
-      "Parameters": Object {
-        "input.$": "$",
-        "null": null,
-      },
-      "ResultPath": "$.fnl_context",
-      "Type": "Pass",
-    },
-    "a = \\"2\\"": Object {
-      "Next": "return {a: input.a, b: a}",
-      "Result": "2",
-      "ResultPath": "$.a",
-      "Type": "Pass",
-    },
-    "return {a: input.a, b: a}": Object {
-      "End": true,
-      "Parameters": Object {
-        "a.$": "$.fnl_context.input.a",
-        "b.$": "$.a",
-      },
-      "ResultPath": "$",
-      "Type": "Pass",
-    },
-  },
-}
-`;
-
-exports[`simple 1`] = `
-Object {
-  "StartAt": "return \\"hello world\\"",
-  "States": Object {
-    "return \\"hello world\\"": Object {
-      "End": true,
-      "Result": "hello world",
-      "ResultPath": "$",
-      "Type": "Pass",
-    },
-  },
-}
-`;
-
-exports[`templates 1`] = `
-Object {
-  "StartAt": "Initialize Functionless Context",
-  "States": Object {
-    "1__partOfTheTemplateString = \`hello input.obj.str2 ?? \\"default\\"\`": Object {
-      "InputPath": "$.heap1.string",
-      "Next": "result = await func(\`input.obj.str hello partOfTheTemplateString input.obj.",
-      "ResultPath": "$.partOfTheTemplateString",
-      "Type": "Pass",
-    },
-    "1__result = await func(\`input.obj.str hello partOfTheTemplateString input.o": Object {
-      "InputPath": "$.heap3",
-      "Next": "return \`the result: result.str\`",
-      "ResultPath": "$.result",
-      "Type": "Pass",
-    },
-    "1__result = await func(\`input.obj.str hello partOfTheTemplateString input.o 1": Object {
-      "InputPath": "$.heap2.string",
-      "Next": "1__result = await func(\`input.obj.str hello partOfTheTemplateString input.o",
-      "Resource": "__REPLACED_TOKEN",
-      "ResultPath": "$.heap3",
-      "Type": "Task",
-    },
-    "1__return \`the result: result.str\`": Object {
-      "End": true,
-      "InputPath": "$.heap4.string",
-      "ResultPath": "$",
-      "Type": "Pass",
-    },
-    "Initialize Functionless Context": Object {
-      "Next": "partOfTheTemplateString = \`hello input.obj.str2 ?? \\"default\\"\`",
-      "OutputPath": "$",
-      "Parameters": Object {
-        "input.$": "$",
-        "null": null,
-      },
-      "ResultPath": "$.fnl_context",
-      "Type": "Pass",
-    },
-    "\`hello input.obj.str2 ?? \\"default\\"\`": Object {
-      "Next": "1__partOfTheTemplateString = \`hello input.obj.str2 ?? \\"default\\"\`",
-      "Parameters": Object {
-        "string.$": "States.Format('hello {}',$.heap0)",
-      },
-      "ResultPath": "$.heap1",
-      "Type": "Pass",
-    },
-    "partOfTheTemplateString = \`hello input.obj.str2 ?? \\"default\\"\`": Object {
-      "Choices": Array [
-        Object {
-          "And": Array [
-            Object {
-              "IsPresent": true,
-              "Variable": "$.fnl_context.input.obj.str2",
-            },
-            Object {
-              "IsNull": false,
-              "Variable": "$.fnl_context.input.obj.str2",
-            },
-          ],
-          "Next": "takeLeft__partOfTheTemplateString = \`hello input.obj.str2 ?? \\"default\\"\`",
-        },
-      ],
-      "Default": "takeRight__partOfTheTemplateString = \`hello input.obj.str2 ?? \\"default\\"\`",
-      "Type": "Choice",
-    },
-    "result = await func(\`input.obj.str hello partOfTheTemplateString input.obj.": Object {
-      "Next": "1__result = await func(\`input.obj.str hello partOfTheTemplateString input.o 1",
-      "Parameters": Object {
-        "string.$": "States.Format('{} hello {} {}',$.fnl_context.input.obj.str,$.partOfTheTemplateString,$.fnl_context.input.obj.items[0])",
-      },
-      "ResultPath": "$.heap2",
-      "Type": "Pass",
-    },
-    "return \`the result: result.str\`": Object {
-      "Next": "1__return \`the result: result.str\`",
-      "Parameters": Object {
-        "string.$": "States.Format('the result: {}',$.result.str)",
-      },
-      "ResultPath": "$.heap4",
-      "Type": "Pass",
-    },
-    "takeLeft__partOfTheTemplateString = \`hello input.obj.str2 ?? \\"default\\"\`": Object {
-      "InputPath": "$.fnl_context.input.obj.str2",
-      "Next": "\`hello input.obj.str2 ?? \\"default\\"\`",
-      "ResultPath": "$.heap0",
-      "Type": "Pass",
-    },
-    "takeRight__partOfTheTemplateString = \`hello input.obj.str2 ?? \\"default\\"\`": Object {
-      "Next": "\`hello input.obj.str2 ?? \\"default\\"\`",
-      "Result": "default",
-      "ResultPath": "$.heap0",
-      "Type": "Pass",
-    },
-  },
-}
-`;
-
-exports[`templates simple 1`] = `
-Object {
-  "StartAt": "Initialize Functionless Context",
-  "States": Object {
-    "1__return \`x\`": Object {
-      "End": true,
-      "InputPath": "$.heap0.string",
-      "ResultPath": "$",
-      "Type": "Pass",
-    },
-    "Initialize Functionless Context": Object {
-      "Next": "x = input.str",
-      "OutputPath": "$",
-      "Parameters": Object {
-        "input.$": "$",
-        "null": null,
-      },
-      "ResultPath": "$.fnl_context",
-      "Type": "Pass",
-    },
-    "return \`x\`": Object {
-      "Next": "1__return \`x\`",
-      "Parameters": Object {
-        "string.$": "States.Format('{}',$.x)",
-      },
-      "ResultPath": "$.heap0",
-      "Type": "Pass",
-    },
-    "x = input.str": Object {
-      "InputPath": "$.fnl_context.input.str",
-      "Next": "return \`x\`",
-      "ResultPath": "$.x",
-      "Type": "Pass",
-    },
-  },
-}
-`;
-
-exports[`ternary 1`] = `
-Object {
-  "StartAt": "Initialize Functionless Context",
-  "States": Object {
-    "1__return {true: if(input.t), false: if(input.f), constantTrue: if(true), c": Object {
-      "End": true,
-      "Parameters": Object {
-        "constantFalse.$": "$.heap10",
-        "constantTrue.$": "$.heap9",
-        "false.$": "$.heap8",
-        "result.$": "$.heap11.Item.val.N",
-        "true.$": "$.heap7",
-      },
-      "ResultPath": "$",
-      "Type": "Pass",
-    },
-    "4__return {true: if(input.t), false: if(input.f), constantTrue: if(true), c": Object {
-      "Next": "1__return {true: if(input.t), false: if(input.f), constantTrue: if(true), c",
-      "Parameters": Object {
-        "Key": Object {
-          "id": Object {
-            "S.$": "$.fnl_context.input.id",
-          },
-        },
-        "TableName": "__REPLACED_TOKEN",
-      },
-      "Resource": "__REPLACED_ARN",
-      "ResultPath": "$.heap11",
-      "Type": "Task",
-    },
-    "Initialize Functionless Context": Object {
-      "Next": "if(input.t)",
-      "OutputPath": "$",
-      "Parameters": Object {
-        "input.$": "$",
-        "null": null,
-      },
-      "ResultPath": "$.fnl_context",
-      "Type": "Pass",
-    },
-    "assign__doFalse__if(input.f)": Object {
-      "InputPath": "$.heap3",
-      "Next": "if(input.t) 1",
-      "ResultPath": "$.heap4",
-      "Type": "Pass",
-    },
-    "assign__doFalse__if(input.t) 1": Object {
-      "InputPath": "$.heap5",
-      "Next": "return {true: if(input.t), false: if(input.f), constantTrue: if(true), cons",
-      "ResultPath": "$.heap6",
-      "Type": "Pass",
-    },
-    "assign__doTrue__if(input.f)": Object {
-      "InputPath": "$.heap2",
-      "Next": "if(input.t) 1",
-      "ResultPath": "$.heap4",
-      "Type": "Pass",
-    },
-    "assign__doTrue__if(input.t)": Object {
-      "InputPath": "$.heap0",
-      "Next": "if(input.f)",
-      "ResultPath": "$.heap1",
-      "Type": "Pass",
-    },
-    "doFalse__if(false)": Object {
-      "Next": "4__return {true: if(input.t), false: if(input.f), constantTrue: if(true), c",
-      "Result": "d",
-      "ResultPath": "$.heap10",
-      "Type": "Pass",
-    },
-    "doFalse__if(input.f)": Object {
-      "Next": "assign__doFalse__if(input.f)",
-      "Parameters": Object {
-        "ExpressionAttributeValues": Object {
-          ":inc": Object {
-            "N": "3",
-          },
-          ":start": Object {
-            "N": "0",
-          },
-        },
-        "Key": Object {
-          "id": Object {
-            "S.$": "$.fnl_context.input.id",
-          },
-        },
-        "TableName": "__REPLACED_TOKEN",
-        "UpdateExpression": "SET val = if_not_exists(val, :start) + :inc",
-      },
-      "Resource": "__REPLACED_ARN",
-      "ResultPath": "$.heap3",
-      "Type": "Task",
-    },
-    "doFalse__if(input.f) 1": Object {
-      "Next": "if(true)",
-      "Result": "b",
-      "ResultPath": "$.heap8",
-      "Type": "Pass",
-    },
-    "doFalse__if(input.t)": Object {
-      "Next": "if(input.f)",
-      "ResultPath": "$.heap1",
-      "Type": "Pass",
-    },
-    "doFalse__if(input.t) 1": Object {
-      "Next": "assign__doFalse__if(input.t) 1",
-      "Parameters": Object {
-        "ExpressionAttributeValues": Object {
-          ":inc": Object {
-            "N": "4",
-          },
-          ":start": Object {
-            "N": "0",
-          },
-        },
-        "Key": Object {
-          "id": Object {
-            "S.$": "$.fnl_context.input.id",
-          },
-        },
-        "TableName": "__REPLACED_TOKEN",
-        "UpdateExpression": "SET val = if_not_exists(val, :start) + :inc",
-      },
-      "Resource": "__REPLACED_ARN",
-      "ResultPath": "$.heap5",
-      "Type": "Task",
-    },
-    "doFalse__if(true)": Object {
-      "Next": "if(false)",
-      "Result": "d",
-      "ResultPath": "$.heap9",
-      "Type": "Pass",
-    },
-    "doFalse__return {true: if(input.t), false: if(input.f), constantTrue: if(tr": Object {
-      "Next": "if(input.f) 1",
-      "Result": "b",
-      "ResultPath": "$.heap7",
-      "Type": "Pass",
-    },
-    "doTrue__if(false)": Object {
-      "Next": "4__return {true: if(input.t), false: if(input.f), constantTrue: if(true), c",
-      "Result": "c",
-      "ResultPath": "$.heap10",
-      "Type": "Pass",
-    },
-    "doTrue__if(input.f)": Object {
-      "Next": "assign__doTrue__if(input.f)",
-      "Parameters": Object {
-        "ExpressionAttributeValues": Object {
-          ":inc": Object {
-            "N": "2",
-          },
-          ":start": Object {
-            "N": "0",
-          },
-        },
-        "Key": Object {
-          "id": Object {
-            "S.$": "$.fnl_context.input.id",
-          },
-        },
-        "TableName": "__REPLACED_TOKEN",
-        "UpdateExpression": "SET val = if_not_exists(val, :start) + :inc",
-      },
-      "Resource": "__REPLACED_ARN",
-      "ResultPath": "$.heap2",
-      "Type": "Task",
-    },
-    "doTrue__if(input.f) 1": Object {
-      "Next": "if(true)",
-      "Result": "a",
-      "ResultPath": "$.heap8",
-      "Type": "Pass",
-    },
-    "doTrue__if(input.t)": Object {
-      "Next": "assign__doTrue__if(input.t)",
-      "Parameters": Object {
-        "ExpressionAttributeValues": Object {
-          ":inc": Object {
-            "N": "1",
-          },
-          ":start": Object {
-            "N": "0",
-          },
-        },
-        "Key": Object {
-          "id": Object {
-            "S.$": "$.fnl_context.input.id",
-          },
-        },
-        "TableName": "__REPLACED_TOKEN",
-        "UpdateExpression": "SET val = if_not_exists(val, :start) + :inc",
-      },
-      "Resource": "__REPLACED_ARN",
-      "ResultPath": "$.heap0",
-      "Type": "Task",
-    },
-    "doTrue__if(input.t) 1": Object {
-      "Next": "return {true: if(input.t), false: if(input.f), constantTrue: if(true), cons",
-      "ResultPath": "$.heap6",
-      "Type": "Pass",
-    },
-    "doTrue__if(true)": Object {
-      "Next": "if(false)",
-      "Result": "c",
-      "ResultPath": "$.heap9",
-      "Type": "Pass",
-    },
-    "doTrue__return {true: if(input.t), false: if(input.f), constantTrue: if(tru": Object {
-      "Next": "if(input.f) 1",
-      "Result": "a",
-      "ResultPath": "$.heap7",
-      "Type": "Pass",
-    },
-    "if(false)": Object {
-      "Choices": Array [
-        Object {
-          "IsNull": true,
-          "Next": "doTrue__if(false)",
-          "Variable": "$$.Execution.Id",
-        },
-      ],
-      "Default": "doFalse__if(false)",
-      "Type": "Choice",
-    },
-    "if(input.f)": Object {
-      "Choices": Array [
-        Object {
-          "And": Array [
-            Object {
-              "IsPresent": true,
-              "Variable": "$.fnl_context.input.f",
-            },
-            Object {
-              "IsNull": false,
-              "Variable": "$.fnl_context.input.f",
-            },
-            Object {
-              "Or": Array [
-                Object {
-                  "And": Array [
-                    Object {
-                      "IsString": true,
-                      "Variable": "$.fnl_context.input.f",
-                    },
-                    Object {
-                      "Not": Object {
-                        "And": Array [
-                          Object {
-                            "IsString": true,
-                            "Variable": "$.fnl_context.input.f",
-                          },
-                          Object {
-                            "StringEquals": "",
-                            "Variable": "$.fnl_context.input.f",
-                          },
-                        ],
-                      },
-                    },
-                  ],
-                },
-                Object {
-                  "And": Array [
-                    Object {
-                      "IsNumeric": true,
-                      "Variable": "$.fnl_context.input.f",
-                    },
-                    Object {
-                      "Not": Object {
-                        "And": Array [
-                          Object {
-                            "IsNumeric": true,
-                            "Variable": "$.fnl_context.input.f",
-                          },
-                          Object {
-                            "NumericEquals": 0,
-                            "Variable": "$.fnl_context.input.f",
-                          },
-                        ],
-                      },
-                    },
-                  ],
-                },
-                Object {
-                  "And": Array [
-                    Object {
-                      "IsBoolean": true,
-                      "Variable": "$.fnl_context.input.f",
-                    },
-                    Object {
-                      "BooleanEquals": true,
-                      "Variable": "$.fnl_context.input.f",
-                    },
-                  ],
-                },
-              ],
-            },
-          ],
-          "Next": "doTrue__if(input.f)",
-        },
-      ],
-      "Default": "doFalse__if(input.f)",
-      "Type": "Choice",
-    },
-    "if(input.f) 1": Object {
-      "Choices": Array [
-        Object {
-          "And": Array [
-            Object {
-              "IsPresent": true,
-              "Variable": "$.fnl_context.input.f",
-            },
-            Object {
-              "IsNull": false,
-              "Variable": "$.fnl_context.input.f",
-            },
-            Object {
-              "Or": Array [
-                Object {
-                  "And": Array [
-                    Object {
-                      "IsString": true,
-                      "Variable": "$.fnl_context.input.f",
-                    },
-                    Object {
-                      "Not": Object {
-                        "And": Array [
-                          Object {
-                            "IsString": true,
-                            "Variable": "$.fnl_context.input.f",
-                          },
-                          Object {
-                            "StringEquals": "",
-                            "Variable": "$.fnl_context.input.f",
-                          },
-                        ],
-                      },
-                    },
-                  ],
-                },
-                Object {
-                  "And": Array [
-                    Object {
-                      "IsNumeric": true,
-                      "Variable": "$.fnl_context.input.f",
-                    },
-                    Object {
-                      "Not": Object {
-                        "And": Array [
-                          Object {
-                            "IsNumeric": true,
-                            "Variable": "$.fnl_context.input.f",
-                          },
-                          Object {
-                            "NumericEquals": 0,
-                            "Variable": "$.fnl_context.input.f",
-                          },
-                        ],
-                      },
-                    },
-                  ],
-                },
-                Object {
-                  "And": Array [
-                    Object {
-                      "IsBoolean": true,
-                      "Variable": "$.fnl_context.input.f",
-                    },
-                    Object {
-                      "BooleanEquals": true,
-                      "Variable": "$.fnl_context.input.f",
-                    },
-                  ],
-                },
-              ],
-            },
-          ],
-          "Next": "doTrue__if(input.f) 1",
-        },
-      ],
-      "Default": "doFalse__if(input.f) 1",
-      "Type": "Choice",
-    },
-    "if(input.t)": Object {
-      "Choices": Array [
-        Object {
-          "And": Array [
-            Object {
-              "IsPresent": true,
-              "Variable": "$.fnl_context.input.t",
-            },
-            Object {
-              "IsNull": false,
-              "Variable": "$.fnl_context.input.t",
-            },
-            Object {
-              "Or": Array [
-                Object {
-                  "And": Array [
-                    Object {
-                      "IsString": true,
-                      "Variable": "$.fnl_context.input.t",
-                    },
-                    Object {
-                      "Not": Object {
-                        "And": Array [
-                          Object {
-                            "IsString": true,
-                            "Variable": "$.fnl_context.input.t",
-                          },
-                          Object {
-                            "StringEquals": "",
-                            "Variable": "$.fnl_context.input.t",
-                          },
-                        ],
-                      },
-                    },
-                  ],
-                },
-                Object {
-                  "And": Array [
-                    Object {
-                      "IsNumeric": true,
-                      "Variable": "$.fnl_context.input.t",
-                    },
-                    Object {
-                      "Not": Object {
-                        "And": Array [
-                          Object {
-                            "IsNumeric": true,
-                            "Variable": "$.fnl_context.input.t",
-                          },
-                          Object {
-                            "NumericEquals": 0,
-                            "Variable": "$.fnl_context.input.t",
-                          },
-                        ],
-                      },
-                    },
-                  ],
-                },
-                Object {
-                  "And": Array [
-                    Object {
-                      "IsBoolean": true,
-                      "Variable": "$.fnl_context.input.t",
-                    },
-                    Object {
-                      "BooleanEquals": true,
-                      "Variable": "$.fnl_context.input.t",
-                    },
-                  ],
-                },
-              ],
-            },
-          ],
-          "Next": "doTrue__if(input.t)",
-        },
-      ],
-      "Default": "doFalse__if(input.t)",
-      "Type": "Choice",
-    },
-    "if(input.t) 1": Object {
-      "Choices": Array [
-        Object {
-          "And": Array [
-            Object {
-              "IsPresent": true,
-              "Variable": "$.fnl_context.input.t",
-            },
-            Object {
-              "IsNull": false,
-              "Variable": "$.fnl_context.input.t",
-            },
-            Object {
-              "Or": Array [
-                Object {
-                  "And": Array [
-                    Object {
-                      "IsString": true,
-                      "Variable": "$.fnl_context.input.t",
-                    },
-                    Object {
-                      "Not": Object {
-                        "And": Array [
-                          Object {
-                            "IsString": true,
-                            "Variable": "$.fnl_context.input.t",
-                          },
-                          Object {
-                            "StringEquals": "",
-                            "Variable": "$.fnl_context.input.t",
-                          },
-                        ],
-                      },
-                    },
-                  ],
-                },
-                Object {
-                  "And": Array [
-                    Object {
-                      "IsNumeric": true,
-                      "Variable": "$.fnl_context.input.t",
-                    },
-                    Object {
-                      "Not": Object {
-                        "And": Array [
-                          Object {
-                            "IsNumeric": true,
-                            "Variable": "$.fnl_context.input.t",
-                          },
-                          Object {
-                            "NumericEquals": 0,
-                            "Variable": "$.fnl_context.input.t",
-                          },
-                        ],
-                      },
-                    },
-                  ],
-                },
-                Object {
-                  "And": Array [
-                    Object {
-                      "IsBoolean": true,
-                      "Variable": "$.fnl_context.input.t",
-                    },
-                    Object {
-                      "BooleanEquals": true,
-                      "Variable": "$.fnl_context.input.t",
-                    },
-                  ],
-                },
-              ],
-            },
-          ],
-          "Next": "doTrue__if(input.t) 1",
-        },
-      ],
-      "Default": "doFalse__if(input.t) 1",
-      "Type": "Choice",
-    },
-    "if(true)": Object {
-      "Choices": Array [
-        Object {
-          "IsNull": false,
-          "Next": "doTrue__if(true)",
-          "Variable": "$$.Execution.Id",
-        },
-      ],
-      "Default": "doFalse__if(true)",
-      "Type": "Choice",
-    },
-    "return {true: if(input.t), false: if(input.f), constantTrue: if(true), cons": Object {
-      "Choices": Array [
-        Object {
-          "And": Array [
-            Object {
-              "IsPresent": true,
-              "Variable": "$.fnl_context.input.t",
-            },
-            Object {
-              "IsNull": false,
-              "Variable": "$.fnl_context.input.t",
-            },
-            Object {
-              "Or": Array [
-                Object {
-                  "And": Array [
-                    Object {
-                      "IsString": true,
-                      "Variable": "$.fnl_context.input.t",
-                    },
-                    Object {
-                      "Not": Object {
-                        "And": Array [
-                          Object {
-                            "IsString": true,
-                            "Variable": "$.fnl_context.input.t",
-                          },
-                          Object {
-                            "StringEquals": "",
-                            "Variable": "$.fnl_context.input.t",
-                          },
-                        ],
-                      },
-                    },
-                  ],
-                },
-                Object {
-                  "And": Array [
-                    Object {
-                      "IsNumeric": true,
-                      "Variable": "$.fnl_context.input.t",
-                    },
-                    Object {
-                      "Not": Object {
-                        "And": Array [
-                          Object {
-                            "IsNumeric": true,
-                            "Variable": "$.fnl_context.input.t",
-                          },
-                          Object {
-                            "NumericEquals": 0,
-                            "Variable": "$.fnl_context.input.t",
-                          },
-                        ],
-                      },
-                    },
-                  ],
-                },
-                Object {
-                  "And": Array [
-                    Object {
-                      "IsBoolean": true,
-                      "Variable": "$.fnl_context.input.t",
-                    },
-                    Object {
-                      "BooleanEquals": true,
-                      "Variable": "$.fnl_context.input.t",
-                    },
-                  ],
-                },
-              ],
-            },
-          ],
-          "Next": "doTrue__return {true: if(input.t), false: if(input.f), constantTrue: if(tru",
-        },
-      ],
-      "Default": "doFalse__return {true: if(input.t), false: if(input.f), constantTrue: if(tr",
-      "Type": "Choice",
-    },
->>>>>>> 2d368777
   },
 }
 `;
