--- conflicted
+++ resolved
@@ -416,396 +416,246 @@
 `;
 
 exports[`step-function.ts 1`] = `
-<<<<<<< HEAD
-"[96mtest/test-files/step-function.ts[0m:[93m34[0m:[93m65[0m - [91merror[0m[90m Functionless(10000): [0mCannot perform arithmetic on variables in Step Function
-
-https://functionless.org/docs/error-codes#cannot-perform-arithmetic-on-variables-in-step-function
-
-[7m34[0m new StepFunction(stack, \\"input.i + 2\\", (input: { i: number }) => input.i + 2);
+"[96mtest/test-files/step-function.ts[0m:[93m40[0m:[93m65[0m - [91merror[0m[90m Functionless(10000): [0mCannot perform arithmetic on variables in Step Function
+
+https://functionless.org/docs/error-codes#cannot-perform-arithmetic-on-variables-in-step-function
+
+[7m40[0m new StepFunction(stack, \\"input.i + 2\\", (input: { i: number }) => input.i + 2);
 [7m  [0m [91m                                                                ~~~~~~~~~~~~[0m
-[96mtest/test-files/step-function.ts[0m:[93m35[0m:[93m65[0m - [91merror[0m[90m Functionless(10000): [0mCannot perform arithmetic on variables in Step Function
-
-https://functionless.org/docs/error-codes#cannot-perform-arithmetic-on-variables-in-step-function
-
-[7m35[0m new StepFunction(stack, \\"input.i - 2\\", (input: { i: number }) => input.i - 2);
+[96mtest/test-files/step-function.ts[0m:[93m41[0m:[93m65[0m - [91merror[0m[90m Functionless(10000): [0mCannot perform arithmetic on variables in Step Function
+
+https://functionless.org/docs/error-codes#cannot-perform-arithmetic-on-variables-in-step-function
+
+[7m41[0m new StepFunction(stack, \\"input.i - 2\\", (input: { i: number }) => input.i - 2);
 [7m  [0m [91m                                                                ~~~~~~~~~~~~[0m
-[96mtest/test-files/step-function.ts[0m:[93m37[0m:[93m65[0m - [91merror[0m[90m Functionless(10000): [0mCannot perform arithmetic on variables in Step Function
-
-https://functionless.org/docs/error-codes#cannot-perform-arithmetic-on-variables-in-step-function
-
-[7m37[0m new StepFunction(stack, \\"input.i / 2\\", (input: { i: number }) => input.i / 2);
+[96mtest/test-files/step-function.ts[0m:[93m43[0m:[93m65[0m - [91merror[0m[90m Functionless(10000): [0mCannot perform arithmetic on variables in Step Function
+
+https://functionless.org/docs/error-codes#cannot-perform-arithmetic-on-variables-in-step-function
+
+[7m43[0m new StepFunction(stack, \\"input.i / 2\\", (input: { i: number }) => input.i / 2);
 [7m  [0m [91m                                                                ~~~~~~~~~~~~[0m
-[96mtest/test-files/step-function.ts[0m:[93m47[0m:[93m30[0m - [91merror[0m[90m Functionless(10000): [0mCannot perform arithmetic on variables in Step Function
-
-https://functionless.org/docs/error-codes#cannot-perform-arithmetic-on-variables-in-step-function
-
-[7m47[0m   (input: { i: number }) => (input.i *= 2)
+[96mtest/test-files/step-function.ts[0m:[93m53[0m:[93m30[0m - [91merror[0m[90m Functionless(10000): [0mCannot perform arithmetic on variables in Step Function
+
+https://functionless.org/docs/error-codes#cannot-perform-arithmetic-on-variables-in-step-function
+
+[7m53[0m   (input: { i: number }) => (input.i *= 2)
 [7m  [0m [91m                             ~~~~~~~~~~~~[0m
-[96mtest/test-files/step-function.ts[0m:[93m65[0m:[93m63[0m - [91merror[0m[90m Functionless(10000): [0mCannot perform arithmetic on variables in Step Function
-
-https://functionless.org/docs/error-codes#cannot-perform-arithmetic-on-variables-in-step-function
-
-[7m65[0m new StepFunction(stack, \\"++input.i\\", (input: { i: number }) => ++input.i);
+[96mtest/test-files/step-function.ts[0m:[93m71[0m:[93m63[0m - [91merror[0m[90m Functionless(10000): [0mCannot perform arithmetic on variables in Step Function
+
+https://functionless.org/docs/error-codes#cannot-perform-arithmetic-on-variables-in-step-function
+
+[7m71[0m new StepFunction(stack, \\"++input.i\\", (input: { i: number }) => ++input.i);
 [7m  [0m [91m                                                              ~~~~~~~~~~[0m
-[96mtest/test-files/step-function.ts[0m:[93m67[0m:[93m63[0m - [91merror[0m[90m Functionless(10000): [0mCannot perform arithmetic on variables in Step Function
-
-https://functionless.org/docs/error-codes#cannot-perform-arithmetic-on-variables-in-step-function
-
-[7m67[0m new StepFunction(stack, \\"--input.i\\", (input: { i: number }) => --input.i);
+[96mtest/test-files/step-function.ts[0m:[93m73[0m:[93m63[0m - [91merror[0m[90m Functionless(10000): [0mCannot perform arithmetic on variables in Step Function
+
+https://functionless.org/docs/error-codes#cannot-perform-arithmetic-on-variables-in-step-function
+
+[7m73[0m new StepFunction(stack, \\"--input.i\\", (input: { i: number }) => --input.i);
 [7m  [0m [91m                                                              ~~~~~~~~~~[0m
-[96mtest/test-files/step-function.ts[0m:[93m68[0m:[93m62[0m - [91merror[0m[90m Functionless(10000): [0mCannot perform arithmetic on variables in Step Function
-
-https://functionless.org/docs/error-codes#cannot-perform-arithmetic-on-variables-in-step-function
-
-[7m68[0m new StepFunction(stack, \\"-input.i\\", (input: { i: number }) => -input.i);
+[96mtest/test-files/step-function.ts[0m:[93m74[0m:[93m62[0m - [91merror[0m[90m Functionless(10000): [0mCannot perform arithmetic on variables in Step Function
+
+https://functionless.org/docs/error-codes#cannot-perform-arithmetic-on-variables-in-step-function
+
+[7m74[0m new StepFunction(stack, \\"-input.i\\", (input: { i: number }) => -input.i);
 [7m  [0m [91m                                                             ~~~~~~~~~[0m
-[96mtest/test-files/step-function.ts[0m:[93m73[0m:[93m14[0m - [91merror[0m[90m Functionless(10000): [0mCannot perform arithmetic on variables in Step Function
-
-https://functionless.org/docs/error-codes#cannot-perform-arithmetic-on-variables-in-step-function
-
-[7m73[0m     const a = input.i + 1;
+[96mtest/test-files/step-function.ts[0m:[93m79[0m:[93m14[0m - [91merror[0m[90m Functionless(10000): [0mCannot perform arithmetic on variables in Step Function
+
+https://functionless.org/docs/error-codes#cannot-perform-arithmetic-on-variables-in-step-function
+
+[7m79[0m     const a = input.i + 1;
 [7m  [0m [91m             ~~~~~~~~~~~~[0m
-[96mtest/test-files/step-function.ts[0m:[93m127[0m:[93m15[0m - [91merror[0m[90m Functionless(10000): [0mCannot perform arithmetic on variables in Step Function
-
-https://functionless.org/docs/error-codes#cannot-perform-arithmetic-on-variables-in-step-function
-
-[7m127[0m         return input.i + 1;
+[96mtest/test-files/step-function.ts[0m:[93m133[0m:[93m15[0m - [91merror[0m[90m Functionless(10000): [0mCannot perform arithmetic on variables in Step Function
+
+https://functionless.org/docs/error-codes#cannot-perform-arithmetic-on-variables-in-step-function
+
+[7m133[0m         return input.i + 1;
 [7m   [0m [91m              ~~~~~~~~~~~~[0m
-[96mtest/test-files/step-function.ts[0m:[93m136[0m:[93m12[0m - [91merror[0m[90m Functionless(10016): [0mIntegration must be immediately awaited or returned
-
-https://functionless.org/docs/error-codes#integration-must-be-immediately-awaited-or-returned
-
-[7m136[0m   const c = func();
+[96mtest/test-files/step-function.ts[0m:[93m142[0m:[93m12[0m - [91merror[0m[90m Functionless(10016): [0mIntegration must be immediately awaited or returned
+
+https://functionless.org/docs/error-codes#integration-must-be-immediately-awaited-or-returned
+
+[7m142[0m   const c = func();
 [7m   [0m [91m           ~~~~~~~[0m
-[96mtest/test-files/step-function.ts[0m:[93m141[0m:[93m12[0m - [91merror[0m[90m Functionless(10016): [0mIntegration must be immediately awaited or returned
-
-https://functionless.org/docs/error-codes#integration-must-be-immediately-awaited-or-returned
-
-[7m141[0m   const c = func();
+[96mtest/test-files/step-function.ts[0m:[93m147[0m:[93m12[0m - [91merror[0m[90m Functionless(10016): [0mIntegration must be immediately awaited or returned
+
+https://functionless.org/docs/error-codes#integration-must-be-immediately-awaited-or-returned
+
+[7m147[0m   const c = func();
 [7m   [0m [91m           ~~~~~~~[0m
-[96mtest/test-files/step-function.ts[0m:[93m147[0m:[93m9[0m - [91merror[0m[90m Functionless(10016): [0mIntegration must be immediately awaited or returned
-
-https://functionless.org/docs/error-codes#integration-must-be-immediately-awaited-or-returned
-
-[7m147[0m   return func().then((x) => x);
+[96mtest/test-files/step-function.ts[0m:[93m153[0m:[93m9[0m - [91merror[0m[90m Functionless(10016): [0mIntegration must be immediately awaited or returned
+
+https://functionless.org/docs/error-codes#integration-must-be-immediately-awaited-or-returned
+
+[7m153[0m   return func().then((x) => x);
 [7m   [0m [91m        ~~~~~~~[0m
-[96mtest/test-files/step-function.ts[0m:[93m151[0m:[93m9[0m - [91merror[0m[90m Functionless(10016): [0mIntegration must be immediately awaited or returned
-
-https://functionless.org/docs/error-codes#integration-must-be-immediately-awaited-or-returned
-
-[7m151[0m   return func().catch((x) => x);
+[96mtest/test-files/step-function.ts[0m:[93m157[0m:[93m9[0m - [91merror[0m[90m Functionless(10016): [0mIntegration must be immediately awaited or returned
+
+https://functionless.org/docs/error-codes#integration-must-be-immediately-awaited-or-returned
+
+[7m157[0m   return func().catch((x) => x);
 [7m   [0m [91m        ~~~~~~~[0m
-[96mtest/test-files/step-function.ts[0m:[93m174[0m:[93m9[0m - [91merror[0m[90m Functionless(10017): [0mArrays of Integration must be immediately wrapped in Promise.all
+[96mtest/test-files/step-function.ts[0m:[93m180[0m:[93m9[0m - [91merror[0m[90m Functionless(10017): [0mArrays of Integration must be immediately wrapped in Promise.all
 
 https://functionless.org/docs/error-codes#arrays-of-integration-must-be-immediately-wrapped-in-promise.all
 
-[7m174[0m   return [1, 2].map(async () => func());
+[7m180[0m   return [1, 2].map(async () => func());
 [7m   [0m [91m        ~~~~~~~~~~~~~~~~~~~~~~~~~~~~~~~[0m
-[96mtest/test-files/step-function.ts[0m:[93m178[0m:[93m12[0m - [91merror[0m[90m Functionless(10016): [0mIntegration must be immediately awaited or returned
-
-https://functionless.org/docs/error-codes#integration-must-be-immediately-awaited-or-returned
-
-[7m178[0m   const c = Promise.all([1, 2].map(async () => func()));
+[96mtest/test-files/step-function.ts[0m:[93m184[0m:[93m12[0m - [91merror[0m[90m Functionless(10016): [0mIntegration must be immediately awaited or returned
+
+https://functionless.org/docs/error-codes#integration-must-be-immediately-awaited-or-returned
+
+[7m184[0m   const c = Promise.all([1, 2].map(async () => func()));
 [7m   [0m [91m           ~~~~~~~~~~~~~~~~~~~~~~~~~~~~~~~~~~~~~~~~~~~~[0m
-[96mtest/test-files/step-function.ts[0m:[93m184[0m:[93m9[0m - [91merror[0m[90m Functionless(10018): [0mUnsupported use of Promises
+[96mtest/test-files/step-function.ts[0m:[93m190[0m:[93m9[0m - [91merror[0m[90m Functionless(10018): [0mUnsupported use of Promises
 
 https://functionless.org/docs/error-codes#unsupported-use-of-promises
 
-[7m184[0m   return Promise.all(c);
+[7m190[0m   return Promise.all(c);
 [7m   [0m [91m        ~~~~~~~~~~~~~~~[0m
-[96mtest/test-files/step-function.ts[0m:[93m189[0m:[93m59[0m - [91merror[0m[90m Functionless(10008): [0mCannot initialize new resources in a runtime function, found StepFunction.
-
-https://functionless.org/docs/error-codes#unsupported-initialization-of-resources-in-a-runtime-closure
-
-[7m189[0m new StepFunction(stack, \\"new step function\\", async () => {
+[96mtest/test-files/step-function.ts[0m:[93m195[0m:[93m59[0m - [91merror[0m[90m Functionless(10008): [0mCannot initialize new resources in a runtime function, found StepFunction.
+
+https://functionless.org/docs/error-codes#unsupported-initialization-of-resources-in-a-runtime-closure
+
+[7m195[0m new StepFunction(stack, \\"new step function\\", async () => {
 [7m   [0m [91m                                                          [0m
-[7m190[0m   new StepFunction(stack, \\"\\", () => {});
+[7m196[0m   new StepFunction(stack, \\"\\", () => {});
 [7m   [0m [91m~~~~~~~~~~~~~~~~~~~~~~~~~~~~~~~~~~~~~~~[0m
-[96mtest/test-files/step-function.ts[0m:[93m193[0m:[93m54[0m - [91merror[0m[90m Functionless(10008): [0mCannot initialize new resources in a runtime function, found Function.
-
-https://functionless.org/docs/error-codes#unsupported-initialization-of-resources-in-a-runtime-closure
-
-[7m193[0m new StepFunction(stack, \\"new function\\", async () => {
+[96mtest/test-files/step-function.ts[0m:[93m199[0m:[93m54[0m - [91merror[0m[90m Functionless(10008): [0mCannot initialize new resources in a runtime function, found Function.
+
+https://functionless.org/docs/error-codes#unsupported-initialization-of-resources-in-a-runtime-closure
+
+[7m199[0m new StepFunction(stack, \\"new function\\", async () => {
 [7m   [0m [91m                                                     [0m
-[7m194[0m   new Function(stack, \\"\\", async () => {});
+[7m200[0m   new Function(stack, \\"\\", async () => {});
 [7m   [0m [91m~~~~~~~~~~~~~~~~~~~~~~~~~~~~~~~~~~~~~~~~~[0m
-[96mtest/test-files/step-function.ts[0m:[93m197[0m:[93m49[0m - [91merror[0m[90m Functionless(10008): [0mCannot initialize new resources in a runtime function, found EventBus.
-
-https://functionless.org/docs/error-codes#unsupported-initialization-of-resources-in-a-runtime-closure
-
-[7m197[0m new StepFunction(stack, \\"new bus\\", async () => {
+[96mtest/test-files/step-function.ts[0m:[93m203[0m:[93m49[0m - [91merror[0m[90m Functionless(10008): [0mCannot initialize new resources in a runtime function, found EventBus.
+
+https://functionless.org/docs/error-codes#unsupported-initialization-of-resources-in-a-runtime-closure
+
+[7m203[0m new StepFunction(stack, \\"new bus\\", async () => {
 [7m   [0m [91m                                                [0m
-[7m198[0m   new EventBus(stack, \\"\\");
+[7m204[0m   new EventBus(stack, \\"\\");
 [7m   [0m [91m~~~~~~~~~~~~~~~~~~~~~~~~~[0m
-[96mtest/test-files/step-function.ts[0m:[93m201[0m:[93m54[0m - [91merror[0m[90m Functionless(10008): [0mCannot initialize new resources in a runtime function, found AppsyncResolver.
-
-https://functionless.org/docs/error-codes#unsupported-initialization-of-resources-in-a-runtime-closure
-
-[7m201[0m new StepFunction(stack, \\"new resolver\\", async () => {
+[96mtest/test-files/step-function.ts[0m:[93m207[0m:[93m54[0m - [91merror[0m[90m Functionless(10008): [0mCannot initialize new resources in a runtime function, found AppsyncResolver.
+
+https://functionless.org/docs/error-codes#unsupported-initialization-of-resources-in-a-runtime-closure
+
+[7m207[0m new StepFunction(stack, \\"new resolver\\", async () => {
 [7m   [0m [91m                                                     [0m
-[7m202[0m   new AppsyncResolver(
+[7m208[0m   new AppsyncResolver(
 [7m   [0m [91m~~~~~~~~~~~~~~~~~~~~~~[0m
 [7m...[0m 
-[7m210[0m     () => {}
+[7m216[0m     () => {}
 [7m   [0m [91m~~~~~~~~~~~~[0m
-[7m211[0m   );
+[7m217[0m   );
 [7m   [0m [91m~~~[0m
-[96mtest/test-files/step-function.ts[0m:[93m206[0m:[93m11[0m - [91merror[0m[90m Functionless(10008): [0mCannot initialize new CDK resources in a runtime function, found GraphqlApi.
-
-https://functionless.org/docs/error-codes#unsupported-initialization-of-resources-in-a-runtime-closure
-
-[7m206[0m       api: new GraphqlApi(stack, \\"\\", { name: \\"api\\" }),
+[96mtest/test-files/step-function.ts[0m:[93m212[0m:[93m11[0m - [91merror[0m[90m Functionless(10008): [0mCannot initialize new CDK resources in a runtime function, found GraphqlApi.
+
+https://functionless.org/docs/error-codes#unsupported-initialization-of-resources-in-a-runtime-closure
+
+[7m212[0m       api: new GraphqlApi(stack, \\"\\", { name: \\"api\\" }),
 [7m   [0m [91m          ~~~~~~~~~~~~~~~~~~~~~~~~~~~~~~~~~~~~~~~~~~~[0m
-[96mtest/test-files/step-function.ts[0m:[93m214[0m:[93m48[0m - [91merror[0m[90m Functionless(10008): [0mCannot initialize new CDK resources in a runtime function, found EventBus.
-
-https://functionless.org/docs/error-codes#unsupported-initialization-of-resources-in-a-runtime-closure
-
-[7m214[0m new StepFunction(stack, \\"cdk resource\\", () => {
+[96mtest/test-files/step-function.ts[0m:[93m220[0m:[93m48[0m - [91merror[0m[90m Functionless(10008): [0mCannot initialize new CDK resources in a runtime function, found EventBus.
+
+https://functionless.org/docs/error-codes#unsupported-initialization-of-resources-in-a-runtime-closure
+
+[7m220[0m new StepFunction(stack, \\"cdk resource\\", () => {
 [7m   [0m [91m                                               [0m
-[7m215[0m   new aws_events.EventBus(stack, \\"\\");
+[7m221[0m   new aws_events.EventBus(stack, \\"\\");
 [7m   [0m [91m~~~~~~~~~~~~~~~~~~~~~~~~~~~~~~~~~~~~[0m
-[96mtest/test-files/step-function.ts[0m:[93m228[0m:[93m23[0m - [91merror[0m[90m Functionless(10023): [0mStepFunctions calls to EventBus putEvents must use object literals
+[96mtest/test-files/step-function.ts[0m:[93m234[0m:[93m23[0m - [91merror[0m[90m Functionless(10023): [0mStepFunctions calls to EventBus putEvents must use object literals
 
 https://functionless.org/docs/error-codes#stepfunctions-calls-to-eventbus-putevents-must-use-object-literals
 
-[7m228[0m   await bus.putEvents(event);
+[7m234[0m   await bus.putEvents(event);
 [7m   [0m [91m                      ~~~~~[0m
-[96mtest/test-files/step-function.ts[0m:[93m235[0m:[93m69[0m - [91merror[0m[90m Functionless(10023): [0mStepFunctions calls to EventBus putEvents must use object literals
+[96mtest/test-files/step-function.ts[0m:[93m241[0m:[93m69[0m - [91merror[0m[90m Functionless(10023): [0mStepFunctions calls to EventBus putEvents must use object literals
 
 https://functionless.org/docs/error-codes#stepfunctions-calls-to-eventbus-putevents-must-use-object-literals
 
-[7m235[0m   await bus.putEvents({ source: \\"\\", detail: {}, \\"detail-type\\": \\"\\" }, ...events);
+[7m241[0m   await bus.putEvents({ source: \\"\\", detail: {}, \\"detail-type\\": \\"\\" }, ...events);
 [7m   [0m [91m                                                                    ~~~~~~~~~~[0m
-[96mtest/test-files/step-function.ts[0m:[93m244[0m:[93m23[0m - [91merror[0m[90m Functionless(10023): [0mStepFunctions calls to EventBus putEvents must use object literals
+[96mtest/test-files/step-function.ts[0m:[93m250[0m:[93m23[0m - [91merror[0m[90m Functionless(10023): [0mStepFunctions calls to EventBus putEvents must use object literals
 
 https://functionless.org/docs/error-codes#stepfunctions-calls-to-eventbus-putevents-must-use-object-literals
 
-[7m244[0m   await bus.putEvents({ ...event });
+[7m250[0m   await bus.putEvents({ ...event });
 [7m   [0m [91m                      ~~~~~~~~~~~~[0m
-[96mtest/test-files/step-function.ts[0m:[93m249[0m:[93m23[0m - [91merror[0m[90m Functionless(10023): [0mStepFunctions calls to EventBus putEvents must use object literals
+[96mtest/test-files/step-function.ts[0m:[93m255[0m:[93m23[0m - [91merror[0m[90m Functionless(10023): [0mStepFunctions calls to EventBus putEvents must use object literals
 
 https://functionless.org/docs/error-codes#stepfunctions-calls-to-eventbus-putevents-must-use-object-literals
 
-[7m249[0m   await bus.putEvents({ [source]: \\"\\", detail: {}, \\"detail-type\\": \\"\\" });
+[7m255[0m   await bus.putEvents({ [source]: \\"\\", detail: {}, \\"detail-type\\": \\"\\" });
 [7m   [0m [91m                      ~~~~~~~~~~~~~~~~~~~~~~~~~~~~~~~~~~~~~~~~~~~~~~~[0m
-[96mtest/test-files/step-function.ts[0m:[93m255[0m:[93m51[0m - [91merror[0m[90m Functionless(10023): [0mStepFunctions calls to EventBus putEvents must use object literals
+[96mtest/test-files/step-function.ts[0m:[93m261[0m:[93m51[0m - [91merror[0m[90m Functionless(10023): [0mStepFunctions calls to EventBus putEvents must use object literals
 
 https://functionless.org/docs/error-codes#stepfunctions-calls-to-eventbus-putevents-must-use-object-literals
 
-[7m255[0m     { source: \\"\\", detail: {}, \\"detail-type\\": \\"\\" },
+[7m261[0m     { source: \\"\\", detail: {}, \\"detail-type\\": \\"\\" },
 [7m   [0m [91m                                                  [0m
-[7m256[0m     { [source]: \\"\\", detail: {}, \\"detail-type\\": \\"\\" }
+[7m262[0m     { [source]: \\"\\", detail: {}, \\"detail-type\\": \\"\\" }
 [7m   [0m [91m~~~~~~~~~~~~~~~~~~~~~~~~~~~~~~~~~~~~~~~~~~~~~~~~~~~[0m
-[96mtest/test-files/step-function.ts[0m:[93m273[0m:[93m15[0m - [91merror[0m[90m Functionless(10024): [0mStepFunctions error cause must be a constant
+[96mtest/test-files/step-function.ts[0m:[93m279[0m:[93m15[0m - [91merror[0m[90m Functionless(10024): [0mStepFunctions error cause must be a constant
 
 https://functionless.org/docs/error-codes#stepfunctions-error-cause-must-be-a-constant
 
-[7m273[0m   throw Error(input.arg);
+[7m279[0m   throw Error(input.arg);
 [7m   [0m [91m              ~~~~~~~~~[0m
-[96mtest/test-files/step-function.ts[0m:[93m294[0m:[93m31[0m - [91merror[0m[90m Functionless(10012): [0mExpected the first argument of $AWS.DynamoDB.getItem to be an object literal.
+[96mtest/test-files/step-function.ts[0m:[93m300[0m:[93m31[0m - [91merror[0m[90m Functionless(10012): [0mExpected the first argument of $AWS.DynamoDB.getItem to be an object literal.
 
 https://functionless.org/docs/error-codes#expected-an-object-literal
 
-[7m294[0m   await $AWS.DynamoDB.GetItem(event);
+[7m300[0m   await $AWS.DynamoDB.GetItem(event);
 [7m   [0m [91m                              ~~~~~[0m
-[96mtest/test-files/step-function.ts[0m:[93m302[0m:[93m28[0m - [91merror[0m[90m Functionless(10012): [0mExpected the first argument of $AWS.Lambda.Invoke to be an object literal.
+[96mtest/test-files/step-function.ts[0m:[93m312[0m:[93m28[0m - [91merror[0m[90m Functionless(10012): [0mExpected the first argument of $AWS.Lambda.Invoke to be an object literal.
 
 https://functionless.org/docs/error-codes#expected-an-object-literal
 
-[7m302[0m   await $AWS.Lambda.Invoke(event);
+[7m312[0m   await $AWS.Lambda.Invoke(event);
 [7m   [0m [91m                           ~~~~~[0m
-[96mtest/test-files/step-function.ts[0m:[93m329[0m:[93m8[0m - [91merror[0m[90m Functionless(10019): [0mUnable to find reference out of application function
+[96mtest/test-files/step-function.ts[0m:[93m343[0m:[93m8[0m - [91merror[0m[90m Functionless(10019): [0mUnable to find reference out of application function
 
 https://functionless.org/docs/error-codes#unable-to-find-reference-out-of-application-function
 
-[7m329[0m   await x();
+[7m343[0m   await x();
 [7m   [0m [91m       ~~[0m
-[96mtest/test-files/step-function.ts[0m:[93m362[0m:[93m8[0m - [91merror[0m[90m Functionless(10022): [0mStep Functions does not support undefined assignment
+[96mtest/test-files/step-function.ts[0m:[93m376[0m:[93m8[0m - [91merror[0m[90m Functionless(10022): [0mStep Functions does not support undefined assignment
 
 https://functionless.org/docs/error-codes#step-functions-does-not-support-undefined-assignment
 
-[7m362[0m   const x = undefined;
+[7m376[0m   const x = undefined;
 [7m   [0m [91m       ~~~~~~~~~~~~~~[0m
-[96mtest/test-files/step-function.ts[0m:[93m367[0m:[93m14[0m - [91merror[0m[90m Functionless(10022): [0mStep Functions does not support undefined assignment
+[96mtest/test-files/step-function.ts[0m:[93m381[0m:[93m14[0m - [91merror[0m[90m Functionless(10022): [0mStep Functions does not support undefined assignment
 
 https://functionless.org/docs/error-codes#step-functions-does-not-support-undefined-assignment
 
-[7m367[0m   const x = { y: undefined };
+[7m381[0m   const x = { y: undefined };
 [7m   [0m [91m             ~~~~~~~~~~~~~[0m
-[96mtest/test-files/step-function.ts[0m:[93m372[0m:[93m8[0m - [91merror[0m[90m Functionless(10022): [0mStep Functions does not support undefined assignment
+[96mtest/test-files/step-function.ts[0m:[93m386[0m:[93m8[0m - [91merror[0m[90m Functionless(10022): [0mStep Functions does not support undefined assignment
 
 https://functionless.org/docs/error-codes#step-functions-does-not-support-undefined-assignment
 
-[7m372[0m   const x = await funcUndefined();
+[7m386[0m   const x = await funcUndefined();
 [7m   [0m [91m       ~~~~~~~~~~~~~~~~~~~~~~~~~~[0m
-[96mtest/test-files/step-function.ts[0m:[93m405[0m:[93m14[0m - [91merror[0m[90m Functionless(10025): [0mStepFunctions Invalid collection access
+[96mtest/test-files/step-function.ts[0m:[93m419[0m:[93m14[0m - [91merror[0m[90m Functionless(10025): [0mStepFunctions Invalid collection access
 
 https://functionless.org/docs/error-codes#stepfunctions-invalid-collection-access
 
-[7m405[0m   return arr[input.n];
+[7m419[0m   return arr[input.n];
 [7m   [0m [91m             ~~~~~~~[0m
-[96mtest/test-files/step-function.ts[0m:[93m410[0m:[93m14[0m - [91merror[0m[90m Functionless(10025): [0mStepFunctions Invalid collection access
+[96mtest/test-files/step-function.ts[0m:[93m424[0m:[93m14[0m - [91merror[0m[90m Functionless(10025): [0mStepFunctions Invalid collection access
 
 https://functionless.org/docs/error-codes#stepfunctions-invalid-collection-access
 
-[7m410[0m   return obj[input.key];
+[7m424[0m   return obj[input.key];
 [7m   [0m [91m             ~~~~~~~~~[0m
-[96mtest/test-files/step-function.ts[0m:[93m478[0m:[93m11[0m - [91merror[0m[90m Functionless(10026): [0mStepFunction property names must be constant
+[96mtest/test-files/step-function.ts[0m:[93m492[0m:[93m11[0m - [91merror[0m[90m Functionless(10026): [0mStepFunction property names must be constant
 
 https://functionless.org/docs/error-codes#stepfunction-property-names-must-be-constant
 
-[7m478[0m   return {
+[7m492[0m   return {
 [7m   [0m [91m          [0m
-[7m479[0m     [input.key]: \\"\\",
+[7m493[0m     [input.key]: \\"\\",
 [7m   [0m [91m~~~~~~~~~~~~~~~[0m
-=======
-"[96mtest/test-files/step-function.ts[0m:[93m30[0m:[93m65[0m - [91merror[0m[90m Functionless(10000): [0mCannot perform arithmetic on variables in Step Function
-
-https://functionless.org/docs/error-codes#cannot-perform-arithmetic-on-variables-in-step-function
-
-[7m30[0m new StepFunction(stack, \\"input.i + 2\\", (input: { i: number }) => input.i + 2);
-[7m  [0m [91m                                                                ~~~~~~~~~~~~[0m
-[96mtest/test-files/step-function.ts[0m:[93m31[0m:[93m65[0m - [91merror[0m[90m Functionless(10000): [0mCannot perform arithmetic on variables in Step Function
-
-https://functionless.org/docs/error-codes#cannot-perform-arithmetic-on-variables-in-step-function
-
-[7m31[0m new StepFunction(stack, \\"input.i - 2\\", (input: { i: number }) => input.i - 2);
-[7m  [0m [91m                                                                ~~~~~~~~~~~~[0m
-[96mtest/test-files/step-function.ts[0m:[93m33[0m:[93m65[0m - [91merror[0m[90m Functionless(10000): [0mCannot perform arithmetic on variables in Step Function
-
-https://functionless.org/docs/error-codes#cannot-perform-arithmetic-on-variables-in-step-function
-
-[7m33[0m new StepFunction(stack, \\"input.i / 2\\", (input: { i: number }) => input.i / 2);
-[7m  [0m [91m                                                                ~~~~~~~~~~~~[0m
-[96mtest/test-files/step-function.ts[0m:[93m34[0m:[93m62[0m - [91merror[0m[90m Functionless(10000): [0mCannot perform arithmetic on variables in Step Function
-
-https://functionless.org/docs/error-codes#cannot-perform-arithmetic-on-variables-in-step-function
-
-[7m34[0m new StepFunction(stack, \\"-input.i\\", (input: { i: number }) => -input.i);
-[7m  [0m [91m                                                             ~~~~~~~~~[0m
-[96mtest/test-files/step-function.ts[0m:[93m39[0m:[93m14[0m - [91merror[0m[90m Functionless(10000): [0mCannot perform arithmetic on variables in Step Function
-
-https://functionless.org/docs/error-codes#cannot-perform-arithmetic-on-variables-in-step-function
-
-[7m39[0m     const a = input.i + 1;
-[7m  [0m [91m             ~~~~~~~~~~~~[0m
-[96mtest/test-files/step-function.ts[0m:[93m92[0m:[93m15[0m - [91merror[0m[90m Functionless(10000): [0mCannot perform arithmetic on variables in Step Function
-
-https://functionless.org/docs/error-codes#cannot-perform-arithmetic-on-variables-in-step-function
-
-[7m92[0m         return input.i + 1;
-[7m  [0m [91m              ~~~~~~~~~~~~[0m
-[96mtest/test-files/step-function.ts[0m:[93m101[0m:[93m12[0m - [91merror[0m[90m Functionless(10016): [0mIntegration must be immediately awaited or returned
-
-https://functionless.org/docs/error-codes#integration-must-be-immediately-awaited-or-returned
-
-[7m101[0m   const c = func();
-[7m   [0m [91m           ~~~~~~~[0m
-[96mtest/test-files/step-function.ts[0m:[93m106[0m:[93m12[0m - [91merror[0m[90m Functionless(10016): [0mIntegration must be immediately awaited or returned
-
-https://functionless.org/docs/error-codes#integration-must-be-immediately-awaited-or-returned
-
-[7m106[0m   const c = func();
-[7m   [0m [91m           ~~~~~~~[0m
-[96mtest/test-files/step-function.ts[0m:[93m112[0m:[93m9[0m - [91merror[0m[90m Functionless(10016): [0mIntegration must be immediately awaited or returned
-
-https://functionless.org/docs/error-codes#integration-must-be-immediately-awaited-or-returned
-
-[7m112[0m   return func().then((x) => x);
-[7m   [0m [91m        ~~~~~~~[0m
-[96mtest/test-files/step-function.ts[0m:[93m116[0m:[93m9[0m - [91merror[0m[90m Functionless(10016): [0mIntegration must be immediately awaited or returned
-
-https://functionless.org/docs/error-codes#integration-must-be-immediately-awaited-or-returned
-
-[7m116[0m   return func().catch((x) => x);
-[7m   [0m [91m        ~~~~~~~[0m
-[96mtest/test-files/step-function.ts[0m:[93m139[0m:[93m9[0m - [91merror[0m[90m Functionless(10017): [0mArrays of Integration must be immediately wrapped in Promise.all
-
-https://functionless.org/docs/error-codes#arrays-of-integration-must-be-immediately-wrapped-in-promise.all
-
-[7m139[0m   return [1, 2].map(async () => func());
-[7m   [0m [91m        ~~~~~~~~~~~~~~~~~~~~~~~~~~~~~~~[0m
-[96mtest/test-files/step-function.ts[0m:[93m143[0m:[93m12[0m - [91merror[0m[90m Functionless(10016): [0mIntegration must be immediately awaited or returned
-
-https://functionless.org/docs/error-codes#integration-must-be-immediately-awaited-or-returned
-
-[7m143[0m   const c = Promise.all([1, 2].map(async () => func()));
-[7m   [0m [91m           ~~~~~~~~~~~~~~~~~~~~~~~~~~~~~~~~~~~~~~~~~~~~[0m
-[96mtest/test-files/step-function.ts[0m:[93m149[0m:[93m9[0m - [91merror[0m[90m Functionless(10018): [0mUnsupported use of Promises
-
-https://functionless.org/docs/error-codes#unsupported-use-of-promises
-
-[7m149[0m   return Promise.all(c);
-[7m   [0m [91m        ~~~~~~~~~~~~~~~[0m
-[96mtest/test-files/step-function.ts[0m:[93m154[0m:[93m59[0m - [91merror[0m[90m Functionless(10008): [0mCannot initialize new resources in a runtime function, found StepFunction.
-
-https://functionless.org/docs/error-codes#unsupported-initialization-of-resources-in-a-runtime-closure
-
-[7m154[0m new StepFunction(stack, \\"new step function\\", async () => {
-[7m   [0m [91m                                                          [0m
-[7m155[0m   new StepFunction(stack, \\"\\", () => {});
-[7m   [0m [91m~~~~~~~~~~~~~~~~~~~~~~~~~~~~~~~~~~~~~~~[0m
-[96mtest/test-files/step-function.ts[0m:[93m158[0m:[93m54[0m - [91merror[0m[90m Functionless(10008): [0mCannot initialize new resources in a runtime function, found Function.
-
-https://functionless.org/docs/error-codes#unsupported-initialization-of-resources-in-a-runtime-closure
-
-[7m158[0m new StepFunction(stack, \\"new function\\", async () => {
-[7m   [0m [91m                                                     [0m
-[7m159[0m   new Function(stack, \\"\\", async () => {});
-[7m   [0m [91m~~~~~~~~~~~~~~~~~~~~~~~~~~~~~~~~~~~~~~~~~[0m
-[96mtest/test-files/step-function.ts[0m:[93m162[0m:[93m49[0m - [91merror[0m[90m Functionless(10008): [0mCannot initialize new resources in a runtime function, found EventBus.
-
-https://functionless.org/docs/error-codes#unsupported-initialization-of-resources-in-a-runtime-closure
-
-[7m162[0m new StepFunction(stack, \\"new bus\\", async () => {
-[7m   [0m [91m                                                [0m
-[7m163[0m   new EventBus(stack, \\"\\");
-[7m   [0m [91m~~~~~~~~~~~~~~~~~~~~~~~~~[0m
-[96mtest/test-files/step-function.ts[0m:[93m166[0m:[93m54[0m - [91merror[0m[90m Functionless(10008): [0mCannot initialize new resources in a runtime function, found AppsyncResolver.
-
-https://functionless.org/docs/error-codes#unsupported-initialization-of-resources-in-a-runtime-closure
-
-[7m166[0m new StepFunction(stack, \\"new resolver\\", async () => {
-[7m   [0m [91m                                                     [0m
-[7m167[0m   new AppsyncResolver(
-[7m   [0m [91m~~~~~~~~~~~~~~~~~~~~~~[0m
-[7m...[0m 
-[7m175[0m     () => {}
-[7m   [0m [91m~~~~~~~~~~~~[0m
-[7m176[0m   );
-[7m   [0m [91m~~~[0m
-[96mtest/test-files/step-function.ts[0m:[93m171[0m:[93m11[0m - [91merror[0m[90m Functionless(10008): [0mCannot initialize new CDK resources in a runtime function, found GraphqlApi.
-
-https://functionless.org/docs/error-codes#unsupported-initialization-of-resources-in-a-runtime-closure
-
-[7m171[0m       api: new GraphqlApi(stack, \\"\\", { name: \\"api\\" }),
-[7m   [0m [91m          ~~~~~~~~~~~~~~~~~~~~~~~~~~~~~~~~~~~~~~~~~~~[0m
-[96mtest/test-files/step-function.ts[0m:[93m179[0m:[93m48[0m - [91merror[0m[90m Functionless(10008): [0mCannot initialize new CDK resources in a runtime function, found EventBus.
-
-https://functionless.org/docs/error-codes#unsupported-initialization-of-resources-in-a-runtime-closure
-
-[7m179[0m new StepFunction(stack, \\"cdk resource\\", () => {
-[7m   [0m [91m                                               [0m
-[7m180[0m   new aws_events.EventBus(stack, \\"\\");
-[7m   [0m [91m~~~~~~~~~~~~~~~~~~~~~~~~~~~~~~~~~~~~[0m
-[96mtest/test-files/step-function.ts[0m:[93m193[0m:[93m31[0m - [91merror[0m[90m Functionless(10012): [0mExpected the first argument of $AWS.DynamoDB.getItem to be an object literal.
-
-https://functionless.org/docs/error-codes#expected-an-object-literal
-
-[7m193[0m   await $AWS.DynamoDB.GetItem(event);
-[7m   [0m [91m                              ~~~~~[0m
-[96mtest/test-files/step-function.ts[0m:[93m202[0m:[93m28[0m - [91merror[0m[90m Functionless(10012): [0mExpected the first argument of $AWS.Lambda.Invoke to be an object literal.
-
-https://functionless.org/docs/error-codes#expected-an-object-literal
-
-[7m202[0m   await $AWS.Lambda.Invoke(event);
-[7m   [0m [91m                           ~~~~~[0m
-[96mtest/test-files/step-function.ts[0m:[93m230[0m:[93m8[0m - [91merror[0m[90m Functionless(10019): [0mUnable to find reference out of application function
-
-https://functionless.org/docs/error-codes#unable-to-find-reference-out-of-application-function
-
-[7m230[0m   await x();
-[7m   [0m [91m       ~~[0m
->>>>>>> 6b4e0e16
 "
 `;