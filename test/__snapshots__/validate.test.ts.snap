--- conflicted
+++ resolved
@@ -1,7 +1,7 @@
 // Jest Snapshot v1, https://goo.gl/fbAQLP
 
 exports[`api-gateway.ts 1`] = `
-"[96mtest/test-files/api-gateway.ts[0m:[93m61[0m:[93m5[0m - [91merror[0m[90m Functionless(103): [0mAwsMethod request must have exactly one integration call
+"[96mtest/test-files/api-gateway.ts[0m:[93m61[0m:[93m5[0m - [91merror[0m[90m Functionless(10003): [0mAwsMethod request must have exactly one integration call
 
 https://functionless.org/docs/error-codes#awsmethod-request-must-have-exactly-one-integration-call
 
@@ -13,7 +13,7 @@
 [7m  [0m [91m~~~~~~~~~~~~~~~~~~~~~~~[0m
 [7m64[0m   },
 [7m  [0m [91m~~~[0m
-[96mtest/test-files/api-gateway.ts[0m:[93m76[0m:[93m24[0m - [91merror[0m[90m Functionless(111): [0mAPI Gateway does not support spread assignment expressions
+[96mtest/test-files/api-gateway.ts[0m:[93m76[0m:[93m24[0m - [91merror[0m[90m Functionless(10011): [0mAPI Gateway does not support spread assignment expressions
 
 https://functionless.org/docs/error-codes#api-gateway-does-not-support-spread-assignment-expressions
 
@@ -21,7 +21,7 @@
 [7m  [0m [91m                       [0m
 [7m77[0m       ...$input.data,
 [7m  [0m [91m~~~~~~~~~~~~~~~~~~~~[0m
-[96mtest/test-files/api-gateway.ts[0m:[93m77[0m:[93m22[0m - [91merror[0m[90m Functionless(110): [0mAPI Gateway does not supported computed property names
+[96mtest/test-files/api-gateway.ts[0m:[93m77[0m:[93m22[0m - [91merror[0m[90m Functionless(10010): [0mAPI Gateway does not supported computed property names
 
 https://functionless.org/docs/error-codes#api-gateway-does-not-supported-computed-property-names
 
@@ -29,7 +29,7 @@
 [7m  [0m [91m                     [0m
 [7m78[0m       [$input.params(\\"param\\")]: null,
 [7m  [0m [91m~~~~~~~~~~~~~~~~~~~~~~~~~~~~~~[0m
-[96mtest/test-files/api-gateway.ts[0m:[93m101[0m:[93m11[0m - [91merror[0m[90m Functionless(113): [0mAPI gateway response mapping template cannot call integration
+[96mtest/test-files/api-gateway.ts[0m:[93m101[0m:[93m11[0m - [91merror[0m[90m Functionless(10013): [0mAPI gateway response mapping template cannot call integration
 
 https://functionless.org/docs/error-codes#api-gateway-response-mapping-template-cannot-call-integration
 
@@ -46,11 +46,7 @@
 `;
 
 exports[`function.ts 1`] = `
-<<<<<<< HEAD
-"[96mtest/test-files/function.ts[0m:[93m28[0m:[93m51[0m - [91merror[0m[90m Functionless(10007): [0mCannot use infrastructure Resource in Function closure
-=======
-"[96mtest/test-files/function.ts[0m:[93m28[0m:[93m51[0m - [91merror[0m[90m Functionless(109): [0mCannot use infrastructure Resource in Function closure
->>>>>>> b7c1cf3e
+"[96mtest/test-files/function.ts[0m:[93m28[0m:[93m51[0m - [91merror[0m[90m Functionless(10009): [0mCannot use infrastructure Resource in Function closure
 
 https://functionless.org/docs/error-codes#cannot-use-infrastructure-resource-in-function-closure
 
@@ -58,11 +54,7 @@
 [7m  [0m [91m                                                  [0m
 [7m29[0m   bus.resource.eventBusArn;
 [7m  [0m [91m~~~~~[0m
-<<<<<<< HEAD
-[96mtest/test-files/function.ts[0m:[93m32[0m:[93m50[0m - [91merror[0m[90m Functionless(10007): [0mCannot use infrastructure Resource in Function closure
-=======
-[96mtest/test-files/function.ts[0m:[93m32[0m:[93m50[0m - [91merror[0m[90m Functionless(109): [0mCannot use infrastructure Resource in Function closure
->>>>>>> b7c1cf3e
+[96mtest/test-files/function.ts[0m:[93m32[0m:[93m50[0m - [91merror[0m[90m Functionless(10009): [0mCannot use infrastructure Resource in Function closure
 
 https://functionless.org/docs/error-codes#cannot-use-infrastructure-resource-in-function-closure
 
@@ -70,11 +62,7 @@
 [7m  [0m [91m                                                 [0m
 [7m33[0m   sfn.resource.stateMachineArn;
 [7m  [0m [91m~~~~~[0m
-<<<<<<< HEAD
-[96mtest/test-files/function.ts[0m:[93m36[0m:[93m51[0m - [91merror[0m[90m Functionless(10007): [0mCannot use infrastructure Resource in Function closure
-=======
-[96mtest/test-files/function.ts[0m:[93m36[0m:[93m51[0m - [91merror[0m[90m Functionless(109): [0mCannot use infrastructure Resource in Function closure
->>>>>>> b7c1cf3e
+[96mtest/test-files/function.ts[0m:[93m36[0m:[93m51[0m - [91merror[0m[90m Functionless(10009): [0mCannot use infrastructure Resource in Function closure
 
 https://functionless.org/docs/error-codes#cannot-use-infrastructure-resource-in-function-closure
 
@@ -82,11 +70,7 @@
 [7m  [0m [91m                                                  [0m
 [7m37[0m   func.resource;
 [7m  [0m [91m~~~~~~[0m
-<<<<<<< HEAD
-[96mtest/test-files/function.ts[0m:[93m40[0m:[93m52[0m - [91merror[0m[90m Functionless(10007): [0mCannot use infrastructure Resource in Function closure
-=======
-[96mtest/test-files/function.ts[0m:[93m40[0m:[93m52[0m - [91merror[0m[90m Functionless(109): [0mCannot use infrastructure Resource in Function closure
->>>>>>> b7c1cf3e
+[96mtest/test-files/function.ts[0m:[93m40[0m:[93m52[0m - [91merror[0m[90m Functionless(10009): [0mCannot use infrastructure Resource in Function closure
 
 https://functionless.org/docs/error-codes#cannot-use-infrastructure-resource-in-function-closure
 
@@ -94,11 +78,7 @@
 [7m  [0m [91m                                                   [0m
 [7m41[0m   table.resource;
 [7m  [0m [91m~~~~~~~[0m
-<<<<<<< HEAD
-[96mtest/test-files/function.ts[0m:[93m75[0m:[93m15[0m - [91merror[0m[90m Functionless(10007): [0mCannot use infrastructure Resource in Function closure
-=======
-[96mtest/test-files/function.ts[0m:[93m75[0m:[93m15[0m - [91merror[0m[90m Functionless(109): [0mCannot use infrastructure Resource in Function closure
->>>>>>> b7c1cf3e
+[96mtest/test-files/function.ts[0m:[93m75[0m:[93m15[0m - [91merror[0m[90m Functionless(10009): [0mCannot use infrastructure Resource in Function closure
 
 https://functionless.org/docs/error-codes#cannot-use-infrastructure-resource-in-function-closure
 
