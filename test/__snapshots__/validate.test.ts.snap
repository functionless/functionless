// Jest Snapshot v1, https://goo.gl/fbAQLP

exports[`api-gateway.ts 1`] = `
"[96mtest/test-files/api-gateway.ts[0m:[93m74[0m:[93m5[0m - [91merror[0m[90m Functionless(10003): [0mAwsMethod request must have exactly one integration call

https://functionless.org/docs/error-codes#awsmethod-request-must-have-exactly-one-integration-call

[7m74[0m   },
[7m  [0m [91m    [0m
[7m75[0m   ($input) => {
[7m  [0m [91m~~~~~~~~~~~~~~~[0m
[7m76[0m     return $input.data;
[7m  [0m [91m~~~~~~~~~~~~~~~~~~~~~~~[0m
[7m77[0m   },
[7m  [0m [91m~~~[0m
[96mtest/test-files/api-gateway.ts[0m:[93m89[0m:[93m20[0m - [91merror[0m[90m Functionless(10011): [0mAPI Gateway does not support spread assignment expressions

https://functionless.org/docs/error-codes#api-gateway-does-not-support-spread-assignment-expressions

[7m89[0m       Table: table,
[7m  [0m [91m                   [0m
[7m90[0m       ...$input.data,
[7m  [0m [91m~~~~~~~~~~~~~~~~~~~~[0m
[96mtest/test-files/api-gateway.ts[0m:[93m90[0m:[93m22[0m - [91merror[0m[90m Functionless(10010): [0mAPI Gateway does not supported computed property names

https://functionless.org/docs/error-codes#api-gateway-does-not-supported-computed-property-names

[7m90[0m       ...$input.data,
[7m  [0m [91m                     [0m
[7m91[0m       [$input.params(\\"param\\")]: null,
[7m  [0m [91m~~~~~~~~~~~~~~~~~~~~~~~~~~~~~~[0m
[96mtest/test-files/api-gateway.ts[0m:[93m114[0m:[93m11[0m - [91merror[0m[90m Functionless(10013): [0mAPI gateway response mapping template cannot call integration

https://functionless.org/docs/error-codes#api-gateway-response-mapping-template-cannot-call-integration

[7m114[0m     return $AWS.DynamoDB.GetItem({
[7m   [0m [91m          ~~~~~~~~~~~~~~~~~~~~~~~~[0m
[7m115[0m       Table: table,
[7m   [0m [91m~~~~~~~~~~~~~~~~~~~[0m
[7m...[0m 
[7m120[0m       },
[7m   [0m [91m~~~~~~~~[0m
[7m121[0m     });
[7m   [0m [91m~~~~~~[0m
[96mtest/test-files/api-gateway.ts[0m:[93m114[0m:[93m11[0m - [91merror[0m[90m Functionless(10029): [0mApiGateway Unsupported Reference: $AWS

https://functionless.org/docs/error-codes#apigateway-unsupported-reference

[7m114[0m     return $AWS.DynamoDB.GetItem({
[7m   [0m [91m          ~~~~~[0m
[96mtest/test-files/api-gateway.ts[0m:[93m115[0m:[93m13[0m - [91merror[0m[90m Functionless(10029): [0mApiGateway Unsupported Reference: table

https://functionless.org/docs/error-codes#apigateway-unsupported-reference

[7m115[0m       Table: table,
[7m   [0m [91m            ~~~~~~[0m
[96mtest/test-files/api-gateway.ts[0m:[93m130[0m:[93m16[0m - [91merror[0m[90m Functionless(10008): [0mCannot initialize new resources in a runtime function, found StepFunction.

https://functionless.org/docs/error-codes#unsupported-initialization-of-resources-in-a-runtime-closure

[7m130[0m     const sfn = new StepFunction(stack, \\"\\", () => {});
[7m   [0m [91m               ~~~~~~~~~~~~~~~~~~~~~~~~~~~~~~~~~~~~~~[0m
[96mtest/test-files/api-gateway.ts[0m:[93m131[0m:[93m11[0m - [91merror[0m[90m Functionless(10019): [0mUnable to find reference out of application function

https://functionless.org/docs/error-codes#unable-to-find-reference-out-of-application-function

[7m131[0m     return sfn({});
[7m   [0m [91m          ~~~~[0m
[96mtest/test-files/api-gateway.ts[0m:[93m133[0m:[93m10[0m - [91merror[0m[90m Functionless(10008): [0mCannot initialize new resources in a runtime function, found StepFunction.

https://functionless.org/docs/error-codes#unsupported-initialization-of-resources-in-a-runtime-closure

[7m133[0m   () => {
[7m   [0m [91m         [0m
[7m134[0m     new StepFunction(stack, \\"\\", () => {});
[7m   [0m [91m~~~~~~~~~~~~~~~~~~~~~~~~~~~~~~~~~~~~~~~~~[0m
[96mtest/test-files/api-gateway.ts[0m:[93m134[0m:[93m8[0m - [91merror[0m[90m Functionless(10029): [0mApiGateway Unsupported Reference: StepFunction

https://functionless.org/docs/error-codes#apigateway-unsupported-reference

[7m134[0m     new StepFunction(stack, \\"\\", () => {});
[7m   [0m [91m       ~~~~~~~~~~~~~[0m
[96mtest/test-files/api-gateway.ts[0m:[93m134[0m:[93m22[0m - [91merror[0m[90m Functionless(10029): [0mApiGateway Unsupported Reference: stack

https://functionless.org/docs/error-codes#apigateway-unsupported-reference

[7m134[0m     new StepFunction(stack, \\"\\", () => {});
[7m   [0m [91m                     ~~~~~[0m
[96mtest/test-files/api-gateway.ts[0m:[93m141[0m:[93m17[0m - [91merror[0m[90m Functionless(10008): [0mCannot initialize new resources in a runtime function, found Function.

https://functionless.org/docs/error-codes#unsupported-initialization-of-resources-in-a-runtime-closure

[7m141[0m     const func = new Function<undefined, void>(stack, \\"\\", async () => {});
[7m   [0m [91m                ~~~~~~~~~~~~~~~~~~~~~~~~~~~~~~~~~~~~~~~~~~~~~~~~~~~~~~~~~[0m
[96mtest/test-files/api-gateway.ts[0m:[93m142[0m:[93m11[0m - [91merror[0m[90m Functionless(10019): [0mUnable to find reference out of application function

https://functionless.org/docs/error-codes#unable-to-find-reference-out-of-application-function

[7m142[0m     return func();
[7m   [0m [91m          ~~~~~[0m
[96mtest/test-files/api-gateway.ts[0m:[93m144[0m:[93m10[0m - [91merror[0m[90m Functionless(10008): [0mCannot initialize new resources in a runtime function, found Function.

https://functionless.org/docs/error-codes#unsupported-initialization-of-resources-in-a-runtime-closure

[7m144[0m   () => {
[7m   [0m [91m         [0m
[7m145[0m     new Function(stack, \\"\\", async () => {});
[7m   [0m [91m~~~~~~~~~~~~~~~~~~~~~~~~~~~~~~~~~~~~~~~~~~~[0m
[96mtest/test-files/api-gateway.ts[0m:[93m145[0m:[93m8[0m - [91merror[0m[90m Functionless(10029): [0mApiGateway Unsupported Reference: Function

https://functionless.org/docs/error-codes#apigateway-unsupported-reference

[7m145[0m     new Function(stack, \\"\\", async () => {});
[7m   [0m [91m       ~~~~~~~~~[0m
[96mtest/test-files/api-gateway.ts[0m:[93m145[0m:[93m18[0m - [91merror[0m[90m Functionless(10029): [0mApiGateway Unsupported Reference: stack

https://functionless.org/docs/error-codes#apigateway-unsupported-reference

[7m145[0m     new Function(stack, \\"\\", async () => {});
[7m   [0m [91m                 ~~~~~[0m
[96mtest/test-files/api-gateway.ts[0m:[93m152[0m:[93m16[0m - [91merror[0m[90m Functionless(10008): [0mCannot initialize new resources in a runtime function, found EventBus.

https://functionless.org/docs/error-codes#unsupported-initialization-of-resources-in-a-runtime-closure

[7m152[0m     const bus = new EventBus(stack, \\"\\");
[7m   [0m [91m               ~~~~~~~~~~~~~~~~~~~~~~~~[0m
[96mtest/test-files/api-gateway.ts[0m:[93m155[0m:[93m10[0m - [91merror[0m[90m Functionless(10008): [0mCannot initialize new resources in a runtime function, found EventBus.

https://functionless.org/docs/error-codes#unsupported-initialization-of-resources-in-a-runtime-closure

[7m155[0m   () => {
[7m   [0m [91m         [0m
[7m156[0m     new EventBus(stack, \\"\\");
[7m   [0m [91m~~~~~~~~~~~~~~~~~~~~~~~~~~~[0m
[96mtest/test-files/api-gateway.ts[0m:[93m156[0m:[93m8[0m - [91merror[0m[90m Functionless(10029): [0mApiGateway Unsupported Reference: EventBus

https://functionless.org/docs/error-codes#apigateway-unsupported-reference

[7m156[0m     new EventBus(stack, \\"\\");
[7m   [0m [91m       ~~~~~~~~~[0m
[96mtest/test-files/api-gateway.ts[0m:[93m156[0m:[93m18[0m - [91merror[0m[90m Functionless(10029): [0mApiGateway Unsupported Reference: stack

https://functionless.org/docs/error-codes#apigateway-unsupported-reference

[7m156[0m     new EventBus(stack, \\"\\");
[7m   [0m [91m                 ~~~~~[0m
[96mtest/test-files/api-gateway.ts[0m:[93m162[0m:[93m16[0m - [91merror[0m[90m Functionless(10008): [0mCannot initialize new CDK resources in a runtime function, found EventBus.

https://functionless.org/docs/error-codes#unsupported-initialization-of-resources-in-a-runtime-closure

[7m162[0m   async () => {
[7m   [0m [91m               [0m
[7m163[0m     new aws_events.EventBus(stack, \\"\\");
[7m   [0m [91m~~~~~~~~~~~~~~~~~~~~~~~~~~~~~~~~~~~~~~[0m
[96mtest/test-files/api-gateway.ts[0m:[93m163[0m:[93m8[0m - [91merror[0m[90m Functionless(10029): [0mApiGateway Unsupported Reference: aws_events

https://functionless.org/docs/error-codes#apigateway-unsupported-reference

[7m163[0m     new aws_events.EventBus(stack, \\"\\");
[7m   [0m [91m       ~~~~~~~~~~~[0m
[96mtest/test-files/api-gateway.ts[0m:[93m163[0m:[93m29[0m - [91merror[0m[90m Functionless(10029): [0mApiGateway Unsupported Reference: stack

https://functionless.org/docs/error-codes#apigateway-unsupported-reference

[7m163[0m     new aws_events.EventBus(stack, \\"\\");
[7m   [0m [91m                            ~~~~~[0m
[96mtest/test-files/api-gateway.ts[0m:[93m166[0m:[93m10[0m - [91merror[0m[90m Functionless(10008): [0mCannot initialize new CDK resources in a runtime function, found EventBus.

https://functionless.org/docs/error-codes#unsupported-initialization-of-resources-in-a-runtime-closure

[7m166[0m   () => {
[7m   [0m [91m         [0m
[7m167[0m     new aws_events.EventBus(stack, \\"\\");
[7m   [0m [91m~~~~~~~~~~~~~~~~~~~~~~~~~~~~~~~~~~~~~~[0m
[96mtest/test-files/api-gateway.ts[0m:[93m167[0m:[93m8[0m - [91merror[0m[90m Functionless(10029): [0mApiGateway Unsupported Reference: aws_events

https://functionless.org/docs/error-codes#apigateway-unsupported-reference

[7m167[0m     new aws_events.EventBus(stack, \\"\\");
[7m   [0m [91m       ~~~~~~~~~~~[0m
[96mtest/test-files/api-gateway.ts[0m:[93m167[0m:[93m29[0m - [91merror[0m[90m Functionless(10029): [0mApiGateway Unsupported Reference: stack

https://functionless.org/docs/error-codes#apigateway-unsupported-reference

[7m167[0m     new aws_events.EventBus(stack, \\"\\");
[7m   [0m [91m                            ~~~~~[0m
[96mtest/test-files/api-gateway.ts[0m:[93m183[0m:[93m33[0m - [91merror[0m[90m Functionless(10012): [0mExpected the first argument of $AWS.DynamoDB.getItem to be an object literal.

https://functionless.org/docs/error-codes#expected-an-object-literal

[7m183[0m     await $AWS.DynamoDB.GetItem(event);
[7m   [0m [91m                                ~~~~~[0m
[96mtest/test-files/api-gateway.ts[0m:[93m216[0m:[93m10[0m - [91merror[0m[90m Functionless(10019): [0mUnable to find reference out of application function

https://functionless.org/docs/error-codes#unable-to-find-reference-out-of-application-function

[7m216[0m     await x(\\"\\");
[7m   [0m [91m         ~~[0m
[96mtest/test-files/api-gateway.ts[0m:[93m235[0m:[93m17[0m - [91merror[0m[90m Functionless(10029): [0mApiGateway Unsupported Reference: a

https://functionless.org/docs/error-codes#apigateway-unsupported-reference

[7m235[0m         id: { S: a },
[7m   [0m [91m                ~~[0m
[96mtest/test-files/api-gateway.ts[0m:[93m255[0m:[93m11[0m - [91merror[0m[90m Functionless(10029): [0mApiGateway Unsupported Reference: a

https://functionless.org/docs/error-codes#apigateway-unsupported-reference

[7m255[0m     return a;
[7m   [0m [91m          ~~[0m
[96mtest/test-files/api-gateway.ts[0m:[93m288[0m:[93m26[0m - [91merror[0m[90m Functionless(10012): [0mAPI Gateway Integration with EventBus.putEvents expects object literals with no computed properties

https://functionless.org/docs/error-codes#expected-an-object-literal

[7m288[0m     return bus.putEvents(x);
[7m   [0m [91m                         ~[0m
"
`;

exports[`appsync.ts 1`] = `
"[96mtest/test-files/appsync.ts[0m:[93m68[0m:[93m5[0m - [91merror[0m[90m Functionless(10002): [0mArgument must be an inline Function

https://functionless.org/docs/error-codes#argument-must-be-an-inline-function

[7m68[0m   },
[7m  [0m [91m    [0m
[7m69[0m   // invalid - must be an inline function
[7m  [0m [91m~~~~~~~~~~~~~~~~~~~~~~~~~~~~~~~~~~~~~~~~~[0m
[7m70[0m   f
[7m  [0m [91m~~~[0m
[96mtest/test-files/appsync.ts[0m:[93m80[0m:[93m5[0m - [91merror[0m[90m Functionless(10002): [0mArgument must be an inline Function

https://functionless.org/docs/error-codes#argument-must-be-an-inline-function

[7m 80[0m   },
[7m   [0m [91m    [0m
[7m 81[0m   // invalid - must be an inline function
[7m   [0m [91m~~~~~~~~~~~~~~~~~~~~~~~~~~~~~~~~~~~~~~~~~[0m
[7m...[0m 
[7m 84[0m       null
[7m   [0m [91m~~~~~~~~~~[0m
[7m 85[0m   )()
[7m   [0m [91m~~~~~[0m
[96mtest/test-files/appsync.ts[0m:[93m101[0m:[93m58[0m - [91merror[0m[90m Functionless(10002): [0mArgument must be an inline Function

https://functionless.org/docs/error-codes#argument-must-be-an-inline-function

[7m101[0m         { api, typeName: \\"Query\\", fieldName: \\"getPost\\" },
[7m   [0m [91m                                                         [0m
[7m102[0m         // invalid - must be an inline function
[7m   [0m [91m~~~~~~~~~~~~~~~~~~~~~~~~~~~~~~~~~~~~~~~~~~~~~~~[0m
[7m...[0m 
[7m105[0m             null
[7m   [0m [91m~~~~~~~~~~~~~~~~[0m
[7m106[0m         )()
[7m   [0m [91m~~~~~~~~~~~[0m
[96mtest/test-files/appsync.ts[0m:[93m127[0m:[93m14[0m - [91merror[0m[90m Functionless(10016): [0mIntegration must be immediately awaited or returned

https://functionless.org/docs/error-codes#integration-must-be-immediately-awaited-or-returned

[7m127[0m     const c = func();
[7m   [0m [91m             ~~~~~~~[0m
[96mtest/test-files/appsync.ts[0m:[93m140[0m:[93m14[0m - [91merror[0m[90m Functionless(10016): [0mIntegration must be immediately awaited or returned

https://functionless.org/docs/error-codes#integration-must-be-immediately-awaited-or-returned

[7m140[0m     const c = func();
[7m   [0m [91m             ~~~~~~~[0m
[96mtest/test-files/appsync.ts[0m:[93m154[0m:[93m11[0m - [91merror[0m[90m Functionless(10016): [0mIntegration must be immediately awaited or returned

https://functionless.org/docs/error-codes#integration-must-be-immediately-awaited-or-returned

[7m154[0m     return func().then((x) => x);
[7m   [0m [91m          ~~~~~~~[0m
[96mtest/test-files/appsync.ts[0m:[93m166[0m:[93m11[0m - [91merror[0m[90m Functionless(10016): [0mIntegration must be immediately awaited or returned

https://functionless.org/docs/error-codes#integration-must-be-immediately-awaited-or-returned

[7m166[0m     return func().catch((x) => x);
[7m   [0m [91m          ~~~~~~~[0m
[96mtest/test-files/appsync.ts[0m:[93m219[0m:[93m11[0m - [91merror[0m[90m Functionless(10017): [0mArrays of Integration must be immediately wrapped in Promise.all

https://functionless.org/docs/error-codes#arrays-of-integration-must-be-immediately-wrapped-in-promise.all

[7m219[0m     return [1, 2].map(async () => func());
[7m   [0m [91m          ~~~~~~~~~~~~~~~~~~~~~~~~~~~~~~~[0m
[96mtest/test-files/appsync.ts[0m:[93m231[0m:[93m14[0m - [91merror[0m[90m Functionless(10018): [0mAppsync does not support concurrent integration invocation or methods on the \`Promise\` api.

https://functionless.org/docs/error-codes#unsupported-use-of-promises

[7m231[0m     const c = Promise.all([1, 2].map(async () => func()));
[7m   [0m [91m             ~~~~~~~~~~~~~~~~~~~~~~~~~~~~~~~~~~~~~~~~~~~~[0m
[96mtest/test-files/appsync.ts[0m:[93m245[0m:[93m11[0m - [91merror[0m[90m Functionless(10018): [0mAppsync does not support concurrent integration invocation or methods on the \`Promise\` api.

https://functionless.org/docs/error-codes#unsupported-use-of-promises

[7m245[0m     return Promise.all(c);
[7m   [0m [91m          ~~~~~~~~~~~~~~~[0m
[96mtest/test-files/appsync.ts[0m:[93m258[0m:[93m16[0m - [91merror[0m[90m Functionless(10008): [0mCannot initialize new resources in a runtime function, found StepFunction.

https://functionless.org/docs/error-codes#unsupported-initialization-of-resources-in-a-runtime-closure

[7m258[0m   async () => {
[7m   [0m [91m               [0m
[7m259[0m     new StepFunction(stack, \\"\\", () => {});
[7m   [0m [91m~~~~~~~~~~~~~~~~~~~~~~~~~~~~~~~~~~~~~~~~~[0m
[96mtest/test-files/appsync.ts[0m:[93m270[0m:[93m16[0m - [91merror[0m[90m Functionless(10008): [0mCannot initialize new resources in a runtime function, found Function.

https://functionless.org/docs/error-codes#unsupported-initialization-of-resources-in-a-runtime-closure

[7m270[0m   async () => {
[7m   [0m [91m               [0m
[7m271[0m     new Function(stack, \\"\\", async () => {});
[7m   [0m [91m~~~~~~~~~~~~~~~~~~~~~~~~~~~~~~~~~~~~~~~~~~~[0m
[96mtest/test-files/appsync.ts[0m:[93m282[0m:[93m16[0m - [91merror[0m[90m Functionless(10008): [0mCannot initialize new resources in a runtime function, found EventBus.

https://functionless.org/docs/error-codes#unsupported-initialization-of-resources-in-a-runtime-closure

[7m282[0m   async () => {
[7m   [0m [91m               [0m
[7m283[0m     new EventBus(stack, \\"\\");
[7m   [0m [91m~~~~~~~~~~~~~~~~~~~~~~~~~~~[0m
[96mtest/test-files/appsync.ts[0m:[93m294[0m:[93m16[0m - [91merror[0m[90m Functionless(10008): [0mCannot initialize new resources in a runtime function, found AppsyncResolver.

https://functionless.org/docs/error-codes#unsupported-initialization-of-resources-in-a-runtime-closure

[7m294[0m   async () => {
[7m   [0m [91m               [0m
[7m295[0m     new AppsyncResolver(
[7m   [0m [91m~~~~~~~~~~~~~~~~~~~~~~~~[0m
[7m...[0m 
[7m303[0m       () => {}
[7m   [0m [91m~~~~~~~~~~~~~~[0m
[7m304[0m     );
[7m   [0m [91m~~~~~[0m
[96mtest/test-files/appsync.ts[0m:[93m295[0m:[93m8[0m - [91merror[0m[90m Functionless(10028): [0mAppSync Unsupported Reference: AppsyncResolver

https://functionless.org/docs/error-codes#appsync-unsupported-reference

[7m295[0m     new AppsyncResolver(
[7m   [0m [91m       ~~~~~~~~~~~~~~~~[0m
[96mtest/test-files/appsync.ts[0m:[93m295[0m:[93m25[0m - [91merror[0m[90m Functionless(10028): [0mAppSync Unsupported Reference: stack

https://functionless.org/docs/error-codes#appsync-unsupported-reference

[7m295[0m     new AppsyncResolver(
[7m   [0m [91m                        [0m
[7m296[0m       stack,
[7m   [0m [91m~~~~~~~~~~~[0m
[96mtest/test-files/appsync.ts[0m:[93m299[0m:[93m13[0m - [91merror[0m[90m Functionless(10008): [0mCannot initialize new CDK resources in a runtime function, found GraphqlApi.

https://functionless.org/docs/error-codes#unsupported-initialization-of-resources-in-a-runtime-closure

[7m299[0m         api: new GraphqlApi(stack, \\"\\", { name: \\"api\\" }),
[7m   [0m [91m            ~~~~~~~~~~~~~~~~~~~~~~~~~~~~~~~~~~~~~~~~~~~[0m
[96mtest/test-files/appsync.ts[0m:[93m299[0m:[93m17[0m - [91merror[0m[90m Functionless(10028): [0mAppSync Unsupported Reference: GraphqlApi

https://functionless.org/docs/error-codes#appsync-unsupported-reference

[7m299[0m         api: new GraphqlApi(stack, \\"\\", { name: \\"api\\" }),
[7m   [0m [91m                ~~~~~~~~~~~[0m
[96mtest/test-files/appsync.ts[0m:[93m299[0m:[93m29[0m - [91merror[0m[90m Functionless(10028): [0mAppSync Unsupported Reference: stack

https://functionless.org/docs/error-codes#appsync-unsupported-reference

[7m299[0m         api: new GraphqlApi(stack, \\"\\", { name: \\"api\\" }),
[7m   [0m [91m                            ~~~~~[0m
[96mtest/test-files/appsync.ts[0m:[93m315[0m:[93m16[0m - [91merror[0m[90m Functionless(10008): [0mCannot initialize new CDK resources in a runtime function, found EventBus.

https://functionless.org/docs/error-codes#unsupported-initialization-of-resources-in-a-runtime-closure

[7m315[0m   async () => {
[7m   [0m [91m               [0m
[7m316[0m     new aws_events.EventBus(stack, \\"\\");
[7m   [0m [91m~~~~~~~~~~~~~~~~~~~~~~~~~~~~~~~~~~~~~~[0m
[96mtest/test-files/appsync.ts[0m:[93m316[0m:[93m8[0m - [91merror[0m[90m Functionless(10028): [0mAppSync Unsupported Reference: aws_events

https://functionless.org/docs/error-codes#appsync-unsupported-reference

[7m316[0m     new aws_events.EventBus(stack, \\"\\");
[7m   [0m [91m       ~~~~~~~~~~~[0m
[96mtest/test-files/appsync.ts[0m:[93m316[0m:[93m29[0m - [91merror[0m[90m Functionless(10028): [0mAppSync Unsupported Reference: stack

https://functionless.org/docs/error-codes#appsync-unsupported-reference

[7m316[0m     new aws_events.EventBus(stack, \\"\\");
[7m   [0m [91m                            ~~~~~[0m
[96mtest/test-files/appsync.ts[0m:[93m333[0m:[93m12[0m - [91merror[0m[90m Functionless(10020): [0mAppsync Integration invocations must be unidirectional and defined statically

https://functionless.org/docs/error-codes#appsync-integration-invocations-must-be-unidirectional-and-defined-statically

[7m333[0m       await func();
[7m   [0m [91m           ~~~~~~~[0m
[96mtest/test-files/appsync.ts[0m:[93m348[0m:[93m12[0m - [91merror[0m[90m Functionless(10020): [0mAppsync Integration invocations must be unidirectional and defined statically

https://functionless.org/docs/error-codes#appsync-integration-invocations-must-be-unidirectional-and-defined-statically

[7m348[0m       await func();
[7m   [0m [91m           ~~~~~~~[0m
[96mtest/test-files/appsync.ts[0m:[93m363[0m:[93m12[0m - [91merror[0m[90m Functionless(10020): [0mAppsync Integration invocations must be unidirectional and defined statically

https://functionless.org/docs/error-codes#appsync-integration-invocations-must-be-unidirectional-and-defined-statically

[7m363[0m       await func();
[7m   [0m [91m           ~~~~~~~[0m
[96mtest/test-files/appsync.ts[0m:[93m377[0m:[93m46[0m - [91merror[0m[90m Functionless(10020): [0mAppsync Integration invocations must be unidirectional and defined statically

https://functionless.org/docs/error-codes#appsync-integration-invocations-must-be-unidirectional-and-defined-statically

[7m377[0m     const c = $context.arguments.bool ? await func() : \\"x\\";
[7m   [0m [91m                                             ~~~~~~~[0m
[96mtest/test-files/appsync.ts[0m:[93m398[0m:[93m33[0m - [91merror[0m[90m Functionless(10012): [0mExpected the first argument of Table.AppSync.getItem to be an object literal.

https://functionless.org/docs/error-codes#expected-an-object-literal

[7m398[0m     await table.appsync.getItem(event);
[7m   [0m [91m                                ~~~~~[0m
[96mtest/test-files/appsync.ts[0m:[93m434[0m:[93m10[0m - [91merror[0m[90m Functionless(10019): [0mUnable to find reference out of application function

https://functionless.org/docs/error-codes#unable-to-find-reference-out-of-application-function

[7m434[0m     await x();
[7m   [0m [91m         ~~[0m
[96mtest/test-files/appsync.ts[0m:[93m452[0m:[93m11[0m - [91merror[0m[90m Functionless(10028): [0mAppSync Unsupported Reference: a

https://functionless.org/docs/error-codes#appsync-unsupported-reference

[7m452[0m     return a;
[7m   [0m [91m          ~~[0m
"
`;

exports[`event-bus.ts 1`] = `
"[96mtest/test-files/event-bus.ts[0m:[93m16[0m:[93m22[0m - [91merror[0m[90m Functionless(10014): [0mEventBus Input Transformers do not support integrations

https://functionless.org/docs/error-codes#eventbus-input-transformers-do-not-support-integrations

[7m16[0m bus.all().map(() => {
[7m  [0m [91m                     [0m
[7m17[0m   // eslint-disable-next-line @typescript-eslint/no-floating-promises
[7m  [0m [91m~~~~~~~~~~~~~~~~~~~~~~~~~~~~~~~~~~~~~~~~~~~~~~~~~~~~~~~~~~~~~~~~~~~~~[0m
[7m18[0m   bus.putEvents({ \\"detail-type\\": \\"detail\\", detail: {}, source: \\"\\" });
[7m  [0m [91m~~~~~~~~~~~~~~~~~~~~~~~~~~~~~~~~~~~~~~~~~~~~~~~~~~~~~~~~~~~~~~~~~~~~[0m
[96mtest/test-files/event-bus.ts[0m:[93m23[0m:[93m9[0m - [91merror[0m[90m Functionless(10014): [0mEventBus Input Transformers do not support integrations

https://functionless.org/docs/error-codes#eventbus-input-transformers-do-not-support-integrations

[7m23[0m   return func();
[7m  [0m [91m        ~~~~~~~[0m
[96mtest/test-files/event-bus.ts[0m:[93m35[0m:[93m11[0m - [91merror[0m[90m Functionless(10015): [0mEventBus Rules do not support integrations

https://functionless.org/docs/error-codes#eventbus-rules-do-not-support-integrations

[7m35[0m   return (func() as any) === \\"x\\";
[7m  [0m [91m          ~~~~~~[0m
[96mtest/test-files/event-bus.ts[0m:[93m39[0m:[93m11[0m - [91merror[0m[90m Functionless(10015): [0mEventBus Rules do not support integrations

https://functionless.org/docs/error-codes#eventbus-rules-do-not-support-integrations

[7m39[0m   return (func() as any) === \\"x\\";
[7m  [0m [91m          ~~~~~~[0m
[96mtest/test-files/event-bus.ts[0m:[93m43[0m:[93m34[0m - [91merror[0m[90m Functionless(10032): [0mEvent Bridge does not support a truthy comparison

https://functionless.org/docs/error-codes#event-bridge-does-not-support-a-truthy-comparison

[7m43[0m bus.when(\\"rule\\", (event) => <any>event);
[7m  [0m [91m                                 ~~~~~[0m
[96mtest/test-files/event-bus.ts[0m:[93m44[0m:[93m28[0m - [91merror[0m[90m Functionless(10032): [0mEvent Bridge does not support a truthy comparison

https://functionless.org/docs/error-codes#event-bridge-does-not-support-a-truthy-comparison

[7m44[0m bus.when(\\"rule\\", (event) => event as any);
[7m  [0m [91m                           ~~~~~~[0m
[96mtest/test-files/event-bus.ts[0m:[93m45[0m:[93m28[0m - [91merror[0m[90m Functionless(10032): [0mEvent Bridge does not support a truthy comparison

https://functionless.org/docs/error-codes#event-bridge-does-not-support-a-truthy-comparison

[7m45[0m bus.when(\\"rule\\", (event) => event.detail.a);
[7m  [0m [91m                           ~~~~~~~~~~~~~~~[0m
[96mtest/test-files/event-bus.ts[0m:[93m46[0m:[93m30[0m - [91merror[0m[90m Functionless(10032): [0mEvent Bridge does not support a truthy comparison

https://functionless.org/docs/error-codes#event-bridge-does-not-support-a-truthy-comparison

[7m46[0m bus.when(\\"rule\\", (event) => !event.detail.a);
[7m  [0m [91m                             ~~~~~~~~~~~~~~[0m
[96mtest/test-files/event-bus.ts[0m:[93m47[0m:[93m30[0m - [91merror[0m[90m Functionless(10032): [0mEvent Bridge does not support a truthy comparison

https://functionless.org/docs/error-codes#event-bridge-does-not-support-a-truthy-comparison

[7m47[0m bus.when(\\"rule\\", (event) => !event.detail.a || event.detail.b === \\"b\\");
[7m  [0m [91m                             ~~~~~~~~~~~~~~[0m
[96mtest/test-files/event-bus.ts[0m:[93m48[0m:[93m56[0m - [91merror[0m[90m Functionless(10032): [0mEvent Bridge does not support a truthy comparison

https://functionless.org/docs/error-codes#event-bridge-does-not-support-a-truthy-comparison

[7m48[0m bus.when(\\"rule\\", (event) => event.detail.a === \\"b\\" || !event.detail.b);
[7m  [0m [91m                                                       ~~~~~~~~~~~~~~[0m
[96mtest/test-files/event-bus.ts[0m:[93m49[0m:[93m28[0m - [91merror[0m[90m Functionless(10032): [0mEvent Bridge does not support a truthy comparison

https://functionless.org/docs/error-codes#event-bridge-does-not-support-a-truthy-comparison

[7m49[0m bus.when(\\"rule\\", (event) => event.detail.a && event.detail.b === \\"b\\");
[7m  [0m [91m                           ~~~~~~~~~~~~~~~[0m
[96mtest/test-files/event-bus.ts[0m:[93m50[0m:[93m54[0m - [91merror[0m[90m Functionless(10032): [0mEvent Bridge does not support a truthy comparison

https://functionless.org/docs/error-codes#event-bridge-does-not-support-a-truthy-comparison

[7m50[0m bus.when(\\"rule\\", (event) => event.detail.a === \\"a\\" && event.detail.b);
[7m  [0m [91m                                                     ~~~~~~~~~~~~~~~[0m
[96mtest/test-files/event-bus.ts[0m:[93m51[0m:[93m28[0m - [91merror[0m[90m Functionless(10032): [0mEvent Bridge does not support a truthy comparison

https://functionless.org/docs/error-codes#event-bridge-does-not-support-a-truthy-comparison

[7m51[0m bus.when(\\"rule\\", (event) => event.detail.a || event.detail.b === \\"b\\");
[7m  [0m [91m                           ~~~~~~~~~~~~~~~[0m
[96mtest/test-files/event-bus.ts[0m:[93m52[0m:[93m54[0m - [91merror[0m[90m Functionless(10032): [0mEvent Bridge does not support a truthy comparison

https://functionless.org/docs/error-codes#event-bridge-does-not-support-a-truthy-comparison

[7m52[0m bus.when(\\"rule\\", (event) => event.detail.a === \\"a\\" || event.detail.b);
[7m  [0m [91m                                                     ~~~~~~~~~~~~~~~[0m
"
`;

exports[`function.ts 1`] = `
"[96mtest/test-files/function.ts[0m:[93m36[0m:[93m51[0m - [91merror[0m[90m Functionless(10009): [0mCannot use infrastructure Resource in Function closure

https://functionless.org/docs/error-codes#cannot-use-infrastructure-resource-in-function-closure

[7m36[0m new Function(stack, \\"event bus bus\\", async () => {
[7m  [0m [91m                                                  [0m
[7m37[0m   bus.resource.eventBusArn;
[7m  [0m [91m~~~~~[0m
[96mtest/test-files/function.ts[0m:[93m40[0m:[93m50[0m - [91merror[0m[90m Functionless(10009): [0mCannot use infrastructure Resource in Function closure

https://functionless.org/docs/error-codes#cannot-use-infrastructure-resource-in-function-closure

[7m40[0m new Function(stack, \\"sfn resource\\", async () => {
[7m  [0m [91m                                                 [0m
[7m41[0m   sfn.resource.stateMachineArn;
[7m  [0m [91m~~~~~[0m
[96mtest/test-files/function.ts[0m:[93m44[0m:[93m51[0m - [91merror[0m[90m Functionless(10009): [0mCannot use infrastructure Resource in Function closure

https://functionless.org/docs/error-codes#cannot-use-infrastructure-resource-in-function-closure

[7m44[0m new Function(stack, \\"func resource\\", async () => {
[7m  [0m [91m                                                  [0m
[7m45[0m   func.resource;
[7m  [0m [91m~~~~~~[0m
[96mtest/test-files/function.ts[0m:[93m48[0m:[93m52[0m - [91merror[0m[90m Functionless(10009): [0mCannot use infrastructure Resource in Function closure

https://functionless.org/docs/error-codes#cannot-use-infrastructure-resource-in-function-closure

[7m48[0m new Function(stack, \\"table resource\\", async () => {
[7m  [0m [91m                                                   [0m
[7m49[0m   table.resource;
[7m  [0m [91m~~~~~~~[0m
[96mtest/test-files/function.ts[0m:[93m83[0m:[93m15[0m - [91merror[0m[90m Functionless(10009): [0mCannot use infrastructure Resource in Function closure

https://functionless.org/docs/error-codes#cannot-use-infrastructure-resource-in-function-closure

[7m83[0m         return bus.resource;
[7m  [0m [91m              ~~~~[0m
[96mtest/test-files/function.ts[0m:[93m106[0m:[93m50[0m - [91merror[0m[90m Functionless(10008): [0mCannot initialize new resources in a runtime function, found AppsyncResolver.

https://functionless.org/docs/error-codes#unsupported-initialization-of-resources-in-a-runtime-closure

[7m106[0m new Function(stack, \\"new resolver\\", async () => {
[7m   [0m [91m                                                 [0m
[7m107[0m   new AppsyncResolver(
[7m   [0m [91m~~~~~~~~~~~~~~~~~~~~~~[0m
[7m...[0m 
[7m115[0m     () => {}
[7m   [0m [91m~~~~~~~~~~~~[0m
[7m116[0m   );
[7m   [0m [91m~~~[0m
[96mtest/test-files/function.ts[0m:[93m111[0m:[93m11[0m - [91merror[0m[90m Functionless(10008): [0mCannot initialize new CDK resources in a runtime function, found GraphqlApi.

https://functionless.org/docs/error-codes#unsupported-initialization-of-resources-in-a-runtime-closure

[7m111[0m       api: new GraphqlApi(stack, \\"\\", { name: \\"api\\" }),
[7m   [0m [91m          ~~~~~~~~~~~~~~~~~~~~~~~~~~~~~~~~~~~~~~~~~~~[0m
[96mtest/test-files/function.ts[0m:[93m119[0m:[93m50[0m - [91merror[0m[90m Functionless(10008): [0mCannot initialize new CDK resources in a runtime function, found EventBus.

https://functionless.org/docs/error-codes#unsupported-initialization-of-resources-in-a-runtime-closure

[7m119[0m new Function(stack, \\"cdk resource\\", async () => {
[7m   [0m [91m                                                 [0m
[7m120[0m   new aws_events.EventBus(stack, \\"\\");
[7m   [0m [91m~~~~~~~~~~~~~~~~~~~~~~~~~~~~~~~~~~~~[0m
[96mtest/test-files/function.ts[0m:[93m133[0m:[93m31[0m - [91merror[0m[90m Functionless(10012): [0mExpected the first argument of $AWS.DynamoDB.getItem to be an object literal.

https://functionless.org/docs/error-codes#expected-an-object-literal

[7m133[0m   await $AWS.DynamoDB.GetItem(event);
[7m   [0m [91m                              ~~~~~[0m
[96mtest/test-files/function.ts[0m:[93m154[0m:[93m8[0m - [91merror[0m[90m Functionless(10019): [0mUnable to find reference out of application function

https://functionless.org/docs/error-codes#unable-to-find-reference-out-of-application-function

[7m154[0m   await x(\\"\\");
[7m   [0m [91m       ~~[0m
"
`;

exports[`step-function.ts 1`] = `
"[96mtest/test-files/step-function.ts[0m:[93m34[0m:[93m65[0m - [91merror[0m[90m Functionless(10000): [0mCannot perform arithmetic on variables in Step Function

https://functionless.org/docs/error-codes#cannot-perform-arithmetic-on-variables-in-step-function

[7m34[0m new StepFunction(stack, \\"input.i + 2\\", (input: { i: number }) => input.i + 2);
[7m  [0m [91m                                                                ~~~~~~~~~~~~[0m
[96mtest/test-files/step-function.ts[0m:[93m35[0m:[93m65[0m - [91merror[0m[90m Functionless(10000): [0mCannot perform arithmetic on variables in Step Function

https://functionless.org/docs/error-codes#cannot-perform-arithmetic-on-variables-in-step-function

[7m35[0m new StepFunction(stack, \\"input.i - 2\\", (input: { i: number }) => input.i - 2);
[7m  [0m [91m                                                                ~~~~~~~~~~~~[0m
[96mtest/test-files/step-function.ts[0m:[93m36[0m:[93m65[0m - [91merror[0m[90m Functionless(10000): [0mCannot perform arithmetic on variables in Step Function

https://functionless.org/docs/error-codes#cannot-perform-arithmetic-on-variables-in-step-function

[7m36[0m new StepFunction(stack, \\"input.i * 2\\", (input: { i: number }) => input.i * 2);
[7m  [0m [91m                                                                ~~~~~~~~~~~~[0m
[96mtest/test-files/step-function.ts[0m:[93m37[0m:[93m65[0m - [91merror[0m[90m Functionless(10000): [0mCannot perform arithmetic on variables in Step Function

https://functionless.org/docs/error-codes#cannot-perform-arithmetic-on-variables-in-step-function

[7m37[0m new StepFunction(stack, \\"input.i / 2\\", (input: { i: number }) => input.i / 2);
[7m  [0m [91m                                                                ~~~~~~~~~~~~[0m
[96mtest/test-files/step-function.ts[0m:[93m38[0m:[93m65[0m - [91merror[0m[90m Functionless(10000): [0mCannot perform arithmetic on variables in Step Function

https://functionless.org/docs/error-codes#cannot-perform-arithmetic-on-variables-in-step-function

[7m38[0m new StepFunction(stack, \\"input.i % 2\\", (input: { i: number }) => input.i % 2);
[7m  [0m [91m                                                                ~~~~~~~~~~~~[0m
[96mtest/test-files/step-function.ts[0m:[93m42[0m:[93m30[0m - [91merror[0m[90m Functionless(10000): [0mCannot perform arithmetic on variables in Step Function

https://functionless.org/docs/error-codes#cannot-perform-arithmetic-on-variables-in-step-function

[7m42[0m   (input: { i: number }) => (input.i += 2)
[7m  [0m [91m                             ~~~~~~~~~~~~[0m
[96mtest/test-files/step-function.ts[0m:[93m47[0m:[93m30[0m - [91merror[0m[90m Functionless(10000): [0mCannot perform arithmetic on variables in Step Function

https://functionless.org/docs/error-codes#cannot-perform-arithmetic-on-variables-in-step-function

[7m47[0m   (input: { i: number }) => (input.i *= 2)
[7m  [0m [91m                             ~~~~~~~~~~~~[0m
[96mtest/test-files/step-function.ts[0m:[93m52[0m:[93m30[0m - [91merror[0m[90m Functionless(10000): [0mCannot perform arithmetic on variables in Step Function

https://functionless.org/docs/error-codes#cannot-perform-arithmetic-on-variables-in-step-function

[7m52[0m   (input: { i: number }) => (input.i -= 2)
[7m  [0m [91m                             ~~~~~~~~~~~~[0m
[96mtest/test-files/step-function.ts[0m:[93m57[0m:[93m30[0m - [91merror[0m[90m Functionless(10000): [0mCannot perform arithmetic on variables in Step Function

https://functionless.org/docs/error-codes#cannot-perform-arithmetic-on-variables-in-step-function

[7m57[0m   (input: { i: number }) => (input.i /= 2)
[7m  [0m [91m                             ~~~~~~~~~~~~[0m
[96mtest/test-files/step-function.ts[0m:[93m62[0m:[93m30[0m - [91merror[0m[90m Functionless(10000): [0mCannot perform arithmetic on variables in Step Function

https://functionless.org/docs/error-codes#cannot-perform-arithmetic-on-variables-in-step-function

[7m62[0m   (input: { i: number }) => (input.i %= 2)
[7m  [0m [91m                             ~~~~~~~~~~~~[0m
[96mtest/test-files/step-function.ts[0m:[93m64[0m:[93m63[0m - [91merror[0m[90m Functionless(10000): [0mCannot perform arithmetic on variables in Step Function

https://functionless.org/docs/error-codes#cannot-perform-arithmetic-on-variables-in-step-function

[7m64[0m new StepFunction(stack, \\"input.i++\\", (input: { i: number }) => input.i++);
[7m  [0m [91m                                                              ~~~~~~~~~~[0m
[96mtest/test-files/step-function.ts[0m:[93m65[0m:[93m63[0m - [91merror[0m[90m Functionless(10000): [0mCannot perform arithmetic on variables in Step Function

https://functionless.org/docs/error-codes#cannot-perform-arithmetic-on-variables-in-step-function

[7m65[0m new StepFunction(stack, \\"++input.i\\", (input: { i: number }) => ++input.i);
[7m  [0m [91m                                                              ~~~~~~~~~~[0m
[96mtest/test-files/step-function.ts[0m:[93m66[0m:[93m63[0m - [91merror[0m[90m Functionless(10000): [0mCannot perform arithmetic on variables in Step Function

https://functionless.org/docs/error-codes#cannot-perform-arithmetic-on-variables-in-step-function

[7m66[0m new StepFunction(stack, \\"input.i--\\", (input: { i: number }) => input.i--);
[7m  [0m [91m                                                              ~~~~~~~~~~[0m
[96mtest/test-files/step-function.ts[0m:[93m67[0m:[93m63[0m - [91merror[0m[90m Functionless(10000): [0mCannot perform arithmetic on variables in Step Function

https://functionless.org/docs/error-codes#cannot-perform-arithmetic-on-variables-in-step-function

[7m67[0m new StepFunction(stack, \\"--input.i\\", (input: { i: number }) => --input.i);
[7m  [0m [91m                                                              ~~~~~~~~~~[0m
[96mtest/test-files/step-function.ts[0m:[93m68[0m:[93m62[0m - [91merror[0m[90m Functionless(10000): [0mCannot perform arithmetic on variables in Step Function

https://functionless.org/docs/error-codes#cannot-perform-arithmetic-on-variables-in-step-function

[7m68[0m new StepFunction(stack, \\"-input.i\\", (input: { i: number }) => -input.i);
[7m  [0m [91m                                                             ~~~~~~~~~[0m
[96mtest/test-files/step-function.ts[0m:[93m73[0m:[93m14[0m - [91merror[0m[90m Functionless(10000): [0mCannot perform arithmetic on variables in Step Function

https://functionless.org/docs/error-codes#cannot-perform-arithmetic-on-variables-in-step-function

[7m73[0m     const a = input.i + 1;
[7m  [0m [91m             ~~~~~~~~~~~~[0m
[96mtest/test-files/step-function.ts[0m:[93m128[0m:[93m15[0m - [91merror[0m[90m Functionless(10000): [0mCannot perform arithmetic on variables in Step Function

https://functionless.org/docs/error-codes#cannot-perform-arithmetic-on-variables-in-step-function

[7m128[0m         return input.i + 1;
[7m   [0m [91m              ~~~~~~~~~~~~[0m
[96mtest/test-files/step-function.ts[0m:[93m137[0m:[93m12[0m - [91merror[0m[90m Functionless(10016): [0mIntegration must be immediately awaited or returned

https://functionless.org/docs/error-codes#integration-must-be-immediately-awaited-or-returned

[7m137[0m   const c = func();
[7m   [0m [91m           ~~~~~~~[0m
[96mtest/test-files/step-function.ts[0m:[93m142[0m:[93m12[0m - [91merror[0m[90m Functionless(10016): [0mIntegration must be immediately awaited or returned

https://functionless.org/docs/error-codes#integration-must-be-immediately-awaited-or-returned

[7m142[0m   const c = func();
[7m   [0m [91m           ~~~~~~~[0m
[96mtest/test-files/step-function.ts[0m:[93m148[0m:[93m9[0m - [91merror[0m[90m Functionless(10016): [0mIntegration must be immediately awaited or returned

https://functionless.org/docs/error-codes#integration-must-be-immediately-awaited-or-returned

[7m148[0m   return func().then((x) => x);
[7m   [0m [91m        ~~~~~~~[0m
[96mtest/test-files/step-function.ts[0m:[93m152[0m:[93m9[0m - [91merror[0m[90m Functionless(10016): [0mIntegration must be immediately awaited or returned

https://functionless.org/docs/error-codes#integration-must-be-immediately-awaited-or-returned

[7m152[0m   return func().catch((x) => x);
[7m   [0m [91m        ~~~~~~~[0m
[96mtest/test-files/step-function.ts[0m:[93m175[0m:[93m9[0m - [91merror[0m[90m Functionless(10017): [0mArrays of Integration must be immediately wrapped in Promise.all

https://functionless.org/docs/error-codes#arrays-of-integration-must-be-immediately-wrapped-in-promise.all

[7m175[0m   return [1, 2].map(async () => func());
[7m   [0m [91m        ~~~~~~~~~~~~~~~~~~~~~~~~~~~~~~~[0m
[96mtest/test-files/step-function.ts[0m:[93m179[0m:[93m12[0m - [91merror[0m[90m Functionless(10016): [0mIntegration must be immediately awaited or returned

https://functionless.org/docs/error-codes#integration-must-be-immediately-awaited-or-returned

[7m179[0m   const c = Promise.all([1, 2].map(async () => func()));
[7m   [0m [91m           ~~~~~~~~~~~~~~~~~~~~~~~~~~~~~~~~~~~~~~~~~~~~[0m
[96mtest/test-files/step-function.ts[0m:[93m185[0m:[93m9[0m - [91merror[0m[90m Functionless(10018): [0mUnsupported use of Promises

https://functionless.org/docs/error-codes#unsupported-use-of-promises

[7m185[0m   return Promise.all(c);
[7m   [0m [91m        ~~~~~~~~~~~~~~~[0m
[96mtest/test-files/step-function.ts[0m:[93m190[0m:[93m59[0m - [91merror[0m[90m Functionless(10008): [0mCannot initialize new resources in a runtime function, found StepFunction.

https://functionless.org/docs/error-codes#unsupported-initialization-of-resources-in-a-runtime-closure

[7m190[0m new StepFunction(stack, \\"new step function\\", async () => {
[7m   [0m [91m                                                          [0m
[7m191[0m   new StepFunction(stack, \\"\\", () => {});
[7m   [0m [91m~~~~~~~~~~~~~~~~~~~~~~~~~~~~~~~~~~~~~~~[0m
[96mtest/test-files/step-function.ts[0m:[93m194[0m:[93m54[0m - [91merror[0m[90m Functionless(10008): [0mCannot initialize new resources in a runtime function, found Function.

https://functionless.org/docs/error-codes#unsupported-initialization-of-resources-in-a-runtime-closure

[7m194[0m new StepFunction(stack, \\"new function\\", async () => {
[7m   [0m [91m                                                     [0m
[7m195[0m   new Function(stack, \\"\\", async () => {});
[7m   [0m [91m~~~~~~~~~~~~~~~~~~~~~~~~~~~~~~~~~~~~~~~~~[0m
[96mtest/test-files/step-function.ts[0m:[93m198[0m:[93m49[0m - [91merror[0m[90m Functionless(10008): [0mCannot initialize new resources in a runtime function, found EventBus.

https://functionless.org/docs/error-codes#unsupported-initialization-of-resources-in-a-runtime-closure

[7m198[0m new StepFunction(stack, \\"new bus\\", async () => {
[7m   [0m [91m                                                [0m
[7m199[0m   new EventBus(stack, \\"\\");
[7m   [0m [91m~~~~~~~~~~~~~~~~~~~~~~~~~[0m
[96mtest/test-files/step-function.ts[0m:[93m202[0m:[93m54[0m - [91merror[0m[90m Functionless(10008): [0mCannot initialize new resources in a runtime function, found AppsyncResolver.

https://functionless.org/docs/error-codes#unsupported-initialization-of-resources-in-a-runtime-closure

[7m202[0m new StepFunction(stack, \\"new resolver\\", async () => {
[7m   [0m [91m                                                     [0m
[7m203[0m   new AppsyncResolver(
[7m   [0m [91m~~~~~~~~~~~~~~~~~~~~~~[0m
[7m...[0m 
[7m211[0m     () => {}
[7m   [0m [91m~~~~~~~~~~~~[0m
[7m212[0m   );
[7m   [0m [91m~~~[0m
[96mtest/test-files/step-function.ts[0m:[93m207[0m:[93m11[0m - [91merror[0m[90m Functionless(10008): [0mCannot initialize new CDK resources in a runtime function, found GraphqlApi.

https://functionless.org/docs/error-codes#unsupported-initialization-of-resources-in-a-runtime-closure

[7m207[0m       api: new GraphqlApi(stack, \\"\\", { name: \\"api\\" }),
[7m   [0m [91m          ~~~~~~~~~~~~~~~~~~~~~~~~~~~~~~~~~~~~~~~~~~~[0m
[96mtest/test-files/step-function.ts[0m:[93m215[0m:[93m48[0m - [91merror[0m[90m Functionless(10008): [0mCannot initialize new CDK resources in a runtime function, found EventBus.

https://functionless.org/docs/error-codes#unsupported-initialization-of-resources-in-a-runtime-closure

[7m215[0m new StepFunction(stack, \\"cdk resource\\", () => {
[7m   [0m [91m                                               [0m
[7m216[0m   new aws_events.EventBus(stack, \\"\\");
[7m   [0m [91m~~~~~~~~~~~~~~~~~~~~~~~~~~~~~~~~~~~~[0m
[96mtest/test-files/step-function.ts[0m:[93m229[0m:[93m23[0m - [91merror[0m[90m Functionless(10023): [0mStepFunctions calls to EventBus putEvents must use object literals

https://functionless.org/docs/error-codes#stepfunctions-calls-to-eventbus-putevents-must-use-object-literals

[7m229[0m   await bus.putEvents(event);
[7m   [0m [91m                      ~~~~~[0m
[96mtest/test-files/step-function.ts[0m:[93m236[0m:[93m69[0m - [91merror[0m[90m Functionless(10023): [0mStepFunctions calls to EventBus putEvents must use object literals

https://functionless.org/docs/error-codes#stepfunctions-calls-to-eventbus-putevents-must-use-object-literals

[7m236[0m   await bus.putEvents({ source: \\"\\", detail: {}, \\"detail-type\\": \\"\\" }, ...events);
[7m   [0m [91m                                                                    ~~~~~~~~~~[0m
[96mtest/test-files/step-function.ts[0m:[93m245[0m:[93m23[0m - [91merror[0m[90m Functionless(10023): [0mStepFunctions calls to EventBus putEvents must use object literals

https://functionless.org/docs/error-codes#stepfunctions-calls-to-eventbus-putevents-must-use-object-literals

[7m245[0m   await bus.putEvents({ ...event });
[7m   [0m [91m                      ~~~~~~~~~~~~[0m
[96mtest/test-files/step-function.ts[0m:[93m250[0m:[93m23[0m - [91merror[0m[90m Functionless(10023): [0mStepFunctions calls to EventBus putEvents must use object literals

https://functionless.org/docs/error-codes#stepfunctions-calls-to-eventbus-putevents-must-use-object-literals

[7m250[0m   await bus.putEvents({ [source]: \\"\\", detail: {}, \\"detail-type\\": \\"\\" });
[7m   [0m [91m                      ~~~~~~~~~~~~~~~~~~~~~~~~~~~~~~~~~~~~~~~~~~~~~~~[0m
[96mtest/test-files/step-function.ts[0m:[93m256[0m:[93m51[0m - [91merror[0m[90m Functionless(10023): [0mStepFunctions calls to EventBus putEvents must use object literals

https://functionless.org/docs/error-codes#stepfunctions-calls-to-eventbus-putevents-must-use-object-literals

[7m256[0m     { source: \\"\\", detail: {}, \\"detail-type\\": \\"\\" },
[7m   [0m [91m                                                  [0m
[7m257[0m     { [source]: \\"\\", detail: {}, \\"detail-type\\": \\"\\" }
[7m   [0m [91m~~~~~~~~~~~~~~~~~~~~~~~~~~~~~~~~~~~~~~~~~~~~~~~~~~~[0m
[96mtest/test-files/step-function.ts[0m:[93m274[0m:[93m15[0m - [91merror[0m[90m Functionless(10024): [0mStepFunctions error cause must be a constant

https://functionless.org/docs/error-codes#stepfunctions-error-cause-must-be-a-constant

[7m274[0m   throw Error(input.arg);
[7m   [0m [91m              ~~~~~~~~~[0m
[96mtest/test-files/step-function.ts[0m:[93m295[0m:[93m31[0m - [91merror[0m[90m Functionless(10012): [0mExpected the first argument of $AWS.DynamoDB.getItem to be an object literal.

https://functionless.org/docs/error-codes#expected-an-object-literal

[7m295[0m   await $AWS.DynamoDB.GetItem(event);
[7m   [0m [91m                              ~~~~~[0m
[96mtest/test-files/step-function.ts[0m:[93m303[0m:[93m28[0m - [91merror[0m[90m Functionless(10012): [0mExpected the first argument of $AWS.Lambda.Invoke to be an object literal.

https://functionless.org/docs/error-codes#expected-an-object-literal

[7m303[0m   await $AWS.Lambda.Invoke(event);
[7m   [0m [91m                           ~~~~~[0m
[96mtest/test-files/step-function.ts[0m:[93m330[0m:[93m8[0m - [91merror[0m[90m Functionless(10019): [0mUnable to find reference out of application function

https://functionless.org/docs/error-codes#unable-to-find-reference-out-of-application-function

[7m330[0m   await x();
[7m   [0m [91m       ~~[0m
[96mtest/test-files/step-function.ts[0m:[93m363[0m:[93m12[0m - [91merror[0m[90m Functionless(10022): [0mStep Functions does not support undefined

https://functionless.org/docs/error-codes#step-functions-does-not-support-undefined

[7m363[0m   const x = undefined;
[7m   [0m [91m           ~~~~~~~~~~[0m
[96mtest/test-files/step-function.ts[0m:[93m368[0m:[93m14[0m - [91merror[0m[90m Functionless(10022): [0mStep Functions does not support undefined

https://functionless.org/docs/error-codes#step-functions-does-not-support-undefined

[7m368[0m   const x = { y: undefined };
[7m   [0m [91m             ~~~~~~~~~~~~~[0m
[96mtest/test-files/step-function.ts[0m:[93m368[0m:[93m14[0m - [91merror[0m[90m Functionless(10022): [0mStep Functions does not support undefined

https://functionless.org/docs/error-codes#step-functions-does-not-support-undefined

[7m368[0m   const x = { y: undefined };
[7m   [0m [91m             ~~[0m
[96mtest/test-files/step-function.ts[0m:[93m368[0m:[93m17[0m - [91merror[0m[90m Functionless(10022): [0mStep Functions does not support undefined

https://functionless.org/docs/error-codes#step-functions-does-not-support-undefined

[7m368[0m   const x = { y: undefined };
[7m   [0m [91m                ~~~~~~~~~~[0m
[96mtest/test-files/step-function.ts[0m:[93m373[0m:[93m8[0m - [91merror[0m[90m Functionless(10022): [0mStep Functions does not support undefined

https://functionless.org/docs/error-codes#step-functions-does-not-support-undefined

[7m373[0m   const x = await funcUndefined();
[7m   [0m [91m       ~~~~~~~~~~~~~~~~~~~~~~~~~~[0m
[96mtest/test-files/step-function.ts[0m:[93m373[0m:[93m8[0m - [91merror[0m[90m Functionless(10022): [0mStep Functions does not support undefined

https://functionless.org/docs/error-codes#step-functions-does-not-support-undefined

[7m373[0m   const x = await funcUndefined();
[7m   [0m [91m       ~~[0m
[96mtest/test-files/step-function.ts[0m:[93m373[0m:[93m12[0m - [91merror[0m[90m Functionless(10022): [0mStep Functions does not support undefined

https://functionless.org/docs/error-codes#step-functions-does-not-support-undefined

[7m373[0m   const x = await funcUndefined();
[7m   [0m [91m           ~~~~~~~~~~~~~~~~~~~~~~[0m
[96mtest/test-files/step-function.ts[0m:[93m374[0m:[93m9[0m - [91merror[0m[90m Functionless(10022): [0mStep Functions does not support undefined

https://functionless.org/docs/error-codes#step-functions-does-not-support-undefined

[7m374[0m   return x;
[7m   [0m [91m        ~~[0m
[96mtest/test-files/step-function.ts[0m:[93m378[0m:[93m11[0m - [91merror[0m[90m Functionless(10022): [0mStep Functions does not support undefined

https://functionless.org/docs/error-codes#step-functions-does-not-support-undefined

[7m378[0m   return [undefined];
[7m   [0m [91m          ~~~~~~~~~[0m
[96mtest/test-files/step-function.ts[0m:[93m382[0m:[93m16[0m - [91merror[0m[90m Functionless(10022): [0mStep Functions does not support undefined

https://functionless.org/docs/error-codes#step-functions-does-not-support-undefined

[7m382[0m   return true ? undefined : func();
[7m   [0m [91m               ~~~~~~~~~~[0m
[96mtest/test-files/step-function.ts[0m:[93m390[0m:[93m11[0m - [91merror[0m[90m Functionless(10022): [0mStep Functions does not support undefined

https://functionless.org/docs/error-codes#step-functions-does-not-support-undefined

[7m390[0m   return { y: await funcUndefined() };
[7m   [0m [91m          ~~~~~~~~~~~~~~~~~~~~~~~~~[0m
[96mtest/test-files/step-function.ts[0m:[93m390[0m:[93m11[0m - [91merror[0m[90m Functionless(10022): [0mStep Functions does not support undefined

https://functionless.org/docs/error-codes#step-functions-does-not-support-undefined

[7m390[0m   return { y: await funcUndefined() };
[7m   [0m [91m          ~~[0m
[96mtest/test-files/step-function.ts[0m:[93m390[0m:[93m14[0m - [91merror[0m[90m Functionless(10022): [0mStep Functions does not support undefined

https://functionless.org/docs/error-codes#step-functions-does-not-support-undefined

[7m390[0m   return { y: await funcUndefined() };
[7m   [0m [91m             ~~~~~~~~~~~~~~~~~~~~~~[0m
[96mtest/test-files/step-function.ts[0m:[93m435[0m:[93m14[0m - [91merror[0m[90m Functionless(10025): [0mStepFunctions Invalid collection access

https://functionless.org/docs/error-codes#stepfunctions-invalid-collection-access

<<<<<<< HEAD
[7m437[0m   return obj[input.key];
=======
[7m435[0m   return arr[input.n];
[7m   [0m [91m             ~~~~~~~[0m
[96mtest/test-files/step-function.ts[0m:[93m440[0m:[93m14[0m - [91merror[0m[90m Functionless(10025): [0mStepFunctions Invalid collection access

https://functionless.org/docs/error-codes#stepfunctions-invalid-collection-access

[7m440[0m   return obj[input.key];
>>>>>>> d3d53334
[7m   [0m [91m             ~~~~~~~~~[0m
[96mtest/test-files/step-function.ts[0m:[93m508[0m:[93m11[0m - [91merror[0m[90m Functionless(10026): [0mStepFunction property names must be constant

https://functionless.org/docs/error-codes#stepfunction-property-names-must-be-constant

[7m508[0m   return {
[7m   [0m [91m          [0m
[7m509[0m     [input.key]: \\"\\",
[7m   [0m [91m~~~~~~~~~~~~~~~[0m
[96mtest/test-files/step-function.ts[0m:[93m563[0m:[93m23[0m - [91merror[0m[90m Functionless(10024): [0mStepFunctions error cause must be a constant

https://functionless.org/docs/error-codes#stepfunctions-error-cause-must-be-a-constant

[7m563[0m       throw new Error(input.key);
[7m   [0m [91m                      ~~~~~~~~~[0m
[96mtest/test-files/step-function.ts[0m:[93m565[0m:[93m16[0m - [91merror[0m[90m Functionless(10030): [0mStepFunction throw must be Error or StepFunctionError class

https://functionless.org/docs/error-codes#stepfunction-throw-must-be-error-or-stepfunctionerror-class

[7m565[0m       throw new CustomError(\\"error\\");
[7m   [0m [91m               ~~~~~~~~~~~~[0m
[96mtest/test-files/step-function.ts[0m:[93m568[0m:[93m35[0m - [91merror[0m[90m Functionless(10024): [0mStepFunctions error cause must be a constant

https://functionless.org/docs/error-codes#stepfunctions-error-cause-must-be-a-constant

[7m568[0m       throw new StepFunctionError(input.key, { reason: \\"reason\\" });
[7m   [0m [91m                                  ~~~~~~~~~[0m
[96mtest/test-files/step-function.ts[0m:[93m571[0m:[93m47[0m - [91merror[0m[90m Functionless(10024): [0mStepFunctions error cause must be a constant

https://functionless.org/docs/error-codes#stepfunctions-error-cause-must-be-a-constant

[7m571[0m       throw new StepFunctionError(\\"ErrorName\\", { reason: input.key });
[7m   [0m [91m                                              ~~~~~~~~~~~~~~~~~~~~~~[0m
[96mtest/test-files/step-function.ts[0m:[93m573[0m:[93m47[0m - [91merror[0m[90m Functionless(10024): [0mStepFunctions error cause must be a constant

https://functionless.org/docs/error-codes#stepfunctions-error-cause-must-be-a-constant

[7m573[0m       throw new StepFunctionError(\\"ErrorName\\", input.key);
[7m   [0m [91m                                              ~~~~~~~~~~[0m
[96mtest/test-files/step-function.ts[0m:[93m587[0m:[93m40[0m - [91merror[0m[90m Functionless(10033): [0mStepFunctions does not support destructuring object with rest

https://functionless.org/docs/error-codes#stepfunctions-does-not-support-destructuring-object-with-rest

[7m587[0m new StepFunction(stack, \\"sfn\\", async ({ ...rest }) => {
[7m   [0m [91m                                       ~~~~~~~~[0m
[96mtest/test-files/step-function.ts[0m:[93m591[0m:[93m10[0m - [91merror[0m[90m Functionless(10033): [0mStepFunctions does not support destructuring object with rest

https://functionless.org/docs/error-codes#stepfunctions-does-not-support-destructuring-object-with-rest

[7m591[0m   const { ...rest } = input;
[7m   [0m [91m         ~~~~~~~~[0m
[96mtest/test-files/step-function.ts[0m:[93m620[0m:[93m20[0m - [91merror[0m[90m Functionless(10027): [0mthe callback argument of filter, forEach, and map must be a function or arrow expression, found: Identifier

https://functionless.org/docs/error-codes#invalid-input

[7m620[0m   [1, 2, 3].filter(someFunctionReference);
[7m   [0m [91m                   ~~~~~~~~~~~~~~~~~~~~~[0m
[96mtest/test-files/step-function.ts[0m:[93m621[0m:[93m17[0m - [91merror[0m[90m Functionless(10027): [0mthe callback argument of filter, forEach, and map must be a function or arrow expression, found: Identifier

https://functionless.org/docs/error-codes#invalid-input

[7m621[0m   [1, 2, 3].map(someFunctionReference);
[7m   [0m [91m                ~~~~~~~~~~~~~~~~~~~~~[0m
[96mtest/test-files/step-function.ts[0m:[93m622[0m:[93m21[0m - [91merror[0m[90m Functionless(10027): [0mthe callback argument of filter, forEach, and map must be a function or arrow expression, found: Identifier

https://functionless.org/docs/error-codes#invalid-input

[7m622[0m   [1, 2, 3].forEach(someFunctionReference);
[7m   [0m [91m                    ~~~~~~~~~~~~~~~~~~~~~[0m
[96mtest/test-files/step-function.ts[0m:[93m660[0m:[93m7[0m - [93mwarning[0m[90m Functionless(10035): [0mString constants should be used to access objects. Other types may fail at runtime.

https://functionless.org/docs/error-codes#stepfunctions-mismatched-index-type.

[7m660[0m   obj[1];
[7m   [0m [93m      ~[0m
[96mtest/test-files/step-function.ts[0m:[93m663[0m:[93m7[0m - [93mwarning[0m[90m Functionless(10035): [0mNumeric constants should be used to access arrays. Other types may fail at runtime.

https://functionless.org/docs/error-codes#stepfunctions-mismatched-index-type.

[7m663[0m   arr[\\"0\\"];
[7m   [0m [93m      ~~~[0m
"
`;<|MERGE_RESOLUTION|>--- conflicted
+++ resolved
@@ -937,17 +937,7 @@
 
 https://functionless.org/docs/error-codes#stepfunctions-invalid-collection-access
 
-<<<<<<< HEAD
 [7m437[0m   return obj[input.key];
-=======
-[7m435[0m   return arr[input.n];
-[7m   [0m [91m             ~~~~~~~[0m
-[96mtest/test-files/step-function.ts[0m:[93m440[0m:[93m14[0m - [91merror[0m[90m Functionless(10025): [0mStepFunctions Invalid collection access
-
-https://functionless.org/docs/error-codes#stepfunctions-invalid-collection-access
-
-[7m440[0m   return obj[input.key];
->>>>>>> d3d53334
 [7m   [0m [91m             ~~~~~~~~~[0m
 [96mtest/test-files/step-function.ts[0m:[93m508[0m:[93m11[0m - [91merror[0m[90m Functionless(10026): [0mStepFunction property names must be constant
 
