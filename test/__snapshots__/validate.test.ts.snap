--- conflicted
+++ resolved
@@ -416,340 +416,208 @@
 `;
 
 exports[`step-function.ts 1`] = `
-<<<<<<< HEAD
-"[96mtest/test-files/step-function.ts[0m:[93m12[0m:[93m65[0m - [91merror[0m[90m Functionless(10000): [0mCannot perform arithmetic on variables in Step Function
-
-https://functionless.org/docs/error-codes#cannot-perform-arithmetic-on-variables-in-step-function
-
-[7m12[0m new StepFunction(stack, \\"input.i + 2\\", (input: { i: number }) => input.i + 2);
+"[96mtest/test-files/step-function.ts[0m:[93m32[0m:[93m65[0m - [91merror[0m[90m Functionless(10000): [0mCannot perform arithmetic on variables in Step Function
+
+https://functionless.org/docs/error-codes#cannot-perform-arithmetic-on-variables-in-step-function
+
+[7m32[0m new StepFunction(stack, \\"input.i + 2\\", (input: { i: number }) => input.i + 2);
 [7m  [0m [91m                                                                ~~~~~~~~~~~~[0m
-[96mtest/test-files/step-function.ts[0m:[93m13[0m:[93m65[0m - [91merror[0m[90m Functionless(10000): [0mCannot perform arithmetic on variables in Step Function
-
-https://functionless.org/docs/error-codes#cannot-perform-arithmetic-on-variables-in-step-function
-
-[7m13[0m new StepFunction(stack, \\"input.i - 2\\", (input: { i: number }) => input.i - 2);
+[96mtest/test-files/step-function.ts[0m:[93m33[0m:[93m65[0m - [91merror[0m[90m Functionless(10000): [0mCannot perform arithmetic on variables in Step Function
+
+https://functionless.org/docs/error-codes#cannot-perform-arithmetic-on-variables-in-step-function
+
+[7m33[0m new StepFunction(stack, \\"input.i - 2\\", (input: { i: number }) => input.i - 2);
 [7m  [0m [91m                                                                ~~~~~~~~~~~~[0m
-[96mtest/test-files/step-function.ts[0m:[93m15[0m:[93m65[0m - [91merror[0m[90m Functionless(10000): [0mCannot perform arithmetic on variables in Step Function
-
-https://functionless.org/docs/error-codes#cannot-perform-arithmetic-on-variables-in-step-function
-
-[7m15[0m new StepFunction(stack, \\"input.i / 2\\", (input: { i: number }) => input.i / 2);
+[96mtest/test-files/step-function.ts[0m:[93m35[0m:[93m65[0m - [91merror[0m[90m Functionless(10000): [0mCannot perform arithmetic on variables in Step Function
+
+https://functionless.org/docs/error-codes#cannot-perform-arithmetic-on-variables-in-step-function
+
+[7m35[0m new StepFunction(stack, \\"input.i / 2\\", (input: { i: number }) => input.i / 2);
 [7m  [0m [91m                                                                ~~~~~~~~~~~~[0m
-[96mtest/test-files/step-function.ts[0m:[93m25[0m:[93m30[0m - [91merror[0m[90m Functionless(10000): [0mCannot perform arithmetic on variables in Step Function
-
-https://functionless.org/docs/error-codes#cannot-perform-arithmetic-on-variables-in-step-function
-
-[7m25[0m   (input: { i: number }) => (input.i *= 2)
+[96mtest/test-files/step-function.ts[0m:[93m45[0m:[93m30[0m - [91merror[0m[90m Functionless(10000): [0mCannot perform arithmetic on variables in Step Function
+
+https://functionless.org/docs/error-codes#cannot-perform-arithmetic-on-variables-in-step-function
+
+[7m45[0m   (input: { i: number }) => (input.i *= 2)
 [7m  [0m [91m                             ~~~~~~~~~~~~[0m
-[96mtest/test-files/step-function.ts[0m:[93m43[0m:[93m63[0m - [91merror[0m[90m Functionless(10000): [0mCannot perform arithmetic on variables in Step Function
-
-https://functionless.org/docs/error-codes#cannot-perform-arithmetic-on-variables-in-step-function
-
-[7m43[0m new StepFunction(stack, \\"++input.i\\", (input: { i: number }) => ++input.i);
+[96mtest/test-files/step-function.ts[0m:[93m63[0m:[93m63[0m - [91merror[0m[90m Functionless(10000): [0mCannot perform arithmetic on variables in Step Function
+
+https://functionless.org/docs/error-codes#cannot-perform-arithmetic-on-variables-in-step-function
+
+[7m63[0m new StepFunction(stack, \\"++input.i\\", (input: { i: number }) => ++input.i);
 [7m  [0m [91m                                                              ~~~~~~~~~~[0m
-[96mtest/test-files/step-function.ts[0m:[93m45[0m:[93m63[0m - [91merror[0m[90m Functionless(10000): [0mCannot perform arithmetic on variables in Step Function
-
-https://functionless.org/docs/error-codes#cannot-perform-arithmetic-on-variables-in-step-function
-
-[7m45[0m new StepFunction(stack, \\"--input.i\\", (input: { i: number }) => --input.i);
+[96mtest/test-files/step-function.ts[0m:[93m65[0m:[93m63[0m - [91merror[0m[90m Functionless(10000): [0mCannot perform arithmetic on variables in Step Function
+
+https://functionless.org/docs/error-codes#cannot-perform-arithmetic-on-variables-in-step-function
+
+[7m65[0m new StepFunction(stack, \\"--input.i\\", (input: { i: number }) => --input.i);
 [7m  [0m [91m                                                              ~~~~~~~~~~[0m
-[96mtest/test-files/step-function.ts[0m:[93m46[0m:[93m62[0m - [91merror[0m[90m Functionless(10000): [0mCannot perform arithmetic on variables in Step Function
-
-https://functionless.org/docs/error-codes#cannot-perform-arithmetic-on-variables-in-step-function
-
-[7m46[0m new StepFunction(stack, \\"-input.i\\", (input: { i: number }) => -input.i);
+[96mtest/test-files/step-function.ts[0m:[93m66[0m:[93m62[0m - [91merror[0m[90m Functionless(10000): [0mCannot perform arithmetic on variables in Step Function
+
+https://functionless.org/docs/error-codes#cannot-perform-arithmetic-on-variables-in-step-function
+
+[7m66[0m new StepFunction(stack, \\"-input.i\\", (input: { i: number }) => -input.i);
 [7m  [0m [91m                                                             ~~~~~~~~~[0m
-[96mtest/test-files/step-function.ts[0m:[93m51[0m:[93m14[0m - [91merror[0m[90m Functionless(10000): [0mCannot perform arithmetic on variables in Step Function
-
-https://functionless.org/docs/error-codes#cannot-perform-arithmetic-on-variables-in-step-function
-
-[7m51[0m     const a = input.i + 1;
+[96mtest/test-files/step-function.ts[0m:[93m71[0m:[93m14[0m - [91merror[0m[90m Functionless(10000): [0mCannot perform arithmetic on variables in Step Function
+
+https://functionless.org/docs/error-codes#cannot-perform-arithmetic-on-variables-in-step-function
+
+[7m71[0m     const a = input.i + 1;
 [7m  [0m [91m             ~~~~~~~~~~~~[0m
-[96mtest/test-files/step-function.ts[0m:[93m105[0m:[93m15[0m - [91merror[0m[90m Functionless(10000): [0mCannot perform arithmetic on variables in Step Function
-
-https://functionless.org/docs/error-codes#cannot-perform-arithmetic-on-variables-in-step-function
-
-[7m105[0m         return input.i + 1;
+[96mtest/test-files/step-function.ts[0m:[93m125[0m:[93m15[0m - [91merror[0m[90m Functionless(10000): [0mCannot perform arithmetic on variables in Step Function
+
+https://functionless.org/docs/error-codes#cannot-perform-arithmetic-on-variables-in-step-function
+
+[7m125[0m         return input.i + 1;
 [7m   [0m [91m              ~~~~~~~~~~~~[0m
-[96mtest/test-files/step-function.ts[0m:[93m118[0m:[93m12[0m - [91merror[0m[90m Functionless(10016): [0mIntegration must be immediately awaited or returned
-
-https://functionless.org/docs/error-codes#integration-must-be-immediately-awaited-or-returned
-
-[7m118[0m   const c = func();
+[96mtest/test-files/step-function.ts[0m:[93m134[0m:[93m12[0m - [91merror[0m[90m Functionless(10016): [0mIntegration must be immediately awaited or returned
+
+https://functionless.org/docs/error-codes#integration-must-be-immediately-awaited-or-returned
+
+[7m134[0m   const c = func();
 [7m   [0m [91m           ~~~~~~~[0m
-[96mtest/test-files/step-function.ts[0m:[93m123[0m:[93m12[0m - [91merror[0m[90m Functionless(10016): [0mIntegration must be immediately awaited or returned
-
-https://functionless.org/docs/error-codes#integration-must-be-immediately-awaited-or-returned
-
-[7m123[0m   const c = func();
+[96mtest/test-files/step-function.ts[0m:[93m139[0m:[93m12[0m - [91merror[0m[90m Functionless(10016): [0mIntegration must be immediately awaited or returned
+
+https://functionless.org/docs/error-codes#integration-must-be-immediately-awaited-or-returned
+
+[7m139[0m   const c = func();
 [7m   [0m [91m           ~~~~~~~[0m
-[96mtest/test-files/step-function.ts[0m:[93m129[0m:[93m9[0m - [91merror[0m[90m Functionless(10016): [0mIntegration must be immediately awaited or returned
-
-https://functionless.org/docs/error-codes#integration-must-be-immediately-awaited-or-returned
-
-[7m129[0m   return func().then((x) => x);
+[96mtest/test-files/step-function.ts[0m:[93m145[0m:[93m9[0m - [91merror[0m[90m Functionless(10016): [0mIntegration must be immediately awaited or returned
+
+https://functionless.org/docs/error-codes#integration-must-be-immediately-awaited-or-returned
+
+[7m145[0m   return func().then((x) => x);
 [7m   [0m [91m        ~~~~~~~[0m
-[96mtest/test-files/step-function.ts[0m:[93m133[0m:[93m9[0m - [91merror[0m[90m Functionless(10016): [0mIntegration must be immediately awaited or returned
-
-https://functionless.org/docs/error-codes#integration-must-be-immediately-awaited-or-returned
-
-[7m133[0m   return func().catch((x) => x);
+[96mtest/test-files/step-function.ts[0m:[93m149[0m:[93m9[0m - [91merror[0m[90m Functionless(10016): [0mIntegration must be immediately awaited or returned
+
+https://functionless.org/docs/error-codes#integration-must-be-immediately-awaited-or-returned
+
+[7m149[0m   return func().catch((x) => x);
 [7m   [0m [91m        ~~~~~~~[0m
-[96mtest/test-files/step-function.ts[0m:[93m156[0m:[93m9[0m - [91merror[0m[90m Functionless(10017): [0mArrays of Integration must be immediately wrapped in Promise.all
+[96mtest/test-files/step-function.ts[0m:[93m172[0m:[93m9[0m - [91merror[0m[90m Functionless(10017): [0mArrays of Integration must be immediately wrapped in Promise.all
 
 https://functionless.org/docs/error-codes#arrays-of-integration-must-be-immediately-wrapped-in-promise.all
 
-[7m156[0m   return [1, 2].map(async () => func());
+[7m172[0m   return [1, 2].map(async () => func());
 [7m   [0m [91m        ~~~~~~~~~~~~~~~~~~~~~~~~~~~~~~~[0m
-[96mtest/test-files/step-function.ts[0m:[93m160[0m:[93m12[0m - [91merror[0m[90m Functionless(10016): [0mIntegration must be immediately awaited or returned
-
-https://functionless.org/docs/error-codes#integration-must-be-immediately-awaited-or-returned
-
-[7m160[0m   const c = Promise.all([1, 2].map(async () => func()));
+[96mtest/test-files/step-function.ts[0m:[93m176[0m:[93m12[0m - [91merror[0m[90m Functionless(10016): [0mIntegration must be immediately awaited or returned
+
+https://functionless.org/docs/error-codes#integration-must-be-immediately-awaited-or-returned
+
+[7m176[0m   const c = Promise.all([1, 2].map(async () => func()));
 [7m   [0m [91m           ~~~~~~~~~~~~~~~~~~~~~~~~~~~~~~~~~~~~~~~~~~~~[0m
-[96mtest/test-files/step-function.ts[0m:[93m166[0m:[93m9[0m - [91merror[0m[90m Functionless(10018): [0mUnsupported use of Promises
+[96mtest/test-files/step-function.ts[0m:[93m182[0m:[93m9[0m - [91merror[0m[90m Functionless(10018): [0mUnsupported use of Promises
 
 https://functionless.org/docs/error-codes#unsupported-use-of-promises
 
-[7m166[0m   return Promise.all(c);
+[7m182[0m   return Promise.all(c);
 [7m   [0m [91m        ~~~~~~~~~~~~~~~[0m
-[96mtest/test-files/step-function.ts[0m:[93m171[0m:[93m59[0m - [91merror[0m[90m Functionless(10008): [0mCannot initialize new resources in a runtime function, found StepFunction.
-
-https://functionless.org/docs/error-codes#unsupported-initialization-of-resources-in-a-runtime-closure
-
-[7m171[0m new StepFunction(stack, \\"new step function\\", async () => {
+[96mtest/test-files/step-function.ts[0m:[93m187[0m:[93m59[0m - [91merror[0m[90m Functionless(10008): [0mCannot initialize new resources in a runtime function, found StepFunction.
+
+https://functionless.org/docs/error-codes#unsupported-initialization-of-resources-in-a-runtime-closure
+
+[7m187[0m new StepFunction(stack, \\"new step function\\", async () => {
 [7m   [0m [91m                                                          [0m
-[7m172[0m   new StepFunction(stack, \\"\\", () => {});
+[7m188[0m   new StepFunction(stack, \\"\\", () => {});
 [7m   [0m [91m~~~~~~~~~~~~~~~~~~~~~~~~~~~~~~~~~~~~~~~[0m
-[96mtest/test-files/step-function.ts[0m:[93m175[0m:[93m54[0m - [91merror[0m[90m Functionless(10008): [0mCannot initialize new resources in a runtime function, found Function.
-
-https://functionless.org/docs/error-codes#unsupported-initialization-of-resources-in-a-runtime-closure
-
-[7m175[0m new StepFunction(stack, \\"new function\\", async () => {
+[96mtest/test-files/step-function.ts[0m:[93m191[0m:[93m54[0m - [91merror[0m[90m Functionless(10008): [0mCannot initialize new resources in a runtime function, found Function.
+
+https://functionless.org/docs/error-codes#unsupported-initialization-of-resources-in-a-runtime-closure
+
+[7m191[0m new StepFunction(stack, \\"new function\\", async () => {
 [7m   [0m [91m                                                     [0m
-[7m176[0m   new Function(stack, \\"\\", async () => {});
+[7m192[0m   new Function(stack, \\"\\", async () => {});
 [7m   [0m [91m~~~~~~~~~~~~~~~~~~~~~~~~~~~~~~~~~~~~~~~~~[0m
-[96mtest/test-files/step-function.ts[0m:[93m179[0m:[93m49[0m - [91merror[0m[90m Functionless(10008): [0mCannot initialize new resources in a runtime function, found EventBus.
-
-https://functionless.org/docs/error-codes#unsupported-initialization-of-resources-in-a-runtime-closure
-
-[7m179[0m new StepFunction(stack, \\"new bus\\", async () => {
+[96mtest/test-files/step-function.ts[0m:[93m195[0m:[93m49[0m - [91merror[0m[90m Functionless(10008): [0mCannot initialize new resources in a runtime function, found EventBus.
+
+https://functionless.org/docs/error-codes#unsupported-initialization-of-resources-in-a-runtime-closure
+
+[7m195[0m new StepFunction(stack, \\"new bus\\", async () => {
 [7m   [0m [91m                                                [0m
-[7m180[0m   new EventBus(stack, \\"\\");
+[7m196[0m   new EventBus(stack, \\"\\");
 [7m   [0m [91m~~~~~~~~~~~~~~~~~~~~~~~~~[0m
-[96mtest/test-files/step-function.ts[0m:[93m183[0m:[93m54[0m - [91merror[0m[90m Functionless(10008): [0mCannot initialize new resources in a runtime function, found AppsyncResolver.
-
-https://functionless.org/docs/error-codes#unsupported-initialization-of-resources-in-a-runtime-closure
-
-[7m183[0m new StepFunction(stack, \\"new resolver\\", async () => {
+[96mtest/test-files/step-function.ts[0m:[93m199[0m:[93m54[0m - [91merror[0m[90m Functionless(10008): [0mCannot initialize new resources in a runtime function, found AppsyncResolver.
+
+https://functionless.org/docs/error-codes#unsupported-initialization-of-resources-in-a-runtime-closure
+
+[7m199[0m new StepFunction(stack, \\"new resolver\\", async () => {
 [7m   [0m [91m                                                     [0m
-[7m184[0m   new AppsyncResolver(
+[7m200[0m   new AppsyncResolver(
 [7m   [0m [91m~~~~~~~~~~~~~~~~~~~~~~[0m
 [7m...[0m 
-[7m192[0m     () => {}
+[7m208[0m     () => {}
 [7m   [0m [91m~~~~~~~~~~~~[0m
-[7m193[0m   );
+[7m209[0m   );
 [7m   [0m [91m~~~[0m
-[96mtest/test-files/step-function.ts[0m:[93m188[0m:[93m11[0m - [91merror[0m[90m Functionless(10008): [0mCannot initialize new CDK resources in a runtime function, found GraphqlApi.
-
-https://functionless.org/docs/error-codes#unsupported-initialization-of-resources-in-a-runtime-closure
-
-[7m188[0m       api: new GraphqlApi(stack, \\"\\", { name: \\"api\\" }),
+[96mtest/test-files/step-function.ts[0m:[93m204[0m:[93m11[0m - [91merror[0m[90m Functionless(10008): [0mCannot initialize new CDK resources in a runtime function, found GraphqlApi.
+
+https://functionless.org/docs/error-codes#unsupported-initialization-of-resources-in-a-runtime-closure
+
+[7m204[0m       api: new GraphqlApi(stack, \\"\\", { name: \\"api\\" }),
 [7m   [0m [91m          ~~~~~~~~~~~~~~~~~~~~~~~~~~~~~~~~~~~~~~~~~~~[0m
-[96mtest/test-files/step-function.ts[0m:[93m196[0m:[93m48[0m - [91merror[0m[90m Functionless(10008): [0mCannot initialize new CDK resources in a runtime function, found EventBus.
-
-https://functionless.org/docs/error-codes#unsupported-initialization-of-resources-in-a-runtime-closure
-
-[7m196[0m new StepFunction(stack, \\"cdk resource\\", () => {
+[96mtest/test-files/step-function.ts[0m:[93m212[0m:[93m48[0m - [91merror[0m[90m Functionless(10008): [0mCannot initialize new CDK resources in a runtime function, found EventBus.
+
+https://functionless.org/docs/error-codes#unsupported-initialization-of-resources-in-a-runtime-closure
+
+[7m212[0m new StepFunction(stack, \\"cdk resource\\", () => {
 [7m   [0m [91m                                               [0m
-[7m197[0m   new aws_events.EventBus(stack, \\"\\");
+[7m213[0m   new aws_events.EventBus(stack, \\"\\");
 [7m   [0m [91m~~~~~~~~~~~~~~~~~~~~~~~~~~~~~~~~~~~~[0m
-[96mtest/test-files/step-function.ts[0m:[93m206[0m:[93m23[0m - [91merror[0m[90m Functionless(10023): [0mStepFunctions calls to EventBus putEvents must use object literals
+[96mtest/test-files/step-function.ts[0m:[93m226[0m:[93m23[0m - [91merror[0m[90m Functionless(10023): [0mStepFunctions calls to EventBus putEvents must use object literals
 
 https://functionless.org/docs/error-codes#stepfunctions-calls-to-eventbus-putevents-must-use-object-literals
 
-[7m206[0m   await bus.putEvents(event);
+[7m226[0m   await bus.putEvents(event);
 [7m   [0m [91m                      ~~~~~[0m
-[96mtest/test-files/step-function.ts[0m:[93m211[0m:[93m69[0m - [91merror[0m[90m Functionless(10023): [0mStepFunctions calls to EventBus putEvents must use object literals
+[96mtest/test-files/step-function.ts[0m:[93m233[0m:[93m69[0m - [91merror[0m[90m Functionless(10023): [0mStepFunctions calls to EventBus putEvents must use object literals
 
 https://functionless.org/docs/error-codes#stepfunctions-calls-to-eventbus-putevents-must-use-object-literals
 
-[7m211[0m   await bus.putEvents({ source: \\"\\", detail: {}, \\"detail-type\\": \\"\\" }, ...events);
+[7m233[0m   await bus.putEvents({ source: \\"\\", detail: {}, \\"detail-type\\": \\"\\" }, ...events);
 [7m   [0m [91m                                                                    ~~~~~~~~~~[0m
-[96mtest/test-files/step-function.ts[0m:[93m216[0m:[93m23[0m - [91merror[0m[90m Functionless(10023): [0mStepFunctions calls to EventBus putEvents must use object literals
+[96mtest/test-files/step-function.ts[0m:[93m242[0m:[93m23[0m - [91merror[0m[90m Functionless(10023): [0mStepFunctions calls to EventBus putEvents must use object literals
 
 https://functionless.org/docs/error-codes#stepfunctions-calls-to-eventbus-putevents-must-use-object-literals
 
-[7m216[0m   await bus.putEvents({ ...event });
+[7m242[0m   await bus.putEvents({ ...event });
 [7m   [0m [91m                      ~~~~~~~~~~~~[0m
-[96mtest/test-files/step-function.ts[0m:[93m221[0m:[93m23[0m - [91merror[0m[90m Functionless(10023): [0mStepFunctions calls to EventBus putEvents must use object literals
+[96mtest/test-files/step-function.ts[0m:[93m247[0m:[93m23[0m - [91merror[0m[90m Functionless(10023): [0mStepFunctions calls to EventBus putEvents must use object literals
 
 https://functionless.org/docs/error-codes#stepfunctions-calls-to-eventbus-putevents-must-use-object-literals
 
-[7m221[0m   await bus.putEvents({ [source]: \\"\\", detail: {}, \\"detail-type\\": \\"\\" });
+[7m247[0m   await bus.putEvents({ [source]: \\"\\", detail: {}, \\"detail-type\\": \\"\\" });
 [7m   [0m [91m                      ~~~~~~~~~~~~~~~~~~~~~~~~~~~~~~~~~~~~~~~~~~~~~~~[0m
-[96mtest/test-files/step-function.ts[0m:[93m227[0m:[93m51[0m - [91merror[0m[90m Functionless(10023): [0mStepFunctions calls to EventBus putEvents must use object literals
+[96mtest/test-files/step-function.ts[0m:[93m253[0m:[93m51[0m - [91merror[0m[90m Functionless(10023): [0mStepFunctions calls to EventBus putEvents must use object literals
 
 https://functionless.org/docs/error-codes#stepfunctions-calls-to-eventbus-putevents-must-use-object-literals
 
-[7m227[0m     { source: \\"\\", detail: {}, \\"detail-type\\": \\"\\" },
+[7m253[0m     { source: \\"\\", detail: {}, \\"detail-type\\": \\"\\" },
 [7m   [0m [91m                                                  [0m
-[7m228[0m     { [source]: \\"\\", detail: {}, \\"detail-type\\": \\"\\" }
+[7m254[0m     { [source]: \\"\\", detail: {}, \\"detail-type\\": \\"\\" }
 [7m   [0m [91m~~~~~~~~~~~~~~~~~~~~~~~~~~~~~~~~~~~~~~~~~~~~~~~~~~~[0m
-[96mtest/test-files/step-function.ts[0m:[93m245[0m:[93m15[0m - [91merror[0m[90m Functionless(10024): [0mStepFunctions error cause must be a constant
+[96mtest/test-files/step-function.ts[0m:[93m271[0m:[93m15[0m - [91merror[0m[90m Functionless(10024): [0mStepFunctions error cause must be a constant
 
 https://functionless.org/docs/error-codes#stepfunctions-error-cause-must-be-a-constant
 
-[7m245[0m   throw Error(input.arg);
+[7m271[0m   throw Error(input.arg);
 [7m   [0m [91m              ~~~~~~~~~[0m
-=======
-"[96mtest/test-files/step-function.ts[0m:[93m30[0m:[93m65[0m - [91merror[0m[90m Functionless(10000): [0mCannot perform arithmetic on variables in Step Function
-
-https://functionless.org/docs/error-codes#cannot-perform-arithmetic-on-variables-in-step-function
-
-[7m30[0m new StepFunction(stack, \\"input.i + 2\\", (input: { i: number }) => input.i + 2);
-[7m  [0m [91m                                                                ~~~~~~~~~~~~[0m
-[96mtest/test-files/step-function.ts[0m:[93m31[0m:[93m65[0m - [91merror[0m[90m Functionless(10000): [0mCannot perform arithmetic on variables in Step Function
-
-https://functionless.org/docs/error-codes#cannot-perform-arithmetic-on-variables-in-step-function
-
-[7m31[0m new StepFunction(stack, \\"input.i - 2\\", (input: { i: number }) => input.i - 2);
-[7m  [0m [91m                                                                ~~~~~~~~~~~~[0m
-[96mtest/test-files/step-function.ts[0m:[93m33[0m:[93m65[0m - [91merror[0m[90m Functionless(10000): [0mCannot perform arithmetic on variables in Step Function
-
-https://functionless.org/docs/error-codes#cannot-perform-arithmetic-on-variables-in-step-function
-
-[7m33[0m new StepFunction(stack, \\"input.i / 2\\", (input: { i: number }) => input.i / 2);
-[7m  [0m [91m                                                                ~~~~~~~~~~~~[0m
-[96mtest/test-files/step-function.ts[0m:[93m34[0m:[93m62[0m - [91merror[0m[90m Functionless(10000): [0mCannot perform arithmetic on variables in Step Function
-
-https://functionless.org/docs/error-codes#cannot-perform-arithmetic-on-variables-in-step-function
-
-[7m34[0m new StepFunction(stack, \\"-input.i\\", (input: { i: number }) => -input.i);
-[7m  [0m [91m                                                             ~~~~~~~~~[0m
-[96mtest/test-files/step-function.ts[0m:[93m39[0m:[93m14[0m - [91merror[0m[90m Functionless(10000): [0mCannot perform arithmetic on variables in Step Function
-
-https://functionless.org/docs/error-codes#cannot-perform-arithmetic-on-variables-in-step-function
-
-[7m39[0m     const a = input.i + 1;
-[7m  [0m [91m             ~~~~~~~~~~~~[0m
-[96mtest/test-files/step-function.ts[0m:[93m92[0m:[93m15[0m - [91merror[0m[90m Functionless(10000): [0mCannot perform arithmetic on variables in Step Function
-
-https://functionless.org/docs/error-codes#cannot-perform-arithmetic-on-variables-in-step-function
-
-[7m92[0m         return input.i + 1;
-[7m  [0m [91m              ~~~~~~~~~~~~[0m
-[96mtest/test-files/step-function.ts[0m:[93m101[0m:[93m12[0m - [91merror[0m[90m Functionless(10016): [0mIntegration must be immediately awaited or returned
-
-https://functionless.org/docs/error-codes#integration-must-be-immediately-awaited-or-returned
-
-[7m101[0m   const c = func();
-[7m   [0m [91m           ~~~~~~~[0m
-[96mtest/test-files/step-function.ts[0m:[93m106[0m:[93m12[0m - [91merror[0m[90m Functionless(10016): [0mIntegration must be immediately awaited or returned
-
-https://functionless.org/docs/error-codes#integration-must-be-immediately-awaited-or-returned
-
-[7m106[0m   const c = func();
-[7m   [0m [91m           ~~~~~~~[0m
-[96mtest/test-files/step-function.ts[0m:[93m112[0m:[93m9[0m - [91merror[0m[90m Functionless(10016): [0mIntegration must be immediately awaited or returned
-
-https://functionless.org/docs/error-codes#integration-must-be-immediately-awaited-or-returned
-
-[7m112[0m   return func().then((x) => x);
-[7m   [0m [91m        ~~~~~~~[0m
-[96mtest/test-files/step-function.ts[0m:[93m116[0m:[93m9[0m - [91merror[0m[90m Functionless(10016): [0mIntegration must be immediately awaited or returned
-
-https://functionless.org/docs/error-codes#integration-must-be-immediately-awaited-or-returned
-
-[7m116[0m   return func().catch((x) => x);
-[7m   [0m [91m        ~~~~~~~[0m
-[96mtest/test-files/step-function.ts[0m:[93m139[0m:[93m9[0m - [91merror[0m[90m Functionless(10017): [0mArrays of Integration must be immediately wrapped in Promise.all
-
-https://functionless.org/docs/error-codes#arrays-of-integration-must-be-immediately-wrapped-in-promise.all
-
-[7m139[0m   return [1, 2].map(async () => func());
-[7m   [0m [91m        ~~~~~~~~~~~~~~~~~~~~~~~~~~~~~~~[0m
-[96mtest/test-files/step-function.ts[0m:[93m143[0m:[93m12[0m - [91merror[0m[90m Functionless(10016): [0mIntegration must be immediately awaited or returned
-
-https://functionless.org/docs/error-codes#integration-must-be-immediately-awaited-or-returned
-
-[7m143[0m   const c = Promise.all([1, 2].map(async () => func()));
-[7m   [0m [91m           ~~~~~~~~~~~~~~~~~~~~~~~~~~~~~~~~~~~~~~~~~~~~[0m
-[96mtest/test-files/step-function.ts[0m:[93m149[0m:[93m9[0m - [91merror[0m[90m Functionless(10018): [0mUnsupported use of Promises
-
-https://functionless.org/docs/error-codes#unsupported-use-of-promises
-
-[7m149[0m   return Promise.all(c);
-[7m   [0m [91m        ~~~~~~~~~~~~~~~[0m
-[96mtest/test-files/step-function.ts[0m:[93m154[0m:[93m59[0m - [91merror[0m[90m Functionless(10008): [0mCannot initialize new resources in a runtime function, found StepFunction.
-
-https://functionless.org/docs/error-codes#unsupported-initialization-of-resources-in-a-runtime-closure
-
-[7m154[0m new StepFunction(stack, \\"new step function\\", async () => {
-[7m   [0m [91m                                                          [0m
-[7m155[0m   new StepFunction(stack, \\"\\", () => {});
-[7m   [0m [91m~~~~~~~~~~~~~~~~~~~~~~~~~~~~~~~~~~~~~~~[0m
-[96mtest/test-files/step-function.ts[0m:[93m158[0m:[93m54[0m - [91merror[0m[90m Functionless(10008): [0mCannot initialize new resources in a runtime function, found Function.
-
-https://functionless.org/docs/error-codes#unsupported-initialization-of-resources-in-a-runtime-closure
-
-[7m158[0m new StepFunction(stack, \\"new function\\", async () => {
-[7m   [0m [91m                                                     [0m
-[7m159[0m   new Function(stack, \\"\\", async () => {});
-[7m   [0m [91m~~~~~~~~~~~~~~~~~~~~~~~~~~~~~~~~~~~~~~~~~[0m
-[96mtest/test-files/step-function.ts[0m:[93m162[0m:[93m49[0m - [91merror[0m[90m Functionless(10008): [0mCannot initialize new resources in a runtime function, found EventBus.
-
-https://functionless.org/docs/error-codes#unsupported-initialization-of-resources-in-a-runtime-closure
-
-[7m162[0m new StepFunction(stack, \\"new bus\\", async () => {
-[7m   [0m [91m                                                [0m
-[7m163[0m   new EventBus(stack, \\"\\");
-[7m   [0m [91m~~~~~~~~~~~~~~~~~~~~~~~~~[0m
-[96mtest/test-files/step-function.ts[0m:[93m166[0m:[93m54[0m - [91merror[0m[90m Functionless(10008): [0mCannot initialize new resources in a runtime function, found AppsyncResolver.
-
-https://functionless.org/docs/error-codes#unsupported-initialization-of-resources-in-a-runtime-closure
-
-[7m166[0m new StepFunction(stack, \\"new resolver\\", async () => {
-[7m   [0m [91m                                                     [0m
-[7m167[0m   new AppsyncResolver(
-[7m   [0m [91m~~~~~~~~~~~~~~~~~~~~~~[0m
-[7m...[0m 
-[7m175[0m     () => {}
-[7m   [0m [91m~~~~~~~~~~~~[0m
-[7m176[0m   );
-[7m   [0m [91m~~~[0m
-[96mtest/test-files/step-function.ts[0m:[93m171[0m:[93m11[0m - [91merror[0m[90m Functionless(10008): [0mCannot initialize new CDK resources in a runtime function, found GraphqlApi.
-
-https://functionless.org/docs/error-codes#unsupported-initialization-of-resources-in-a-runtime-closure
-
-[7m171[0m       api: new GraphqlApi(stack, \\"\\", { name: \\"api\\" }),
-[7m   [0m [91m          ~~~~~~~~~~~~~~~~~~~~~~~~~~~~~~~~~~~~~~~~~~~[0m
-[96mtest/test-files/step-function.ts[0m:[93m179[0m:[93m48[0m - [91merror[0m[90m Functionless(10008): [0mCannot initialize new CDK resources in a runtime function, found EventBus.
-
-https://functionless.org/docs/error-codes#unsupported-initialization-of-resources-in-a-runtime-closure
-
-[7m179[0m new StepFunction(stack, \\"cdk resource\\", () => {
-[7m   [0m [91m                                               [0m
-[7m180[0m   new aws_events.EventBus(stack, \\"\\");
-[7m   [0m [91m~~~~~~~~~~~~~~~~~~~~~~~~~~~~~~~~~~~~[0m
-[96mtest/test-files/step-function.ts[0m:[93m193[0m:[93m31[0m - [91merror[0m[90m Functionless(10012): [0mExpected the first argument of $AWS.DynamoDB.getItem to be an object literal.
+[96mtest/test-files/step-function.ts[0m:[93m292[0m:[93m31[0m - [91merror[0m[90m Functionless(10012): [0mExpected the first argument of $AWS.DynamoDB.getItem to be an object literal.
 
 https://functionless.org/docs/error-codes#expected-an-object-literal
 
-[7m193[0m   await $AWS.DynamoDB.GetItem(event);
+[7m292[0m   await $AWS.DynamoDB.GetItem(event);
 [7m   [0m [91m                              ~~~~~[0m
-[96mtest/test-files/step-function.ts[0m:[93m202[0m:[93m28[0m - [91merror[0m[90m Functionless(10012): [0mExpected the first argument of $AWS.Lambda.Invoke to be an object literal.
+[96mtest/test-files/step-function.ts[0m:[93m301[0m:[93m28[0m - [91merror[0m[90m Functionless(10012): [0mExpected the first argument of $AWS.Lambda.Invoke to be an object literal.
 
 https://functionless.org/docs/error-codes#expected-an-object-literal
 
-[7m202[0m   await $AWS.Lambda.Invoke(event);
+[7m301[0m   await $AWS.Lambda.Invoke(event);
 [7m   [0m [91m                           ~~~~~[0m
-[96mtest/test-files/step-function.ts[0m:[93m230[0m:[93m8[0m - [91merror[0m[90m Functionless(10019): [0mUnable to find reference out of application function
+[96mtest/test-files/step-function.ts[0m:[93m329[0m:[93m8[0m - [91merror[0m[90m Functionless(10019): [0mUnable to find reference out of application function
 
 https://functionless.org/docs/error-codes#unable-to-find-reference-out-of-application-function
 
-[7m230[0m   await x();
+[7m329[0m   await x();
 [7m   [0m [91m       ~~[0m
->>>>>>> 7ce28533
 "
 `;