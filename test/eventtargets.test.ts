import { aws_events, Stack } from "aws-cdk-lib";
import { EventField } from "aws-cdk-lib/aws-events";
import { Function, reflect, StepFunction } from "../src";
import { Event } from "../src/event-bridge";

import { ebEventTargetTestCase, ebEventTargetTestCaseError } from "./util";

type testEvent = Event<{
  value: string;
  optional?: string;
  num: number;
  array: string[];
  "blah-blah": string;
  "blah blah": string;
}>;

test("event path", () => {
  ebEventTargetTestCase<testEvent>(
    reflect((event) => event.source),
    aws_events.RuleTargetInput.fromEventPath("$.source")
  );
});

test("event path index access", () => {
  ebEventTargetTestCase<testEvent>(
    // eslint-disable-next-line dot-notation
    reflect((event) => event["source"]),
    aws_events.RuleTargetInput.fromEventPath("$.source")
  );
});

test("event path index access special json path", () => {
  ebEventTargetTestCase<testEvent>(
    reflect((event) => event.detail["blah-blah"]),
    aws_events.RuleTargetInput.fromEventPath("$.detail.blah-blah")
  );
});

test("event path index access spaces json path", () => {
  ebEventTargetTestCase<testEvent>(
    reflect((event) => event.detail["blah blah"]),
    // Note: this doesn't look right, but it was tested with the event bridge sandbox and worked
    aws_events.RuleTargetInput.fromEventPath("$.detail.blah blah")
  );
});

test("string formatting", () => {
  ebEventTargetTestCase<testEvent>(
    reflect((event) => `hello ${event.source}`),
    aws_events.RuleTargetInput.fromText(
      `hello ${aws_events.EventField.fromPath("$.source")}`
    )
  );
});

test("string formatting with constants", () => {
  ebEventTargetTestCase<testEvent>(
    reflect(() => `hello ${"hi?"}`),
    aws_events.RuleTargetInput.fromText("hello hi?")
  );
});

test("constant value", () => {
  ebEventTargetTestCase<testEvent>(
    reflect(() => "hello"),
    aws_events.RuleTargetInput.fromText("hello")
  );
});

test("string concat", () => {
  ebEventTargetTestCase<testEvent>(
    reflect((event) => "hello " + event.source),
    aws_events.RuleTargetInput.fromText(
      `hello ${aws_events.EventField.fromPath("$.source")}`
    )
  );
});

test("optional assert", () => {
  ebEventTargetTestCase<testEvent>(
    reflect((event) => event.detail.optional!),
    aws_events.RuleTargetInput.fromEventPath("$.detail.optional")
  );
});

test("object with constants", () => {
  ebEventTargetTestCase<testEvent>(
    reflect(() => ({
      value: "hi",
    })),
    aws_events.RuleTargetInput.fromObject({
      value: "hi",
    })
  );
});

test("object with event references", () => {
  ebEventTargetTestCase<testEvent>(
    reflect((event) => ({
      value: event.detail.value,
    })),
    aws_events.RuleTargetInput.fromObject({
      value: aws_events.EventField.fromPath("$.detail.value"),
    })
  );
});

test("object with event template references", () => {
  ebEventTargetTestCase<testEvent>(
    reflect((event) => ({
      value: `hello ${event.detail.value}`,
    })),
    aws_events.RuleTargetInput.fromObject({
      value: `hello ${aws_events.EventField.fromPath("$.detail.value")}`,
    })
  );
});

test("object with event number", () => {
  ebEventTargetTestCase<testEvent>(
    reflect((event) => ({
      value: event.detail.num,
    })),
    aws_events.RuleTargetInput.fromObject({
      value: aws_events.EventField.fromPath("$.detail.num"),
    })
  );
});

test("object with null", () => {
  ebEventTargetTestCase<testEvent>(
    reflect(() => ({
      value: null,
    })),
    aws_events.RuleTargetInput.fromObject({
      value: null,
    })
  );
});

test("object with null", () => {
  ebEventTargetTestCase<testEvent>(
    reflect(() => ({
      value: undefined,
    })),
    aws_events.RuleTargetInput.fromObject({})
  );
});

test("object with event template number references", () => {
  ebEventTargetTestCase<testEvent>(
    reflect((event) => ({
      value: `hello ${event.detail.num}`,
    })),
    aws_events.RuleTargetInput.fromObject({
      value: `hello ${aws_events.EventField.fromPath("$.detail.num")}`,
    })
  );
});

test("object with event object references", () => {
  ebEventTargetTestCase<testEvent>(
    reflect((event) => ({
      value: event.detail,
    })),
    aws_events.RuleTargetInput.fromObject({
      value: aws_events.EventField.fromPath("$.detail"),
    })
  );
});

test("object with deep event object references", () => {
  ebEventTargetTestCase<testEvent>(
    reflect((event) => ({
      value: { value2: event.detail.value },
    })),
    aws_events.RuleTargetInput.fromObject({
      value: { value2: aws_events.EventField.fromPath("$.detail.value") },
    })
  );
});

test("template with object", () => {
  ebEventTargetTestCase<testEvent>(
    reflect((event) => `{ value: ${{ myValue: event.source }} }`),
    aws_events.RuleTargetInput.fromText(
      `{ value: {\"myValue\":\"${aws_events.EventField.fromPath(
        "$.source"
      )}\"} }`
    )
  );
});

test("object with event array references", () => {
  ebEventTargetTestCase<testEvent>(
    reflect((event) => ({
      value: event.detail.array,
    })),
    aws_events.RuleTargetInput.fromObject({
      value: aws_events.EventField.fromPath("$.detail.array"),
    })
  );
});

test("object with event array literal", () => {
  ebEventTargetTestCase<testEvent>(
    reflect((event) => ({
      value: [event.detail.value],
    })),
    aws_events.RuleTargetInput.fromObject({
      value: [aws_events.EventField.fromPath("$.detail.value")],
    })
  );
});

test("object with bare array literal", () => {
  ebEventTargetTestCase<testEvent>(
    reflect((event) => [event.detail.value]),
    aws_events.RuleTargetInput.fromObject([
      aws_events.EventField.fromPath("$.detail.value"),
    ])
  );
});

test("object with bare array literal with null", () => {
  ebEventTargetTestCase<testEvent>(
    reflect(() => [null]),
    aws_events.RuleTargetInput.fromObject([null])
  );
});

test("object with bare array literal with undefined", () => {
  ebEventTargetTestCase<testEvent>(
    reflect(() => [undefined]),
    aws_events.RuleTargetInput.fromObject([])
  );
});

test("object with bare null", () => {
  ebEventTargetTestCase<testEvent>(
    reflect(() => null),
    aws_events.RuleTargetInput.fromObject(null)
  );
});

test("object with bare undefined", () => {
  ebEventTargetTestCase<testEvent>(
    reflect(() => undefined),
    aws_events.RuleTargetInput.fromObject(undefined)
  );
});

type MyString = string;
interface MyTest extends Event<{ s: MyString }> {}

test("non-string type", () => {
  ebEventTargetTestCase<MyTest>(
    reflect((event) => event.detail.s + event.detail.s),
    aws_events.RuleTargetInput.fromObject(
      `${EventField.fromPath("$.detail.s")}${EventField.fromPath("$.detail.s")}`
    )
  );
});

describe("predefined", () => {
  test("direct event", () => {
    ebEventTargetTestCase<testEvent>(
      reflect((event) => event),
      {
        bind: () => {
          return { inputPathsMap: {}, inputTemplate: "<aws.events.event>" };
        },
      }
    );
  });

  test("direct rule name", () => {
    ebEventTargetTestCase<testEvent>(
      reflect((_event, u) => u.context.ruleName),
      {
        bind: () => {
          return {
            inputPathsMap: {},
            inputTemplate: '"<aws.events.rule-name>"',
          };
        },
      }
    );
  });

  test("direct rule name in template", () => {
    ebEventTargetTestCase<testEvent>(
      reflect((_event, u) => `blah ${u.context.ruleName}`),
      {
        bind: () => {
          return {
            inputPathsMap: {},
            inputTemplate: '"blah <aws.events.rule-name>"',
          };
        },
      }
    );
  });

  test("direct event json name", () => {
    ebEventTargetTestCase<testEvent>(
      reflect((_event, u) => u.context.eventJson),
      {
        bind: () => {
          return {
            inputPathsMap: {},
            inputTemplate: '"<aws.events.event.json>"',
          };
        },
      }
    );
  });

  test("direct event in object", () => {
    ebEventTargetTestCase<testEvent>(
      reflect((event) => ({
        evnt: event,
      })),
      {
        bind: () => ({
          inputPathsMap: {},
          inputTemplate: '{"evnt":<aws.events.event>}',
        }),
      }
    );
  });

  test("direct event in template", () => {
    ebEventTargetTestCase<testEvent>(
      reflect((event) => `original: ${event}`),
      {
        bind: () => ({
          inputPathsMap: {},
          inputTemplate: '"original: <aws.events.event>"',
        }),
      }
    );
  });

  test("rule name", () => {
    ebEventTargetTestCase<testEvent>(
      reflect((_, $utils) => ({ value: $utils.context.ruleName })),
      {
        bind: () => ({
          inputPathsMap: {},
          inputTemplate: '{"value":<aws.events.rule-name>}',
        }),
      }
    );
  });

  test("rule arn", () => {
    ebEventTargetTestCase<testEvent>(
      reflect((_, $utils) => ({ value: $utils.context.ruleArn })),
      {
        bind: () => ({
          inputPathsMap: {},
          inputTemplate: '{"value":<aws.events.rule-arn>}',
        }),
      }
    );
  });

  test("event json", () => {
    ebEventTargetTestCase<testEvent>(
      reflect((_, $utils) => ({ value: $utils.context.eventJson })),
      {
        bind: () => ({
          inputPathsMap: {},
          inputTemplate: '{"value":<aws.events.event.json>}',
        }),
      }
    );
  });

  test("time", () => {
    ebEventTargetTestCase<testEvent>(
      reflect((_, $utils) => ({ value: $utils.context.ingestionTime })),
      {
        bind: () => ({
          inputPathsMap: {},
          inputTemplate: '{"value":<aws.events.ingestion-time>}',
        }),
      }
    );
  });

  test("different utils name", () => {
    ebEventTargetTestCase<testEvent>(
      reflect((_, utils) => ({ value: utils.context.ruleName })),
      {
        bind: () => ({
          inputPathsMap: {},
          inputTemplate: '{"value":<aws.events.rule-name>}',
        }),
      }
    );
  });

  test("different utils name at the top", () => {
    ebEventTargetTestCase<testEvent>(
      reflect((_, utils) => utils.context.ruleName),
      {
        bind: () => {
          return {
            inputPathsMap: {},
            inputTemplate: '"<aws.events.rule-name>"',
          };
        },
      }
    );
  });
});

describe("referencing", () => {
  test("dereference", () => {
    ebEventTargetTestCase<testEvent>(
      reflect((event) => {
        const value = event.detail.value;

        return { value: value };
      }),
      aws_events.RuleTargetInput.fromObject({
        value: aws_events.EventField.fromPath("$.detail.value"),
      })
    );
  });

  test("dereference and prop access", () => {
    ebEventTargetTestCase<testEvent>(
      reflect((event) => {
        const value = event.detail;

        return { value: value.value };
      }),
      aws_events.RuleTargetInput.fromObject({
        value: aws_events.EventField.fromPath("$.detail.value"),
      })
    );
  });

  test("constant", () => {
    ebEventTargetTestCase<testEvent>(
      reflect(() => {
        const value = "hi";

        return { value: value };
      }),
      aws_events.RuleTargetInput.fromObject({
        value: "hi",
      })
    );
  });

  // Functionless doesn't support computed properties currently
  test("constant computed prop name", () => {
    ebEventTargetTestCase<testEvent>(
      reflect(() => {
        const value = "hi";

        return { [value]: value };
      }),
      aws_events.RuleTargetInput.fromObject({
        hi: "hi",
      })
    );
  });

  test("constant from object", () => {
    ebEventTargetTestCase<testEvent>(
      reflect(() => {
        const config = { value: "hi" };

        return { value: config.value };
      }),
      aws_events.RuleTargetInput.fromObject({
        value: "hi",
      })
    );
  });

  test("spread with constant object", () => {
    ebEventTargetTestCase<testEvent>(
      reflect(() => {
        const config = { value: "hi" };

        return { ...config };
      }),
      aws_events.RuleTargetInput.fromObject({
        value: "hi",
      })
    );
  });

  test("object element access", () => {
    ebEventTargetTestCase<testEvent>(
      reflect(() => {
        const config = { value: "hi" };

        return { val: config.value };
      }),
      aws_events.RuleTargetInput.fromObject({
        val: "hi",
      })
    );
  });

  test("object access", () => {
    ebEventTargetTestCase<testEvent>(
      reflect(() => {
        const config = { value: "hi" } as any;

        return { val: config.value };
      }),
      aws_events.RuleTargetInput.fromObject({
        val: "hi",
      })
    );
  });

  test("constant list", () => {
    ebEventTargetTestCase<testEvent>(
      reflect(() => {
        const config = ["hi"];

        return { values: config };
      }),
      aws_events.RuleTargetInput.fromObject({
        values: ["hi"],
      })
    );
  });

  test("spread with constant list", () => {
    ebEventTargetTestCase<testEvent>(
      reflect(() => {
        const config = ["hi"];

        return { values: [...config, "there"] };
      }),
      aws_events.RuleTargetInput.fromObject({
        values: ["hi", "there"],
      })
    );
  });

  test("array index", () => {
    ebEventTargetTestCase<testEvent>(
      reflect(() => {
        const config = ["hi"];

        return { values: [config[0], "there"] };
      }),
      aws_events.RuleTargetInput.fromObject({
        values: ["hi", "there"],
      })
    );
  });

  test("array index variable index", () => {
    ebEventTargetTestCase<testEvent>(
      reflect(() => {
        const index = 0;
        const config = ["hi"];

        return { values: [config[index], "there"] };
      }),
      aws_events.RuleTargetInput.fromObject({
        values: ["hi", "there"],
      })
    );
  });

  test("constant from outside", () => {
    const value = "hi";

    ebEventTargetTestCase<testEvent>(
      reflect(() => {
        return { value: value };
      }),
      aws_events.RuleTargetInput.fromObject({
        value: "hi",
      })
    );
  });

  test("constant from outside into object", () => {
    const value = "hello";
    const value2 = "hello2";

    ebEventTargetTestCase<testEvent>(
      reflect(() => {
        return { value2, value };
      }),
      aws_events.RuleTargetInput.fromObject({
        value2: "hello2",
        value: "hello",
      })
    );
  });

  test("step functions property", () => {
    const stack = new Stack();

    const sfn = new StepFunction(stack, "sfn", () => {});

    ebEventTargetTestCase<testEvent>(
      reflect(() => {
        return { sfn: sfn.stateMachineArn };
      }),
      aws_events.RuleTargetInput.fromObject({
        sfn: sfn.stateMachineArn,
      })
    );
  });

<<<<<<< HEAD
  test("closure from outside into object", () => {
=======
  test("constant function from outside into object", () => {
>>>>>>> 82c72d3f
    const value = () => {};

    ebEventTargetTestCaseError<testEvent>(
      reflect(() => {
        return { value: value };
      }),
      "Event Bridge input transforms can only output constant values."
    );
  });
});

describe("not allowed", () => {
  test("empty body", () => {
    ebEventTargetTestCaseError<testEvent>(
      reflect(() => {}),
      "No return statement found in event bridge target function."
    );
  });

  // Note: this cannot happen with the type checker, but validating in case someone tries to hack around it
  test("use of deep fields outside of detail", () => {
    ebEventTargetTestCaseError<testEvent>(
      reflect((event) => ({
        event: (<any>event.source).blah,
      })),
      "Event references with depth greater than one must be on the detail property, got source,blah"
    );
  });

  test("service call", async () => {
    const stack = new Stack();

    const func = new Function(stack, "func", async () => {});
    ebEventTargetTestCaseError<testEvent>(
      reflect(() => func("hello")),
      "Unsupported template expression of kind: CallExpr"
    );
    await Promise.all(Function.promises);
  });

  test("math", () => {
    ebEventTargetTestCaseError<testEvent>(
      reflect((event) => event.detail.num + 1),
      "Addition operator is only supported to concatenate at least one string to another value."
    );
  });

  test("non-constants", () => {
    ebEventTargetTestCaseError<testEvent>(
      reflect((event) => (() => event.detail.num)()),
      "Unsupported template expression of kind: CallExpr"
    );
  });

  test("spread obj ref", () => {
    ebEventTargetTestCaseError<testEvent>(
      reflect((event) => ({ ...event.detail, field: "hello" })),
      "Event Bridge input transforms do not support object spreading non-constant objects."
    );
  });

  test("spread array ref", () => {
    ebEventTargetTestCaseError<testEvent>(
      reflect((event) => [...event.detail.array]),
      "Event Bridge input transforms do not support array spreading non-constant arrays."
    );
  });

  test("object access missing key", () => {
    ebEventTargetTestCaseError<testEvent>(
      reflect(() => {
        const obj = { val: "" } as any;
        return { val: obj.blah };
      }),
      "Cannot find property blah in Object with constant keys: val"
    );
  });
});

// https://github.com/functionless/functionless/issues/68
describe.skip("destructure", () => {
  test("destructure parameter", () => {
    ebEventTargetTestCase<testEvent>(
      reflect(({ detail }) => {
        return { value: detail.value };
      }),
      aws_events.RuleTargetInput.fromObject({
        value: aws_events.EventField.fromPath("$.detail.value"),
      })
    );
  });

  test("destructure variable", () => {
    ebEventTargetTestCase<testEvent>(
      reflect((event) => {
        const { value } = event.detail;

        return { value: value };
      }),
      aws_events.RuleTargetInput.fromObject({
        value: aws_events.EventField.fromPath("$.detail.value"),
      })
    );
  });

  test("destructure multi-layer variable", () => {
    ebEventTargetTestCase<testEvent>(
      reflect((event) => {
        const {
          detail: { value },
        } = event;

        return { value: value };
      }),
      aws_events.RuleTargetInput.fromObject({
        value: aws_events.EventField.fromPath("$.detail.value"),
      })
    );
  });

  test("destructure array doesn't work", () => {
    ebEventTargetTestCaseError<testEvent>(
      reflect((event) => {
        const [first] = event.detail.array;

        return { value: first };
      })
    );
  });

  test("destructure parameter array doesn't work", () => {
    ebEventTargetTestCase<testEvent>(
      reflect(
        ({
          detail: {
            array: [first],
          },
        }) => {
          return { value: first };
        }
      ),
      aws_events.RuleTargetInput.fromObject({
        value: aws_events.EventField.fromPath("$.detail.value"),
      })
    );
  });

  test("destructure variable rename", () => {
    ebEventTargetTestCase<testEvent>(
      reflect((event) => {
        const { value: val } = event.detail;

        return { value: val };
      }),
      aws_events.RuleTargetInput.fromObject({
        value: aws_events.EventField.fromPath("$.detail.value"),
      })
    );
  });

  test("destructure parameter rename", () => {
    ebEventTargetTestCase<testEvent>(
      reflect(({ source: src }) => {
        return { value: src };
      }),
      aws_events.RuleTargetInput.fromObject({
        value: aws_events.EventField.fromPath("$.source"),
      })
    );
  });
});<|MERGE_RESOLUTION|>--- conflicted
+++ resolved
@@ -619,11 +619,7 @@
     );
   });
 
-<<<<<<< HEAD
   test("closure from outside into object", () => {
-=======
-  test("constant function from outside into object", () => {
->>>>>>> 82c72d3f
     const value = () => {};
 
     ebEventTargetTestCaseError<testEvent>(
