--- conflicted
+++ resolved
@@ -1,12 +1,6 @@
-<<<<<<< HEAD
-import { ebEventPatternTestCase, ebEventPatternTestCaseError } from "./util";
-import { EventBusRuleInput, EventPredicateFunction } from "../src/event-bridge";
-import { reflect } from "../src/reflect";
-=======
 import { reflect } from "../src";
 import { EventBusRuleInput, EventPredicateFunction } from "../src/event-bridge";
 import { ebEventPatternTestCase, ebEventPatternTestCaseError } from "./util";
->>>>>>> 242f0867
 
 type TestEvent = EventBusRuleInput<{
   num: number;
