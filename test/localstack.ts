--- conflicted
+++ resolved
@@ -113,14 +113,14 @@
   let stackOutputs: CloudFormation.Outputs | undefined;
 
   beforeAll(async () => {
-<<<<<<< HEAD
+    const anyOnly = tests.some((t) => t.only);
     // run in series so we can await on a single tests's Function promises.
     for (const i in tests) {
-      const { resources, skip } = tests[i];
+      const { resources, skip, only } = tests[i];
       // create the construct on skip to reduce output changes when moving between skip and not skip
       const createResources = async () => {
         const construct = new Construct(stack, `parent${i}`);
-        if (!skip) {
+        if (!skip && (!anyOnly || only)) {
           const outputOrError = async () => {
             try {
               const outputs = resources(construct);
@@ -150,39 +150,13 @@
             };
           }
           return { error };
-=======
-    const anyOnly = tests.some((t) => t.only);
-    testContexts = tests.map(({ resources, skip, only }, i) => {
-      // create the construct on skip to reduce output changes when moving between skip and not skip
-      const construct = new Construct(stack, `parent${i}`);
-      if (!skip && (!anyOnly || only)) {
-        const output = resources(construct);
-        // Place each output in a cfn output, encoded with the unique address of the construct
-        if (output) {
-          return Object.fromEntries(
-            Object.entries(output.outputs).map(([key, value]) => {
-              new CfnOutput(construct, `${key}_out`, {
-                exportName: construct.node.addr + key,
-                value,
-              });
-
-              return [key, construct.node.addr + key];
-            })
-          );
->>>>>>> 774ae373
         }
         return {};
       };
       testContexts.push(await createResources());
     }
 
-<<<<<<< HEAD
     Function.promises.splice(0, Function.promises.length);
-    console.log(Function.promises.length);
-=======
-    await Promise.all(Function.promises);
-
->>>>>>> 774ae373
     await deployStack(app, stack);
 
     stackOutputs = (
