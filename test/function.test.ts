--- conflicted
+++ resolved
@@ -195,7 +195,6 @@
     `#if($context.stash.return__flag)
   #return($context.stash.return__val)
 #end`
-<<<<<<< HEAD
   );
 });
 
@@ -419,8 +418,8 @@
     source: ["lambda"],
     "detail-type": ["Lambda Function Invocation Result - Failure"],
     resources: [func.resource.functionArn],
-=======
-  ));
+  });
+});
 
 test("function inline arrow closure", () => {
   new Function(stack, "inline", async (p: string) => p);
@@ -429,6 +428,5 @@
 test("function block closure", () => {
   new Function(stack, "block", async (p: string) => {
     return p;
->>>>>>> 3e76639c
   });
 });