import { App, aws_lambda, Stack } from "aws-cdk-lib";
import "jest";
<<<<<<< HEAD
import { Function, AppsyncContext, reflect } from "../src";
=======
import {
  Function,
  AppsyncContext,
  EventBus,
  AsyncFunctionResponseEvent,
  AsyncResponseSuccess,
  AsyncResponseFailure,
  asyncSynth,
} from "../src";
import { reflect } from "../src/reflect";
>>>>>>> 774ae373
import { appsyncTestCase } from "./util";

interface Item {
  id: string;
  name: number;
}

let app: App;
let stack: Stack;
let lambda: aws_lambda.Function;

beforeEach(() => {
  app = new App({ autoSynth: false });
  stack = new Stack(app, "stack");

  lambda = new aws_lambda.Function(stack, "F", {
    code: aws_lambda.Code.fromInline(
      "exports.handler = function() { return null; }"
    ),
    handler: "index.handler",
    runtime: aws_lambda.Runtime.NODEJS_14_X,
  });
});

test("call function", () => {
  const fn1 = Function.fromFunction<{ arg: string }, Item>(lambda);

  appsyncTestCase(
    reflect((context: AppsyncContext<{ arg: string }>) => {
      return fn1(context.arguments);
    })
<<<<<<< HEAD
  ));

test("call function and conditional return", () =>
=======
  );
});

test("call function and conditional return", () => {
  const fn1 = Function.fromFunction<{ arg: string }, Item>(lambda);

>>>>>>> 774ae373
  appsyncTestCase(
    reflect(async (context: AppsyncContext<{ arg: string }>) => {
      const result = await fn1(context.arguments);

      if (result.id === "sam") {
        return true;
      } else {
        return false;
      }
    })
<<<<<<< HEAD
  ));

test("call function omitting optional arg", () =>
=======
  );
});

test("call function omitting optional arg", () => {
  const fn2 = Function.fromFunction<{ arg: string; optional?: string }, Item>(
    lambda
  );
>>>>>>> 774ae373
  appsyncTestCase(
    reflect((context: AppsyncContext<{ arg: string }>) => {
      return fn2(context.arguments);
    })
<<<<<<< HEAD
  ));

test("call function including optional arg", () =>
=======
  );
});

test("call function including optional arg", () => {
  const fn2 = Function.fromFunction<{ arg: string; optional?: string }, Item>(
    lambda
  );

>>>>>>> 774ae373
  appsyncTestCase(
    reflect((context: AppsyncContext<{ arg: string }>) => {
      return fn2({ arg: context.arguments.arg, optional: "hello" });
    })
<<<<<<< HEAD
  ));

test("call function including with no parameters", () =>
=======
  );
});

test("call function including with no parameters", () => {
  const fn3 = Function.fromFunction<undefined, Item>(lambda);

>>>>>>> 774ae373
  appsyncTestCase(
    reflect(() => {
      return fn3();
    })
<<<<<<< HEAD
  ));

test("call function including with void result", () =>
=======
  );
});

test("call function including with void result", () => {
  const fn4 = Function.fromFunction<{ arg: string }, void>(lambda);

>>>>>>> 774ae373
  appsyncTestCase(
    reflect((context: AppsyncContext<{ arg: string }>) => {
      return fn4(context.arguments);
    })
<<<<<<< HEAD
  ));
=======
  );
});

test("set on success bus", () => {
  const bus = new EventBus<AsyncFunctionResponseEvent<string, void>>(
    stack,
    "bus"
  );
  const func = new Function<string, void>(
    stack,
    "func2",
    {
      onSuccess: bus,
    },
    async () => {}
  );

  expect(
    (<aws_lambda.CfnEventInvokeConfig.OnSuccessProperty>(
      (<aws_lambda.CfnEventInvokeConfig.DestinationConfigProperty>(
        (<aws_lambda.CfnEventInvokeConfig>(
          (<aws_lambda.EventInvokeConfig>(
            func.resource.node.tryFindChild("EventInvokeConfig")
          ))?.node?.tryFindChild("Resource")
        ))?.destinationConfig
      ))?.onSuccess
    )).destination
  ).toEqual(bus.resource.eventBusArn);
});

test("set on failure bus", () => {
  const bus = new EventBus<AsyncFunctionResponseEvent<string, void>>(
    stack,
    "bus2"
  );
  const func = new Function<string, void>(
    stack,
    "func3",
    {
      onFailure: bus,
    },
    async () => {}
  );

  expect(
    (<aws_lambda.CfnEventInvokeConfig.OnFailureProperty>(
      (<aws_lambda.CfnEventInvokeConfig.DestinationConfigProperty>(
        (<aws_lambda.CfnEventInvokeConfig>(
          (<aws_lambda.EventInvokeConfig>(
            func.resource.node.tryFindChild("EventInvokeConfig")
          ))?.node?.tryFindChild("Resource")
        ))?.destinationConfig
      ))?.onFailure
    )).destination
  ).toEqual(bus.resource.eventBusArn);
});

test("set on success function", () => {
  const onSuccessFunction = new Function<
    AsyncResponseSuccess<string, void>,
    void
  >(stack, "func", async () => {});
  const func = new Function<string, void>(
    stack,
    "func2",
    {
      onSuccess: onSuccessFunction,
    },
    async () => {}
  );

  expect(
    (<aws_lambda.CfnEventInvokeConfig.OnSuccessProperty>(
      (<aws_lambda.CfnEventInvokeConfig.DestinationConfigProperty>(
        (<aws_lambda.CfnEventInvokeConfig>(
          (<aws_lambda.EventInvokeConfig>(
            func.resource.node.tryFindChild("EventInvokeConfig")
          ))?.node?.tryFindChild("Resource")
        ))?.destinationConfig
      ))?.onSuccess
    )).destination
  ).toEqual(onSuccessFunction.resource.functionArn);
});

test("set on failure function", () => {
  const onFailureFunction = new Function<AsyncResponseFailure<string>, void>(
    stack,
    "func",
    async () => {}
  );
  const func = new Function<string, void>(
    stack,
    "func3",
    {
      onFailure: onFailureFunction,
    },
    async () => {}
  );

  expect(
    (<aws_lambda.CfnEventInvokeConfig.OnFailureProperty>(
      (<aws_lambda.CfnEventInvokeConfig.DestinationConfigProperty>(
        (<aws_lambda.CfnEventInvokeConfig>(
          (<aws_lambda.EventInvokeConfig>(
            func.resource.node.tryFindChild("EventInvokeConfig")
          ))?.node?.tryFindChild("Resource")
        ))?.destinationConfig
      ))?.onFailure
    )).destination
  ).toEqual(onFailureFunction.resource.functionArn);
});

test("configure async with functions", () => {
  const handleAsyncFunction = new Function<
    AsyncResponseFailure<string> | AsyncResponseSuccess<string, void>,
    void
  >(stack, "func", async () => {});
  const func = new Function<string, void>(stack, "func3", async () => {});

  func.enableAsyncInvoke({
    onFailure: handleAsyncFunction,
    onSuccess: handleAsyncFunction,
  });

  const config = <aws_lambda.CfnEventInvokeConfig.DestinationConfigProperty>(
    (<aws_lambda.CfnEventInvokeConfig>(
      (<aws_lambda.EventInvokeConfig>(
        func.resource.node.tryFindChild("EventInvokeConfig")
      ))?.node?.tryFindChild("Resource")
    ))?.destinationConfig
  );

  expect(
    (<aws_lambda.CfnEventInvokeConfig.OnFailureProperty>config?.onFailure)
      .destination
  ).toEqual(handleAsyncFunction.resource.functionArn);
  expect(
    (<aws_lambda.CfnEventInvokeConfig.OnFailureProperty>config?.onSuccess)
      .destination
  ).toEqual(handleAsyncFunction.resource.functionArn);
});

test("configure async with bus", () => {
  const bus = new EventBus<AsyncFunctionResponseEvent<string, void>>(
    stack,
    "bus2"
  );
  const func = new Function<string, void>(stack, "func3", async () => {});

  func.enableAsyncInvoke({
    onFailure: bus,
    onSuccess: bus,
  });

  const config = <aws_lambda.CfnEventInvokeConfig.DestinationConfigProperty>(
    (<aws_lambda.CfnEventInvokeConfig>(
      (<aws_lambda.EventInvokeConfig>(
        func.resource.node.tryFindChild("EventInvokeConfig")
      ))?.node?.tryFindChild("Resource")
    ))?.destinationConfig
  );

  expect(
    (<aws_lambda.CfnEventInvokeConfig.OnFailureProperty>config?.onFailure)
      .destination
  ).toEqual(bus.resource.eventBusArn);
  expect(
    (<aws_lambda.CfnEventInvokeConfig.OnFailureProperty>config?.onSuccess)
      .destination
  ).toEqual(bus.resource.eventBusArn);
});

test("set on success rule", () => {
  const bus = new EventBus<AsyncFunctionResponseEvent<string, void>>(
    stack,
    "bus3"
  );
  const func = new Function<string, void>(stack, "func3", async () => {});
  const onSuccess = func.onSuccess(bus, "funcSuccess");
  onSuccess.pipe(bus);

  expect(onSuccess.resource._renderEventPattern()).toEqual({
    source: ["lambda"],
    "detail-type": ["Lambda Function Invocation Result - Success"],
    resources: [func.resource.functionArn],
  });
});

test("set on failure rule", () => {
  const bus = new EventBus<AsyncFunctionResponseEvent<string, void>>(
    stack,
    "bus3"
  );
  const func = new Function<string, void>(stack, "func3", async () => {});
  const onFailure = func.onFailure(bus, "funcFailure");
  onFailure.pipe(bus);

  expect(onFailure.resource._renderEventPattern()).toEqual({
    source: ["lambda"],
    "detail-type": ["Lambda Function Invocation Result - Failure"],
    resources: [func.resource.functionArn],
  });
});

test("onFailure().pipe should type check", () => {
  const bus = new EventBus<AsyncFunctionResponseEvent<string, void>>(
    stack,
    "bus3"
  );
  const func = new Function<number, void>(stack, "func3", async () => {});
  // @ts-expect-error
  const onFailure = func.onFailure(bus, "funcFailure");
  // @ts-expect-error
  const onSuccess = func.onSuccess(bus, "funcSuccess");
  // @ts-expect-error
  onFailure.pipe(bus);
  // @ts-expect-error
  onSuccess.pipe(bus);

  expect(onFailure.resource._renderEventPattern()).toEqual({
    source: ["lambda"],
    "detail-type": ["Lambda Function Invocation Result - Failure"],
    resources: [func.resource.functionArn],
  });
});
>>>>>>> 774ae373

test("function inline arrow closure", () => {
  new Function(stack, "inline", async (p: string) => p);
});

test("function block closure", () => {
  new Function(stack, "block", async (p: string) => {
    return p;
  });
});

test("function accepts a superset of primitives", () => {
  const func1 = new Function(stack, "superset", async (p: string | number) => {
    return p;
  });

  new Function(
    stack,
    "subset",
    async (p: { sn: string | number; b: boolean; bs: boolean | string }) => {
      await func1("hello");
      await func1(1);
      await func1(p.sn);
      // @ts-expect-error - func1 accepts a string or number
      await func1(p.b);
      if (typeof p.bs === "string") {
        await func1(p.bs);
      }
    }
  );
});

test("function accepts a superset of objects", () => {
  const func1 = new Function(
    stack,
    "superset",
    async (p: { a: string } | { b: string }) => {
      return p;
    }
  );

  new Function(
    stack,
    "subset",
    async (p: {
      a: { a: string };
      b: { b: string };
      ab: { a: string } | { b: string };
      aabb: { a: string; b: string };
      c: { c: string };
      ac: { a: string; c: string };
    }) => {
      await func1(p.a);
      await func1(p.b);
      await func1(p.ab);
      await func1(p.aabb);
      // @ts-expect-error - func1 requires a or b
      await func1(p.c);
      await func1(p.ac);
    }
  );
});

test("function fails to synth when compile promise is not complete", async () => {
  expect(() => {
    new Function(
      stack,
      "superset",
      async (p: { a: string } | { b: string }) => {
        return p;
      }
    );

    app.synth();
  }).toThrow("Function closure serialization was not allowed to complete");
});

test("synth succeeds with async synth", async () => {
  new Function(stack, "superset", async (p: { a: string } | { b: string }) => {
    return p;
  });

  await asyncSynth(app);
  // synth is slow
}, 500000);<|MERGE_RESOLUTION|>--- conflicted
+++ resolved
@@ -1,8 +1,5 @@
 import { App, aws_lambda, Stack } from "aws-cdk-lib";
 import "jest";
-<<<<<<< HEAD
-import { Function, AppsyncContext, reflect } from "../src";
-=======
 import {
   Function,
   AppsyncContext,
@@ -13,7 +10,6 @@
   asyncSynth,
 } from "../src";
 import { reflect } from "../src/reflect";
->>>>>>> 774ae373
 import { appsyncTestCase } from "./util";
 
 interface Item {
@@ -45,18 +41,12 @@
     reflect((context: AppsyncContext<{ arg: string }>) => {
       return fn1(context.arguments);
     })
-<<<<<<< HEAD
-  ));
-
-test("call function and conditional return", () =>
-=======
   );
 });
 
 test("call function and conditional return", () => {
   const fn1 = Function.fromFunction<{ arg: string }, Item>(lambda);
 
->>>>>>> 774ae373
   appsyncTestCase(
     reflect(async (context: AppsyncContext<{ arg: string }>) => {
       const result = await fn1(context.arguments);
@@ -67,11 +57,6 @@
         return false;
       }
     })
-<<<<<<< HEAD
-  ));
-
-test("call function omitting optional arg", () =>
-=======
   );
 });
 
@@ -79,16 +64,10 @@
   const fn2 = Function.fromFunction<{ arg: string; optional?: string }, Item>(
     lambda
   );
->>>>>>> 774ae373
   appsyncTestCase(
     reflect((context: AppsyncContext<{ arg: string }>) => {
       return fn2(context.arguments);
     })
-<<<<<<< HEAD
-  ));
-
-test("call function including optional arg", () =>
-=======
   );
 });
 
@@ -97,46 +76,30 @@
     lambda
   );
 
->>>>>>> 774ae373
   appsyncTestCase(
     reflect((context: AppsyncContext<{ arg: string }>) => {
       return fn2({ arg: context.arguments.arg, optional: "hello" });
     })
-<<<<<<< HEAD
-  ));
-
-test("call function including with no parameters", () =>
-=======
   );
 });
 
 test("call function including with no parameters", () => {
   const fn3 = Function.fromFunction<undefined, Item>(lambda);
 
->>>>>>> 774ae373
   appsyncTestCase(
     reflect(() => {
       return fn3();
     })
-<<<<<<< HEAD
-  ));
-
-test("call function including with void result", () =>
-=======
   );
 });
 
 test("call function including with void result", () => {
   const fn4 = Function.fromFunction<{ arg: string }, void>(lambda);
 
->>>>>>> 774ae373
   appsyncTestCase(
     reflect((context: AppsyncContext<{ arg: string }>) => {
       return fn4(context.arguments);
     })
-<<<<<<< HEAD
-  ));
-=======
   );
 });
 
@@ -362,7 +325,6 @@
     resources: [func.resource.functionArn],
   });
 });
->>>>>>> 774ae373
 
 test("function inline arrow closure", () => {
   new Function(stack, "inline", async (p: string) => p);
