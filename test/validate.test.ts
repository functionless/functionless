import "jest";
import fs from "fs";
import path from "path";
import ts from "typescript";
import { ErrorCode, ErrorCodes } from "../src";
import { makeFunctionlessChecker } from "../src/checker";
import { formatDiagnosticsWithColorAndContext } from "../src/format-error";
import { validate } from "../src/validate";

const testFilesDir = path.resolve(path.join(__dirname, "test-files"));

const tsconfig = {};
const compilerHost = ts.createCompilerHost(tsconfig, true);

const fileNames = fs
  .readdirSync(testFilesDir)
  .map((fileName) => path.join(testFilesDir, fileName));

const program = ts.createProgram(fileNames, tsconfig, compilerHost);

const checker = makeFunctionlessChecker(program.getTypeChecker());

test("api-gateway.ts", () => runTest("api-gateway.ts"));

test("step-function.ts", () => runTest("step-function.ts"));

test("function.ts", () => runTest("function.ts"));

test("appsync.ts", () => runTest("appsync.ts"));

test("event-bus.ts", () => runTest("event-bus.ts"));

const skipErrorCodes: ErrorCode[] = [
  // not possible to test, not validated for
  ErrorCodes.FunctionDecl_not_compiled_by_Functionless,
  // dynamic validation - lambda closure serialize poison pill
  ErrorCodes.Function_Closure_Serialization_Incomplete,
  // generic - unexpected error
  ErrorCodes.Unexpected_Error,
  // dynamic validation - wrong step function import type
  ErrorCodes.Incorrect_StateMachine_Import_Type,
  // dynamic validation - unsafe use of secrets
  ErrorCodes.Unsafe_use_of_secrets,
  // generic - unsupported feature
  ErrorCodes.Unsupported_Feature,
  // generic
  ErrorCodes.Invalid_Input,
  // hard to validate, will be supported later
  ErrorCodes.Classes_are_not_supported,
  // Deprecated - No longer used
  ErrorCodes.StepFunction_invalid_filter_syntax,
  // will not support integration specific validation, for now.
  ErrorCodes.Unsupported_AWS_SDK_in_Resource,
<<<<<<< HEAD
  ErrorCodes.Integration_does_not_support_native_interface,
=======
  // will not support integration specific validation, for now.
  ErrorCodes.Step_Function_Retry_Invalid_Input,
>>>>>>> 76949fdb
];

const file: string | undefined = fs
  .readFileSync(
    path.resolve(__dirname, "./__snapshots__/validate.test.ts.snap")
  )
  .toString("utf8");

/**
 * Test for recorded validations of each error code.
 * 1. Checks if there is a validation for an error code.
 * 2. Checks if there is a test for the validation of the error code.
 *
 * If the error code cannot be validated or the validation cannot be easily tested, use skipErrorCodes to skip the code.
 */
describe("all error codes tested", () => {
  test.concurrent.each(
    Object.values(ErrorCodes).filter((code) => !skipErrorCodes.includes(code))
  )("$code: $title", async (code) => {
    if (!file?.includes(`${code.code}`)) {
      throw new Error(
        `validate.test.ts does not emit any errors for ${code.title}`
      );
    }
  });

  test.skip.each(skipErrorCodes)("$code: $title", () => {});
});

function runTest(fileName: string) {
  const diagnostics = validate(
    ts,
    checker,
    program.getSourceFile(path.join(testFilesDir, fileName))!
  );
  const errors = normalize(
    formatDiagnosticsWithColorAndContext(diagnostics, compilerHost)
  );
  expect(errors).toMatchSnapshot();
}

function normalize(str: string) {
  return str.replace(
    new RegExp(escapeRegExp(testFilesDir), "g"),
    "<workspace>"
  );
}

function escapeRegExp(string: string) {
  return string.replace(/[.*+?^${}()|[\]\\]/g, "\\$&"); // $& means the whole matched string
}<|MERGE_RESOLUTION|>--- conflicted
+++ resolved
@@ -51,12 +51,8 @@
   ErrorCodes.StepFunction_invalid_filter_syntax,
   // will not support integration specific validation, for now.
   ErrorCodes.Unsupported_AWS_SDK_in_Resource,
-<<<<<<< HEAD
-  ErrorCodes.Integration_does_not_support_native_interface,
-=======
   // will not support integration specific validation, for now.
   ErrorCodes.Step_Function_Retry_Invalid_Input,
->>>>>>> 76949fdb
 ];
 
 const file: string | undefined = fs
