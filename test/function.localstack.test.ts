import {
  aws_dynamodb,
  aws_events,
  CfnMapping,
  CfnParameter,
  Duration,
  Fn,
  Lazy,
  RemovalPolicy,
  SecretValue,
  Stack,
  Token,
} from "aws-cdk-lib";
// eslint-disable-next-line import/no-extraneous-dependencies
import { Lambda } from "aws-sdk";
import axios from "axios";
import { Construct } from "constructs";
import {
  $AWS,
  EventBus,
  Event,
  ExpressStepFunction,
  Function,
  FunctionProps,
  StepFunction,
  Table,
} from "../src";
import { clientConfig, localstackTestSuite } from "./localstack";

const lambda = new Lambda(clientConfig);

// inject the localstack client config into the lambda clients
// without this configuration, the functions will try to hit AWS proper
const localstackClientConfig: FunctionProps = {
  timeout: Duration.seconds(20),
  clientConfigRetriever: () => ({
    endpoint: `http://${process.env.LOCALSTACK_HOSTNAME}:4566`,
  }),
};

interface TestFunctionBase {
  <
    I,
    O,
    // Forces typescript to infer O from the Function and not from the expect argument.
    OO extends O | { errorMessage: string; errorType: string },
    Outputs extends Record<string, string> = Record<string, string>
  >(
    name: string,
    func: (
      parent: Construct
    ) => Function<I, O> | { func: Function<I, O>; outputs: Outputs },
    expected: OO extends void
      ? null
      : OO | ((context: Outputs) => OO extends void ? null : O),
    payload?: I | ((context: Outputs) => I)
  ): void;
}

interface TestFunctionResource extends TestFunctionBase {
  skip: <
    I,
    O, // Forces typescript to infer O from the Function and not from the expect argument.
    OO extends O | { errorMessage: string; errorType: string },
    Outputs extends Record<string, string> = Record<string, string>
  >(
    name: string,
    func: (
      parent: Construct
    ) => Function<I, O> | { func: Function<I, O>; outputs: Outputs },
    expected: OO extends void
      ? null
      : OO | ((context: Outputs) => OO extends void ? null : O),
    payload?: I | ((context: Outputs) => I)
  ) => void;

  only: <
    I,
    O, // Forces typescript to infer O from the Function and not from the expect argument.
    OO extends O | { errorMessage: string; errorType: string },
    Outputs extends Record<string, string> = Record<string, string>
  >(
    name: string,
    func: (
      parent: Construct
    ) => Function<I, O> | { func: Function<I, O>; outputs: Outputs },
    expected: OO extends void
      ? null
      : OO | ((context: Outputs) => OO extends void ? null : O),
    payload?: I | ((context: Outputs) => I)
  ) => void;
}

localstackTestSuite("functionStack", (testResource, _stack, _app) => {
  const _testFunc: (
    f: typeof testResource | typeof testResource.only
  ) => TestFunctionBase = (f) => (name, func, expected, payload) => {
    f(
      name,
      (parent) => {
        const res = func(parent);
        const [funcRes, outputs] =
          res instanceof Function ? [res, {}] : [res.func, res.outputs];
        return {
          outputs: {
            function: funcRes.resource.functionName,
            ...outputs,
          },
        };
      },
      async (context) => {
        const exp =
          // @ts-ignore
          typeof expected === "function" ? expected(context) : expected;
        // @ts-ignore
        const pay = typeof payload === "function" ? payload(context) : payload;
        await testFunction(context.function, pay, exp);
      }
    );
  };

  const test = _testFunc(testResource) as TestFunctionResource;

  test.skip = (name, _func, _expected, _payload?) =>
    testResource.skip(
      name,
      () => {},
      async () => {}
    );

  test.only = _testFunc(testResource.only);

  test(
    "Call Lambda",
    (parent) => {
      return new Function(
        parent,
        "func2",
        {
          timeout: Duration.seconds(20),
        },
        async (event) => event
      );
    },
    {}
  );

  test(
    "Call Lambda from closure",
    (parent) => {
      const create = () =>
        new Function(
          parent,
          "function",
          {
            timeout: Duration.seconds(20),
          },
          async (event) => event
        );

      return create();
    },
    {}
  );

  test(
    "Call Lambda from closure with variables",
    (parent) => {
      const create = () => {
        const val = "a";
        return new Function(
          parent,
          "function",
          {
            timeout: Duration.seconds(20),
          },
          async () => val
        );
      };

      return create();
    },
    "a"
  );

  test(
    "Call Lambda from closure with parameter",
    (parent) => {
      const create = (val: string) => {
        return new Function(
          parent,
          "func5",
          {
            timeout: Duration.seconds(20),
          },
          async () => val
        );
      };

      return create("b");
    },
    "b"
  );

  const create = (parent: Construct, id: string, val: string) => {
    return new Function(
      parent,
      id,
      {
        timeout: Duration.seconds(20),
      },
      async () => val
    );
  };

  test(
    "Call Lambda from closure with parameter using the same method",
    (parent) => create(parent, "func6", "c"),
    "c"
  );

  test(
    "Call Lambda from closure with parameter using the same method part 2",
    (parent) => create(parent, "func7", "d"),
    "d"
  );

  test("Call Lambda with object", (parent) => {
    const create = () => {
      const obj = { val: 1 };
      return new Function(
        parent,
        "function",
        {
          timeout: Duration.seconds(20),
        },
        async () => obj.val
      );
    };

    return create();
  }, 1);

  test(
    "Call Lambda with math",
    (parent) =>
      new Function(
        parent,
        "function",
        {
          timeout: Duration.seconds(20),
        },
        async () => {
          const v1 = 1 + 2; // 3
          const v2 = v1 * 3; // 9
          return v2 - 4; // 5
        }
      ),
    5
  );

  test(
    "Call Lambda payload",
    (parent) =>
      new Function(
        parent,
        "function",
        {
          timeout: Duration.seconds(20),
        },
        async (event: { val: string }) => {
          return `value: ${event.val}`;
        }
      ),
    "value: hi",
    { val: "hi" }
  );

  test(
    "Call Lambda throw error",
    (parent) =>
      new Function(
        parent,
        "function",
        {
          timeout: Duration.seconds(20),
        },
        async () => {
          throw Error("AHHHHHHHHH");
        }
      ),
    { errorMessage: "AHHHHHHHHH", errorType: "Error" }
  );

  test(
    "Call Lambda return arns",
    (parent) => {
      return new Function(
        parent,
        "function",
        {
          timeout: Duration.seconds(20),
        },
        async (_, context) => {
          return context.functionName;
        }
      );
    },
    (context) => context.function
  );

  test(
    "Call Lambda return arns",
    (parent) => {
      const bus = new EventBus(parent, "bus");
      const busbus = new aws_events.EventBus(parent, "busbus");
      const func = new Function(
        parent,
        "function",
        {
          timeout: Duration.seconds(20),
        },
        async () => {
          return `${bus.eventBusArn} ${busbus.eventBusArn}`;
        }
      );

      return {
        func,
        outputs: {
          bus: bus.eventBusArn,
          busbus: busbus.eventBusArn,
        },
      };
    },
    (context) => `${context.bus} ${context.busbus}`
  );

  test(
    "templated tokens",
    (parent) => {
      const token = Token.asString("hello");
      return new Function(
        parent,
        "function",
        {
          timeout: Duration.seconds(20),
        },
        async () => {
          return `${token} stuff`;
        }
      );
    },
    "hello stuff"
  );

  test("numeric tokens", (parent) => {
    const token = Token.asNumber(1);
    return new Function(
      parent,
      "function",
      {
        timeout: Duration.seconds(20),
      },
      async () => {
        return token;
      }
    );
  }, 1);

  test(
    "function tokens",
    (parent) => {
      const bus = new EventBus(parent, "bus");
      const split = Fn.select(1, Fn.split(":", bus.eventBusArn));
      const join = Fn.join("-", Fn.split(":", bus.eventBusArn, 6));
      const base64 = Fn.base64("data");
      const mapping = new CfnMapping(parent, "mapping", {
        mapping: {
          map1: { test: "value" },
        },
      });
      const mapToken = Fn.findInMap(mapping.logicalId, "map1", "test");
      const param = new CfnParameter(parent, "param", {
        default: "paramValue",
      });
      const ref = Fn.ref(param.logicalId);
      return {
        func: new Function(
          parent,
          "function",
          {
            timeout: Duration.seconds(20),
          },
          async () => {
            return {
              split,
              join,
              base64,
              mapToken,
              ref,
            };
          }
        ),
        outputs: { bus: bus.eventBusArn },
      };
    },
    (output) => ({
      split: "aws",
      join: output.bus.split(":").join("-"),
      base64: "ZGF0YQ==",
      mapToken: "value",
      ref: "paramValue",
    })
  );

  test(
    "function token strings",
    (parent) => {
      const bus = new EventBus(parent, "bus");
      const split = Fn.select(1, Fn.split(":", bus.eventBusArn)).toString();
      const join = Fn.join("-", Fn.split(":", bus.eventBusArn, 6)).toString();
      const base64 = Fn.base64("data").toString();
      const mapping = new CfnMapping(parent, "mapping", {
        mapping: {
          map1: { test: "value" },
        },
      });
      const mapToken = Fn.findInMap(mapping.logicalId, "map1", "test");
      const param = new CfnParameter(parent, "param", {
        default: "paramValue",
      });
      const ref = Fn.ref(param.logicalId).toString();
      return {
        func: new Function(
          parent,
          "function",
          {
            timeout: Duration.seconds(20),
          },
          async () => {
            return {
              split,
              join,
              base64,
              mapToken,
              ref,
            };
          }
        ),
        outputs: { bus: bus.eventBusArn },
      };
    },
    (output) => ({
      split: "aws",
      join: output.bus.split(":").join("-"),
      base64: "ZGF0YQ==",
      mapToken: "value",
      ref: "paramValue",
    })
  );

  test(
    "Call Lambda put events",
    (parent) => {
      const bus = new EventBus(parent, "bus");
      return new Function(
        parent,
        "function",
        localstackClientConfig,
        async () => {
          await bus.putEvents({
            "detail-type": "detail",
            source: "lambda",
            detail: {},
          });
        }
      );
    },
    null
  );

  test("Call Lambda AWS SDK put event to bus with reference", (parent) => {
    const bus = new EventBus<any>(parent, "bus");

    // Necessary to keep the bundle small and stop the test from failing.
    // See https://github.com/functionless/functionless/pull/122
    const putEvents = $AWS.EventBridge.putEvents;
    const func = new Function(
      parent,
      "function",
      localstackClientConfig,
      async () => {
        const result = await putEvents({
          Entries: [
            {
              EventBusName: bus.eventBusArn,
              Source: "MyEvent",
              DetailType: "DetailType",
              Detail: "{}",
            },
          ],
        });
        return result.FailedEntryCount;
      }
    );

    bus.resource.grantPutEventsTo(func.resource);

    return func;
  }, 0);

  // See https://github.com/functionless/functionless/pull/122
  test.skip("Call Lambda AWS SDK put event to bus without reference", (parent) => {
    const bus = new EventBus<Event>(parent, "bus");

    return new Function(
      parent,
      "function",
      localstackClientConfig,
      async () => {
        const result = await $AWS.EventBridge.putEvents({
          Entries: [
            {
              EventBusName: bus.eventBusArn,
              Source: "MyEvent",
              DetailType: "DetailType",
              Detail: "{}",
            },
          ],
        });
        return result.FailedEntryCount;
      }
    );
  }, 0);

  test(
    "Call Lambda AWS SDK put event to bus with in closure reference",
    (parent) => {
      const bus = new EventBus<Event>(parent, "bus");
      return new Function(
        parent,
        "function",
        localstackClientConfig,
        async () => {
          const busbus = bus;
          await busbus.putEvents({
            "detail-type": "anyDetail",
            source: "anySource",
            detail: {},
          });
        }
      );
    },
    null
  );

  test(
    "Call Lambda AWS SDK integration from destructured object",
    (parent) => {
      const buses = { bus: new EventBus<Event>(parent, "bus") };
      return new Function(
        parent,
        "function",
        localstackClientConfig,
        async () => {
          const { bus } = buses;
          await bus.putEvents({
            "detail-type": "anyDetail",
            source: "anySource",
            detail: {},
          });
        }
      );
    },
    null
  );

  test(
    "Call Lambda invoke client",
    (parent) => {
      const func1 = new Function<undefined, string>(
        parent,
        "func1",
        async () => "hi"
      );
      return new Function(
        parent,
        "function",
        localstackClientConfig,
        async () => {
          return func1();
        }
      );
    },
    "hi"
  );

  test(
    "Call Lambda invoke client with promise.all",
    (parent) => {
      const func1 = new Function<undefined, string>(
        parent,
        "func1",
        async () => "hi"
      );
      return new Function(
        parent,
        "function",
        localstackClientConfig,
        async () => {
          const promises = [func1(), func1(), func1()];
          await Promise.all(promises);
          return "DONE";
        }
      );
    },
    "DONE"
  );

  test(
    "Call Lambda invoke client with chained promises",
    (parent) => {
      const func1 = new Function<undefined, string>(
        parent,
        "func1",
        async () => "hi"
      );
      return new Function(
        parent,
        "function",
        localstackClientConfig,
        async () => {
          await func1()
            .then(() => func1())
            .then(() => func1());
          return "DONE";
        }
      );
    },
    "DONE"
  );

  // https://github.com/functionless/functionless/issues/173
  test.skip(
    "Call Self",
    (parent) => {
      let func1: Function<number, string> | undefined;
      func1 = new Function(
        parent,
        "function",
        localstackClientConfig,
        async (count) => {
          if (count === 0) return "hi";
          return func1 ? func1(count - 1) : "huh";
        }
      );
      return func1;
    },
    "hi",
    2
  );

  // https://github.com/functionless/functionless/issues/173
  test.skip(
    "Call Self",
    (parent) => {
      let func1: Function<number, string> | undefined;
      const func2 = new Function<number, string>(
        parent,
        "func2",
        async (count) => {
          if (!func1) throw Error();
          return func1(count - 1);
        }
      );
      func1 = new Function(
        parent,
        "function",
        localstackClientConfig,
        async (count) => {
          if (count === 0) return "hi";
          return func2(count);
        }
      );
      return func1;
    },
    "hi",
    2
  );

  test(
    "step function integration",
    (parent) => {
      const func1 = new StepFunction<undefined, string>(
        parent,
        "func1",
        () => "hi"
      );
      return new Function(
        parent,
        "function",
        localstackClientConfig,
        async () => {
          await func1({});
          return "started!";
        }
      );
    },
    "started!"
  );

  test(
    "tokens",
    (parent) => {
      const token = Token.asString("hello");
      const obj = { iam: "object" };
      const token2 = Token.asAny(obj);
      const obj2 = { iam: Token.asString("token") };
      const nestedToken = Token.asAny(obj2);
      const numberToken = Token.asNumber(1);
      const listToken = Token.asList(["1", "2"]);
      const nestedListToken = Token.asList([Token.asString("hello")]);
      return new Function(
        parent,
        "function",
        localstackClientConfig,
        async () => {
          return {
            string: token,
            object: token2 as unknown as typeof obj,
            nested: nestedToken as unknown as typeof obj2,
            number: numberToken,
            list: listToken,
            nestedList: nestedListToken,
          };
        }
      );
    },
    {
      string: "hello",
      object: { iam: "object" },
      nested: { iam: "token" },
      number: 1,
      list: ["1", "2"],
      nestedList: ["hello"],
    }
  );

  test(
    "serialize entire table",
    (parent) => {
      const table = new aws_dynamodb.Table(parent, "table", {
        partitionKey: {
          name: "key",
          type: aws_dynamodb.AttributeType.STRING,
        },
      });
      const get = $AWS.DynamoDB.GetItem;
      table.addGlobalSecondaryIndex({
        indexName: "testIndex",
        partitionKey: {
          name: "key",
          type: aws_dynamodb.AttributeType.STRING,
        },
      });

      const flTable = Table.fromTable(table);

      return new Function(
        parent,
        "function",
        localstackClientConfig,
        async () => {
<<<<<<< HEAD
          await get({
            TableName: flTable,
=======
          get({
            Table: flTable,
>>>>>>> 3a17d09f
            Key: {
              key: { S: "hi" },
            },
          });
        }
      );
    },
    null
  );

  test(
    "serialize entire function",
    (parent) => {
      const func = new Function<undefined, string>(parent, "func", async () => {
        return "hello";
      });

      return new Function(
        parent,
        "function",
        localstackClientConfig,
        async () => {
          const hello = func;
          return hello();
        }
      );
    },
    "hello"
  );

  test(
    "serialize token with nested string",
    (parent) => {
      const table = new aws_dynamodb.Table(parent, "table", {
        partitionKey: {
          name: "key",
          type: aws_dynamodb.AttributeType.STRING,
        },
      });

      const obj = { key: table.tableArn };
      const token = Token.asAny(obj);

      return {
        func: new Function(
          parent,
          "function",
          localstackClientConfig,
          async () => {
            return (token as unknown as typeof obj).key;
          }
        ),
        outputs: { table: table.tableArn },
      };
    },
    (outputs) => {
      return outputs.table;
    }
  );

  //
  test.skip(
    "serialize token with lazy should return",
    (parent) => {
      const obj = {
        key: Lazy.any({ produce: () => "value" }) as unknown as string,
      };
      const token = Token.asAny(obj);

      return new Function(
        parent,
        "function",
        localstackClientConfig,
        async () => {
          return (token as unknown as typeof obj).key;
        }
      );
    },
    "value"
  );

  test(
    "step function integration and wait for completion",
    (parent) => {
      const func1 = new StepFunction<undefined, string>(
        parent,
        "func1",
        () => "hi"
      );
      return new Function(
        parent,
        "function",
        localstackClientConfig,
        async () => {
          const result = await func1({});
          let status = "RUNNING";
          while (true) {
            const state = await func1.describeExecution(result.executionArn);
            status = state.status;
            if (status !== "RUNNING") {
              return state.output;
            }
            // wait for 100 ms
            await new Promise((resolve) => setTimeout(resolve, 100));
          }
        }
      );
    },
    `"hi"`
  );

  test.only("import", (parent) => {
    return new Function(
      parent,
      "function",
      localstackClientConfig,
      async () => {
        console.log("hi");
        return (await axios.get("https://google.com")).status;
      }
    );
  }, 200);

  // Localstack doesn't support start sync
  // https://github.com/localstack/localstack/issues/5258
  test.skip(
    "express step function integration",
    (parent) => {
      const func1 = new ExpressStepFunction<undefined, string>(
        parent,
        "func1",
        () => "hi"
      );
      return new Function(
        parent,
        "function",
        localstackClientConfig,
        async () => {
          const result = await func1({});
          return result.status === "SUCCEEDED" ? result.output : result.error;
        }
      );
    },
    "hi"
  );

  test(
    "dynamo integration aws dynamo functions",
    (parent) => {
      const table = Table.fromTable<{ key: string; value: string }, "key">(
        new aws_dynamodb.Table(parent, "table", {
          partitionKey: {
            name: "key",
            type: aws_dynamodb.AttributeType.STRING,
          },
          removalPolicy: RemovalPolicy.DESTROY,
        })
      );
      const { GetItem, DeleteItem, PutItem, Query, Scan, UpdateItem } =
        $AWS.DynamoDB;
      return new Function(
        parent,
        "function",
        localstackClientConfig,
        async () => {
<<<<<<< HEAD
          await PutItem({
            TableName: table,
=======
          PutItem({
            Table: table,
>>>>>>> 3a17d09f
            Item: {
              key: { S: "key" },
              value: { S: "wee" },
            },
          });
<<<<<<< HEAD
          const item = await GetItem({
            TableName: table,
=======
          const item = GetItem({
            Table: table,
>>>>>>> 3a17d09f
            Key: {
              key: {
                S: "key",
              },
            },
            ConsistentRead: true,
          });
<<<<<<< HEAD
          await UpdateItem({
            TableName: table,
=======
          UpdateItem({
            Table: table,
>>>>>>> 3a17d09f
            Key: {
              key: { S: "key" },
            },
            UpdateExpression: "set #value = :value",
            ExpressionAttributeValues: {
              ":value": { S: "value" },
            },
            ExpressionAttributeNames: {
              "#value": "value",
            },
          });
<<<<<<< HEAD
          await DeleteItem({
            TableName: table,
=======
          DeleteItem({
            Table: table,
>>>>>>> 3a17d09f
            Key: {
              key: {
                S: "key",
              },
            },
          });
<<<<<<< HEAD
          await Query({
            TableName: table,
=======
          Query({
            Table: table,
>>>>>>> 3a17d09f
            KeyConditionExpression: "#key = :key",
            ExpressionAttributeValues: {
              ":key": { S: "key" },
            },
            ExpressionAttributeNames: {
              "#key": "key",
            },
          });
<<<<<<< HEAD
          await Scan({
            TableName: table,
=======
          Scan({
            Table: table,
>>>>>>> 3a17d09f
          });
          return item.Item?.key.S;
        }
      );
    },
    "key"
  );
});

const testFunction = async (
  functionName: string,
  payload: any,
  expected: any
) => {
  const result = await lambda
    .invoke({
      FunctionName: functionName,
      Payload: JSON.stringify(payload),
    })
    .promise();

  try {
    expect(
      result.Payload ? JSON.parse(result.Payload.toString()) : undefined
    ).toEqual(expected);
  } catch (e) {
    console.error(result);
    throw e;
  }
};

test("should not create new resources in lambda", async () => {
  await expect(async () => {
    const stack = new Stack();
    new Function(
      stack,
      "function",
      {
        timeout: Duration.seconds(20),
      },
      async () => {
        const bus = new aws_events.EventBus(stack, "busbus");
        return bus.eventBusArn;
      }
    );
    await Promise.all(Function.promises);
  }).rejects.toThrow(
    `Cannot initialize new CDK resources in a native function, found EventBus.`
  );
});

test("should not create new functionless resources in lambda", async () => {
  await expect(async () => {
    const stack = new Stack();
    new Function(
      stack,
      "function",
      {
        timeout: Duration.seconds(20),
      },
      async () => {
        const bus = new EventBus(stack, "busbus");
        return bus.eventBusArn;
      }
    );
    await Promise.all(Function.promises);
  }).rejects.toThrow(
    "Cannot initialize new resources in a native function, found EventBus."
  );
});

test("should not use SecretValues in lambda", async () => {
  await expect(async () => {
    const stack = new Stack();
    const secret = SecretValue.unsafePlainText("sshhhhh");
    new Function(
      stack,
      "function",
      {
        timeout: Duration.seconds(20),
      },
      async () => {
        return secret;
      }
    );
    await Promise.all(Function.promises);
  }).rejects.toThrow(`Found unsafe use of SecretValue token in a Function.`);
});

test("should not use SecretValues as string in lambda", async () => {
  await expect(async () => {
    const stack = new Stack();
    const secret = SecretValue.unsafePlainText("sshhhhh").toString();
    new Function(
      stack,
      "function",
      {
        timeout: Duration.seconds(20),
      },
      async () => {
        return secret;
      }
    );
    await Promise.all(Function.promises);
  }).rejects.toThrow(`Found unsafe use of SecretValue token in a Function.`);
});<|MERGE_RESOLUTION|>--- conflicted
+++ resolved
@@ -772,13 +772,8 @@
         "function",
         localstackClientConfig,
         async () => {
-<<<<<<< HEAD
           await get({
-            TableName: flTable,
-=======
-          get({
             Table: flTable,
->>>>>>> 3a17d09f
             Key: {
               key: { S: "hi" },
             },
@@ -944,25 +939,15 @@
         "function",
         localstackClientConfig,
         async () => {
-<<<<<<< HEAD
           await PutItem({
-            TableName: table,
-=======
-          PutItem({
             Table: table,
->>>>>>> 3a17d09f
             Item: {
               key: { S: "key" },
               value: { S: "wee" },
             },
           });
-<<<<<<< HEAD
           const item = await GetItem({
-            TableName: table,
-=======
-          const item = GetItem({
             Table: table,
->>>>>>> 3a17d09f
             Key: {
               key: {
                 S: "key",
@@ -970,13 +955,8 @@
             },
             ConsistentRead: true,
           });
-<<<<<<< HEAD
           await UpdateItem({
-            TableName: table,
-=======
-          UpdateItem({
             Table: table,
->>>>>>> 3a17d09f
             Key: {
               key: { S: "key" },
             },
@@ -988,26 +968,16 @@
               "#value": "value",
             },
           });
-<<<<<<< HEAD
           await DeleteItem({
-            TableName: table,
-=======
-          DeleteItem({
             Table: table,
->>>>>>> 3a17d09f
             Key: {
               key: {
                 S: "key",
               },
             },
           });
-<<<<<<< HEAD
           await Query({
-            TableName: table,
-=======
-          Query({
             Table: table,
->>>>>>> 3a17d09f
             KeyConditionExpression: "#key = :key",
             ExpressionAttributeValues: {
               ":key": { S: "key" },
@@ -1016,13 +986,8 @@
               "#key": "key",
             },
           });
-<<<<<<< HEAD
           await Scan({
-            TableName: table,
-=======
-          Scan({
             Table: table,
->>>>>>> 3a17d09f
           });
           return item.Item?.key.S;
         }
