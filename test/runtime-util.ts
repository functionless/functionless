--- conflicted
+++ resolved
@@ -1,26 +1,5 @@
-<<<<<<< HEAD
-// eslint-disable-next-line import/no-extraneous-dependencies
-import { DynamoDB, Lambda, StepFunctions, SQS, EventBridge } from "aws-sdk";
-import { clientConfig } from "./localstack";
-
-export const localLambda = new Lambda(clientConfig);
-export const localSFN = new StepFunctions({
-  ...clientConfig,
-  hostPrefixEnabled: false,
-});
-export const localSQS = new SQS({
-  ...clientConfig,
-  hostPrefixEnabled: false,
-});
-export const localEventBridge = new EventBridge(clientConfig);
-export const localDynamoDB = new DynamoDB({
-  ...clientConfig,
-  hostPrefixEnabled: false,
-});
-=======
 import { StepFunctions } from "aws-sdk";
 import Lambda from "aws-sdk/clients/lambda";
->>>>>>> 76949fdb
 
 export const testFunction = async (
   lambda: Lambda,
