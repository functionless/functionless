--- conflicted
+++ resolved
@@ -34,63 +34,37 @@
   Lambda: {
     key: "Lambda",
     init: (key, props) =>
-<<<<<<< HEAD
-      new (require("aws-sdk").Lambda)(props?.clientConfigRetriever?.(key)),
-=======
-      // eslint-disable-next-line @typescript-eslint/no-require-imports, import/no-extraneous-dependencies
       new (require("aws-sdk/clients/lambda"))(
         props?.clientConfigRetriever?.(key)
       ),
->>>>>>> fd73e84b
   },
   EventBridge: {
     key: "EventBridge",
     init: (key, props) =>
-<<<<<<< HEAD
-      new (require("aws-sdk").EventBridge)(props?.clientConfigRetriever?.(key)),
-=======
-      // eslint-disable-next-line @typescript-eslint/no-require-imports, import/no-extraneous-dependencies
       new (require("aws-sdk/clients/eventbridge"))(
         props?.clientConfigRetriever?.(key)
       ),
->>>>>>> fd73e84b
   },
   StepFunctions: {
     key: "StepFunctions",
     init: (key, props) =>
-<<<<<<< HEAD
-      new (require("aws-sdk").StepFunctions)(
-=======
-      // eslint-disable-next-line @typescript-eslint/no-require-imports, import/no-extraneous-dependencies
       new (require("aws-sdk/clients/stepfunctions"))(
->>>>>>> fd73e84b
         props?.clientConfigRetriever?.(key)
       ),
   },
   DynamoDB: {
     key: "DynamoDB",
     init: (key, props) =>
-<<<<<<< HEAD
-=======
-      // eslint-disable-next-line @typescript-eslint/no-require-imports, import/no-extraneous-dependencies
->>>>>>> fd73e84b
       new (require("aws-sdk/clients/dynamodb"))(
         props?.clientConfigRetriever?.(key)
       ),
   },
   SecretsManager: {
     key: "SecretsManager",
-<<<<<<< HEAD
-    init: (key, props) => {
-      return new (require("aws-sdk").SecretsManager)(
-=======
     init: (key, props) =>
-      // eslint-disable-next-line @typescript-eslint/no-require-imports, import/no-extraneous-dependencies
       new (require("aws-sdk/clients/secretsmanager"))(
->>>>>>> fd73e84b
         props?.clientConfigRetriever?.(key)
-      );
-    },
+      ),
   },
 };
 
