--- conflicted
+++ resolved
@@ -143,13 +143,8 @@
     Integration<
       "EventBus",
       (
-<<<<<<< HEAD
-        event: EventBusPutEventInput<E>,
-        ...events: EventBusPutEventInput<E>[]
-=======
         event: PutEventInput<Evnt>,
         ...events: PutEventInput<Evnt>[]
->>>>>>> 774ae373
       ) => Promise<void>,
       EventBusTargetIntegration<
         PutEventInput<Evnt>,
@@ -162,13 +157,8 @@
 
   // @ts-ignore - value does not exist, is only available at compile time
   readonly __functionBrand: (
-<<<<<<< HEAD
-    event: EventBusPutEventInput<E>,
-    ...events: EventBusPutEventInput<E>[]
-=======
     event: PutEventInput<Evnt>,
     ...events: PutEventInput<Evnt>[]
->>>>>>> 774ae373
   ) => Promise<void>;
 
   /**
@@ -180,20 +170,9 @@
    * Put one or more events on an Event Bus.
    */
   putEvents(
-<<<<<<< HEAD
-    event: EventBusPutEventInput<E>,
-    ...events: EventBusPutEventInput<E>[]
-  ): Promise<void>;
-
-  readonly eventBus: EventBusTargetIntegration<
-    E,
-    aws_events_targets.EventBusProps | undefined
-  >;
-=======
     event: PutEventInput<Evnt>,
     ...events: PutEventInput<Evnt>[]
   ): Promise<void>;
->>>>>>> 774ae373
 
   /**
    * Creates a rule that matches all events on the bus.
@@ -256,13 +235,8 @@
 
   // @ts-ignore - value does not exist, is only available at compile time
   readonly __functionBrand: (
-<<<<<<< HEAD
-    event: EventBusPutEventInput<E>,
-    ...events: EventBusPutEventInput<E>[]
-=======
     event: PutEventInput<Evnt>,
     ...events: PutEventInput<Evnt>[]
->>>>>>> 774ae373
   ) => Promise<void>;
 
   constructor(readonly resource: aws_events.IEventBus) {
