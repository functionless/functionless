import { aws_events, aws_events_targets, Stack } from "aws-cdk-lib";
import { Construct } from "constructs";
import { ASL } from "../asl";
import {
  CallExpr,
  Expr,
  Identifier,
  isArrayLiteralExpr,
  isComputedPropertyNameExpr,
  isIdentifier,
  isObjectLiteralExpr,
  isSpreadAssignExpr,
  ObjectLiteralExpr,
  PropAssignExpr,
  StringLiteralExpr,
} from "../expression";
import { Function, NativePreWarmContext, PrewarmClients } from "../function";
import {
  Integration,
  IntegrationCall,
  IntegrationImpl,
  isIntegration,
  makeIntegration,
} from "../integration";
import type { AnyFunction } from "../util";
import {
  RulePredicateFunction,
  Rule,
  PredicateRuleBase,
  ImportedRule,
  ScheduledEvent,
  IRule,
} from "./rule";
import type { Event } from "./types";

export const isEventBus = <EvntBus extends IEventBus<any>>(
  v: any
): v is EvntBus => {
  return (
    "functionlessKind" in v &&
    v.functionlessKind === EventBusBase.FunctionlessType
  );
};

/**
 * Returns the {@link Event} type on the {@link EventBus}.
 */
export type EventBusEvent<B extends IEventBus<any>> = [B] extends [
  IEventBus<infer E>
]
  ? E
  : never;

export interface IEventBusFilterable<in Evnt extends Event> {
  /**
   * EventBus Rules can filter events using Functionless predicate functions.
   *
   * Equals
   *
   * ```ts
   * when(this, 'rule', (event) => event.source === "lambda")
   * ```
   *
   * Starts With (Prefix)
   *
   * ```ts
   * when(this, 'rule', (event) => event.id.startsWith("2022"))
   * ```
   *
   * Not
   *
   * ```ts
   * when(this, 'rule', (event) => event.source !== "dynamo")
   * ```
   *
   * Numeric Ranges
   *
   * ```ts
   * when(this, 'rule', (event) => event.detail.num >= 10 || event.detail.num > 100 && event.detail.num < 1000)
   * ```
   *
   * Presence
   *
   * ```ts
   * when(this, 'rule', (event) => !event.detail.optional)
   * ```
   *
   * Multiple Fields
   *
   * ```ts
   * when(this, 'rule', (event) => event.source === "lambda" && event['detail-type'] === "SUCCESS")
   * ```
   *
   * Array Includes
   *
   * ```ts
   * when(this, 'rule', (event) => event.detail.list.includes("someValue"))
   * ```
   *
   * Omitting the scope will use the bus as the scope.
   *
   * ```ts
   * when('rule', ...)
   * ```
   *
   * Unsupported by Event Bridge
   * * OR Logic between multiple fields
   * * AND logic between most logic on a single field (except for numeric ranges.)
   * * Multiple `!field.startsWith(...)` on a single field
   * * Any operation on an Array other than `includes` and presence (`event.detail.list === undefined`).
   * * Any string operation other than `===/==`, `!==/!=`, `startsWith`, and presence (`!==/=== undefined`).
   * * Math (`event.detail.num + 1 < 10`)
   * * Comparisons between fields (`event.detail.previous !== event.id`)
   *
   * Unsupported by Functionless:
   * * Variables from outside of the function scope
   *
   * @typeParam InEvnt - The type the {@link Rule} matches. Covariant of output {@link OutEvnt}.
   * @typeParam NewEvnt - The type the predicate narrows to, a sub-type of {@link InEvnt}.
   */
  when<InEvnt extends Evnt, NewEvnt extends InEvnt>(
    id: string,
    predicate: RulePredicateFunction<InEvnt, NewEvnt>
  ): Rule<InEvnt, NewEvnt>;
  when<InEvnt extends Evnt, NewEvnt extends InEvnt>(
    scope: Construct,
    id: string,
    predicate: RulePredicateFunction<InEvnt, NewEvnt>
  ): Rule<InEvnt, NewEvnt>;
}

/**
 * @typeParam Evnt - the union type of events that this EventBus can accept.
 *                   `Evnt` is the contravariant version of `OutEvnt` in that
 *                   the bus will accept any of `Evnt` while the EventBus can
 *                   emit any of `OutEvnt`.
 */
export interface IEventBus<in Evnt extends Event = Event>
  extends IEventBusFilterable<Evnt>,
    Integration<
      "EventBus",
<<<<<<< HEAD
      (
        event: PutEventInput<Evnt>,
        ...events: PutEventInput<Evnt>[]
      ) => Promise<void>,
=======
      (event: PutEventInput<Evnt>, ...events: PutEventInput<Evnt>[]) => void,
>>>>>>> 109bcd56
      EventBusTargetIntegration<
        PutEventInput<Evnt>,
        aws_events_targets.EventBusProps | undefined
      >
    > {
  readonly resource: aws_events.IEventBus;
  readonly eventBusArn: string;
  readonly eventBusName: string;

  // @ts-ignore - value does not exist, is only available at compile time
  readonly __functionBrand: (
    event: PutEventInput<Evnt>,
    ...events: PutEventInput<Evnt>[]
  ) => Promise<void>;

  /**
   * This static property identifies this class as an EventBus to the TypeScript plugin.
   */
  readonly functionlessKind: typeof EventBusBase.FunctionlessType;

  /**
   * Put one or more events on an Event Bus.
   */
<<<<<<< HEAD
  putEvents(
    event: PutEventInput<Evnt>,
    ...events: PutEventInput<Evnt>[]
  ): Promise<void>;
=======
  putEvents(event: PutEventInput<Evnt>, ...events: PutEventInput<Evnt>[]): void;
>>>>>>> 109bcd56

  /**
   * Creates a rule that matches all events on the bus.
   *
   * When no scope or id are given, the bus is used as the scope and the id will be `all`.
   * The rule created will be a singleton.
   *
   * When scope and id are given, a new rule will be created each time.
   *
   * Like all functionless, a rule is only created when the rule is used with `.pipe` or the rule is retrieved using `.rule`.
   *
   * ```ts
   * const bus = new EventBus(scope, 'bus');
   * const func = new Function(scope, 'func', async (payload: {id: string}) => console.log(payload.id));
   *
   * bus
   *  .all()
   *  .map(event => ({id: event.id}))
   *  .pipe(func);
   * ```
   */
  all<OutEnvt extends Evnt>(): PredicateRuleBase<Evnt, OutEnvt>;
  all<OutEnvt extends Evnt>(
    scope: Construct,
    id: string
  ): PredicateRuleBase<Evnt, OutEnvt>;
}

/**
 * @typeParam Evnt - the union type of events that this EventBus can accept.
 *                   `Evnt` is the contravariant version of `OutEvnt` in that
 *                   the bus will accept any of `Evnt` while the EventBus can
 *                   emit any of `OutEvnt`.
 * @typeParam OutEvnt - the union type of events that this EventBus will emit through rules.
 *                      `OutEvnt` is the covariant version of `Evnt` in that
 *                      the bus will emit any of `OutEvnt` while the EventBus can
 *                      can accept any of `Evnt`. This type parameter should be left
 *                      empty to be inferred. ex: `EventBus<Event<Detail1> | Event<Detail2>>`.
 */
abstract class EventBusBase<in Evnt extends Event, OutEvnt extends Evnt = Evnt>
  implements IEventBus<Evnt>
{
  /**
   * This static properties identifies this class as an EventBus to the TypeScript plugin.
   */
  public static readonly FunctionlessType = "EventBus";
  readonly functionlessKind = "EventBus";
  readonly kind = "EventBus";
  readonly eventBusName: string;
  readonly eventBusArn: string;

  protected static singletonDefaultNode = "__DefaultBus";

  private allRule: PredicateRuleBase<Evnt, OutEvnt> | undefined;

  public readonly putEvents: IntegrationCall<
    "EventBus.putEvents",
    IEventBus<Evnt>["putEvents"]
  >;

  // @ts-ignore - value does not exist, is only available at compile time
  readonly __functionBrand: (
    event: PutEventInput<Evnt>,
    ...events: PutEventInput<Evnt>[]
  ) => Promise<void>;

  constructor(readonly resource: aws_events.IEventBus) {
    this.eventBusName = resource.eventBusName;
    this.eventBusArn = resource.eventBusArn;

    // Closure event bus base
    const eventBusName = this.eventBusName;

    this.putEvents = makeIntegration<
      "EventBus.putEvents",
      IEventBus<Evnt>["putEvents"]
    >({
      kind: "EventBus.putEvents",
      asl: (call: CallExpr, context: ASL) => {
        this.resource.grantPutEventsTo(context.role);

        // Validate that the events are object literals.
        // Then normalize nested arrays of events into a single list of events.
        // TODO Relax these restrictions: https://github.com/functionless/functionless/issues/101
        const eventObjs = call.args.reduce(
          (events: ObjectLiteralExpr[], arg) => {
            if (isArrayLiteralExpr(arg.expr)) {
              if (!arg.expr.items.every(isObjectLiteralExpr)) {
                throw Error(
                  "Event Bus put events must use inline object parameters. Variable references are not supported currently."
                );
              }
              return [...events, ...arg.expr.items];
            } else if (isObjectLiteralExpr(arg.expr)) {
              return [...events, arg.expr];
            }
            throw Error(
              "Event Bus put events must use inline object parameters. Variable references are not supported currently."
            );
          },
          []
        );

        // The interface should prevent this.
        if (eventObjs.length === 0) {
          throw Error("Must provide at least one event.");
        }

        const propertyMap: Record<keyof Event, string> = {
          "detail-type": "DetailType",
          account: "Account",
          detail: "Detail",
          id: "Id",
          region: "Region",
          resources: "Resources",
          source: "Source",
          time: "Time",
          version: "Version",
        };

        const events = eventObjs.map((event) => {
          const props = event.properties.filter(
            (
              e
            ): e is PropAssignExpr & {
              name: StringLiteralExpr | Identifier;
            } => !(isSpreadAssignExpr(e) || isComputedPropertyNameExpr(e.name))
          );
          if (props.length < event.properties.length) {
            throw Error(
              "Event Bus put events must use inline objects instantiated without computed or spread keys."
            );
          }
          return (
            props
              .map(
                (prop) =>
                  [
                    isIdentifier(prop.name) ? prop.name.name : prop.name.value,
                    prop.expr,
                  ] as const
              )
              .filter(
                (x): x is [keyof typeof propertyMap, Expr] =>
                  x[0] in propertyMap && !!x[1]
              )
              /**
               * Build the parameter payload for an event entry.
               * All members must be in Pascal case.
               */
              .reduce(
                (acc: Record<string, string>, [name, expr]) => ({
                  ...acc,
                  [propertyMap[name]]: ASL.toJson(expr),
                }),
                { EventBusName: this.resource.eventBusArn }
              )
          );
        });

        return {
          Resource: "arn:aws:states:::events:putEvents",
          Type: "Task" as const,
          Parameters: {
            Entries: events,
          },
        };
      },
      native: {
        bind: (context: Function<any, any>) => {
          this.resource.grantPutEventsTo(context.resource);
        },
        preWarm: (prewarmContext: NativePreWarmContext) => {
          prewarmContext.getOrInit(PrewarmClients.EVENT_BRIDGE);
        },
        call: async (args, preWarmContext) => {
          const eventBridge = preWarmContext.getOrInit(
            PrewarmClients.EVENT_BRIDGE
          );
          await eventBridge
            .putEvents({
              Entries: args.map((event) => ({
                Detail: JSON.stringify(event.detail),
                EventBusName: eventBusName,
                DetailType: event["detail-type"],
                Resources: event.resources,
                Source: event.source,
                Time:
                  typeof event.time === "number"
                    ? new Date(event.time)
                    : undefined,
              })),
            })
            .promise();
        },
      },
    });
  }

  public readonly eventBus = makeEventBusIntegration<
    PutEventInput<Evnt>,
    aws_events_targets.EventBusProps | undefined
  >({
    target: (props, targetInput?) => {
      if (targetInput) {
        throw new Error("Event bus rule target does not support target input.");
      }

      return new aws_events_targets.EventBus(this.resource, props);
    },
  });

  /**
   * @inheritDoc
   *
   * @typeParam InEvnt - The type the {@link Rule} matches. Covariant of output {@link OutEvnt}.
   * @typeParam NewEvnt - The type the predicate narrows to, a sub-type of {@link InEvnt}.
   */
  public when<InEvnt extends OutEvnt, NewEvnt extends InEvnt>(
    id: string,
    predicate: RulePredicateFunction<InEvnt, NewEvnt>
  ): Rule<InEvnt, NewEvnt>;
  public when<InEvnt extends OutEvnt, NewEvnt extends InEvnt>(
    scope: Construct,
    id: string,
    predicate: RulePredicateFunction<InEvnt, NewEvnt>
  ): Rule<InEvnt, NewEvnt>;
  public when<InEvnt extends OutEvnt, NewEvnt extends InEvnt>(
    scope: Construct | string,
    id?: string | RulePredicateFunction<InEvnt, NewEvnt>,
    predicate?: RulePredicateFunction<InEvnt, NewEvnt>
  ): Rule<InEvnt, NewEvnt> {
    if (predicate) {
      return new Rule<InEvnt, NewEvnt>(
        scope as Construct,
        id as string,
        this as any,
        predicate
      );
    } else {
      return new Rule<InEvnt, NewEvnt>(
        this.resource,
        scope as string,
        this as any,
        id as RulePredicateFunction<InEvnt, NewEvnt>
      );
    }
  }

  public all(): PredicateRuleBase<Evnt, OutEvnt>;
  public all(scope: Construct, id: string): PredicateRuleBase<Evnt, OutEvnt>;
  public all(scope?: Construct, id?: string): PredicateRuleBase<Evnt, OutEvnt> {
    if (!scope || !id) {
      if (!this.allRule) {
        this.allRule = new PredicateRuleBase<Evnt, OutEvnt>(
          this.resource,
          "all",
          this as IEventBus<Evnt>,
          // an empty doc will be converted to `{ source: [{ prefix: "" }]}`
          { doc: {} }
        );
      }
      return this.allRule;
    }
    return new PredicateRuleBase<Evnt, OutEvnt>(
      scope,
      id,
      this as IEventBus<Evnt>,
      {
        doc: {},
      }
    );
  }
}

export type PutEventInput<Evnt extends Event> = Partial<Evnt> &
  Pick<Evnt, "detail" | "source" | "detail-type">;

/**
 * A Functionless wrapper for a AWS CDK {@link aws_events.EventBus}.
 *
 * Wrap your {@link aws_events.EventBus} instance with this class,
 * specify a type to represent the events passing through the EventBus,
 * and then use the .when, .map and .pipe functions to express
 * EventBus Event Patterns and Targets Inputs with native TypeScript syntax.
 *
 * Filtering events and sending them to Lambda.
 *
 * ```ts
 * interface Payload {
 *    value: string;
 * }
 *
 * // An event with the payload
 * interface myEvent extends Event<Payload> {}
 *
 * // A function that expects the payload.
 * const myLambdaFunction = new functionless.Function<Payload, void>(this, 'myFunction', ...);
 *
 * // instantiate an aws_events.EventBus Construct
 * const awsBus = new aws_events.EventBus(this, "mybus");
 *
 * // Wrap the aws_events.EventBus with the functionless.EventBus
 * new functionless.EventBus<myEvent>(awsBus)
 *    // when the payload is equal to some value
 *    .when(this, 'rule1', event => event.detail.value === "some value")
 *    // grab the payload
 *    .map(event => event.detail)
 *    // send to the function
 *    .pipe(myLambdaFunction);
 * ```
 *
 * Forwarding to another Event Bus based on some predicate:
 *
 * ```ts
 * // Using an imported event bus
 * const anotherEventBus = aws_event.EventBus.fromEventBusArn(...);
 *
 * new functionless.EventBus<myEvent>(awsBus)
 *    // when the payload is equal to some value
 *    .when(this, 'rule2', event => event.detail.value === "some value")
 *    // send verbatim to the other event bus
 *    .pipe(anotherEventBus);
 * ```
 *
 * @typeParam Evnt - the union type of events that this EventBus can accept.
 *                   `Evnt` is the contravariant version of `OutEvnt` in that
 *                   the bus will accept any of `Evnt` while the EventBus can
 *                   emit any of `OutEvnt`.
 * @typeParam OutEvnt - the union type of events that this EventBus will emit through rules.
 *                      `OutEvnt` is the covariant version of `Evnt` in that
 *                      the bus will emit any of `OutEvnt` while the EventBus can
 *                      can accept any of `Evnt`. This type parameter should be left
 *                      empty to be inferred. ex: `EventBus<Event<Detail1> | Event<Detail2>>`.
 */
export class EventBus<
  in Evnt extends Event,
  out OutEvnt extends Evnt = Evnt
> extends EventBusBase<Evnt, OutEvnt> {
  constructor(scope: Construct, id: string, props?: aws_events.EventBusProps) {
    super(new aws_events.EventBus(scope, id, props));
  }

  /**
   * Import an {@link aws_events.IEventBus} wrapped with Functionless abilities.
   *
   * @typeParam Evnt - the union of types which are expected on the default {@link EventBus}.
   */
  public static fromBus<Evnt extends Event>(
    bus: aws_events.IEventBus
  ): IEventBus<Evnt> {
    return new ImportedEventBus<Evnt>(bus);
  }

  /**
   * Retrieves the default event bus as a singleton on the given stack or the stack of the given construct.
   *
   * Equivalent to doing
   * ```ts
   * const awsBus = aws_events.EventBus.fromEventBusName(Stack.of(scope), id, "default");
   * new functionless.EventBus.fromBus(awsBus);
   * ```
   *
   * @typeParam Evnt - the union of types which are expected on the default {@link EventBus}.
   */
  public static default<Evnt extends Event>(
    stack: Stack
  ): DefaultEventBus<Evnt>;
  public static default<Evnt extends Event>(
    scope: Construct
  ): DefaultEventBus<Evnt>;
  public static default<Evnt extends Event>(
    scope: Construct | Stack
  ): DefaultEventBus<Evnt> {
    return new DefaultEventBus<Evnt>(scope);
  }

  /**
   * Creates a schedule based event bus rule on the default bus.
   *
   * Always sends the {@link ScheduledEvent} event.
   *
   * ```ts
   * // every hour
   * const everyHour = EventBus.schedule(scope, 'cron', aws_events.Schedule.rate(Duration.hours(1)));
   *
   * const func = new Function(scope, 'func', async (payload: {id: string}) => console.log(payload.id));
   *
   * everyHour
   *    .map(event => ({id: event.id}))
   *    .pipe(func);
   * ```
   */
  public static schedule(
    scope: Construct,
    id: string,
    schedule: aws_events.Schedule,
    props?: Omit<
      aws_events.RuleProps,
      "schedule" | "eventBus" | "eventPattern" | "targets"
    >
  ): ImportedRule<ScheduledEvent> {
    return EventBus.default(scope).schedule(scope, id, schedule, props);
  }
}

/**
 * @typeParam Evnt - the union type of events that this EventBus can accept.
 *                   `Evnt` is the contravariant version of `OutEvnt` in that
 *                   the bus will accept any of `Evnt` while the EventBus can
 *                   emit any of `OutEvnt`.
 * @typeParam OutEvnt - the union type of events that this EventBus will emit through rules.
 *                      `OutEvnt` is the covariant version of `Evnt` in that
 *                      the bus will emit any of `OutEvnt` while the EventBus can
 *                      can accept any of `Evnt`. This type parameter should be left
 *                      empty to be inferred. ex: `EventBus<Event<Detail1> | Event<Detail2>>`.
 */
export class DefaultEventBus<
  in Evnt extends Event,
  out OutEvnt extends Evnt = Evnt
> extends EventBusBase<Evnt, OutEvnt> {
  constructor(scope: Construct) {
    const stack = scope instanceof Stack ? scope : Stack.of(scope);
    const bus =
      (stack.node.tryFindChild(
        EventBusBase.singletonDefaultNode
      ) as aws_events.IEventBus) ??
      aws_events.EventBus.fromEventBusName(
        stack,
        EventBusBase.singletonDefaultNode,
        "default"
      );

    super(bus);
  }

  /**
   * Creates a schedule based event bus rule on the default bus.
   *
   * Always sends the {@link ScheduledEvent} event.
   *
   * ```ts
   * const bus = EventBus.default(scope);
   * // every hour
   * const everyHour = bus.schedule(scope, 'cron', aws_events.Schedule.rate(Duration.hours(1)));
   *
   * const func = new Function(scope, 'func', async (payload: {id: string}) => console.log(payload.id));
   *
   * everyHour
   *    .map(event => ({id: event.id}))
   *    .pipe(func);
   * ```
   */
  public schedule(
    scope: Construct,
    id: string,
    schedule: aws_events.Schedule,
    props?: Omit<
      aws_events.RuleProps,
      "schedule" | "eventBus" | "eventPattern" | "targets"
    >
  ): ImportedRule<ScheduledEvent> {
    return new ImportedRule<ScheduledEvent>(
      new aws_events.Rule(scope, id, {
        ...props,
        schedule,
      })
    );
  }
}

/**
 * @typeParam Evnt - the union type of events that this EventBus can accept.
 *                   `Evnt` is the contravariant version of `OutEvnt` in that
 *                   the bus will accept any of `Evnt` while the EventBus can
 *                   emit any of `OutEvnt`.
 * @typeParam OutEvnt - the union type of events that this EventBus will emit through rules.
 *                      `OutEvnt` is the covariant version of `Evnt` in that
 *                      the bus will emit any of `OutEvnt` while the EventBus can
 *                      can accept any of `Evnt`. This type parameter should be left
 *                      empty to be inferred. ex: `EventBus<Event<Detail1> | Event<Detail2>>`.
 */
class ImportedEventBus<
  in Evnt extends Event,
  out OutEvnt extends Evnt = Evnt
> extends EventBusBase<Evnt, OutEvnt> {
  constructor(bus: aws_events.IEventBus) {
    super(bus);
  }
}

/**
 * Defines an integration that can be used in the `pipe` function of an {@link EventBus} (Rule or Transform).
 *
 * ```ts
 * const myEbIntegration = { // an Integration
 *    kind: 'myEbIntegration',
 *    eventBus: {
 *       target: (props, targetInput) => {
 *           // return a RuleTarget
 *       }
 *    }
 * }
 *
 * new EventBus().when("rule", () => true).pipe(myEbIntegration);
 * ```
 *
 * @typeParam - Payload - the type which the {@link Integration} expects as an input from {@link EventBus}.
 * @typeParam - Props - the optional properties the {@link Integration} accepts. Leave undefined to require no properties.
 */
export interface EventBusTargetIntegration<
  // the payload type we expect to be transformed into before making this call.
  in Payload,
  in Props extends object | undefined = undefined
> {
  /**
   * {@link EventBusTargetIntegration} does not make direct use of `P`. Typescript will ignore P when
   * doing type checking. By making the interface look like there is a property which is of type P,
   * typescript will consider P when type checking.
   *
   * This is useful for cases like {@link IRule.pipe} and {@link IEventTransform.pipe} which need to validate that
   * an integration implements the right EventBus integration.
   *
   * We use a function interface in order to satisfy the covariant relationship that we expect the super-P in as opposed to
   * returning sub-P.
   */
  __payloadBrand: (p: Payload) => void;

  /**
   * Method called when an integration is passed to EventBus's `.pipe` function.
   *
   * @returns a  IRuleTarget that makes use of the props and optional target input.
   * @internal
   */
  target: (
    props: Props,
    targetInput?: aws_events.RuleTargetInput
  ) => aws_events.IRuleTarget;
}

export type IntegrationWithEventBus<
  Payload,
  Props extends object | undefined = undefined
> = Integration<string, AnyFunction, EventBusTargetIntegration<Payload, Props>>;

/**
 * @typeParam - Payload - the type which the {@link Integration} expects as an input from {@link EventBus}.
 * @typeParam - Props - the optional properties the {@link Integration} accepts. Leave undefined to require no properties.
 */
export function makeEventBusIntegration<
  Payload,
  Props extends object | undefined = undefined
>(
  integration: Omit<EventBusTargetIntegration<Payload, Props>, "__payloadBrand">
) {
  return integration as EventBusTargetIntegration<Payload, Props>;
}

export type DynamicProps<Props extends object | undefined> =
  Props extends object ? (props: Props) => void : (props?: Props) => void;

/**
 * Add a target to the run based on the configuration given.
 */
export function pipe<
  Evnt extends Event,
  Payload,
  Props extends object | undefined = undefined,
  Target extends aws_events.RuleTargetInput | undefined =
    | aws_events.RuleTargetInput
    | undefined
>(
  rule: IRule<Evnt>,
  integration:
    | IntegrationWithEventBus<Payload, Props>
    | ((targetInput: Target) => aws_events.IRuleTarget),
  props: Props,
  targetInput: Target
) {
  if (isIntegration<IntegrationWithEventBus<Payload, Props>>(integration)) {
    const target = new IntegrationImpl(integration).eventBus.target(
      props,
      targetInput
    );
    return rule.resource.addTarget(target);
  } else {
    return rule.resource.addTarget(integration(targetInput));
  }
}<|MERGE_RESOLUTION|>--- conflicted
+++ resolved
@@ -139,14 +139,10 @@
   extends IEventBusFilterable<Evnt>,
     Integration<
       "EventBus",
-<<<<<<< HEAD
       (
         event: PutEventInput<Evnt>,
         ...events: PutEventInput<Evnt>[]
       ) => Promise<void>,
-=======
-      (event: PutEventInput<Evnt>, ...events: PutEventInput<Evnt>[]) => void,
->>>>>>> 109bcd56
       EventBusTargetIntegration<
         PutEventInput<Evnt>,
         aws_events_targets.EventBusProps | undefined
@@ -170,14 +166,10 @@
   /**
    * Put one or more events on an Event Bus.
    */
-<<<<<<< HEAD
   putEvents(
     event: PutEventInput<Evnt>,
     ...events: PutEventInput<Evnt>[]
   ): Promise<void>;
-=======
-  putEvents(event: PutEventInput<Evnt>, ...events: PutEventInput<Evnt>[]): void;
->>>>>>> 109bcd56
 
   /**
    * Creates a rule that matches all events on the bus.
