import { aws_events, aws_events_targets, Stack } from "aws-cdk-lib";
import { Construct } from "constructs";
import { ASL } from "../asl";
import {
  CallExpr,
  Expr,
  Identifier,
  isArrayLiteralExpr,
  isComputedPropertyNameExpr,
  isIdentifier,
  isObjectLiteralExpr,
  isSpreadAssignExpr,
  ObjectLiteralExpr,
  PropAssignExpr,
  StringLiteralExpr,
} from "../expression";
import { Function, NativePreWarmContext, PrewarmClients } from "../function";
import { Integration, IntegrationCall, makeIntegration } from "../integration";
import {
<<<<<<< HEAD
  Function,
  NativeIntegration,
  NativePreWarmContext,
  PrewarmClients,
} from "../function";
import { Integration, IntegrationImpl } from "../integration";
import { EventBusRule, EventPredicateFunction, IEventBusRule } from "./rule";
import { EventBusRuleInput } from "./types";
=======
  Rule,
  RulePredicateFunction,
  ImportedRule,
  ScheduledEvent,
  PredicateRuleBase as PredicateRuleBase,
} from "./rule";
import { Event } from "./types";
>>>>>>> 82c72d3f

export const isEventBus = <E extends Event>(v: any): v is IEventBus<E> => {
  return (
    "functionlessKind" in v &&
    v.functionlessKind === EventBusBase.FunctionlessType
  );
};

export interface IEventBusFilterable<E extends Event> {
  /**
   * EventBus Rules can filter events using Functionless predicate functions.
   *
   * Equals
   *
   * ```ts
   * when(this, 'rule', (event) => event.source === "lambda")
   * ```
   *
   * Starts With (Prefix)
   *
   * ```ts
   * when(this, 'rule', (event) => event.id.startsWith("2022"))
   * ```
   *
   * Not
   *
   * ```ts
   * when(this, 'rule', (event) => event.source !== "dynamo")
   * ```
   *
   * Numeric Ranges
   *
   * ```ts
   * when(this, 'rule', (event) => event.detail.num >= 10 || event.detail.num > 100 && event.detail.num < 1000)
   * ```
   *
   * Presence
   *
   * ```ts
   * when(this, 'rule', (event) => !event.detail.optional)
   * ```
   *
   * Multiple Fields
   *
   * ```ts
   * when(this, 'rule', (event) => event.source === "lambda" && event['detail-type'] === "SUCCESS")
   * ```
   *
   * Array Includes
   *
   * ```ts
   * when(this, 'rule', (event) => event.detail.list.includes("someValue"))
   * ```
   *
   * Omitting the scope will use the bus as the scope.
   *
   * ```ts
   * when('rule', ...)
   * ```
   *
   * Unsupported by Event Bridge
   * * OR Logic between multiple fields
   * * AND logic between most logic on a single field (except for numeric ranges.)
   * * Multiple `!field.startsWith(...)` on a single field
   * * Any operation on an Array other than `includes` and presence (`event.detail.list === undefined`).
   * * Any string operation other than `===/==`, `!==/!=`, `startsWith`, and presence (`!==/=== undefined`).
   * * Math (`event.detail.num + 1 < 10`)
   * * Comparisons between fields (`event.detail.previous !== event.id`)
   *
   * Unsupported by Functionless:
   * * Variables from outside of the function scope
   */
  when<O extends E>(
    id: string,
    predicate: RulePredicateFunction<E, O>
  ): Rule<E, O>;
  when<O extends E>(
    scope: Construct,
    id: string,
    predicate: RulePredicateFunction<E, O>
  ): Rule<E, O>;
}

<<<<<<< HEAD
export interface IEventBus<E extends EventBusRuleInput = EventBusRuleInput>
  extends IEventBusFilterable<E>,
    Integration<
      (
        event: EventBusPutEventInput<E>,
        ...events: EventBusPutEventInput<E>[]
      ) => void,
      "EventBus",
      EventBusTargetIntegration<
        EventBusPutEventInput<E>,
        aws_events_targets.EventBusProps | undefined
      >
    > {
=======
export interface IEventBus<E extends Event = Event>
  extends IEventBusFilterable<E> {
>>>>>>> 82c72d3f
  readonly bus: aws_events.IEventBus;
  readonly eventBusArn: string;
  readonly eventBusName: string;

  // @ts-ignore - value does not exist, is only available at compile time
  readonly __functionBrand: (
    event: EventBusPutEventInput<E>,
    ...events: EventBusPutEventInput<E>[]
  ) => void;

  /**
   * This static property identifies this class as an EventBus to the TypeScript plugin.
   */
  readonly functionlessKind: typeof EventBusBase.FunctionlessType;

  /**
   * Put one or more events on an Event Bus.
   */
  putEvents(
    event: EventBusPutEventInput<E>,
    ...events: EventBusPutEventInput<E>[]
  ): void;

<<<<<<< HEAD
  readonly eventBus: EventBusTargetIntegration<
    E,
    aws_events_targets.EventBusProps | undefined
  >;
}

abstract class EventBusBase<E extends EventBusRuleInput>
  implements IEventBus<E>
=======
  /**
   * Creates a rule that matches all events on the bus.
   *
   * When no scope or id are given, the bus is used as the scope and the id will be `all`.
   * The rule created will be a singleton.
   *
   * When scope and id are given, a new rule will be created each time.
   *
   * Like all functionless, a rule is only created when the rule is used with `.pipe` or the rule is retrieved using `.rule`.
   *
   * ```ts
   * const bus = new EventBus(scope, 'bus');
   * const func = new Function(scope, 'func', async (payload: {id: string}) => console.log(payload.id));
   *
   * bus
   *  .all()
   *  .map(event => ({id: event.id}))
   *  .pipe(func);
   * ```
   */
  all(): PredicateRuleBase<E>;
  all(scope: Construct, id: string): PredicateRuleBase<E>;
}

abstract class EventBusBase<E extends Event>
  implements IEventBus<E>, Integration
>>>>>>> 82c72d3f
{
  /**
   * This static properties identifies this class as an EventBus to the TypeScript plugin.
   */
  public static readonly FunctionlessType = "EventBus";
  readonly functionlessKind = "EventBus";
  readonly kind = "EventBus";
  readonly eventBusName: string;
  readonly eventBusArn: string;

  protected static singletonDefaultNode = "__DefaultBus";

  private allRule: PredicateRuleBase<E> | undefined;

  public readonly putEvents: IntegrationCall<
    IEventBus<E>["putEvents"],
    "EventBus.putEvents"
  >;

  constructor(readonly bus: aws_events.IEventBus) {
    this.eventBusName = bus.eventBusName;
    this.eventBusArn = bus.eventBusArn;

    // Closure event bus base
    const eventBusName = this.eventBusName;

<<<<<<< HEAD
  // @ts-ignore - value does not exist, is only available at compile time
  readonly __functionBrand: (
    event: EventBusPutEventInput<E>,
    ...events: EventBusPutEventInput<E>[]
  ) => void;

  asl(call: CallExpr, context: ASL) {
    this.bus.grantPutEventsTo(context.role);
=======
    this.putEvents = makeIntegration<
      IEventBus<E>["putEvents"],
      "EventBus.putEvents"
    >({
      kind: "EventBus.putEvents",
      asl: (call: CallExpr, context: ASL) => {
        this.bus.grantPutEventsTo(context.role);
>>>>>>> 82c72d3f

        // Validate that the events are object literals.
        // Then normalize nested arrays of events into a single list of events.
        // TODO Relax these restrictions: https://github.com/functionless/functionless/issues/101
        const eventObjs = call.args.reduce(
          (events: ObjectLiteralExpr[], arg) => {
            if (isArrayLiteralExpr(arg.expr)) {
              if (!arg.expr.items.every(isObjectLiteralExpr)) {
                throw Error(
                  "Event Bus put events must use inline object parameters. Variable references are not supported currently."
                );
              }
              return [...events, ...arg.expr.items];
            } else if (isObjectLiteralExpr(arg.expr)) {
              return [...events, arg.expr];
            }
            throw Error(
              "Event Bus put events must use inline object parameters. Variable references are not supported currently."
            );
          },
          []
        );

        // The interface should prevent this.
        if (eventObjs.length === 0) {
          throw Error("Must provide at least one event.");
        }

        const propertyMap: Record<keyof Event, string> = {
          "detail-type": "DetailType",
          account: "Account",
          detail: "Detail",
          id: "Id",
          region: "Region",
          resources: "Resources",
          source: "Source",
          time: "Time",
          version: "Version",
        };

        const events = eventObjs.map((event) => {
          const props = event.properties.filter(
            (
              e
            ): e is PropAssignExpr & {
              name: StringLiteralExpr | Identifier;
            } => !(isSpreadAssignExpr(e) || isComputedPropertyNameExpr(e.name))
          );
          if (props.length < event.properties.length) {
            throw Error(
              "Event Bus put events must use inline objects instantiated without computed or spread keys."
            );
          }
          return (
            props
              .map(
                (prop) =>
                  [
                    isIdentifier(prop.name) ? prop.name.name : prop.name.value,
                    prop.expr,
                  ] as const
              )
              .filter(
                (x): x is [keyof typeof propertyMap, Expr] =>
                  x[0] in propertyMap && !!x[1]
              )
              /**
               * Build the parameter payload for an event entry.
               * All members must be in Pascal case.
               */
              .reduce(
                (acc: Record<string, string>, [name, expr]) => ({
                  ...acc,
                  [propertyMap[name]]: ASL.toJson(expr),
                }),
                { EventBusName: this.bus.eventBusArn }
              )
          );
        });

        return {
          Resource: "arn:aws:states:::events:putEvents",
          Type: "Task" as const,
          Parameters: {
            Entries: events,
          },
        };
      },
      native: {
        bind: (context: Function<any, any>) => {
          this.bus.grantPutEventsTo(context.resource);
        },
        preWarm: (prewarmContext: NativePreWarmContext) => {
          prewarmContext.getOrInit(PrewarmClients.EVENT_BRIDGE);
        },
        call: async (args, preWarmContext) => {
          const eventBridge = preWarmContext.getOrInit(
            PrewarmClients.EVENT_BRIDGE
          );
          await eventBridge
            .putEvents({
              Entries: args.map((event) => ({
                Detail: JSON.stringify(event.detail),
                EventBusName: eventBusName,
                DetailType: event["detail-type"],
                Resources: event.resources,
                Source: event.source,
                Time:
                  typeof event.time === "number"
                    ? new Date(event.time)
                    : undefined,
              })),
            })
            .promise();
        },
      },
    });
  }

<<<<<<< HEAD
  public readonly eventBus = makeEventBusIntegration<
    E,
    aws_events_targets.EventBusProps | undefined
  >({
    target: (props, targetInput?) => {
      if (targetInput) {
        throw new Error("Event bus rule target does not support target input.");
      }

      return new aws_events_targets.EventBus(this.bus, {
        deadLetterQueue: props?.deadLetterQueue,
        role: props?.role,
      });
    },
  });

  /**
   * @inheritdoc
   */
=======
  when<O extends E>(
    id: string,
    predicate: RulePredicateFunction<E, O>
  ): Rule<E, O>;
>>>>>>> 82c72d3f
  when<O extends E>(
    scope: Construct,
    id: string,
    predicate: RulePredicateFunction<E, O>
  ): Rule<E, O>;
  when<O extends E>(
    scope: Construct | string,
    id?: string | RulePredicateFunction<E, O>,
    predicate?: RulePredicateFunction<E, O>
  ): Rule<E, O> {
    if (predicate) {
      return new Rule<E, O>(
        scope as Construct,
        id as string,
        this as any,
        predicate
      );
    } else {
      return new Rule<E, O>(
        this.bus,
        scope as string,
        this as any,
        id as RulePredicateFunction<E, O>
      );
    }
  }

  all(): PredicateRuleBase<E>;
  all(scope: Construct, id: string): PredicateRuleBase<E>;
  all(scope?: Construct, id?: string): PredicateRuleBase<E> {
    if (!scope || !id) {
      if (!this.allRule) {
        this.allRule = new PredicateRuleBase<E>(
          this.bus,
          "all",
          this as IEventBus<any>,
          // an empty doc will be converted to `{ source: [{ prefix: "" }]}`
          { doc: {} }
        );
      }
      return this.allRule;
    }
    return new PredicateRuleBase<E>(scope, id, this as IEventBus<any>, {
      doc: {},
    });
  }
}

export type EventBusPutEventInput<E extends Event> = Partial<E> &
  Pick<E, "detail" | "source" | "detail-type">;

/**
 * A Functionless wrapper for a AWS CDK {@link aws_events.EventBus}.
 *
 * Wrap your {@link aws_events.EventBus} instance with this class,
 * specify a type to represent the events passing through the EventBus,
 * and then use the .when, .map and .pipe functions to express
 * EventBus Event Patterns and Targets Inputs with native TypeScript syntax.
 *
 * Filtering events and sending them to Lambda.
 *
 * ```ts
 * interface Payload {
 *    value: string;
 * }
 *
 * // An event with the payload
 * interface myEvent extends Event<Payload> {}
 *
 * // A function that expects the payload.
 * const myLambdaFunction = new functionless.Function<Payload, void>(this, 'myFunction', ...);
 *
 * // instantiate an aws_events.EventBus Construct
 * const awsBus = new aws_events.EventBus(this, "mybus");
 *
 * // Wrap the aws_events.EventBus with the functionless.EventBus
 * new functionless.EventBus<myEvent>(awsBus)
 *    // when the payload is equal to some value
 *    .when(this, 'rule1', event => event.detail.value === "some value")
 *    // grab the payload
 *    .map(event => event.detail)
 *    // send to the function
 *    .pipe(myLambdaFunction);
 * ```
 *
 * Forwarding to another Event Bus based on some predicate:
 *
 * ```ts
 * // Using an imported event bus
 * const anotherEventBus = aws_event.EventBus.fromEventBusArn(...);
 *
 * new functionless.EventBus<myEvent>(awsBus)
 *    // when the payload is equal to some value
 *    .when(this, 'rule2', event => event.detail.value === "some value")
 *    // send verbatim to the other event bus
 *    .pipe(anotherEventBus);
 * ```
 */
export class EventBus<E extends Event> extends EventBusBase<E> {
  constructor(scope: Construct, id: string, props?: aws_events.EventBusProps) {
    super(new aws_events.EventBus(scope, id, props));
  }

  /**
   * Import an {@link aws_events.IEventBus} wrapped with Functionless abilities.
   */
  static fromBus<E extends Event>(bus: aws_events.IEventBus): IEventBus<E> {
    return new ImportedEventBus<E>(bus);
  }

  /**
   * Retrieves the default event bus as a singleton on the given stack or the stack of the given construct.
   *
   * Equivalent to doing
   * ```ts
   * const awsBus = aws_events.EventBus.fromEventBusName(Stack.of(scope), id, "default");
   * new functionless.EventBus.fromBus(awsBus);
   * ```
   */
  static default<E extends Event>(stack: Stack): DefaultEventBus<E>;
  static default<E extends Event>(scope: Construct): DefaultEventBus<E>;
  static default<E extends Event>(
    scope: Construct | Stack
  ): DefaultEventBus<E> {
    return new DefaultEventBus<E>(scope);
  }

  /**
   * Creates a schedule based event bus rule on the default bus.
   *
   * Always sends the {@link ScheduledEvent} event.
   *
   * ```ts
   * // every hour
   * const everyHour = EventBus.schedule(scope, 'cron', aws_events.Schedule.rate(Duration.hours(1)));
   *
   * const func = new Function(scope, 'func', async (payload: {id: string}) => console.log(payload.id));
   *
   * everyHour
   *    .map(event => ({id: event.id}))
   *    .pipe(func);
   * ```
   */
  static schedule(
    scope: Construct,
    id: string,
    schedule: aws_events.Schedule,
    props?: Omit<
      aws_events.RuleProps,
      "schedule" | "eventBus" | "eventPattern" | "targets"
    >
  ): ImportedRule<ScheduledEvent> {
    return EventBus.default(scope).schedule(scope, id, schedule, props);
  }
}

export class DefaultEventBus<E extends Event> extends EventBusBase<E> {
  constructor(scope: Construct) {
    const stack = scope instanceof Stack ? scope : Stack.of(scope);
    const bus =
      (stack.node.tryFindChild(
        EventBusBase.singletonDefaultNode
      ) as aws_events.IEventBus) ??
      aws_events.EventBus.fromEventBusName(
        stack,
        EventBusBase.singletonDefaultNode,
        "default"
      );

    super(bus);
  }

  /**
   * Creates a schedule based event bus rule on the default bus.
   *
   * Always sends the {@link ScheduledEvent} event.
   *
   * ```ts
   * const bus = EventBus.default(scope);
   * // every hour
   * const everyHour = bus.schedule(scope, 'cron', aws_events.Schedule.rate(Duration.hours(1)));
   *
   * const func = new Function(scope, 'func', async (payload: {id: string}) => console.log(payload.id));
   *
   * everyHour
   *    .map(event => ({id: event.id}))
   *    .pipe(func);
   * ```
   */
  schedule(
    scope: Construct,
    id: string,
    schedule: aws_events.Schedule,
    props?: Omit<
      aws_events.RuleProps,
      "schedule" | "eventBus" | "eventPattern" | "targets"
    >
  ): ImportedRule<ScheduledEvent> {
    return new ImportedRule<ScheduledEvent>(
      new aws_events.Rule(scope, id, {
        ...props,
        schedule,
      })
    );
  }
}

class ImportedEventBus<E extends Event> extends EventBusBase<E> {
  constructor(bus: aws_events.IEventBus) {
    super(bus);
  }
}

/**
 * Defines an integration that can be used in the `pipe` function of an {@link EventBus} (Rule or Transform).
 *
 * ```ts
 * const myEbIntegration = { // an Integration
 *    kind: 'myEbIntegration',
 *    eventBus: {
 *       target: (props, targetInput) => {
 *           // return a RuleTarget
 *       }
 *    }
 * }
 *
 * new EventBus().when(() => true).pipe(myEbIntegration);
 * ```
 */
export interface EventBusTargetIntegration<
  // the payload type we expect to be transformed into before making this call.
  P,
  Props extends object | undefined = undefined
> {
  __payloadBrand: P;

  /**
   * Method called when an integration is passed to EventBus's `.pipe` function.
   *
   * @returns a  IRuleTarget that makes use of the props and optional target input.
   * @internal
   */
  target: (
    props: Props,
    targetInput?: aws_events.RuleTargetInput
  ) => aws_events.IRuleTarget;
}

export function makeEventBusIntegration<
  P,
  Props extends object | undefined = undefined
>(integration: Omit<EventBusTargetIntegration<P, Props>, "__payloadBrand">) {
  return integration as EventBusTargetIntegration<P, Props>;
}

export interface IntegrationWithEventBus<
  P,
  Props extends object | undefined = undefined
> {
  eventBus: EventBusTargetIntegration<P, Props>;
}

export type DynamicProps<Props extends object | undefined> =
  Props extends object ? (props: Props) => void : (props?: Props) => void;

/**
 * Add a target to the run based on the configuration given.
 */
export function pipe<
  T extends EventBusRuleInput,
  P,
  Props extends object | undefined = undefined
>(
  rule: IEventBusRule<T>,
  integration: IntegrationWithEventBus<P, Props>,
  props: Props,
  targetInput?: aws_events.RuleTargetInput
) {
  const target = new IntegrationImpl(integration as any).eventBus.target(
    props,
    targetInput
  );
  return rule.rule.addTarget(target);
}<|MERGE_RESOLUTION|>--- conflicted
+++ resolved
@@ -15,26 +15,23 @@
   StringLiteralExpr,
 } from "../expression";
 import { Function, NativePreWarmContext, PrewarmClients } from "../function";
-import { Integration, IntegrationCall, makeIntegration } from "../integration";
 import {
-<<<<<<< HEAD
-  Function,
-  NativeIntegration,
-  NativePreWarmContext,
-  PrewarmClients,
-} from "../function";
-import { Integration, IntegrationImpl } from "../integration";
-import { EventBusRule, EventPredicateFunction, IEventBusRule } from "./rule";
-import { EventBusRuleInput } from "./types";
-=======
+  Integration,
+  IntegrationCall,
+  IntegrationImpl,
+  isIntegration,
+  makeIntegration,
+} from "../integration";
+import { AnyFunction } from "../util";
+import {
+  RulePredicateFunction,
   Rule,
-  RulePredicateFunction,
+  PredicateRuleBase,
   ImportedRule,
   ScheduledEvent,
-  PredicateRuleBase as PredicateRuleBase,
+  IRule,
 } from "./rule";
-import { Event } from "./types";
->>>>>>> 82c72d3f
+import type { Event } from "./types";
 
 export const isEventBus = <E extends Event>(v: any): v is IEventBus<E> => {
   return (
@@ -118,8 +115,7 @@
   ): Rule<E, O>;
 }
 
-<<<<<<< HEAD
-export interface IEventBus<E extends EventBusRuleInput = EventBusRuleInput>
+export interface IEventBus<E extends Event = Event>
   extends IEventBusFilterable<E>,
     Integration<
       (
@@ -132,10 +128,6 @@
         aws_events_targets.EventBusProps | undefined
       >
     > {
-=======
-export interface IEventBus<E extends Event = Event>
-  extends IEventBusFilterable<E> {
->>>>>>> 82c72d3f
   readonly bus: aws_events.IEventBus;
   readonly eventBusArn: string;
   readonly eventBusName: string;
@@ -159,16 +151,11 @@
     ...events: EventBusPutEventInput<E>[]
   ): void;
 
-<<<<<<< HEAD
   readonly eventBus: EventBusTargetIntegration<
     E,
     aws_events_targets.EventBusProps | undefined
   >;
-}
-
-abstract class EventBusBase<E extends EventBusRuleInput>
-  implements IEventBus<E>
-=======
+
   /**
    * Creates a rule that matches all events on the bus.
    *
@@ -193,10 +180,7 @@
   all(scope: Construct, id: string): PredicateRuleBase<E>;
 }
 
-abstract class EventBusBase<E extends Event>
-  implements IEventBus<E>, Integration
->>>>>>> 82c72d3f
-{
+abstract class EventBusBase<E extends Event> implements IEventBus<E> {
   /**
    * This static properties identifies this class as an EventBus to the TypeScript plugin.
    */
@@ -215,23 +199,19 @@
     "EventBus.putEvents"
   >;
 
-  constructor(readonly bus: aws_events.IEventBus) {
-    this.eventBusName = bus.eventBusName;
-    this.eventBusArn = bus.eventBusArn;
-
-    // Closure event bus base
-    const eventBusName = this.eventBusName;
-
-<<<<<<< HEAD
   // @ts-ignore - value does not exist, is only available at compile time
   readonly __functionBrand: (
     event: EventBusPutEventInput<E>,
     ...events: EventBusPutEventInput<E>[]
   ) => void;
 
-  asl(call: CallExpr, context: ASL) {
-    this.bus.grantPutEventsTo(context.role);
-=======
+  constructor(readonly bus: aws_events.IEventBus) {
+    this.eventBusName = bus.eventBusName;
+    this.eventBusArn = bus.eventBusArn;
+
+    // Closure event bus base
+    const eventBusName = this.eventBusName;
+
     this.putEvents = makeIntegration<
       IEventBus<E>["putEvents"],
       "EventBus.putEvents"
@@ -239,7 +219,6 @@
       kind: "EventBus.putEvents",
       asl: (call: CallExpr, context: ASL) => {
         this.bus.grantPutEventsTo(context.role);
->>>>>>> 82c72d3f
 
         // Validate that the events are object literals.
         // Then normalize nested arrays of events into a single list of events.
@@ -359,7 +338,6 @@
     });
   }
 
-<<<<<<< HEAD
   public readonly eventBus = makeEventBusIntegration<
     E,
     aws_events_targets.EventBusProps | undefined
@@ -379,12 +357,10 @@
   /**
    * @inheritdoc
    */
-=======
   when<O extends E>(
     id: string,
     predicate: RulePredicateFunction<E, O>
   ): Rule<E, O>;
->>>>>>> 82c72d3f
   when<O extends E>(
     scope: Construct,
     id: string,
@@ -633,6 +609,11 @@
   ) => aws_events.IRuleTarget;
 }
 
+export type IntegrationWithEventBus<
+  P,
+  Props extends object | undefined = undefined
+> = Integration<AnyFunction, string, EventBusTargetIntegration<P, Props>>;
+
 export function makeEventBusIntegration<
   P,
   Props extends object | undefined = undefined
@@ -640,13 +621,6 @@
   return integration as EventBusTargetIntegration<P, Props>;
 }
 
-export interface IntegrationWithEventBus<
-  P,
-  Props extends object | undefined = undefined
-> {
-  eventBus: EventBusTargetIntegration<P, Props>;
-}
-
 export type DynamicProps<Props extends object | undefined> =
   Props extends object ? (props: Props) => void : (props?: Props) => void;
 
@@ -654,18 +628,31 @@
  * Add a target to the run based on the configuration given.
  */
 export function pipe<
-  T extends EventBusRuleInput,
+  T extends Event,
   P,
-  Props extends object | undefined = undefined
+  Props extends object | undefined = undefined,
+  Target extends aws_events.RuleTargetInput | undefined =
+    | aws_events.RuleTargetInput
+    | undefined
 >(
-  rule: IEventBusRule<T>,
-  integration: IntegrationWithEventBus<P, Props>,
+  rule: IRule<T>,
+  integration:
+    | Integration<AnyFunction, string, EventBusTargetIntegration<P, Props>>
+    | ((targetInput: Target) => aws_events.IRuleTarget),
   props: Props,
-  targetInput?: aws_events.RuleTargetInput
+  targetInput: Target
 ) {
-  const target = new IntegrationImpl(integration as any).eventBus.target(
-    props,
-    targetInput
-  );
-  return rule.rule.addTarget(target);
+  if (
+    isIntegration<
+      Integration<AnyFunction, string, EventBusTargetIntegration<P, Props>>
+    >(integration)
+  ) {
+    const target = new IntegrationImpl(integration).eventBus.target(
+      props,
+      targetInput
+    );
+    return rule.rule.addTarget(target);
+  } else {
+    return rule.rule.addTarget(integration(targetInput));
+  }
 }