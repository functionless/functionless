import { aws_events, aws_events_targets, Stack } from "aws-cdk-lib";
import { Construct } from "constructs";
import { ASL } from "../asl";
import {
  CallExpr,
  Expr,
  Identifier,
  isArrayLiteralExpr,
  isComputedPropertyNameExpr,
  isIdentifier,
  isObjectLiteralExpr,
  isSpreadAssignExpr,
  ObjectLiteralExpr,
  PropAssignExpr,
  StringLiteralExpr,
} from "../expression";
import { Function, NativePreWarmContext, PrewarmClients } from "../function";
import {
  Integration,
  IntegrationCall,
  IntegrationImpl,
  isIntegration,
  makeIntegration,
} from "../integration";
import { AnyFunction } from "../util";
import {
  RulePredicateFunction,
  Rule,
  PredicateRuleBase,
  ImportedRule,
  ScheduledEvent,
  IRule,
} from "./rule";
import type { Event } from "./types";

export const isEventBus = <EvntBus extends IEventBus<any>>(v: any): v is EvntBus => {
  return (
    "functionlessKind" in v &&
    v.functionlessKind === EventBusBase.FunctionlessType
  );
};

/**
 * Returns the {@link Event} type on the {@link EventBus}.
 */
export type EventBusEvent<B extends IEventBus<any>> = [B] extends [IEventBus<infer E>] ? E : never;

export interface IEventBusFilterable<in Evnt extends Event> {
  /**
   * EventBus Rules can filter events using Functionless predicate functions.
   *
   * Equals
   *
   * ```ts
   * when(this, 'rule', (event) => event.source === "lambda")
   * ```
   *
   * Starts With (Prefix)
   *
   * ```ts
   * when(this, 'rule', (event) => event.id.startsWith("2022"))
   * ```
   *
   * Not
   *
   * ```ts
   * when(this, 'rule', (event) => event.source !== "dynamo")
   * ```
   *
   * Numeric Ranges
   *
   * ```ts
   * when(this, 'rule', (event) => event.detail.num >= 10 || event.detail.num > 100 && event.detail.num < 1000)
   * ```
   *
   * Presence
   *
   * ```ts
   * when(this, 'rule', (event) => !event.detail.optional)
   * ```
   *
   * Multiple Fields
   *
   * ```ts
   * when(this, 'rule', (event) => event.source === "lambda" && event['detail-type'] === "SUCCESS")
   * ```
   *
   * Array Includes
   *
   * ```ts
   * when(this, 'rule', (event) => event.detail.list.includes("someValue"))
   * ```
   *
   * Omitting the scope will use the bus as the scope.
   *
   * ```ts
   * when('rule', ...)
   * ```
   *
   * Unsupported by Event Bridge
   * * OR Logic between multiple fields
   * * AND logic between most logic on a single field (except for numeric ranges.)
   * * Multiple `!field.startsWith(...)` on a single field
   * * Any operation on an Array other than `includes` and presence (`event.detail.list === undefined`).
   * * Any string operation other than `===/==`, `!==/!=`, `startsWith`, and presence (`!==/=== undefined`).
   * * Math (`event.detail.num + 1 < 10`)
   * * Comparisons between fields (`event.detail.previous !== event.id`)
   *
   * Unsupported by Functionless:
   * * Variables from outside of the function scope
   *
   * @typeParam InEvnt - The type the {@link Rule} matches. Covariant of output {@link OutEvnt}.
   * @typeParam NewEvnt - The type the predicate narrows to, a sub-type of {@link InEvnt}.
   */
  when<InEvnt extends Evnt, NewEvnt extends InEvnt>(
    id: string,
    predicate: RulePredicateFunction<InEvnt, NewEvnt>
  ): Rule<InEvnt, NewEvnt>;
  when<InEvnt extends Evnt, NewEvnt extends InEvnt>(
    scope: Construct,
    id: string,
    predicate: RulePredicateFunction<InEvnt, NewEvnt>
  ): Rule<InEvnt, NewEvnt>;
}

/**
 * @typeParam Evnt - the union type of events that this EventBus can accept.
 *                   `Evnt` is the contravariant version of `OutEvnt` in that
 *                   the bus will accept any of `Evnt` while the EventBus can
 *                   emit any of `OutEvnt`.
 */
export interface IEventBus<in Evnt extends Event = Event>
  extends IEventBusFilterable<Evnt>,
    Integration<
      "EventBus",
      (
<<<<<<< HEAD
        event: EventBusPutEventInput<E>,
        ...events: EventBusPutEventInput<E>[]
      ) => Promise<void>,
=======
        event: PutEventInput<Evnt>,
        ...events: PutEventInput<Evnt>[]
      ) => void,
>>>>>>> 33dc4dbe
      EventBusTargetIntegration<
        PutEventInput<Evnt>,
        aws_events_targets.EventBusProps | undefined
      >
    > {
  readonly bus: aws_events.IEventBus;
  readonly eventBusArn: string;
  readonly eventBusName: string;

  // @ts-ignore - value does not exist, is only available at compile time
  readonly __functionBrand: (
<<<<<<< HEAD
    event: EventBusPutEventInput<E>,
    ...events: EventBusPutEventInput<E>[]
  ) => Promise<void>;
=======
    event: PutEventInput<Evnt>,
    ...events: PutEventInput<Evnt>[]
  ) => void;
>>>>>>> 33dc4dbe

  /**
   * This static property identifies this class as an EventBus to the TypeScript plugin.
   */
  readonly functionlessKind: typeof EventBusBase.FunctionlessType;

  /**
   * Put one or more events on an Event Bus.
   */
  putEvents(
<<<<<<< HEAD
    event: EventBusPutEventInput<E>,
    ...events: EventBusPutEventInput<E>[]
  ): Promise<void>;
=======
    event: PutEventInput<Evnt>,
    ...events: PutEventInput<Evnt>[]
  ): void;
>>>>>>> 33dc4dbe

  /**
   * Creates a rule that matches all events on the bus.
   *
   * When no scope or id are given, the bus is used as the scope and the id will be `all`.
   * The rule created will be a singleton.
   *
   * When scope and id are given, a new rule will be created each time.
   *
   * Like all functionless, a rule is only created when the rule is used with `.pipe` or the rule is retrieved using `.rule`.
   *
   * ```ts
   * const bus = new EventBus(scope, 'bus');
   * const func = new Function(scope, 'func', async (payload: {id: string}) => console.log(payload.id));
   *
   * bus
   *  .all()
   *  .map(event => ({id: event.id}))
   *  .pipe(func);
   * ```
   */
  all<OutEnvt extends Evnt>(): PredicateRuleBase<Evnt, OutEnvt>;
  all<OutEnvt extends Evnt>(scope: Construct, id: string): PredicateRuleBase<Evnt, OutEnvt>;
}

/**
 * @typeParam Evnt - the union type of events that this EventBus can accept.
 *                   `Evnt` is the contravariant version of `OutEvnt` in that
 *                   the bus will accept any of `Evnt` while the EventBus can
 *                   emit any of `OutEvnt`.
 * @typeParam OutEvnt - the union type of events that this EventBus will emit through rules.
 *                      `OutEvnt` is the covariant version of `Evnt` in that
 *                      the bus will emit any of `OutEvnt` while the EventBus can
 *                      can accept any of `Evnt`. This type parameter should be left
 *                      empty to be inferred. ex: `EventBus<Event<Detail1> | Event<Detail2>>`.
 */
abstract class EventBusBase<in Evnt extends Event, OutEvnt extends Evnt = Evnt> implements IEventBus<Evnt> {
  /**
   * This static properties identifies this class as an EventBus to the TypeScript plugin.
   */
  public static readonly FunctionlessType = "EventBus";
  readonly functionlessKind = "EventBus";
  readonly kind = "EventBus";
  readonly eventBusName: string;
  readonly eventBusArn: string;

  protected static singletonDefaultNode = "__DefaultBus";

  private allRule: PredicateRuleBase<Evnt, OutEvnt> | undefined;

  public readonly putEvents: IntegrationCall<
    "EventBus.putEvents",
    IEventBus<Evnt>["putEvents"]
  >;

  // @ts-ignore - value does not exist, is only available at compile time
  readonly __functionBrand: (
<<<<<<< HEAD
    event: EventBusPutEventInput<E>,
    ...events: EventBusPutEventInput<E>[]
  ) => Promise<void>;
=======
    event: PutEventInput<Evnt>,
    ...events: PutEventInput<Evnt>[]
  ) => void;
>>>>>>> 33dc4dbe

  constructor(readonly bus: aws_events.IEventBus) {
    this.eventBusName = bus.eventBusName;
    this.eventBusArn = bus.eventBusArn;

    // Closure event bus base
    const eventBusName = this.eventBusName;

    this.putEvents = makeIntegration<
      "EventBus.putEvents",
      IEventBus<Evnt>["putEvents"]
    >({
      kind: "EventBus.putEvents",
      asl: (call: CallExpr, context: ASL) => {
        this.bus.grantPutEventsTo(context.role);

        // Validate that the events are object literals.
        // Then normalize nested arrays of events into a single list of events.
        // TODO Relax these restrictions: https://github.com/functionless/functionless/issues/101
        const eventObjs = call.args.reduce(
          (events: ObjectLiteralExpr[], arg) => {
            if (isArrayLiteralExpr(arg.expr)) {
              if (!arg.expr.items.every(isObjectLiteralExpr)) {
                throw Error(
                  "Event Bus put events must use inline object parameters. Variable references are not supported currently."
                );
              }
              return [...events, ...arg.expr.items];
            } else if (isObjectLiteralExpr(arg.expr)) {
              return [...events, arg.expr];
            }
            throw Error(
              "Event Bus put events must use inline object parameters. Variable references are not supported currently."
            );
          },
          []
        );

        // The interface should prevent this.
        if (eventObjs.length === 0) {
          throw Error("Must provide at least one event.");
        }

        const propertyMap: Record<keyof Event, string> = {
          "detail-type": "DetailType",
          account: "Account",
          detail: "Detail",
          id: "Id",
          region: "Region",
          resources: "Resources",
          source: "Source",
          time: "Time",
          version: "Version",
        };

        const events = eventObjs.map((event) => {
          const props = event.properties.filter(
            (
              e
            ): e is PropAssignExpr & {
              name: StringLiteralExpr | Identifier;
            } => !(isSpreadAssignExpr(e) || isComputedPropertyNameExpr(e.name))
          );
          if (props.length < event.properties.length) {
            throw Error(
              "Event Bus put events must use inline objects instantiated without computed or spread keys."
            );
          }
          return (
            props
              .map(
                (prop) =>
                  [
                    isIdentifier(prop.name) ? prop.name.name : prop.name.value,
                    prop.expr,
                  ] as const
              )
              .filter(
                (x): x is [keyof typeof propertyMap, Expr] =>
                  x[0] in propertyMap && !!x[1]
              )
              /**
               * Build the parameter payload for an event entry.
               * All members must be in Pascal case.
               */
              .reduce(
                (acc: Record<string, string>, [name, expr]) => ({
                  ...acc,
                  [propertyMap[name]]: ASL.toJson(expr),
                }),
                { EventBusName: this.bus.eventBusArn }
              )
          );
        });

        return {
          Resource: "arn:aws:states:::events:putEvents",
          Type: "Task" as const,
          Parameters: {
            Entries: events,
          },
        };
      },
      native: {
        bind: (context: Function<any, any>) => {
          this.bus.grantPutEventsTo(context.resource);
        },
        preWarm: (prewarmContext: NativePreWarmContext) => {
          prewarmContext.getOrInit(PrewarmClients.EVENT_BRIDGE);
        },
        call: async (args, preWarmContext) => {
          const eventBridge = preWarmContext.getOrInit(
            PrewarmClients.EVENT_BRIDGE
          );
          await eventBridge
            .putEvents({
              Entries: args.map((event) => ({
                Detail: JSON.stringify(event.detail),
                EventBusName: eventBusName,
                DetailType: event["detail-type"],
                Resources: event.resources,
                Source: event.source,
                Time:
                  typeof event.time === "number"
                    ? new Date(event.time)
                    : undefined,
              })),
            })
            .promise();
        },
      },
    });
  }

  public readonly eventBus = makeEventBusIntegration<
    PutEventInput<Evnt>,
    aws_events_targets.EventBusProps | undefined
  >({
    target: (props, targetInput?) => {
      if (targetInput) {
        throw new Error("Event bus rule target does not support target input.");
      }

      return new aws_events_targets.EventBus(this.bus, props);
    },
  });

  /**
   * @inheritDoc
   *
   * @typeParam InEvnt - The type the {@link Rule} matches. Covariant of output {@link OutEvnt}.
   * @typeParam NewEvnt - The type the predicate narrows to, a sub-type of {@link InEvnt}.
   */
   public when<InEvnt extends OutEvnt, NewEvnt extends InEvnt>(
    id: string,
    predicate: RulePredicateFunction<InEvnt, NewEvnt>
  ): Rule<InEvnt, NewEvnt>;
  public when<InEvnt extends OutEvnt, NewEvnt extends InEvnt>(
    scope: Construct,
    id: string,
    predicate: RulePredicateFunction<InEvnt, NewEvnt>
  ): Rule<InEvnt, NewEvnt>;
  public when<InEvnt extends OutEvnt, NewEvnt extends InEvnt>(
    scope: Construct | string,
    id?: string | RulePredicateFunction<InEvnt, NewEvnt>,
    predicate?: RulePredicateFunction<InEvnt, NewEvnt>
  ): Rule<InEvnt, NewEvnt> {
    if (predicate) {
      return new Rule<InEvnt, NewEvnt>(
        scope as Construct,
        id as string,
        this as any,
        predicate
      );
    } else {
      return new Rule<InEvnt, NewEvnt>(
        this.bus,
        scope as string,
        this as any,
        id as RulePredicateFunction<InEvnt, NewEvnt>
      );
    }
  }

  public all(): PredicateRuleBase<Evnt, OutEvnt>;
  public all(scope: Construct, id: string): PredicateRuleBase<Evnt, OutEvnt>;
  public all(scope?: Construct, id?: string): PredicateRuleBase<Evnt, OutEvnt> {
    if (!scope || !id) {
      if (!this.allRule) {
        this.allRule = new PredicateRuleBase<Evnt, OutEvnt>(
          this.bus,
          "all",
          this as IEventBus<Evnt>,
          // an empty doc will be converted to `{ source: [{ prefix: "" }]}`
          { doc: {} }
        );
      }
      return this.allRule;
    }
    return new PredicateRuleBase<Evnt, OutEvnt>(scope, id, this as IEventBus<Evnt>, {
      doc: {},
    });
  }
}

export type PutEventInput<Evnt extends Event> = Partial<Evnt> &
  Pick<Evnt, "detail" | "source" | "detail-type">;

/**
 * A Functionless wrapper for a AWS CDK {@link aws_events.EventBus}.
 *
 * Wrap your {@link aws_events.EventBus} instance with this class,
 * specify a type to represent the events passing through the EventBus,
 * and then use the .when, .map and .pipe functions to express
 * EventBus Event Patterns and Targets Inputs with native TypeScript syntax.
 *
 * Filtering events and sending them to Lambda.
 *
 * ```ts
 * interface Payload {
 *    value: string;
 * }
 *
 * // An event with the payload
 * interface myEvent extends Event<Payload> {}
 *
 * // A function that expects the payload.
 * const myLambdaFunction = new functionless.Function<Payload, void>(this, 'myFunction', ...);
 *
 * // instantiate an aws_events.EventBus Construct
 * const awsBus = new aws_events.EventBus(this, "mybus");
 *
 * // Wrap the aws_events.EventBus with the functionless.EventBus
 * new functionless.EventBus<myEvent>(awsBus)
 *    // when the payload is equal to some value
 *    .when(this, 'rule1', event => event.detail.value === "some value")
 *    // grab the payload
 *    .map(event => event.detail)
 *    // send to the function
 *    .pipe(myLambdaFunction);
 * ```
 *
 * Forwarding to another Event Bus based on some predicate:
 *
 * ```ts
 * // Using an imported event bus
 * const anotherEventBus = aws_event.EventBus.fromEventBusArn(...);
 *
 * new functionless.EventBus<myEvent>(awsBus)
 *    // when the payload is equal to some value
 *    .when(this, 'rule2', event => event.detail.value === "some value")
 *    // send verbatim to the other event bus
 *    .pipe(anotherEventBus);
 * ```
 *
 * @typeParam Evnt - the union type of events that this EventBus can accept.
 *                   `Evnt` is the contravariant version of `OutEvnt` in that
 *                   the bus will accept any of `Evnt` while the EventBus can
 *                   emit any of `OutEvnt`.
 * @typeParam OutEvnt - the union type of events that this EventBus will emit through rules.
 *                      `OutEvnt` is the covariant version of `Evnt` in that
 *                      the bus will emit any of `OutEvnt` while the EventBus can
 *                      can accept any of `Evnt`. This type parameter should be left
 *                      empty to be inferred. ex: `EventBus<Event<Detail1> | Event<Detail2>>`.
 */
export class EventBus<in Evnt extends Event, out OutEvnt extends Evnt = Evnt> extends EventBusBase<Evnt, OutEvnt> {
  constructor(scope: Construct, id: string, props?: aws_events.EventBusProps) {
    super(new aws_events.EventBus(scope, id, props));
  }

  /**
   * Import an {@link aws_events.IEventBus} wrapped with Functionless abilities.
   *
   * @typeParam Evnt - the union of types which are expected on the default {@link EventBus}.
   */
  public static fromBus<Evnt extends Event>(bus: aws_events.IEventBus): IEventBus<Evnt> {
    return new ImportedEventBus<Evnt>(bus);
  }

  /**
   * Retrieves the default event bus as a singleton on the given stack or the stack of the given construct.
   *
   * Equivalent to doing
   * ```ts
   * const awsBus = aws_events.EventBus.fromEventBusName(Stack.of(scope), id, "default");
   * new functionless.EventBus.fromBus(awsBus);
   * ```
   *
   * @typeParam Evnt - the union of types which are expected on the default {@link EventBus}.
   */
  public static default<Evnt extends Event>(stack: Stack): DefaultEventBus<Evnt>;
  public static default<Evnt extends Event>(scope: Construct): DefaultEventBus<Evnt>;
  public static default<Evnt extends Event>(
    scope: Construct | Stack
  ): DefaultEventBus<Evnt> {
    return new DefaultEventBus<Evnt>(scope);
  }

  /**
   * Creates a schedule based event bus rule on the default bus.
   *
   * Always sends the {@link ScheduledEvent} event.
   *
   * ```ts
   * // every hour
   * const everyHour = EventBus.schedule(scope, 'cron', aws_events.Schedule.rate(Duration.hours(1)));
   *
   * const func = new Function(scope, 'func', async (payload: {id: string}) => console.log(payload.id));
   *
   * everyHour
   *    .map(event => ({id: event.id}))
   *    .pipe(func);
   * ```
   */
  public static schedule(
    scope: Construct,
    id: string,
    schedule: aws_events.Schedule,
    props?: Omit<
      aws_events.RuleProps,
      "schedule" | "eventBus" | "eventPattern" | "targets"
    >
  ): ImportedRule<ScheduledEvent> {
    return EventBus.default(scope).schedule(scope, id, schedule, props);
  }
}

/**
 * @typeParam Evnt - the union type of events that this EventBus can accept.
 *                   `Evnt` is the contravariant version of `OutEvnt` in that
 *                   the bus will accept any of `Evnt` while the EventBus can
 *                   emit any of `OutEvnt`.
 * @typeParam OutEvnt - the union type of events that this EventBus will emit through rules.
 *                      `OutEvnt` is the covariant version of `Evnt` in that
 *                      the bus will emit any of `OutEvnt` while the EventBus can
 *                      can accept any of `Evnt`. This type parameter should be left
 *                      empty to be inferred. ex: `EventBus<Event<Detail1> | Event<Detail2>>`.
 */
export class DefaultEventBus<in Evnt extends Event, out OutEvnt extends Evnt = Evnt> extends EventBusBase<Evnt, OutEvnt> {
  constructor(scope: Construct) {
    const stack = scope instanceof Stack ? scope : Stack.of(scope);
    const bus =
      (stack.node.tryFindChild(
        EventBusBase.singletonDefaultNode
      ) as aws_events.IEventBus) ??
      aws_events.EventBus.fromEventBusName(
        stack,
        EventBusBase.singletonDefaultNode,
        "default"
      );

    super(bus);
  }

  /**
   * Creates a schedule based event bus rule on the default bus.
   *
   * Always sends the {@link ScheduledEvent} event.
   *
   * ```ts
   * const bus = EventBus.default(scope);
   * // every hour
   * const everyHour = bus.schedule(scope, 'cron', aws_events.Schedule.rate(Duration.hours(1)));
   *
   * const func = new Function(scope, 'func', async (payload: {id: string}) => console.log(payload.id));
   *
   * everyHour
   *    .map(event => ({id: event.id}))
   *    .pipe(func);
   * ```
   */
  public schedule(
    scope: Construct,
    id: string,
    schedule: aws_events.Schedule,
    props?: Omit<
      aws_events.RuleProps,
      "schedule" | "eventBus" | "eventPattern" | "targets"
    >
  ): ImportedRule<ScheduledEvent> {
    return new ImportedRule<ScheduledEvent>(
      new aws_events.Rule(scope, id, {
        ...props,
        schedule,
      })
    );
  }
}

/**
 * @typeParam Evnt - the union type of events that this EventBus can accept.
 *                   `Evnt` is the contravariant version of `OutEvnt` in that
 *                   the bus will accept any of `Evnt` while the EventBus can
 *                   emit any of `OutEvnt`.
 * @typeParam OutEvnt - the union type of events that this EventBus will emit through rules.
 *                      `OutEvnt` is the covariant version of `Evnt` in that
 *                      the bus will emit any of `OutEvnt` while the EventBus can
 *                      can accept any of `Evnt`. This type parameter should be left
 *                      empty to be inferred. ex: `EventBus<Event<Detail1> | Event<Detail2>>`.
 */
class ImportedEventBus<in Evnt extends Event, out OutEvnt extends Evnt = Evnt> extends EventBusBase<Evnt, OutEvnt> {
  constructor(bus: aws_events.IEventBus) {
    super(bus);
  }
}

/**
 * Defines an integration that can be used in the `pipe` function of an {@link EventBus} (Rule or Transform).
 *
 * ```ts
 * const myEbIntegration = { // an Integration
 *    kind: 'myEbIntegration',
 *    eventBus: {
 *       target: (props, targetInput) => {
 *           // return a RuleTarget
 *       }
 *    }
 * }
 *
 * new EventBus().when("rule", () => true).pipe(myEbIntegration);
 * ```
 *
 * @typeParam - Payload - the type which the {@link Integration} expects as an input from {@link EventBus}.
 * @typeParam - Props - the optional properties the {@link Integration} accepts. Leave undefined to require no properties.
 */
export interface EventBusTargetIntegration<
  // the payload type we expect to be transformed into before making this call.
  in Payload,
  in Props extends object | undefined = undefined
> {
  /**
   * {@link EventBusTargetIntegration} does not make direct use of `P`. Typescript will ignore P when
   * doing type checking. By making the interface look like there is a property which is of type P,
   * typescript will consider P when type checking.
   *
   * This is useful for cases like {@link IRule.pipe} and {@link IEventTransform.pipe} which need to validate that
   * an integration implements the right EventBus integration.
   *
   * We use a function interface in order to satisfy the covariant relationship that we expect the super-P in as opposed to
   * returning sub-P.
   */
  __payloadBrand: ((p: Payload) => void);

  /**
   * Method called when an integration is passed to EventBus's `.pipe` function.
   *
   * @returns a  IRuleTarget that makes use of the props and optional target input.
   * @internal
   */
  target: (
    props: Props,
    targetInput?: aws_events.RuleTargetInput
  ) => aws_events.IRuleTarget;
}

export type IntegrationWithEventBus<
  Payload,
  Props extends object | undefined = undefined
> = Integration<string, AnyFunction, EventBusTargetIntegration<Payload, Props>>;

/**
 * @typeParam - Payload - the type which the {@link Integration} expects as an input from {@link EventBus}.
 * @typeParam - Props - the optional properties the {@link Integration} accepts. Leave undefined to require no properties.
 */
export function makeEventBusIntegration<
  Payload,
  Props extends object | undefined = undefined
>(integration: Omit<EventBusTargetIntegration<Payload, Props>, "__payloadBrand">) {
  return integration as EventBusTargetIntegration<Payload, Props>;
}

export type DynamicProps<Props extends object | undefined> =
  Props extends object ? (props: Props) => void : (props?: Props) => void;

/**
 * Add a target to the run based on the configuration given.
 */
export function pipe<
  Evnt extends Event,
  Payload,
  Props extends object | undefined = undefined,
  Target extends aws_events.RuleTargetInput | undefined =
    | aws_events.RuleTargetInput
    | undefined
>(
  rule: IRule<Evnt>,
  integration:
    | IntegrationWithEventBus<Payload, Props>
    | ((targetInput: Target) => aws_events.IRuleTarget),
  props: Props,
  targetInput: Target
) {
  if (isIntegration<IntegrationWithEventBus<Payload, Props>>(integration)) {
    const target = new IntegrationImpl(integration).eventBus.target(
      props,
      targetInput
    );
    return rule.rule.addTarget(target);
  } else {
    return rule.rule.addTarget(integration(targetInput));
  }
}<|MERGE_RESOLUTION|>--- conflicted
+++ resolved
@@ -134,15 +134,9 @@
     Integration<
       "EventBus",
       (
-<<<<<<< HEAD
-        event: EventBusPutEventInput<E>,
-        ...events: EventBusPutEventInput<E>[]
-      ) => Promise<void>,
-=======
         event: PutEventInput<Evnt>,
         ...events: PutEventInput<Evnt>[]
-      ) => void,
->>>>>>> 33dc4dbe
+      ) => Promise<void>,
       EventBusTargetIntegration<
         PutEventInput<Evnt>,
         aws_events_targets.EventBusProps | undefined
@@ -154,15 +148,9 @@
 
   // @ts-ignore - value does not exist, is only available at compile time
   readonly __functionBrand: (
-<<<<<<< HEAD
-    event: EventBusPutEventInput<E>,
-    ...events: EventBusPutEventInput<E>[]
-  ) => Promise<void>;
-=======
     event: PutEventInput<Evnt>,
     ...events: PutEventInput<Evnt>[]
-  ) => void;
->>>>>>> 33dc4dbe
+  ) => Promise<void>;
 
   /**
    * This static property identifies this class as an EventBus to the TypeScript plugin.
@@ -173,15 +161,9 @@
    * Put one or more events on an Event Bus.
    */
   putEvents(
-<<<<<<< HEAD
-    event: EventBusPutEventInput<E>,
-    ...events: EventBusPutEventInput<E>[]
-  ): Promise<void>;
-=======
     event: PutEventInput<Evnt>,
     ...events: PutEventInput<Evnt>[]
-  ): void;
->>>>>>> 33dc4dbe
+  ): Promise<void>;
 
   /**
    * Creates a rule that matches all events on the bus.
@@ -239,15 +221,9 @@
 
   // @ts-ignore - value does not exist, is only available at compile time
   readonly __functionBrand: (
-<<<<<<< HEAD
-    event: EventBusPutEventInput<E>,
-    ...events: EventBusPutEventInput<E>[]
-  ) => Promise<void>;
-=======
     event: PutEventInput<Evnt>,
     ...events: PutEventInput<Evnt>[]
-  ) => void;
->>>>>>> 33dc4dbe
+  ) => Promise<void>;
 
   constructor(readonly bus: aws_events.IEventBus) {
     this.eventBusName = bus.eventBusName;
