--- conflicted
+++ resolved
@@ -45,7 +45,7 @@
  */
 export type EventBusEvent<B extends IEventBus<any>> = [B] extends [IEventBus<infer E>] ? E : never;
 
-export interface IEventBusFilterable<E extends Event> {
+export interface IEventBusFilterable<in E extends Event> {
   /**
    * EventBus Rules can filter events using Functionless predicate functions.
    *
@@ -120,32 +120,27 @@
   ): Rule<E, O>;
 }
 
-<<<<<<< HEAD
-export interface IEventBus<in E extends Event = Event>
-  extends IEventBusFilterable<E> {
-=======
-export interface IEventBus<E extends Event = Event>
+export interface IEventBus<in E extends Event = Event, O extends E = E>
   extends IEventBusFilterable<E>,
     Integration<
       "EventBus",
       (
-        event: EventBusPutEventInput<E>,
-        ...events: EventBusPutEventInput<E>[]
+        event: EventBusPutEventInput<O>,
+        ...events: EventBusPutEventInput<O>[]
       ) => void,
       EventBusTargetIntegration<
-        EventBusPutEventInput<E>,
+        EventBusPutEventInput<O>,
         aws_events_targets.EventBusProps | undefined
       >
     > {
->>>>>>> 55c6d40c
   readonly bus: aws_events.IEventBus;
   readonly eventBusArn: string;
   readonly eventBusName: string;
 
   // @ts-ignore - value does not exist, is only available at compile time
   readonly __functionBrand: (
-    event: EventBusPutEventInput<E>,
-    ...events: EventBusPutEventInput<E>[]
+    event: EventBusPutEventInput<O>,
+    ...events: EventBusPutEventInput<O>[]
   ) => void;
 
   /**
@@ -157,14 +152,9 @@
    * Put one or more events on an Event Bus.
    */
   putEvents(
-    event: EventBusPutEventInput<E>,
-    ...events: EventBusPutEventInput<E>[]
+    event: EventBusPutEventInput<O>,
+    ...events: EventBusPutEventInput<O>[]
   ): void;
-
-  readonly eventBus: EventBusTargetIntegration<
-    E,
-    aws_events_targets.EventBusProps | undefined
-  >;
 
   /**
    * Creates a rule that matches all events on the bus.
@@ -186,11 +176,11 @@
    *  .pipe(func);
    * ```
    */
-  all(): PredicateRuleBase<E>;
-  all(scope: Construct, id: string): PredicateRuleBase<E>;
-}
-
-abstract class EventBusBase<E extends Event> implements IEventBus<E> {
+  all(): PredicateRuleBase<O>;
+  all(scope: Construct, id: string): PredicateRuleBase<O>;
+}
+
+abstract class EventBusBase<in E extends Event, O extends E> implements IEventBus<E, O> {
   /**
    * This static properties identifies this class as an EventBus to the TypeScript plugin.
    */
@@ -202,7 +192,7 @@
 
   protected static singletonDefaultNode = "__DefaultBus";
 
-  private allRule: PredicateRuleBase<E> | undefined;
+  private allRule: PredicateRuleBase<O> | undefined;
 
   public readonly putEvents: IntegrationCall<
     "EventBus.putEvents",
@@ -211,8 +201,8 @@
 
   // @ts-ignore - value does not exist, is only available at compile time
   readonly __functionBrand: (
-    event: EventBusPutEventInput<E>,
-    ...events: EventBusPutEventInput<E>[]
+    event: EventBusPutEventInput<O>,
+    ...events: EventBusPutEventInput<O>[]
   ) => void;
 
   constructor(readonly bus: aws_events.IEventBus) {
@@ -348,11 +338,8 @@
     });
   }
 
-<<<<<<< HEAD
-  public when<O extends E>(
-=======
   public readonly eventBus = makeEventBusIntegration<
-    E,
+    EventBusPutEventInput<O>,
     aws_events_targets.EventBusProps | undefined
   >({
     target: (props, targetInput?) => {
@@ -367,8 +354,7 @@
   /**
    * @inheritdoc
    */
-  when<O extends E>(
->>>>>>> 55c6d40c
+   public when<O extends E>(
     id: string,
     predicate: RulePredicateFunction<E, O>
   ): Rule<E, O>;
@@ -399,12 +385,12 @@
     }
   }
 
-  public all(): PredicateRuleBase<E>;
-  public all(scope: Construct, id: string): PredicateRuleBase<E>;
-  public all(scope?: Construct, id?: string): PredicateRuleBase<E> {
+  public all(): PredicateRuleBase<O>;
+  public all(scope: Construct, id: string): PredicateRuleBase<O>;
+  public all(scope?: Construct, id?: string): PredicateRuleBase<O> {
     if (!scope || !id) {
       if (!this.allRule) {
-        this.allRule = new PredicateRuleBase<E>(
+        this.allRule = new PredicateRuleBase<O>(
           this.bus,
           "all",
           this as IEventBus<any>,
@@ -414,7 +400,7 @@
       }
       return this.allRule;
     }
-    return new PredicateRuleBase<E>(scope, id, this as IEventBus<any>, {
+    return new PredicateRuleBase<O>(scope, id, this as IEventBus<any>, {
       doc: {},
     });
   }
@@ -470,7 +456,7 @@
  *    .pipe(anotherEventBus);
  * ```
  */
-export class EventBus<E extends Event> extends EventBusBase<E> {
+export class EventBus<in E extends Event, O extends E = E> extends EventBusBase<E, O> {
   constructor(scope: Construct, id: string, props?: aws_events.EventBusProps) {
     super(new aws_events.EventBus(scope, id, props));
   }
@@ -528,7 +514,7 @@
   }
 }
 
-export class DefaultEventBus<E extends Event> extends EventBusBase<E> {
+export class DefaultEventBus<in E extends Event> extends EventBusBase<E, E> {
   constructor(scope: Construct) {
     const stack = scope instanceof Stack ? scope : Stack.of(scope);
     const bus =
@@ -579,7 +565,7 @@
   }
 }
 
-class ImportedEventBus<E extends Event> extends EventBusBase<E> {
+class ImportedEventBus<in E extends Event> extends EventBusBase<E, E> {
   constructor(bus: aws_events.IEventBus) {
     super(bus);
   }
@@ -603,7 +589,7 @@
  */
 export interface EventBusTargetIntegration<
   // the payload type we expect to be transformed into before making this call.
-  P,
+  in P,
   Props extends object | undefined = undefined
 > {
   /**
@@ -613,8 +599,11 @@
    *
    * This is useful for cases like {@link IRule.pipe} and {@link IEventTransform.pipe} which need to validate that
    * an integration implements the right EventBus integration.
-   */
-  __payloadBrand: P;
+   * 
+   * We use a function interface in order to satisfy the covariant relationship that we expect the super-P in as opposed to
+   * returning sub-P.
+   */
+  __payloadBrand: ((p: P) => void);
 
   /**
    * Method called when an integration is passed to EventBus's `.pipe` function.
