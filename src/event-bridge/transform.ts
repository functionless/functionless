--- conflicted
+++ resolved
@@ -1,17 +1,10 @@
 import { aws_events } from "aws-cdk-lib";
+import { EventBusTargetIntegration, Integration } from "..";
 import { FunctionDecl } from "../declaration";
-<<<<<<< HEAD
-=======
-import { IFunction } from "../function";
-import { StepFunction, ExpressStepFunction } from "../step-function";
+import { DynamicProps, IEventBus, pipe } from "./event-bus";
 import { IEventBusRule } from "./rule";
-import { LambdaTargetProps, pipe, StateMachineTargetProps } from "./target";
->>>>>>> 0a8b5fe2
 import { synthesizeEventBridgeTargets } from "./target-input";
 import { EventBusRuleInput } from "./types";
-import { IEventBusRule } from "./rule";
-import { DynamicProps, IEventBus, pipe } from "./event-bus";
-import { EventBusTargetIntegration, Integration } from "..";
 
 /**
  * A function interface used by the {@link EventBusRule}'s map function.
@@ -65,9 +58,8 @@
    *
    * @see EventBusRule.pipe for more details on pipe.
    */
-<<<<<<< HEAD
   pipe<
-    I extends Integration<(p: P) => any, string, Props> & {
+    I extends Integration<any, string, EventBusTargetIntegration<P, Props>> & {
       eventBus: EventBusTargetIntegration<P, Props>;
     },
     Props extends object | undefined
@@ -76,22 +68,6 @@
     ...props: Parameters<DynamicProps<Props>>
   ) {
     pipe(this.rule, integration, props[0] as Props, this.targetInput);
-=======
-  pipe(props: LambdaTargetProps<P>): void;
-  pipe(func: IFunction<P, any>): void;
-  pipe(props: StateMachineTargetProps<P>): void;
-  pipe(props: StepFunction<P, any>): void;
-  pipe(props: ExpressStepFunction<P, any>): void;
-  pipe(
-    resource:
-      | IFunction<P, any>
-      | LambdaTargetProps<P>
-      | StateMachineTargetProps<P>
-      | StepFunction<P, any>
-      | ExpressStepFunction<P, any>
-  ): void {
-    pipe(this.rule, resource as any, this.targetInput);
->>>>>>> 0a8b5fe2
   }
 }
 
