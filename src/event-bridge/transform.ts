import { aws_events } from "aws-cdk-lib";
import { FunctionDecl } from "../declaration";
import { Function } from "../function";
import { StepFunction, ExpressStepFunction } from "../step-function";
import { IEventBusRule } from "./rule";
import { LambdaTargetProps, pipe, StateMachineTargetProps } from "./target";
<<<<<<< HEAD
import { EventBusRuleInput as EventBusEvent } from "./types";
import { IEventBusRule } from "./rule";
import { StepFunction, ExpressStepFunction } from "../step-function";
=======
import { synthesizeEventBridgeTargets } from "./target-input";
import { EventBusRuleInput } from "./types";
>>>>>>> 242f0867

/**
 * A function interface used by the {@link EventBusRule}'s map function.
 *
 * event is the event matched by the rule. This argument is optional.
 * $utils is a collection of built-in utilities wrapping EventBridge TargetInputs like contextual constants available to the transformer.
 */
export type EventTransformFunction<E extends EventBusEvent, O = any> = (
  event: E,
  $utils: EventTransformUtils
) => O;

/**
 * https://docs.aws.amazon.com/eventbridge/latest/userguide/eb-transform-target-input.html#eb-transform-input-predefined
 */
export interface EventTransformUtils {
  context: {
    ruleArn: string;
    ruleName: string;
    ingestionTime: string;
    eventJson: string;
  };
}

/**
 * Represents an event that has been transformed using Target Input Transformers.
 * https://docs.aws.amazon.com/eventbridge/latest/userguide/eb-transform-target-input.html
 *
 * @see EventBusRule.map for more details on transforming event details.
 */
export class EventTransform<T extends EventBusEvent, P> {
  readonly targetInput: aws_events.RuleTargetInput;

  /**
   * This static property identifies this class as an EventBusTransform to the TypeScript plugin.
   */
  public static readonly FunctionlessType = "EventBusTransform";

  constructor(
    func: EventTransformFunction<T, P>,
    readonly rule: IEventBusRule<T>
  ) {
    const decl = func as unknown as FunctionDecl;
    this.targetInput = synthesizeEventBridgeTargets(decl);
  }

  /**
   * Defines a target of the {@link EventTransform}'s rule using this TargetInput.
   *
   * EventBus is not a valid pipe target for transformed events.
   *
   * @see EventBusRule.pipe for more details on pipe.
   */
  pipe(props: LambdaTargetProps<P>): void;
  pipe(func: Function<P, any>): void;
  pipe(props: StateMachineTargetProps<P>): void;
  pipe(props: StepFunction<P, any>): void;
  pipe(props: ExpressStepFunction<P, any>): void;
  pipe(
    resource:
      | Function<P, any>
      | LambdaTargetProps<P>
      | StateMachineTargetProps<P>
      | StepFunction<P, any>
      | ExpressStepFunction<P, any>
  ): void {
    pipe(this.rule, resource as any, this.targetInput);
  }
}<|MERGE_RESOLUTION|>--- conflicted
+++ resolved
@@ -4,14 +4,8 @@
 import { StepFunction, ExpressStepFunction } from "../step-function";
 import { IEventBusRule } from "./rule";
 import { LambdaTargetProps, pipe, StateMachineTargetProps } from "./target";
-<<<<<<< HEAD
+import { synthesizeEventBridgeTargets } from "./target-input";
 import { EventBusRuleInput as EventBusEvent } from "./types";
-import { IEventBusRule } from "./rule";
-import { StepFunction, ExpressStepFunction } from "../step-function";
-=======
-import { synthesizeEventBridgeTargets } from "./target-input";
-import { EventBusRuleInput } from "./types";
->>>>>>> 242f0867
 
 /**
  * A function interface used by the {@link EventBusRule}'s map function.
