import { aws_events } from "aws-cdk-lib";
import { Construct } from "constructs";
<<<<<<< HEAD
import {
  IEventBus,
  IEventBusFilterable,
  DynamicProps,
  IntegrationWithEventBus,
  pipe,
} from "./event-bus";
=======
import { IFunction } from "../function";
import { ExpressStepFunction, StepFunction } from "../step-function";
import { IEventBus, IEventBusFilterable } from "./event-bus";
>>>>>>> 82c72d3f
import {
  andDocuments,
  synthesizeEventPattern,
  synthesizePatternDocument,
} from "./event-pattern";
import { PatternDocument } from "./event-pattern/pattern";
<<<<<<< HEAD
import { EventTransformFunction, EventBusTransform } from "./transform";
import { EventBusRuleInput } from "./types";
=======
import {
  EventBusTargetProps,
  EventBusTargetResource,
  LambdaTargetProps,
  pipe,
  StateMachineTargetProps,
} from "./target";
import { EventTransformFunction, EventTransform } from "./transform";
import { Event } from "./types";
>>>>>>> 82c72d3f

/**
 * A function interface used by the {@link EventBus}'s when function to generate a rule.
 *
 * event is every event sent to the bus to be filtered. This argument is optional.
 */
export type RulePredicateFunction<E, O extends E = E> =
  | ((event: E) => event is O)
  | ((event: E) => boolean);

export interface IRule<T extends Event> {
  readonly rule: aws_events.Rule;

  /**
   * This static property identifies this class as a Rule to the TypeScript plugin.
   */
  readonly functionlessKind: typeof RuleBase.FunctionlessType;

  /**
   * Transform the event before sending to a target using pipe using TargetInput transforms.
   * https://docs.aws.amazon.com/eventbridge/latest/userguide/eb-transform-target-input.html
   *
   * Return the entire event (or directly call .pipe without map)
   *
   * ```ts
   * .map(event => event)
   * ```
   *
   * Return only the detail object
   *
   * ```ts
   * .map(event => event.detail)
   * ```
   *
   * Create a new object
   *
   * ```ts
   * .map(event => ({
   *    source: event.source,
   *    value: event.detail.value
   * }))
   * ```
   *
   * Format a string
   *
   * ```ts
   * .map(event => `this is the source ${event.source}`)
   * ```
   *
   * Format a string in an object
   *
   * ```ts
   * .map(event => ({ formattedSource: `this is the source ${event.source}` }))
   * ```
   *
   * Get the rule name
   *
   * ```ts
   * .map((event, $utils) => ({
   *    ruleName: $utils.context.ruleName,
   *    detail: event.detail
   *  }))
   * ```
   *
   *
   * Local variables
   *
   * ```ts
   * .map(event => {
   *    const formatted = `${event.id}_${event.detail.id}`;
   *    return ({
   *       formatted
   *    })
   * })
   * ```
   *
   * Unsupported by EventBridge:
   * * String slicing/sub string
   * * Arithmetic
   * * Boolean logic `event.source === "lambda"`)
   * * Formatting the whole event `event: ${event}`
   * * More...
   *
   * Unsupported by Functionless:
   * * Variables from outside of the function scope
   */
  map<P>(transform: EventTransformFunction<T, P>): EventTransform<T, P>;

  /**
   * Defines a target of the {@link EventTransform}'s rule using this TargetInput.
   *
   * The event is sent to the target verbatim unless .map is used first.
   *
   * Event buses do not support TargetInput transforms.
   * https://docs.aws.amazon.com/eventbridge/latest/userguide/eb-bus-to-bus.html
   *
   * Send to lambda
   *
   * ```ts
   * const myFunction = new Function<Payload, void>(this, 'awsTarget', ...);
   * bus.when(...).pipe(myFunction)
   * ```
   *
   * Send to event bus with DLQ and Retries
   *
   * ```ts
   * const myFunction = new Function<Payload, void>(this, 'awsTarget', ...);
   * const myQueue = new aws_sqs.Queue(this, 'queue');
   * bus.when(...).pipe(myFunction, { deadLetterQueue: myQueue, retryAttempts: 10 });
   * ```
   *
   * Send to event bus
   *
   * ```ts
   * const targetBus = aws_events.EventBus(this, 'awsBus');
   * bus.when(...).pipe(new EventBus(targetBus))
   * ```
   */
<<<<<<< HEAD
  pipe<Props extends object | undefined>(
    integration: IntegrationWithEventBus<T, Props>,
    ...props: Parameters<DynamicProps<Props>>
  ): void;
=======
  pipe(props: LambdaTargetProps<T>): void;
  pipe(func: IFunction<T, any>): void;
  pipe(bus: IEventBus<T>): void;
  pipe(props: EventBusTargetProps<T>): void;
  pipe(props: StateMachineTargetProps<T>): void;
  pipe(props: StepFunction<T, any>): void;
  pipe(props: ExpressStepFunction<T, any>): void;
  pipe(callback: () => aws_events.IRuleTarget): void;
>>>>>>> 82c72d3f
}

abstract class RuleBase<T extends Event> implements IRule<T> {
  /**
   * This static properties identifies this class as a Rule to the TypeScript plugin.
   */
  public static readonly FunctionlessType = "Rule";
  readonly functionlessKind = "Rule";

  _rule: aws_events.Rule | undefined = undefined;

  // only generate the rule when needed
  get rule() {
    if (!this._rule) {
      this._rule = this.ruleGenerator();
    }
    return this._rule;
  }

  constructor(readonly ruleGenerator: () => aws_events.Rule) {}

  /**
   * @inheritdoc
   */
  map<P>(transform: EventTransformFunction<T, P>): EventTransform<T, P> {
    return new EventTransform<T, P>(transform, this);
  }

  /**
   * @inheritdoc
   */
<<<<<<< HEAD
  pipe<Props extends object | undefined>(
    integration: IntegrationWithEventBus<T, Props>,
    ...props: Parameters<DynamicProps<Props>>
  ): void {
    pipe(this, integration, props[0] as Props);
=======
  pipe(props: LambdaTargetProps<T>): void;
  pipe(func: IFunction<T, any>): void;
  pipe(bus: IEventBus<T>): void;
  pipe(props: EventBusTargetProps<T>): void;
  pipe(props: StateMachineTargetProps<T>): void;
  pipe(props: StepFunction<T, any>): void;
  pipe(props: ExpressStepFunction<T, any>): void;
  pipe(callback: () => aws_events.IRuleTarget): void;
  pipe(
    resource: EventBusTargetResource<T, T> | (() => aws_events.IRuleTarget)
  ): void {
    pipe(this, resource as any);
>>>>>>> 82c72d3f
  }
}

/**
 * Special base rule that supports some internal behaviors like joining (AND) compiled rules.
 */
export class PredicateRuleBase<T extends Event>
  extends RuleBase<T>
  implements IEventBusFilterable<T>
{
  readonly document: PatternDocument;
  constructor(
    scope: Construct,
    id: string,
    private bus: IEventBus<T>,
    /**
     * Functionless Pattern Document representation of Event Bridge rules.
     */
    document: PatternDocument,
    /**
     * Documents to join (AND) with the document.
     * Allows chaining of when statement.
     */
    ...aggregateDocuments: PatternDocument[]
  ) {
    const _document = aggregateDocuments.reduce(andDocuments, document);
    const pattern = synthesizeEventPattern(_document);

    const rule = () =>
      new aws_events.Rule(scope, id, {
        // CDK's event pattern format does not support the pattern matchers like prefix.
        eventPattern: pattern as aws_events.EventPattern,
        eventBus: bus.bus,
      });

    super(rule);

    this.document = _document;
  }

  /**
   * @inheritdoc
   */
  when<O extends T>(
    id: string,
    predicate: RulePredicateFunction<T, O>
  ): PredicateRuleBase<O>;
  when<O extends T>(
    scope: Construct,
    id: string,
    predicate: RulePredicateFunction<T, O>
  ): PredicateRuleBase<O>;
  when<O extends T>(
    scope: Construct | string,
    id?: string | RulePredicateFunction<T, O>,
    predicate?: RulePredicateFunction<T, O>
  ): PredicateRuleBase<O> {
    if (predicate) {
      const document = synthesizePatternDocument(predicate as any);

      return new PredicateRuleBase<O>(
        scope as Construct,
        id as string,
        this.bus as IEventBus<O>,
        this.document,
        document
      );
    } else {
      const document = synthesizePatternDocument(id as any);

      return new PredicateRuleBase<O>(
        this.bus.bus,
        scope as string,
        this.bus as IEventBus<O>,
        this.document,
        document
      );
    }
  }
}

/**
 * Represents a set of events filtered by the when predicate using event bus's EventPatterns.
 * https://docs.aws.amazon.com/eventbridge/latest/userguide/eb-event-patterns.html
 *
 * @see EventBus.when for more details on filtering events.
 */
export class Rule<
  T extends Event,
  O extends T = T
> extends PredicateRuleBase<O> {
  constructor(
    scope: Construct,
    id: string,
    bus: IEventBus<O>,
    predicate: RulePredicateFunction<T, O>
  ) {
    const document = synthesizePatternDocument(predicate as any);

    super(scope, id, bus as IEventBus<O>, document);
  }

  /**
   * Import an {@link aws_events.Rule} wrapped with Functionless abilities.
   */
  public static fromRule<T extends Event>(rule: aws_events.Rule): IRule<T> {
    return new ImportedRule<T>(rule);
  }
}

/**
 * The event structure output for all scheduled events.
 * @see https://docs.aws.amazon.com/eventbridge/latest/userguide/eb-run-lambda-schedule.html#eb-schedule-create-rule
 */
export interface ScheduledEvent
  extends Event<{}, "Scheduled Event", "aws.events"> {}

export class ImportedRule<T extends Event> extends RuleBase<T> {
  constructor(rule: aws_events.Rule) {
    super(() => rule);
  }
}<|MERGE_RESOLUTION|>--- conflicted
+++ resolved
@@ -1,38 +1,20 @@
 import { aws_events } from "aws-cdk-lib";
 import { Construct } from "constructs";
-<<<<<<< HEAD
 import {
   IEventBus,
   IEventBusFilterable,
   DynamicProps,
+  pipe,
   IntegrationWithEventBus,
-  pipe,
 } from "./event-bus";
-=======
-import { IFunction } from "../function";
-import { ExpressStepFunction, StepFunction } from "../step-function";
-import { IEventBus, IEventBusFilterable } from "./event-bus";
->>>>>>> 82c72d3f
 import {
   andDocuments,
   synthesizeEventPattern,
   synthesizePatternDocument,
 } from "./event-pattern";
 import { PatternDocument } from "./event-pattern/pattern";
-<<<<<<< HEAD
-import { EventTransformFunction, EventBusTransform } from "./transform";
-import { EventBusRuleInput } from "./types";
-=======
-import {
-  EventBusTargetProps,
-  EventBusTargetResource,
-  LambdaTargetProps,
-  pipe,
-  StateMachineTargetProps,
-} from "./target";
 import { EventTransformFunction, EventTransform } from "./transform";
-import { Event } from "./types";
->>>>>>> 82c72d3f
+import type { Event } from "./types";
 
 /**
  * A function interface used by the {@link EventBus}'s when function to generate a rule.
@@ -151,21 +133,11 @@
    * bus.when(...).pipe(new EventBus(targetBus))
    * ```
    */
-<<<<<<< HEAD
   pipe<Props extends object | undefined>(
     integration: IntegrationWithEventBus<T, Props>,
     ...props: Parameters<DynamicProps<Props>>
   ): void;
-=======
-  pipe(props: LambdaTargetProps<T>): void;
-  pipe(func: IFunction<T, any>): void;
-  pipe(bus: IEventBus<T>): void;
-  pipe(props: EventBusTargetProps<T>): void;
-  pipe(props: StateMachineTargetProps<T>): void;
-  pipe(props: StepFunction<T, any>): void;
-  pipe(props: ExpressStepFunction<T, any>): void;
   pipe(callback: () => aws_events.IRuleTarget): void;
->>>>>>> 82c72d3f
 }
 
 abstract class RuleBase<T extends Event> implements IRule<T> {
@@ -197,26 +169,18 @@
   /**
    * @inheritdoc
    */
-<<<<<<< HEAD
   pipe<Props extends object | undefined>(
     integration: IntegrationWithEventBus<T, Props>,
     ...props: Parameters<DynamicProps<Props>>
+  ): void;
+  pipe(callback: () => aws_events.IRuleTarget): void;
+  pipe<Props extends object | undefined>(
+    integration:
+      | IntegrationWithEventBus<T, Props>
+      | (() => aws_events.IRuleTarget),
+    ...props: Parameters<DynamicProps<Props>>
   ): void {
-    pipe(this, integration, props[0] as Props);
-=======
-  pipe(props: LambdaTargetProps<T>): void;
-  pipe(func: IFunction<T, any>): void;
-  pipe(bus: IEventBus<T>): void;
-  pipe(props: EventBusTargetProps<T>): void;
-  pipe(props: StateMachineTargetProps<T>): void;
-  pipe(props: StepFunction<T, any>): void;
-  pipe(props: ExpressStepFunction<T, any>): void;
-  pipe(callback: () => aws_events.IRuleTarget): void;
-  pipe(
-    resource: EventBusTargetResource<T, T> | (() => aws_events.IRuleTarget)
-  ): void {
-    pipe(this, resource as any);
->>>>>>> 82c72d3f
+    pipe(this, integration, props[0] as Props, undefined);
   }
 }
 
