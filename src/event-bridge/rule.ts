import { aws_events } from "aws-cdk-lib";
import { Construct } from "constructs";
import { Function } from "../function";
import { ExpressStepFunction, StepFunction } from "../step-function";
import { EventBus, IEventBus, IEventBusFilterable } from "./event-bus";
import {
  andDocuments,
  synthesizeEventPattern,
  synthesizePatternDocument,
} from "./event-pattern";
<<<<<<< HEAD
import { Function } from "../function";
import { EventBusRuleInput } from "./types";
import { EventTransformFunction, EventTransform } from "./transform";
=======
import { PatternDocument } from "./event-pattern/pattern";
>>>>>>> 242f0867
import {
  EventBusTargetProps,
  EventBusTargetResource,
  LambdaTargetProps,
  pipe,
  StateMachineTargetProps,
} from "./target";
import { EventTransformFunction, EventBusTransform } from "./transform";
import { EventBusRuleInput } from "./types";

/**
 * A function interface used by the {@link EventBus}'s when function to generate a rule.
 *
 * event is every event sent to the bus to be filtered. This argument is optional.
 */
export type EventPredicateFunction<E, O extends E = E> =
  | ((event: E) => event is O)
  | ((event: E) => boolean);

export interface IEventBusRule<T extends EventBusRuleInput> {
  readonly rule: aws_events.Rule;

  /**
   * This static property identifies this class as an EventBusRule to the TypeScript plugin.
   */
  readonly functionlessKind: typeof EventBusRuleBase.FunctionlessType;

  /**
   * Transform the event before sending to a target using pipe using TargetInput transforms.
   * https://docs.aws.amazon.com/eventbridge/latest/userguide/eb-transform-target-input.html
   *
   * Return the entire event (or directly call .pipe without map)
   *
   * ```ts
   * .map(event => event)
   * ```
   *
   * Return only the detail object
   *
   * ```ts
   * .map(event => event.detail)
   * ```
   *
   * Create a new object
   *
   * ```ts
   * .map(event => ({
   *    source: event.source,
   *    value: event.detail.value
   * }))
   * ```
   *
   * Format a string
   *
   * ```ts
   * .map(event => `this is the source ${event.source}`)
   * ```
   *
   * Format a string in an object
   *
   * ```ts
   * .map(event => ({ formattedSource: `this is the source ${event.source}` }))
   * ```
   *
   * Get the rule name
   *
   * ```ts
   * .map((event, $utils) => ({
   *    ruleName: $utils.context.ruleName,
   *    detail: event.detail
   *  }))
   * ```
   *
   *
   * Local variables
   *
   * ```ts
   * .map(event => {
   *    const formatted = `${event.id}_${event.detail.id}`;
   *    return ({
   *       formatted
   *    })
   * })
   * ```
   *
   * Unsupported by EventBridge:
   * * String slicing/sub string
   * * Arithmetic
   * * Boolean logic `event.source === "lambda"`)
   * * Formatting the whole event `event: ${event}`
   * * More...
   *
   * Unsupported by Functionless:
   * * Variables from outside of the function scope
   */
  map<P>(transform: EventTransformFunction<T, P>): EventTransform<T, P>;

  /**
   * Defines a target of the {@link EventTransform}'s rule using this TargetInput.
   *
   * The event is sent to the target verbatim unless .map is used first.
   *
   * Event buses do not support TargetInput transforms.
   * https://docs.aws.amazon.com/eventbridge/latest/userguide/eb-bus-to-bus.html
   *
   * Send to lambda
   *
   * ```ts
   * const awsFunc = aws_lambda.Function(this, 'awsTarget', { ... });
   * const myFunction = new Function<Payload, void>(awsFunc);
   * bus.when(...).pipe(myFunction)
   * ```
   *
   * Send to event bus with DLQ and Retries
   *
   * ```ts
   * const awsFunc = aws_lambda.Function(this, 'awsTarget', { ... });
   * const myFunction = new Function<Payload, void>(awsFunc);
   * const myQueue = new aws_sqs.Queue(this, 'queue');
   * bus.when(...).pipe({ func: myFunction, deadLetterQueue: myQueue, retryAttempts: 10 );
   * ```
   *
   * Send to event bus
   *
   * ```ts
   * const targetBus = aws_events.EventBus(this, 'awsBus');
   * bus.when(...).pipe(new EventBus(targetBus))
   * ```
   */
  pipe(props: LambdaTargetProps<T>): void;
  pipe(func: Function<T, any>): void;
  pipe(bus: EventBus<T>): void;
  pipe(props: EventBusTargetProps<T>): void;
  pipe(props: StateMachineTargetProps<T>): void;
  pipe(props: StepFunction<T, any>): void;
  pipe(props: ExpressStepFunction<T, any>): void;
}

abstract class EventBusRuleBase<T extends EventBusRuleInput>
  implements IEventBusRule<T>
{
  /**
   * This static properties identifies this class as an EventBusRule to the TypeScript plugin.
   */
  public static readonly FunctionlessType = "EventBusRule";
  readonly functionlessKind = "EventBusRule";

  _rule: aws_events.Rule | undefined = undefined;

  // only generate the rule when needed
  get rule() {
    if (!this._rule) {
      this._rule = this.ruleGenerator();
    }
    return this._rule;
  }

  constructor(readonly ruleGenerator: () => aws_events.Rule) {}

  /**
   * @inheritdoc
   */
  map<P>(transform: EventTransformFunction<T, P>): EventTransform<T, P> {
    return new EventTransform<T, P>(transform, this);
  }

  /**
   * @inheritdoc
   */
  pipe(props: LambdaTargetProps<T>): void;
  pipe(func: Function<T, any>): void;
  pipe(bus: IEventBus<T>): void;
  pipe(props: EventBusTargetProps<T>): void;
  pipe(props: StateMachineTargetProps<T>): void;
  pipe(props: StepFunction<T, any>): void;
  pipe(props: ExpressStepFunction<T, any>): void;
  pipe(resource: EventBusTargetResource<T, T>): void {
    pipe(this, resource as any);
  }
}

/**
 * Special base rule that supports some internal behaviors like joining (AND) compiled rules.
 */
export class EventBusPredicateRuleBase<T extends EventBusRuleInput>
  extends EventBusRuleBase<T>
  implements IEventBusFilterable<T>
{
  readonly document: PatternDocument;
  constructor(
    scope: Construct,
    id: string,
    private bus: IEventBus<T>,
    /**
     * Functionless Pattern Document representation of Event Bridge rules.
     */
    document: PatternDocument,
    /**
     * Documents to join (AND) with the document.
     * Allows chaining of when statement.
     */
    ...aggregateDocuments: PatternDocument[]
  ) {
    const _document = aggregateDocuments.reduce(andDocuments, document);
    const pattern = synthesizeEventPattern(_document);

    const rule = () =>
      new aws_events.Rule(scope, id, {
        // CDK's event pattern format does not support the pattern matchers like prefix.
        eventPattern: pattern as aws_events.EventPattern,
        eventBus: bus.bus,
      });

    super(rule);

    this.document = _document;
  }

  /**
   * @inheritdoc
   */
  when<O extends T>(
    id: string,
    predicate: EventPredicateFunction<T, O>
  ): EventBusPredicateRuleBase<O>;
  when<O extends T>(
    scope: Construct,
    id: string,
    predicate: EventPredicateFunction<T, O>
  ): EventBusPredicateRuleBase<O>;
  when<O extends T>(
    scope: Construct | string,
    id?: string | EventPredicateFunction<T, O>,
    predicate?: EventPredicateFunction<T, O>
  ): EventBusPredicateRuleBase<O> {
    if (predicate) {
      const document = synthesizePatternDocument(predicate as any);

      return new EventBusPredicateRuleBase<O>(
        scope as Construct,
        id as string,
        this.bus as IEventBus<O>,
        this.document,
        document
      );
    } else {
      const document = synthesizePatternDocument(id as any);

      return new EventBusPredicateRuleBase<O>(
        this.bus.bus,
        scope as string,
        this.bus as IEventBus<O>,
        this.document,
        document
      );
    }
  }
}

/**
 * Represents a set of events filtered by the when predicate using event bus's EventPatterns.
 * https://docs.aws.amazon.com/eventbridge/latest/userguide/eb-event-patterns.html
 *
 * @see EventBus.when for more details on filtering events.
 */
export class Rule<
  T extends EventBusRuleInput,
  O extends T = T
> extends EventBusPredicateRuleBase<O> {
  constructor(
    scope: Construct,
    id: string,
    bus: IEventBus<O>,
    predicate: EventPredicateFunction<T, O>
  ) {
    const document = synthesizePatternDocument(predicate as any);

    super(scope, id, bus as IEventBus<O>, document);
  }

  /**
   * Import an {@link aws_events.Rule} wrapped with Functionless abilities.
   */
  public static fromRule<T extends EventBusRuleInput>(
    rule: aws_events.Rule
  ): IEventBusRule<T> {
    return new ImportedRule<T>(rule);
  }
}

/**
 * The event structure output for all scheduled events.
 * @see https://docs.aws.amazon.com/eventbridge/latest/userguide/eb-run-lambda-schedule.html#eb-schedule-create-rule
 */
export interface ScheduledEvent
  extends EventBusRuleInput<{}, "Scheduled Event", "aws.events"> {}

export class ImportedRule<
  T extends EventBusRuleInput
> extends EventBusRuleBase<T> {
  constructor(rule: aws_events.Rule) {
    super(() => rule);
  }
}<|MERGE_RESOLUTION|>--- conflicted
+++ resolved
@@ -8,13 +8,7 @@
   synthesizeEventPattern,
   synthesizePatternDocument,
 } from "./event-pattern";
-<<<<<<< HEAD
-import { Function } from "../function";
-import { EventBusRuleInput } from "./types";
-import { EventTransformFunction, EventTransform } from "./transform";
-=======
 import { PatternDocument } from "./event-pattern/pattern";
->>>>>>> 242f0867
 import {
   EventBusTargetProps,
   EventBusTargetResource,
@@ -22,7 +16,7 @@
   pipe,
   StateMachineTargetProps,
 } from "./target";
-import { EventTransformFunction, EventBusTransform } from "./transform";
+import { EventTransformFunction, EventTransform } from "./transform";
 import { EventBusRuleInput } from "./types";
 
 /**
