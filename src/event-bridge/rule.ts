import { aws_events } from "aws-cdk-lib";
import { Construct } from "constructs";
import {
  IEventBus,
  IEventBusFilterable,
  DynamicProps,
  pipe,
  IntegrationWithEventBus,
} from "./event-bus";
import {
  andDocuments,
  synthesizeEventPattern,
  synthesizePatternDocument,
} from "./event-pattern";
import { PatternDocument } from "./event-pattern/pattern";
import { EventTransformFunction, EventTransform } from "./transform";
import type { Event } from "./types";

/**
 * A function interface used by the {@link EventBus}'s when function to generate a rule.
 *
 * event is every event sent to the bus to be filtered. This argument is optional.
 */
export type RulePredicateFunction<E, O extends E = E> =
  | ((event: E) => event is O)
  | ((event: E) => boolean);

export interface IRule<in T extends Event> {
  readonly rule: aws_events.Rule;

  /**
   * This static property identifies this class as a Rule to the TypeScript plugin.
   */
  readonly functionlessKind: typeof RuleBase.FunctionlessType;

  /**
   * Transform the event before sending to a target using pipe using TargetInput transforms.
   * https://docs.aws.amazon.com/eventbridge/latest/userguide/eb-transform-target-input.html
   *
   * Return the entire event (or directly call .pipe without map)
   *
   * ```ts
   * .map(event => event)
   * ```
   *
   * Return only the detail object
   *
   * ```ts
   * .map(event => event.detail)
   * ```
   *
   * Create a new object
   *
   * ```ts
   * .map(event => ({
   *    source: event.source,
   *    value: event.detail.value
   * }))
   * ```
   *
   * Format a string
   *
   * ```ts
   * .map(event => `this is the source ${event.source}`)
   * ```
   *
   * Format a string in an object
   *
   * ```ts
   * .map(event => ({ formattedSource: `this is the source ${event.source}` }))
   * ```
   *
   * Get the rule name
   *
   * ```ts
   * .map((event, $utils) => ({
   *    ruleName: $utils.context.ruleName,
   *    detail: event.detail
   *  }))
   * ```
   *
   *
   * Local variables
   *
   * ```ts
   * .map(event => {
   *    const formatted = `${event.id}_${event.detail.id}`;
   *    return ({
   *       formatted
   *    })
   * })
   * ```
   *
   * Unsupported by EventBridge:
   * * String slicing/sub string
   * * Arithmetic
   * * Boolean logic `event.source === "lambda"`)
   * * Formatting the whole event `event: ${event}`
   * * More...
   *
   * Unsupported by Functionless:
   * * Variables from outside of the function scope
   */
  map<E extends T, P>(transform: EventTransformFunction<E, P>): EventTransform<E, P>;

  /**
   * Defines a target of the {@link EventTransform}'s rule using this TargetInput.
   *
   * The event is sent to the target verbatim unless .map is used first.
   *
   * Event buses do not support TargetInput transforms.
   * https://docs.aws.amazon.com/eventbridge/latest/userguide/eb-bus-to-bus.html
   *
   * Send to lambda
   *
   * ```ts
   * const myFunction = new Function<Payload, void>(this, 'awsTarget', ...);
   * bus.when(...).pipe(myFunction)
   * ```
   *
   * Send to event bus with DLQ and Retries
   *
   * ```ts
   * const myFunction = new Function<Payload, void>(this, 'awsTarget', ...);
   * const myQueue = new aws_sqs.Queue(this, 'queue');
   * bus.when(...).pipe(myFunction, { deadLetterQueue: myQueue, retryAttempts: 10 });
   * ```
   *
   * Send to event bus
   *
   * ```ts
   * const targetBus = aws_events.EventBus(this, 'awsBus');
   * bus.when(...).pipe(new EventBus(targetBus))
   * ```
   */
  pipe<Props extends object | undefined>(
    integration: IntegrationWithEventBus<T, Props>,
    ...props: Parameters<DynamicProps<Props>>
  ): void;
  pipe(callback: () => aws_events.IRuleTarget): void;
}

abstract class RuleBase<in T extends Event> implements IRule<T> {
  /**
   * This static properties identifies this class as a Rule to the TypeScript plugin.
   */
  public static readonly FunctionlessType = "Rule";
  readonly functionlessKind = "Rule";

  _rule: aws_events.Rule | undefined = undefined;

  // only generate the rule when needed
  public get rule() {
    if (!this._rule) {
      this._rule = this.ruleGenerator();
    }
    return this._rule;
  }

  constructor(readonly ruleGenerator: () => aws_events.Rule) {}

  /**
   * @inheritdoc
   */
  public map<E extends T, P>(transform: EventTransformFunction<E, P>): EventTransform<E, P> {
    return new EventTransform<E, P>(transform, this);
  }

  /**
   * @inheritdoc
   */
<<<<<<< HEAD
  public pipe(props: LambdaTargetProps<T>): void;
  public pipe(func: IFunction<T, any>): void;
  public pipe(bus: IEventBus<T>): void;
  public pipe(props: EventBusTargetProps<T>): void;
  public pipe(props: StateMachineTargetProps<T>): void;
  public pipe(props: StepFunction<T, any>): void;
  public pipe(props: ExpressStepFunction<T, any>): void;
  public pipe(callback: () => aws_events.IRuleTarget): void;
  public pipe(
    resource: EventBusTargetResource<T, T> | (() => aws_events.IRuleTarget)
=======
  pipe<Props extends object | undefined>(
    integration: IntegrationWithEventBus<T, Props>,
    ...props: Parameters<DynamicProps<Props>>
  ): void;
  pipe(callback: () => aws_events.IRuleTarget): void;
  pipe<Props extends object | undefined>(
    integration:
      | IntegrationWithEventBus<T, Props>
      | (() => aws_events.IRuleTarget),
    ...props: Parameters<DynamicProps<Props>>
>>>>>>> 55c6d40c
  ): void {
    pipe(this, integration, props[0] as Props, undefined);
  }
}

/**
 * Special base rule that supports some internal behaviors like joining (AND) compiled rules.
 */
export class PredicateRuleBase<in T extends Event>
  extends RuleBase<T>
  implements IEventBusFilterable<T>
{
  readonly document: PatternDocument;
  constructor(
    scope: Construct,
    id: string,
    private bus: IEventBus<T>,
    /**
     * Functionless Pattern Document representation of Event Bridge rules.
     */
    document: PatternDocument,
    /**
     * Documents to join (AND) with the document.
     * Allows chaining of when statement.
     */
    ...aggregateDocuments: PatternDocument[]
  ) {
    const _document = aggregateDocuments.reduce(andDocuments, document);
    const pattern = synthesizeEventPattern(_document);

    const rule = () =>
      new aws_events.Rule(scope, id, {
        // CDK's event pattern format does not support the pattern matchers like prefix.
        eventPattern: pattern as aws_events.EventPattern,
        eventBus: bus.bus,
      });

    super(rule);

    this.document = _document;
  }

  /**
   * @inheritdoc
   */
  public when<O extends T>(
    id: string,
    predicate: RulePredicateFunction<T, O>
  ): PredicateRuleBase<O>;
  public when<O extends T>(
    scope: Construct,
    id: string,
    predicate: RulePredicateFunction<T, O>
  ): PredicateRuleBase<O>;
  public when<O extends T>(
    scope: Construct | string,
    id?: string | RulePredicateFunction<T, O>,
    predicate?: RulePredicateFunction<T, O>
  ): PredicateRuleBase<O> {
    if (predicate) {
      const document = synthesizePatternDocument(predicate as any);

      return new PredicateRuleBase<O>(
        scope as Construct,
        id as string,
        this.bus as IEventBus<O>,
        this.document,
        document
      );
    } else {
      const document = synthesizePatternDocument(id as any);

      return new PredicateRuleBase<O>(
        this.bus.bus,
        scope as string,
        this.bus as IEventBus<O>,
        this.document,
        document
      );
    }
  }
}

/**
 * Represents a set of events filtered by the when predicate using event bus's EventPatterns.
 * https://docs.aws.amazon.com/eventbridge/latest/userguide/eb-event-patterns.html
 *
 * @see EventBus.when for more details on filtering events.
 */
export class Rule<
  T extends Event,
  O extends T = T
> extends PredicateRuleBase<O> {
  constructor(
    scope: Construct,
    id: string,
    bus: IEventBus<O>,
    predicate: RulePredicateFunction<T, O>
  ) {
    const document = synthesizePatternDocument(predicate as any);

    super(scope, id, bus as IEventBus<O>, document);
  }

  /**
   * Import an {@link aws_events.Rule} wrapped with Functionless abilities.
   */
  public static fromRule<T extends Event>(rule: aws_events.Rule): IRule<T> {
    return new ImportedRule<T>(rule);
  }
}

/**
 * The event structure output for all scheduled events.
 * @see https://docs.aws.amazon.com/eventbridge/latest/userguide/eb-run-lambda-schedule.html#eb-schedule-create-rule
 */
export interface ScheduledEvent
  extends Event<{}, "Scheduled Event", "aws.events"> {}

export class ImportedRule<T extends Event> extends RuleBase<T> {
  constructor(rule: aws_events.Rule) {
    super(() => rule);
  }
}<|MERGE_RESOLUTION|>--- conflicted
+++ resolved
@@ -169,29 +169,16 @@
   /**
    * @inheritdoc
    */
-<<<<<<< HEAD
-  public pipe(props: LambdaTargetProps<T>): void;
-  public pipe(func: IFunction<T, any>): void;
-  public pipe(bus: IEventBus<T>): void;
-  public pipe(props: EventBusTargetProps<T>): void;
-  public pipe(props: StateMachineTargetProps<T>): void;
-  public pipe(props: StepFunction<T, any>): void;
-  public pipe(props: ExpressStepFunction<T, any>): void;
-  public pipe(callback: () => aws_events.IRuleTarget): void;
-  public pipe(
-    resource: EventBusTargetResource<T, T> | (() => aws_events.IRuleTarget)
-=======
-  pipe<Props extends object | undefined>(
+  public pipe<Props extends object | undefined>(
     integration: IntegrationWithEventBus<T, Props>,
     ...props: Parameters<DynamicProps<Props>>
   ): void;
-  pipe(callback: () => aws_events.IRuleTarget): void;
-  pipe<Props extends object | undefined>(
+  public pipe(callback: () => aws_events.IRuleTarget): void;
+  public pipe<Props extends object | undefined>(
     integration:
       | IntegrationWithEventBus<T, Props>
       | (() => aws_events.IRuleTarget),
     ...props: Parameters<DynamicProps<Props>>
->>>>>>> 55c6d40c
   ): void {
     pipe(this, integration, props[0] as Props, undefined);
   }
