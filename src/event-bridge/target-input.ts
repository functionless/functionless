import { aws_events } from "aws-cdk-lib";
import { RuleTargetInput } from "aws-cdk-lib/aws-events";
import { assertConstantValue, assertString } from "../assert";
import { FunctionDecl, validateFunctionDecl } from "../declaration";
import { Err } from "../error";
import { ErrorCodes, SynthError } from "../error-code";
import {
  ArrayLiteralExpr,
  Expr,
  Identifier,
  ObjectLiteralExpr,
} from "../expression";
import {
  isArrayLiteralExpr,
  isAwaitExpr,
  isBinaryExpr,
  isCallExpr,
  isElementAccessExpr,
  isIdentifier,
  isObjectLiteralExpr,
  isPropAccessExpr,
  isPropAssignExpr,
  isReferenceExpr,
  isPromiseExpr,
  isTemplateExpr,
<<<<<<< HEAD
  isStringLiteralExpr,
=======
  isParenthesizedExpr,
>>>>>>> 7f97cda4
} from "../guards";
import { isIntegration } from "../integration";
import { evalToConstant } from "../util";
import {
  assertValidEventReference,
  flattenReturnEvent,
  getReferencePath,
  ReferencePath,
} from "./utils";

const PREDEFINED_VALUES = [
  "<aws.events.event>",
  "<aws.events.event.json>",
  "<aws.events.rule-arn>",
  "<aws.events.rule-name>",
  "<aws.events.ingestion-time>",
] as const;

type PREDEFINED = typeof PREDEFINED_VALUES[number];

/**
 * Generates a RuleTargetInput from a typescript function.
 *
 * Transforms an input event `event` to the return type `P`.
 *
 * TargetInputs interact with the input event using JSON Path.
 *
 * https://docs.aws.amazon.com/eventbridge/latest/userguide/eb-transform-target-input.html
 */
export const synthesizeEventBridgeTargets = (
  maybeDecl: FunctionDecl | Err | unknown
): aws_events.RuleTargetInput => {
  const decl = validateFunctionDecl(maybeDecl, "EventBridgeTarget");

  const [eventDecl = undefined, utilsDecl = undefined] = decl.parameters;

  const expression = flattenReturnEvent(decl.body.statements);

  type LiteralType =
    | {
        value: Exclude<
          ReturnType<typeof evalToConstant>,
          undefined
        >["constant"];
        type: "string";
      }
    | {
        value: PREDEFINED;
        type: "predefined";
      }
    | {
        type: "path";
        value: string;
      }
    | {
        type: "object";
        value: Record<string, any> | any[];
      };

  const exprToInternalLiteral = (expr: Expr): LiteralType["value"] => {
    const lit = exprToLiteral(expr);
    if (lit.type === "path") {
      return aws_events.EventField.fromPath(lit.value);
    } else if (lit.type === "string") {
      return lit.value;
    } else {
      return lit.value;
    }
  };

  const exprToStringLiteral = (expr: Expr): LiteralType["value"] => {
    const lit = exprToLiteral(expr);
    if (lit.type === "path") {
      return aws_events.EventField.fromPath(lit.value);
    } else if (lit.type === "string" || lit.type === "predefined") {
      return lit.value;
    } else {
      return JSON.stringify(lit.value);
    }
  };

  const exprToLiteral = (expr: Expr): LiteralType => {
    const constant = evalToConstant(expr);

    if (isParenthesizedExpr(expr)) {
      return exprToLiteral(expr.expr);
    } else if (
      constant &&
      (constant.constant === null || typeof constant.constant !== "object")
    ) {
      return {
        value: constant.constant,
        type: "string",
      };
    } else if (
      isPropAccessExpr(expr) ||
      isElementAccessExpr(expr) ||
      isIdentifier(expr)
    ) {
      const ref = getReferencePath(expr);
      assertValidEventReference(ref, eventDecl, utilsDecl);
      // If the event parameter is used directly, replace it with the predefined <aws.events.event> reference.
      if (
        eventDecl &&
        ref.reference.length === 0 &&
        ref.identity === (<Identifier>eventDecl.name).name
      ) {
        return {
          value: "<aws.events.event>",
          type: "predefined",
        };
      }
      // check to see if the value is a predefined value
      if (utilsDecl && ref.identity === (<Identifier>utilsDecl.name).name) {
        const [context = undefined, value = undefined] = ref.reference;
        if (context === "context") {
          if (value === "ruleName") {
            return {
              value: "<aws.events.rule-name>",
              type: "predefined",
            };
          } else if (value === "ruleArn") {
            return {
              value: "<aws.events.rule-arn>",
              type: "predefined",
            };
          } else if (value === "ingestionTime") {
            return {
              value: "<aws.events.ingestion-time>",
              type: "predefined",
            };
          } else if (value === "eventJson") {
            return {
              value: "<aws.events.event.json>",
              type: "predefined",
            };
          }
        }
      }
      const path = refToJsonPath(ref);

      if (!path) {
        throw Error(
          "Transform function may only use a reference to the event, $utils, or a constant."
        );
      }

      return {
        value: path,
        type: "path",
      };
    } else if (isBinaryExpr(expr)) {
      if (expr.op === "+") {
        const left = exprToInternalLiteral(expr.left);
        const right = exprToInternalLiteral(expr.right);

        if (isStringLiteralExpr(expr.left) || isStringLiteralExpr(expr.right)) {
          const val = `${left}${right}`;
          return {
            value: val,
            type: "string",
          };
        }
        throw Error(
          "Addition operator is only supported to concatenate at least one string to another value."
        );
      } else {
        throw Error(`Unsupported binary operator: ${expr.op}`);
      }
    } else if (isTemplateExpr(expr)) {
      return {
        value: expr.exprs.map((x) => exprToStringLiteral(x)).join(""),
        type: "string",
      };
    } else if (isObjectLiteralExpr(expr) || isArrayLiteralExpr(expr)) {
      return exprToObject(expr);
    } else if (isIdentifier(expr)) {
      throw Error("Unsupported direct use of the event parameter.");
    } else if (isPromiseExpr(expr) || isAwaitExpr(expr)) {
      // pass these through, most promises will fail later, await could be benign
      return exprToLiteral(expr.expr);
    } else if (isCallExpr(expr)) {
      if (isReferenceExpr(expr.expr)) {
        const ref = expr.expr.ref();
        if (isIntegration(ref)) {
          throw new SynthError(
            ErrorCodes.EventBus_Input_Transformers_do_not_support_Integrations
          );
        }
      }
    }

    throw Error(`Unsupported template expression of kind: ${expr.kind}`);
  };

  const exprToObject = (
    expr: ObjectLiteralExpr | ArrayLiteralExpr
  ): LiteralType => {
    if (isObjectLiteralExpr(expr)) {
      const obj = expr.properties.reduce((obj, expr) => {
        if (isPropAssignExpr(expr)) {
          const name = isIdentifier(expr.name)
            ? expr.name.name
            : assertString(evalToConstant(expr.name)?.constant, expr.name.kind);
          return {
            ...obj,
            [name]: assertConstantValue(
              exprToInternalLiteral(expr.expr),
              "Event Bridge input transforms can only output constant values."
            ),
          };
        } else {
          throw new Error(
            "Event Bridge input transforms do not support object spreading."
          );
        }
      }, {});

      return {
        type: "object",
        value: obj,
      };
    } else {
      const arr = expr.items.map((e) => exprToInternalLiteral(e));
      return { value: arr, type: "object" };
    }
  };

  const rootValue = exprToLiteral(expression);
  if (rootValue.type === "path") {
    return aws_events.RuleTargetInput.fromEventPath(rootValue.value);
  } else if (rootValue.type === "predefined") {
    // CDK doesn't support returning top level pre-defined values, so lets force it.
    if (rootValue.value === "<aws.events.event>") {
      return {
        bind: () => ({ inputPathsMap: {}, inputTemplate: rootValue.value }),
      };
    }
    return {
      bind: () => ({
        inputPathsMap: {},
        inputTemplate: `"${rootValue.value}"`,
      }),
    };
  }
  return RuleInputWrapper(
    aws_events.RuleTargetInput.fromObject(rootValue.value)
  );
};

/**
 * CDK does not support pre-defined values.
 *
 * Event Bridge pre-defined values do not work consistently,
 * as documented here: https://github.com/aws/aws-cdk/blob/v2.17.0/packages/@aws-cdk/aws-events/lib/input.ts#L114
 *
 * Replicate some of the CDK behavior to get the format we need for predefined values.
 */
const RuleInputWrapper = (wrapped: RuleTargetInput): RuleTargetInput => ({
  bind: (rule) => {
    const value = wrapped.bind(rule);
    if (!!value.inputTemplate) {
      if (!value.inputPathsMap) {
        return {
          ...value,
          inputPathsMap: {},
        };
      }
    }
    if (value.input) {
      // These values should all be runtime resolvable.
      const input = rule.stack.resolve(value.input);
      if (typeof input === "string" && input) {
        if (PREDEFINED_VALUES.some((v) => input.includes(v))) {
          return {
            inputTemplate: input.replace(
              /\"(\<aws\.events.*\>)\"/g,
              (_a, b) => b
            ),
            inputPathsMap: {},
          };
        }
      }
    }

    return value;
  },
});

const refToJsonPath = (ref: ReferencePath): string | undefined => {
  return formatJsonPath("$", ...ref.reference);
};

const formatJsonPath = (first: string, ...path: (string | number)[]): string =>
  path.reduce(
    (acc: string, seg) =>
      acc + (typeof seg === "string" ? `.${seg}` : `[${seg.toString()}]`),
    first
  );

// to prevent the closure serializer from trying to import all of functionless.
export const deploymentOnlyModule = true;<|MERGE_RESOLUTION|>--- conflicted
+++ resolved
@@ -18,16 +18,13 @@
   isElementAccessExpr,
   isIdentifier,
   isObjectLiteralExpr,
+  isParenthesizedExpr,
+  isPromiseExpr,
   isPropAccessExpr,
   isPropAssignExpr,
   isReferenceExpr,
-  isPromiseExpr,
+  isStringLiteralExpr,
   isTemplateExpr,
-<<<<<<< HEAD
-  isStringLiteralExpr,
-=======
-  isParenthesizedExpr,
->>>>>>> 7f97cda4
 } from "../guards";
 import { isIntegration } from "../integration";
 import { evalToConstant } from "../util";
