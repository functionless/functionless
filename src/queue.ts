--- conflicted
+++ resolved
@@ -310,11 +310,8 @@
     super(...args);
 
     const queueUrl = this.queueUrl;
-<<<<<<< HEAD
-    const serializer = this.props.serializer?.create();
+    const codec = (this.props.serializer ?? Serializer.json())?.create();
     const lambdaQueueUrlRetriever = this.props.lambda?.queueUrlRetriever;
-=======
-    const codec = (this.props.serializer ?? Serializer.json())?.create();
 
     function serialize(message: Message): string {
       if (codec) {
@@ -329,7 +326,6 @@
         );
       }
     }
->>>>>>> 21663e0a
 
     this.sendMessage = makeIntegration<
       "AWS.SQS.SendMessage",
@@ -353,15 +349,8 @@
           const response = await sqs
             .sendMessage({
               ...input,
-<<<<<<< HEAD
-              MessageBody:
-                typeof messageBody === "string"
-                  ? messageBody
-                  : messageBody.toString("utf8"),
+              MessageBody: messageBody,
               QueueUrl: updatedQueueUrl,
-=======
-              MessageBody: messageBody,
-              QueueUrl: queueUrl,
             })
             .promise();
 
@@ -383,6 +372,9 @@
         call: async ([input], context) => {
           const sqs = context.getOrInit(SQSClient);
 
+          const updatedQueueUrl =
+            lambdaQueueUrlRetriever?.(queueUrl) ?? queueUrl;
+
           const response = await sqs
             .sendMessageBatch({
               ...input,
@@ -390,8 +382,7 @@
                 ...entry,
                 MessageBody: serialize(Message),
               })),
-              QueueUrl: queueUrl,
->>>>>>> 21663e0a
+              QueueUrl: updatedQueueUrl,
             })
             .promise();
 
@@ -564,14 +555,6 @@
    * @default {@link JsonSerializer}
    */
   serializer?: Serializer<Message>;
-
-  /**
-   * Send messages to this queue if they were unsuccessfully dequeued a number of times.
-   *
-   * @default no dead-letter queue
-   */
-<<<<<<< HEAD
-  serializer?: Serializer<T>;
   /**
    * Options related to using the Queue in a {@link Function}.S
    */
@@ -591,9 +574,13 @@
      */
     queueUrlRetriever?: (queueUrl: string) => string;
   };
-=======
+
+  /**
+   * Send messages to this queue if they were unsuccessfully dequeued a number of times.
+   *
+   * @default no dead-letter queue
+   */
   deadLetterQueue?: DeadLetterQueue<Message>;
->>>>>>> 21663e0a
 }
 
 export interface IQueue<T = any> extends BaseQueue<T> {}
