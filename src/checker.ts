import * as ts from "typescript";
import * as tsserver from "typescript/lib/tsserverlibrary";
import { ApiMethod, ApiMethodKind, isApiMethodKind } from "./api";
import { AppsyncField, AppsyncResolver } from "./appsync";
import { EventBus, Rule } from "./event-bridge";
import { EventTransform } from "./event-bridge/transform";
import { Function } from "./function";
import { ExpressStepFunction, StepFunction } from "./step-function";
import { Table } from "./table";
import { anyOf, hasParent } from "./util";

/**
 * Various types that could be in a call argument position of a function parameter.
 */
export type TsFunctionParameter =
  | ts.FunctionExpression
  | ts.ArrowFunction
  | ts.Identifier
  | ts.PropertyAccessExpression
  | ts.ElementAccessExpression
  | ts.CallExpression;

export type RuleInterface = ts.NewExpression & {
  arguments: [any, any, any, TsFunctionParameter];
};

export type EventTransformInterface = ts.NewExpression & {
  arguments: [TsFunctionParameter, any];
};

export type EventBusWhenInterface = ts.CallExpression & {
  arguments: [any, TsFunctionParameter] | [any, any, TsFunctionParameter];
};

export type EventBusMapInterface = ts.CallExpression & {
  arguments: [TsFunctionParameter];
};

export type FunctionInterface = ts.NewExpression & {
  arguments:
    | [
        // scope
        ts.Expression,
        // id
        ts.Expression,
        // props
        ts.Expression,
        // closure
        TsFunctionParameter
      ]
    | [
        // scope
        ts.Expression,
        // id
        ts.Expression,
        // closure
        TsFunctionParameter
      ];
};

export type ApiIntegrationsStaticMethodInterface = ts.CallExpression & {
  arguments: [ts.ObjectLiteralExpression];
};

export type NewStepFunctionInterface = ts.NewExpression & {
  arguments:
    | [ts.Expression, ts.Expression, TsFunctionParameter]
    | [ts.Expression, ts.Expression, ts.Expression, TsFunctionParameter];
};

export type NewAppsyncResolverInterface = ts.NewExpression & {
  arguments: [
    ts.Expression,
    ts.Expression,
    ts.Expression,
    // the inline function
    TsFunctionParameter
  ];
};

export type NewAppsyncFieldInterface = ts.NewExpression & {
  arguments: [
    ts.Expression,
    // the inline function
    TsFunctionParameter
  ];
};

export type FunctionlessChecker = ReturnType<typeof makeFunctionlessChecker>;

export function makeFunctionlessChecker(
  checker: ts.TypeChecker | tsserver.TypeChecker
) {
  return {
    ...checker,
    getApiMethodKind,
    getFunctionlessTypeKind,
    getIntegrationNodeKind,
<<<<<<< HEAD
=======
    getOutOfScopeValueNode,
>>>>>>> 7ce28533
    isApiIntegration,
    isAppsyncField,
    isAppsyncResolver,
    isCDKConstruct,
    isConstant,
    isEventBus,
    isEventBusWhenFunction,
    isFunctionlessFunction,
    isFunctionlessType,
    isIntegrationNode,
    isNewEventTransform,
    isNewFunctionlessFunction,
    isNewRule,
    isNewStepFunction,
    isPromiseArray,
    isPromiseAllCall,
    isPromiseSymbol,
    isReflectFunction,
    isRuleMapFunction,
    isStepFunction,
    isTable,
  };

  /**
   * Flattens {@link ts.BindingElement} (destructured assignments) to a series of
   * {@link ts.ElementAccessExpression} or {@link ts.PropertyAccessExpression}
   *
   * Caveat: It is not possible to flatten a destructured ParameterDeclaration (({ a }) => {}).
   *         Use {@link getDestructuredDeclaration} to determine if the {@link ts.BindingElement} is
   *         {@link ts.VariableDeclaration} or a {@link ts.ParameterDeclaration}.
   *
   * given a
   *
   * { a } = b;
   * -> b.a;
   *
   * { x: a } = b;
   * -> b.x;
   *
   * { "x-x": a } = b;
   * b["x-x"];
   *
   * { b: { a } } = c;
   * -> c.b.a;
   *
   * [a] = l;
   * -> l[0];
   *
   * [{ a }] = l;
   * -> l[0].a;
   *
   * { a } = b.c;
   * -> b.c.a;
   *
   * { [key]: a } = b;
   * b[key];
   */
  function flattenBindingElement(
    element: ts.BindingElement
  ): ts.ElementAccessExpression | ts.PropertyAccessExpression {
    // if the binding renames the property, get the original
    // { a : x } -> a
    // { a } -> a
    // [a] -> 0
    const name = ts.isArrayBindingPattern(element.parent)
      ? element.pos
      : // binding renames the property or is a nested binding pattern.
      element.propertyName
      ? element.propertyName
      : // the "name" can be a binding pattern. In that case the propertyName will be set.
        (element.name as ts.Identifier);

    const getParent = () => {
      // { a } = b;
      if (ts.isVariableDeclaration(element.parent.parent)) {
        if (!element.parent.parent.initializer) {
          throw Error(
            "Expected a initializer on a destructured assignment: " +
              element.getText()
          );
        }
        return element.parent.parent.initializer;
      } else if (ts.isBindingElement(element.parent.parent)) {
        return flattenBindingElement(element.parent.parent);
      } else {
        throw Error(
          "Cannot flatten destructured parameter: " + element.getText()
        );
      }
    };

    const parent = getParent();

    // always use element access as this will work for all possible values.
    // [parent][name]
    return typeof name !== "number" && ts.isIdentifier(name)
      ? ts.factory.createPropertyAccessExpression(parent, name)
      : ts.factory.createElementAccessExpression(
          parent,
          typeof name !== "number" && ts.isComputedPropertyName(name)
            ? name.expression
            : name
        );
  }

  /**
   * Finds the top level declaration of a destructured binding element.
   * Supports arbitrary nesting.
   *
   * const { a } = b; -> VariableDeclaration { initializer = b }
   * const [a] = b; -> VariableDeclaration { initializer = b }
   * ({ a }) => {} -> ParameterDeclaration { { a } }
   * ([a]) => {} -> ParameterDeclaration { { a } }
   */
  function getDestructuredDeclaration(
    element: ts.BindingElement
  ): ts.VariableDeclaration | ts.ParameterDeclaration {
    if (ts.isBindingElement(element.parent.parent)) {
      return getDestructuredDeclaration(element.parent.parent);
    }
    return element.parent.parent;
  }

  /**
   * Attempts to find the a version of a reference that is outside of a certain scope.
   *
   * This is useful for finding variables that have been instantiated outside of a closure, but
   * renamed inside of the closure.
   *
   * When serializing the lambda functions, we want references from outside of the closure if possible.
   *
   * ```ts
   * const bus = new EventBus()
   * new Function(() => {
   *     const busbus = bus;
   *     busbus.putEvents(...)
   * })
   * ```
   *
   * Can also follow property access.
   *
   * ```ts
   * const x = { y : () => {} };
   *
   * () => {
   *    const z = x;
   *    z.y() // x.y() is returned
   * }
   * ```
   *
   * getOutOfScopeValueNode(z.y) => x.y
   *
   * ```ts
   * const x = () => {};
   *
   * () => {
   *    const z = { y: x };
   *    z.y()
   * }
   * ```
   *
   * getOutOfScopeValueNode(z.y) => x
   *
   * The call to busbus can be resolved to bus if the scope is the array function.
   */
  function getOutOfScopeValueNode(
    expression: ts.Expression,
    scope: ts.Node
  ): ts.Expression | undefined {
    const symbol = checker.getSymbolAtLocation(expression);
    if (symbol) {
      if (isSymbolOutOfScope(symbol, scope)) {
        return expression;
      } else {
        if (ts.isIdentifier(expression)) {
          if (symbol.valueDeclaration) {
            if (
              ts.isVariableDeclaration(symbol.valueDeclaration) &&
              symbol.valueDeclaration.initializer
            ) {
              return getOutOfScopeValueNode(
                symbol.valueDeclaration.initializer,
                scope
              );
            } else if (ts.isBindingElement(symbol.valueDeclaration)) {
              /* when we find an identifier that was created using a binding assignment
                      flatten it and run the flattened form through again.
                      const b = { a: 1 };
                      () => {
                        const c = b;
                        const { a } = c;
                      }
                      -> b["a"];
                    */
              const flattened = flattenBindingElement(symbol.valueDeclaration);
              return getOutOfScopeValueNode(flattened, scope);
            } else if (ts.isIdentifier(symbol.valueDeclaration)) {
              return symbol.valueDeclaration;
            } else if (ts.isParameter(symbol.valueDeclaration)) {
              /**
               * Cases like parameter
               *
               * (table) => {
               *    new StepFunction(async () => { return table.appsync.getItem(...) });
               * }
               */
              return ts.factory.createIdentifier(symbol.name);
            }
          }
        }
      }
    }
    if (
      ts.isPropertyAccessExpression(expression) ||
      ts.isElementAccessExpression(expression)
    ) {
      if (symbol && symbol.valueDeclaration) {
        if (
          ts.isPropertyAssignment(symbol.valueDeclaration) &&
          anyOf(
            ts.isIdentifier,
            ts.isPropertyAccessExpression,
            ts.isElementAccessExpression
          )(symbol.valueDeclaration.initializer)
        ) {
          // this variable is assigned to by another variable, follow that node
          return getOutOfScopeValueNode(
            symbol.valueDeclaration.initializer,
            scope
          );
        }
      }
      // this node is assigned a value, attempt to rewrite the parent
      const outOfScope = getOutOfScopeValueNode(expression.expression, scope);
      return outOfScope
        ? ts.isElementAccessExpression(expression)
          ? ts.factory.updateElementAccessExpression(
              expression,
              outOfScope,
              expression.argumentExpression
            )
          : ts.factory.updatePropertyAccessExpression(
              expression,
              outOfScope,
              expression.name
            )
        : undefined;
    }
    return undefined;
  }

  /**
   * Checks to see if a symbol is defined with the given scope.
   *
   * Any symbol that has no declaration or has a value declaration in the scope is considered to be in scope.
   * Imports are considered out of scope.
   *
   * ```ts
   * () => { // scope
   *  const x = "y";
   *  x // in scope
   * }
   * ```
   *
   * ```ts
   * const x = "y"; // out of scope
   * () => { // scope
   *  x // in scope
   * }
   * ```
   *
   * ```ts
   * import x from y;
   *
   * () => { // scope
   *  x // out of scope
   * }
   * ```
   *
   * ```ts
   * () => {
   *    const { x } = y;
   *    x // in scope
   * }
   * ```
   *
   * ```ts
   * ({ x }) => {
   *    x // in scope
   * }
   * ```
   */
  function isSymbolOutOfScope(symbol: ts.Symbol, scope: ts.Node): boolean {
    if (symbol.valueDeclaration) {
      if (ts.isShorthandPropertyAssignment(symbol.valueDeclaration)) {
        const updatedSymbol = checker.getShorthandAssignmentValueSymbol(
          symbol.valueDeclaration
        );
        return updatedSymbol ? isSymbolOutOfScope(updatedSymbol, scope) : false;
      } else if (
        ts.isVariableDeclaration(symbol.valueDeclaration) ||
        ts.isClassDeclaration(symbol.valueDeclaration)
      ) {
        return !hasParent(symbol.valueDeclaration, scope);
      } else if (ts.isBindingElement(symbol.valueDeclaration)) {
        /*
          check if the binding element's declaration is within the scope or not.

          example: if the scope ifq func's body

          ({ a }) => {
            const { b } = a;
            const func = ({ c }) => {
              const { d: { x, y } } = b;
            }
          }

          // in scope: c, x, y
          // out of scope: a, b
        */
        const declaration = getDestructuredDeclaration(symbol.valueDeclaration);
        return !hasParent(declaration, scope);
      } else if (
        ts.isPropertyDeclaration(symbol.valueDeclaration) ||
        ts.isPropertySignature(symbol.valueDeclaration)
      ) {
        // explicit return false. We always want to check the parent of the declaration or signature.
        return false;
      }
    } else if (symbol.declarations && symbol.declarations.length > 0) {
      const [decl] = symbol.declarations;
      // import x from y
      if (
        ts.isImportClause(decl) ||
        ts.isImportSpecifier(decl) ||
        ts.isNamespaceImport(decl)
      ) {
        return true;
      }
    }
    return false;
  }

  /**
   * Matches the patterns:
   *   * new Rule()
   */
  function isNewRule(node: ts.Node): node is RuleInterface {
    return ts.isNewExpression(node) && isRule(node.expression);
  }

  /**
   * Matches the patterns:
   *   * new EventTransform()
   */
  function isNewEventTransform(node: ts.Node): node is EventTransformInterface {
    return ts.isNewExpression(node) && isEventTransform(node.expression);
  }

  /**
   * Matches the patterns:
   *   * IEventBus.when
   *   * IRule.when
   */
  function isEventBusWhenFunction(
    node: ts.Node
  ): node is EventBusWhenInterface {
    return (
      ts.isCallExpression(node) &&
      ts.isPropertyAccessExpression(node.expression) &&
      node.expression.name.text === "when" &&
      (isEventBus(node.expression.expression) ||
        isRule(node.expression.expression))
    );
  }

  /**
   * Matches the patterns:
   *   * IRule.map()
   */
  function isRuleMapFunction(node: ts.Node): node is EventBusMapInterface {
    return (
      ts.isCallExpression(node) &&
      ts.isPropertyAccessExpression(node.expression) &&
      node.expression.name.text === "map" &&
      isRule(node.expression.expression)
    );
  }

  /**
   * Checks to see if a node is of type EventBus.
   * The node could be any kind of node that returns an event bus rule.
   *
   * Matches the patterns:
   *   * IEventBus
   */
  function isEventBus(node: ts.Node) {
    return isFunctionlessClassOfKind(node, EventBus.FunctionlessType);
  }

  /**
   * Checks to see if a node is of type {@link Rule}.
   * The node could be any kind of node that returns an event bus rule.
   *
   * Matches the patterns:
   *   * IRule
   */
  function isRule(node: ts.Node) {
    return isFunctionlessClassOfKind(node, Rule.FunctionlessType);
  }

  /**
   * Checks to see if a node is of type {@link EventTransform}.
   * The node could be any kind of node that returns an event bus rule.
   *
   * Matches the patterns:
   *   * IEventTransform
   */
  function isEventTransform(node: ts.Node) {
    return isFunctionlessClassOfKind(node, EventTransform.FunctionlessType);
  }

  function isAppsyncResolver(
    node: ts.Node
  ): node is NewAppsyncResolverInterface {
    if (ts.isNewExpression(node)) {
      return isFunctionlessClassOfKind(
        node.expression,
        AppsyncResolver.FunctionlessType
      );
    }
    return false;
  }

  function isAppsyncField(node: ts.Node): node is NewAppsyncFieldInterface {
    if (ts.isNewExpression(node)) {
      return isFunctionlessClassOfKind(
        node.expression,
        AppsyncField.FunctionlessType
      );
    }
    return false;
  }

  function isReflectFunction(node: ts.Node): node is ts.CallExpression & {
    arguments: [TsFunctionParameter, ...ts.Expression[]];
  } {
    if (ts.isCallExpression(node)) {
      const exprType = checker.getTypeAtLocation(node.expression);
      const exprDecl = exprType.symbol?.declarations?.[0];
      if (exprDecl && ts.isFunctionDeclaration(exprDecl)) {
        if (exprDecl.name?.text === "reflect") {
          return true;
        }
      }
    }
    return false;
  }

  function isTable(node: ts.Node) {
    return isFunctionlessClassOfKind(node, Table.FunctionlessType);
  }

  function isStepFunction(node: ts.Node) {
    return (
      isFunctionlessClassOfKind(node, StepFunction.FunctionlessType) ||
      isFunctionlessClassOfKind(node, ExpressStepFunction.FunctionlessType)
    );
  }

  function isNewStepFunction(node: ts.Node): node is NewStepFunctionInterface {
    if (ts.isNewExpression(node)) {
      return isStepFunction(node.expression);
    }
    return false;
  }

  function isFunctionlessFunction(node: ts.Node) {
    return isFunctionlessClassOfKind(node, Function.FunctionlessType);
  }

  function isNewFunctionlessFunction(node: ts.Node): node is FunctionInterface {
    return (
      ts.isNewExpression(node) &&
      isFunctionlessFunction(node.expression) &&
      // only take the form with the arrow function at the end.
      (node.arguments?.length === 3
        ? ts.isArrowFunction(node.arguments[2])
        : node.arguments?.length === 4
        ? ts.isArrowFunction(node.arguments[3])
        : false)
    );
  }

  function isApiIntegration(node: ts.Node): node is ts.NewExpression {
    return (
      ts.isNewExpression(node) &&
      isFunctionlessClassOfKind(node.expression, ApiMethod.FunctionlessType)
    );
  }

  function getApiMethodKind(node: ts.NewExpression): ApiMethodKind | undefined {
    if (isApiIntegration(node)) {
      const type = checker.getTypeAtLocation(node);
      const kind = type.getProperty("kind");
      if (kind) {
        const kindType = checker.getTypeOfSymbolAtLocation(kind, node);
        if (kindType.isStringLiteral()) {
          if (isApiMethodKind(kindType.value)) {
            return kindType.value;
          }
        }
      }
    }
    return undefined;
  }

  /**
   * Heuristically evaluate the fqn of a symbol to be in a module and of a type name.
   *
   * /somePath/node_modules/{module}/somePath.{typeName}
   *
   * isInstanceOf(typeSymbol, "constructs", "Construct")
   * ex: /home/sussmans/functionless/node_modules/constructs/lib/index.js
   */
  function isInstanceOf(symbol: ts.Symbol, module: string, typeName: string) {
    const find = /.*\/node_modules\/([^\/]*)\/.*\.(.*)$/g.exec(
      checker.getFullyQualifiedName(symbol)
    );

    const [_, mod, type] = find ?? [];

    return mod === module && type === typeName;
  }

  function isCDKConstruct(type: ts.Type): boolean {
    const typeSymbol = type.getSymbol();

    return (
      ((typeSymbol && isInstanceOf(typeSymbol, "constructs", "Construct")) ||
        checker
          .getBaseTypes(type as ts.InterfaceType)
          ?.some((t) => isCDKConstruct(t))) ??
      false
    );
  }

  /**
   * Checks if the type contains one of
   * a static property FunctionlessType with the value of {@param kind}
   * a property signature functionlessKind with literal type with the value of {@param kind}
   * a readonly property functionlessKind with literal type with the value of {@param kind}
   */
  function isFunctionlessType(
    type: ts.Type | undefined,
    kind: string
  ): boolean {
    return !!type && getFunctionlessTypeKind(type) === kind;
  }

  function isFunctionlessClassOfKind(node: ts.Node, kind: string) {
    const type = checker.getTypeAtLocation(node);
    return isFunctionlessType(type, kind);
  }

  function getFunctionlessTypeKind(
    type: ts.Type
  ): ts.Type | string | undefined {
    const functionlessType = type.getProperty("FunctionlessType");
    const functionlessKind = type.getProperty("functionlessKind");
    const prop = functionlessType ?? functionlessKind;

    if (prop && prop.valueDeclaration) {
      if (
        ts.isPropertyDeclaration(prop.valueDeclaration) &&
        prop.valueDeclaration.initializer &&
        ts.isStringLiteral(prop.valueDeclaration.initializer)
      ) {
        return prop.valueDeclaration.initializer.text;
      } else if (ts.isPropertySignature(prop.valueDeclaration)) {
        const type = checker.getTypeAtLocation(prop.valueDeclaration);
        if (type.isStringLiteral()) {
          return type.value;
        } else {
          return type;
        }
      }
    }
    return undefined;
  }

  function typeMatch(
    type: ts.Type,
    predicate: (type: ts.Type) => boolean
  ): boolean {
    if (type.isUnionOrIntersection()) {
      return predicate(type) || type.types.some((t) => typeMatch(t, predicate));
    }
    return predicate(type);
  }

  function isPromiseSymbol(symbol: ts.Symbol): boolean {
    return checker.getFullyQualifiedName(symbol) === "Promise";
  }

  function isArraySymbol(symbol: ts.Symbol): boolean {
    return checker.getFullyQualifiedName(symbol) === "Array";
  }

  function isPromiseArray(type: ts.Type): boolean {
    const symbol = type.getSymbol();
    if (!symbol) {
      return false;
    }
    const typeParams = checker.getTypeArguments(type as ts.TypeReference);
    if (isArraySymbol(symbol) && typeParams?.length === 1) {
      const [param] = typeParams;
      // the type contains any type, union or intersection which is a Promise
      return typeMatch(param, (t) => {
        const symbol = t.getSymbol();
        return symbol ? isPromiseSymbol(symbol) : false;
      });
    }
    return false;
  }

  /**
   * Checks for typescript in the form `Promise.all(...)`
   */
  function isPromiseAllCall(node: ts.Node): boolean {
    return (
      ts.isCallExpression(node) &&
      ts.isPropertyAccessExpression(node.expression) &&
      node.expression.name.text === "all" &&
      ts.isIdentifier(node.expression.expression) &&
      node.expression.expression.text === "Promise"
    );
  }

  /**
   * Check if a TS node is a constant value that can be evaluated at compile time.
   */
  function isConstant(node: ts.Node): boolean {
    if (
      ts.isStringLiteral(node) ||
      ts.isNumericLiteral(node) ||
      node.kind === ts.SyntaxKind.TrueKeyword ||
      node.kind === ts.SyntaxKind.FalseKeyword ||
      node.kind === ts.SyntaxKind.NullKeyword ||
      node.kind === ts.SyntaxKind.UndefinedKeyword
    ) {
      return true;
    } else if (ts.isIdentifier(node)) {
      const sym = checker
        .getSymbolsInScope(
          node,
          // eslint-disable-next-line no-bitwise
          ts.SymbolFlags.BlockScopedVariable |
            ts.SymbolFlags.FunctionScopedVariable
        )
        .find((sym) => sym.name === node.text);
      if (sym?.valueDeclaration) {
        return isConstant(sym.valueDeclaration);
      }
    } else if (ts.isVariableDeclaration(node) && node.initializer) {
      return isConstant(node.initializer);
    } else if (ts.isPropertyAccessExpression(node)) {
      return isConstant(node.expression);
    } else if (ts.isElementAccessExpression(node)) {
      return isConstant(node.argumentExpression) && isConstant(node.expression);
    } else if (ts.isArrayLiteralExpression(node)) {
      return (
        node.elements.length === 0 ||
        node.elements.find((e) => !isConstant(e)) === undefined
      );
    } else if (ts.isSpreadElement(node)) {
      return isConstant(node.expression);
    } else if (ts.isObjectLiteralExpression(node)) {
      return (
        node.properties.length === 0 ||
        node.properties.find((e) => !isConstant(e)) === undefined
      );
    } else if (ts.isPropertyAssignment(node)) {
      return isConstant(node.initializer);
    } else if (ts.isSpreadAssignment(node)) {
      return isConstant(node.expression);
    } else if (
      ts.isBinaryExpression(node) &&
      isArithmeticToken(node.operatorToken.kind)
    ) {
      return isConstant(node.left) && isConstant(node.right);
    } else if (
      ts.isPrefixUnaryExpression(node) &&
      node.operator === ts.SyntaxKind.MinusToken
    ) {
      return isConstant(node.operand);
    }
    return false;
  }

  function getIntegrationNodeKind(node: ts.Node): string | undefined {
    const exprType = checker.getTypeAtLocation(node);
    const exprKind = exprType.getProperty("kind");
    if (exprKind) {
      const exprKindType = checker.getTypeOfSymbolAtLocation(exprKind, node);
      if (exprKindType.isStringLiteral()) {
        return exprKindType.value;
      }
    }
    return undefined;
  }

  function isIntegrationNode(node: ts.Node): boolean {
    const exprType = checker.getTypeAtLocation(node);
    const exprKind = exprType.getProperty("kind");
    if (exprKind) {
      const exprKindType = checker.getTypeOfSymbolAtLocation(exprKind, node);
      return exprKindType.isStringLiteral();
    }
    return false;
  }
}

const ArithmeticOperators = [
  ts.SyntaxKind.PlusToken,
  ts.SyntaxKind.MinusToken,
  ts.SyntaxKind.AsteriskEqualsToken,
  ts.SyntaxKind.SlashToken,
] as const;

export type ArithmeticToken = typeof ArithmeticOperators[number];

/**
 * Check if a {@link token} is an {@link ArithmeticToken}: `+`, `-`, `*` or `/`.
 */
export function isArithmeticToken(
  token: ts.SyntaxKind
): token is ArithmeticToken {
  return ArithmeticOperators.includes(token as ArithmeticToken);
}

/**
 * Invokes a predicate on the ancestors of the given node until:
 * * the predicate is true
 * * there is no parent
 * * or the limit parameter is hit
 *
 * @param limit - An upper bound node to stop processing at.
 */
export function findParent<T extends ts.Node>(
  node: ts.Node,
  predicate: (node: ts.Node) => node is T,
  limit?: ts.Node
): T | undefined {
  if (!node.parent || (limit && limit === node.parent)) {
    return undefined;
  } else if (predicate(node.parent)) {
    return node.parent;
  } else {
    return findParent(node.parent, predicate);
  }
}

// to prevent the closure serializer from trying to import all of functionless.
export const deploymentOnlyModule = true;<|MERGE_RESOLUTION|>--- conflicted
+++ resolved
@@ -96,10 +96,7 @@
     getApiMethodKind,
     getFunctionlessTypeKind,
     getIntegrationNodeKind,
-<<<<<<< HEAD
-=======
     getOutOfScopeValueNode,
->>>>>>> 7ce28533
     isApiIntegration,
     isAppsyncField,
     isAppsyncResolver,
