import * as ts from "typescript";
import * as tsserver from "typescript/lib/tsserverlibrary";
import { AppsyncResolver } from "./appsync";
<<<<<<< HEAD
import { EventBus, Rule } from "./event-bridge";
import { EventTransform } from "./event-bridge/transform";
=======
import { EventBus, EventBusRule } from "./event-bridge";
import { EventBusTransform } from "./event-bridge/transform";
import { Function } from "./function";
>>>>>>> 0a8b5fe2
import { ExpressStepFunction, StepFunction } from "./step-function";

/**
 * Various types that could be in a call argument position of a function parameter.
 */
export type TsFunctionParameter =
  | ts.FunctionExpression
  | ts.ArrowFunction
  | ts.Identifier
  | ts.PropertyAccessExpression
  | ts.ElementAccessExpression
  | ts.CallExpression;

export type RuleInterface = ts.NewExpression & {
  arguments: [any, any, any, TsFunctionParameter];
};

export type EventTransformInterface = ts.NewExpression & {
  arguments: [TsFunctionParameter, any];
};

export type EventBusWhenInterface = ts.CallExpression & {
  arguments: [any, any, TsFunctionParameter];
};

export type EventBusMapInterface = ts.CallExpression & {
  arguments: [TsFunctionParameter];
};

export type FunctionInterface = ts.NewExpression & {
  arguments:
    | [
        // scope
        ts.Expression,
        // id
        ts.Expression,
        // props
        ts.Expression,
        // closure
        TsFunctionParameter
      ]
    | [
        // scope
        ts.Expression,
        // id
        ts.Expression,
        // closure
        TsFunctionParameter
      ];
};

export type FunctionlessChecker = ReturnType<typeof makeFunctionlessChecker>;

export function makeFunctionlessChecker(
  checker: ts.TypeChecker | tsserver.TypeChecker
) {
  return {
    ...checker,
    isAppsyncResolver,
    isRuleMapFunction,
    isEventBusWhenFunction,
    isFunctionlessType,
    isNewRule,
    isNewEventTransform,
    isReflectFunction,
    isStepFunction,
    isNewFunctionlessFunction,
    isCDKConstruct,
    getFunctionlessTypeKind,
  };

  /**
   * Matches the patterns:
   *   * new Rule()
   */
  function isNewRule(node: ts.Node): node is RuleInterface {
    return ts.isNewExpression(node) && isRule(node.expression);
  }

  /**
   * Matches the patterns:
   *   * new EventTransform()
   */
  function isNewEventTransform(node: ts.Node): node is EventTransformInterface {
    return ts.isNewExpression(node) && isEventTransform(node.expression);
  }

  /**
   * Matches the patterns:
   *   * IEventBus.when
   *   * IRule.when
   */
  function isEventBusWhenFunction(
    node: ts.Node
  ): node is EventBusWhenInterface {
    return (
      ts.isCallExpression(node) &&
      ts.isPropertyAccessExpression(node.expression) &&
      node.expression.name.text === "when" &&
      (isEventBus(node.expression.expression) ||
        isRule(node.expression.expression))
    );
  }

  /**
   * Matches the patterns:
   *   * IRule.map()
   */
  function isRuleMapFunction(node: ts.Node): node is EventBusMapInterface {
    return (
      ts.isCallExpression(node) &&
      ts.isPropertyAccessExpression(node.expression) &&
      node.expression.name.text === "map" &&
      isRule(node.expression.expression)
    );
  }

  /**
   * Checks to see if a node is of type EventBus.
   * The node could be any kind of node that returns an event bus rule.
   *
   * Matches the patterns:
   *   * IEventBus
   */
  function isEventBus(node: ts.Node) {
    return isFunctionlessClassOfKind(node, EventBus.FunctionlessType);
  }

  /**
   * Checks to see if a node is of type {@link Rule}.
   * The node could be any kind of node that returns an event bus rule.
   *
   * Matches the patterns:
   *   * IRule
   */
  function isRule(node: ts.Node) {
    return isFunctionlessClassOfKind(node, Rule.FunctionlessType);
  }

  /**
   * Checks to see if a node is of type {@link EventTransform}.
   * The node could be any kind of node that returns an event bus rule.
   *
   * Matches the patterns:
   *   * IEventTransform
   */
  function isEventTransform(node: ts.Node) {
    return isFunctionlessClassOfKind(node, EventTransform.FunctionlessType);
  }

  function isAppsyncResolver(node: ts.Node): node is ts.NewExpression & {
    arguments: [TsFunctionParameter, ...ts.Expression[]];
  } {
    if (ts.isNewExpression(node)) {
      return isFunctionlessClassOfKind(
        node.expression,
        AppsyncResolver.FunctionlessType
      );
    }
    return false;
  }

  function isReflectFunction(node: ts.Node): node is ts.CallExpression & {
    arguments: [TsFunctionParameter, ...ts.Expression[]];
  } {
    if (ts.isCallExpression(node)) {
      const exprType = checker.getTypeAtLocation(node.expression);
      const exprDecl = exprType.symbol?.declarations?.[0];
      if (exprDecl && ts.isFunctionDeclaration(exprDecl)) {
        if (exprDecl.name?.text === "reflect") {
          return true;
        }
      }
    }
    return false;
  }

  function isStepFunction(node: ts.Node): node is ts.NewExpression & {
    arguments: [TsFunctionParameter, ...ts.Expression[]];
  } {
    if (ts.isNewExpression(node)) {
      return (
        isFunctionlessClassOfKind(node, StepFunction.FunctionlessType) ||
        isFunctionlessClassOfKind(node, ExpressStepFunction.FunctionlessType)
      );
    }
    return false;
  }

  function isNewFunctionlessFunction(node: ts.Node): node is FunctionInterface {
    return (
      ts.isNewExpression(node) &&
      isFunctionlessClassOfKind(node.expression, Function.FunctionlessType) &&
      // only take the form with the arrow function at the end.
      (node.arguments?.length === 3
        ? ts.isArrowFunction(node.arguments[2])
        : node.arguments?.length === 4
        ? ts.isArrowFunction(node.arguments[3])
        : false)
    );
  }

  /**
   * Heuristically evaluate the fqn of a symbol to be in a module and of a type name.
   *
   * /somePath/node_modules/{module}/somePath.{typeName}
   *
   * isInstanceOf(typeSymbol, "constructs", "Construct")
   * ex: /home/sussmans/functionless/node_modules/constructs/lib/index.js
   */
  function isInstanceOf(symbol: ts.Symbol, module: string, typeName: string) {
    const find = /.*\/node_modules\/([^\/]*)\/.*\.(.*)$/g.exec(
      checker.getFullyQualifiedName(symbol)
    );

    const [_, mod, type] = find ?? [];

    return mod === module && type === typeName;
  }

  function isCDKConstruct(type: ts.Type): boolean {
    const typeSymbol = type.getSymbol();

    return (
      ((typeSymbol && isInstanceOf(typeSymbol, "constructs", "Construct")) ||
        type.getBaseTypes()?.some((t) => isCDKConstruct(t))) ??
      false
    );
  }

  /**
   * Checks if the type contains one of
   * a static property FunctionlessType with the value of {@param kind}
   * a property signature functionlessKind with literal type with the value of {@param kind}
   * a readonly property functionlessKind with literal type with the value of {@param kind}
   */
  function isFunctionlessType(
    type: ts.Type | undefined,
    kind: string
  ): boolean {
    return !!type && getFunctionlessTypeKind(type) === kind;
  }

  function isFunctionlessClassOfKind(node: ts.Node, kind: string) {
    const type = checker.getTypeAtLocation(node);
    return isFunctionlessType(type, kind);
  }

  function getFunctionlessTypeKind(type: ts.Type): string | undefined {
    const functionlessType = type.getProperty("FunctionlessType");
    const functionlessKind = type.getProperty("functionlessKind");
    const prop = functionlessType ?? functionlessKind;

    if (prop && prop.valueDeclaration) {
      if (
        ts.isPropertyDeclaration(prop.valueDeclaration) &&
        prop.valueDeclaration.initializer &&
        ts.isStringLiteral(prop.valueDeclaration.initializer)
      ) {
        return prop.valueDeclaration.initializer.text;
      } else if (ts.isPropertySignature(prop.valueDeclaration)) {
        const type = checker.getTypeAtLocation(prop.valueDeclaration);
        if (type.isStringLiteral()) {
          return type.value;
        }
      }
    }
    return undefined;
  }
}<|MERGE_RESOLUTION|>--- conflicted
+++ resolved
@@ -1,14 +1,9 @@
 import * as ts from "typescript";
 import * as tsserver from "typescript/lib/tsserverlibrary";
 import { AppsyncResolver } from "./appsync";
-<<<<<<< HEAD
 import { EventBus, Rule } from "./event-bridge";
 import { EventTransform } from "./event-bridge/transform";
-=======
-import { EventBus, EventBusRule } from "./event-bridge";
-import { EventBusTransform } from "./event-bridge/transform";
 import { Function } from "./function";
->>>>>>> 0a8b5fe2
 import { ExpressStepFunction, StepFunction } from "./step-function";
 
 /**
