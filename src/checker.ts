import * as ts from "typescript";
import * as tsserver from "typescript/lib/tsserverlibrary";
import { AppsyncResolver } from "./appsync";
import { EventBus, Rule } from "./event-bridge";
import { EventTransform } from "./event-bridge/transform";
import { Function } from "./function";
import { ExpressStepFunction, StepFunction } from "./step-function";
import { Table } from "./table";

/**
 * Various types that could be in a call argument position of a function parameter.
 */
export type TsFunctionParameter =
  | ts.FunctionExpression
  | ts.ArrowFunction
  | ts.Identifier
  | ts.PropertyAccessExpression
  | ts.ElementAccessExpression
  | ts.CallExpression;

export type RuleInterface = ts.NewExpression & {
  arguments: [any, any, any, TsFunctionParameter];
};

export type EventTransformInterface = ts.NewExpression & {
  arguments: [TsFunctionParameter, any];
};

export type EventBusWhenInterface = ts.CallExpression & {
  arguments: [any, any, TsFunctionParameter];
};

export type EventBusMapInterface = ts.CallExpression & {
  arguments: [TsFunctionParameter];
};

export type FunctionInterface = ts.NewExpression & {
  arguments:
    | [
        // scope
        ts.Expression,
        // id
        ts.Expression,
        // props
        ts.Expression,
        // closure
        TsFunctionParameter
      ]
    | [
        // scope
        ts.Expression,
        // id
        ts.Expression,
        // closure
        TsFunctionParameter
      ];
};

export type NewStepFunctionInterface = ts.NewExpression & {
  arguments:
    | [ts.Expression, ts.Expression, TsFunctionParameter]
    | [ts.Expression, ts.Expression, ts.Expression, TsFunctionParameter];
};

export type FunctionlessChecker = ReturnType<typeof makeFunctionlessChecker>;

export function makeFunctionlessChecker(
  checker: ts.TypeChecker | tsserver.TypeChecker
) {
  return {
    ...checker,
    getFunctionlessTypeKind,
    isAppsyncResolver,
    isCDKConstruct,
    isConstant,
    isEventBus,
    isRuleMapFunction,
    isEventBusWhenFunction,
    isFunctionlessFunction,
    isFunctionlessType,
    isNewEventTransform,
<<<<<<< HEAD
    isPromiseArray,
    isPromiseSymbol,
=======
    isNewFunctionlessFunction,
    isNewRule,
    isNewStepFunction,
>>>>>>> 109bcd56
    isReflectFunction,
    isStepFunction,
    isTable,
  };

  /**
   * Matches the patterns:
   *   * new Rule()
   */
  function isNewRule(node: ts.Node): node is RuleInterface {
    return ts.isNewExpression(node) && isRule(node.expression);
  }

  /**
   * Matches the patterns:
   *   * new EventTransform()
   */
  function isNewEventTransform(node: ts.Node): node is EventTransformInterface {
    return ts.isNewExpression(node) && isEventTransform(node.expression);
  }

  /**
   * Matches the patterns:
   *   * IEventBus.when
   *   * IRule.when
   */
  function isEventBusWhenFunction(
    node: ts.Node
  ): node is EventBusWhenInterface {
    return (
      ts.isCallExpression(node) &&
      ts.isPropertyAccessExpression(node.expression) &&
      node.expression.name.text === "when" &&
      (isEventBus(node.expression.expression) ||
        isRule(node.expression.expression))
    );
  }

  /**
   * Matches the patterns:
   *   * IRule.map()
   */
  function isRuleMapFunction(node: ts.Node): node is EventBusMapInterface {
    return (
      ts.isCallExpression(node) &&
      ts.isPropertyAccessExpression(node.expression) &&
      node.expression.name.text === "map" &&
      isRule(node.expression.expression)
    );
  }

  /**
   * Checks to see if a node is of type EventBus.
   * The node could be any kind of node that returns an event bus rule.
   *
   * Matches the patterns:
   *   * IEventBus
   */
  function isEventBus(node: ts.Node) {
    return isFunctionlessClassOfKind(node, EventBus.FunctionlessType);
  }

  /**
   * Checks to see if a node is of type {@link Rule}.
   * The node could be any kind of node that returns an event bus rule.
   *
   * Matches the patterns:
   *   * IRule
   */
  function isRule(node: ts.Node) {
    return isFunctionlessClassOfKind(node, Rule.FunctionlessType);
  }

  /**
   * Checks to see if a node is of type {@link EventTransform}.
   * The node could be any kind of node that returns an event bus rule.
   *
   * Matches the patterns:
   *   * IEventTransform
   */
  function isEventTransform(node: ts.Node) {
    return isFunctionlessClassOfKind(node, EventTransform.FunctionlessType);
  }

  function isAppsyncResolver(node: ts.Node): node is ts.NewExpression & {
    arguments: [TsFunctionParameter, ...ts.Expression[]];
  } {
    if (ts.isNewExpression(node)) {
      return isFunctionlessClassOfKind(
        node.expression,
        AppsyncResolver.FunctionlessType
      );
    }
    return false;
  }

  function isReflectFunction(node: ts.Node): node is ts.CallExpression & {
    arguments: [TsFunctionParameter, ...ts.Expression[]];
  } {
    if (ts.isCallExpression(node)) {
      const exprType = checker.getTypeAtLocation(node.expression);
      const exprDecl = exprType.symbol?.declarations?.[0];
      if (exprDecl && ts.isFunctionDeclaration(exprDecl)) {
        if (exprDecl.name?.text === "reflect") {
          return true;
        }
      }
    }
    return false;
  }

  function isTable(node: ts.Node) {
    return isFunctionlessClassOfKind(node, Table.FunctionlessType);
  }

  function isStepFunction(node: ts.Node) {
    return (
      isFunctionlessClassOfKind(node, StepFunction.FunctionlessType) ||
      isFunctionlessClassOfKind(node, ExpressStepFunction.FunctionlessType)
    );
  }

  function isNewStepFunction(node: ts.Node): node is NewStepFunctionInterface {
    if (ts.isNewExpression(node)) {
      return isStepFunction(node.expression);
    }
    return false;
  }

  function isFunctionlessFunction(node: ts.Node) {
    return isFunctionlessClassOfKind(node, Function.FunctionlessType);
  }

  function isNewFunctionlessFunction(node: ts.Node): node is FunctionInterface {
    return (
      ts.isNewExpression(node) &&
      isFunctionlessFunction(node.expression) &&
      // only take the form with the arrow function at the end.
      (node.arguments?.length === 3
        ? ts.isArrowFunction(node.arguments[2])
        : node.arguments?.length === 4
        ? ts.isArrowFunction(node.arguments[3])
        : false)
    );
  }

  /**
   * Heuristically evaluate the fqn of a symbol to be in a module and of a type name.
   *
   * /somePath/node_modules/{module}/somePath.{typeName}
   *
   * isInstanceOf(typeSymbol, "constructs", "Construct")
   * ex: /home/sussmans/functionless/node_modules/constructs/lib/index.js
   */
  function isInstanceOf(symbol: ts.Symbol, module: string, typeName: string) {
    const find = /.*\/node_modules\/([^\/]*)\/.*\.(.*)$/g.exec(
      checker.getFullyQualifiedName(symbol)
    );

    const [_, mod, type] = find ?? [];

    return mod === module && type === typeName;
  }

  function isCDKConstruct(type: ts.Type): boolean {
    const typeSymbol = type.getSymbol();

    return (
      ((typeSymbol && isInstanceOf(typeSymbol, "constructs", "Construct")) ||
        type.getBaseTypes()?.some((t) => isCDKConstruct(t))) ??
      false
    );
  }

  /**
   * Checks if the type contains one of
   * a static property FunctionlessType with the value of {@param kind}
   * a property signature functionlessKind with literal type with the value of {@param kind}
   * a readonly property functionlessKind with literal type with the value of {@param kind}
   */
  function isFunctionlessType(
    type: ts.Type | undefined,
    kind: string
  ): boolean {
    return !!type && getFunctionlessTypeKind(type) === kind;
  }

  function isFunctionlessClassOfKind(node: ts.Node, kind: string) {
    const type = checker.getTypeAtLocation(node);
    return isFunctionlessType(type, kind);
  }

  function getFunctionlessTypeKind(type: ts.Type): string | undefined {
    const functionlessType = type.getProperty("FunctionlessType");
    const functionlessKind = type.getProperty("functionlessKind");
    const prop = functionlessType ?? functionlessKind;

    if (prop && prop.valueDeclaration) {
      if (
        ts.isPropertyDeclaration(prop.valueDeclaration) &&
        prop.valueDeclaration.initializer &&
        ts.isStringLiteral(prop.valueDeclaration.initializer)
      ) {
        return prop.valueDeclaration.initializer.text;
      } else if (ts.isPropertySignature(prop.valueDeclaration)) {
        const type = checker.getTypeAtLocation(prop.valueDeclaration);
        if (type.isStringLiteral()) {
          return type.value;
        }
      }
    }
    return undefined;
  }

  function typeMatch(
    type: ts.Type,
    predicate: (type: ts.Type) => boolean
  ): boolean {
    if (type.isUnionOrIntersection()) {
      return predicate(type) || type.types.some((t) => typeMatch(t, predicate));
    }
    return predicate(type);
  }

  function isPromiseSymbol(symbol: ts.Symbol): boolean {
    return checker.getFullyQualifiedName(symbol) === "Promise";
  }

  function isArraySymbol(symbol: ts.Symbol): boolean {
    return checker.getFullyQualifiedName(symbol) === "Array";
  }

  function isPromiseArray(type: ts.Type): boolean {
    const symbol = type.getSymbol();
    if (!symbol) {
      return false;
    }
    const typeParams = checker.getTypeArguments(type as ts.TypeReference);
    if (isArraySymbol(symbol) && typeParams?.length === 1) {
      const [param] = typeParams;
      // the type contains any type, union or intersection which is a Promise
      return typeMatch(param, (t) => {
        const symbol = t.getSymbol();
        return symbol ? isPromiseSymbol(symbol) : false;
      });
    }
    return false;
  }

  /**
   * Check if a TS node is a constant value that can be evaluated at compile time.
   */
  function isConstant(node: ts.Node): boolean {
    if (
      ts.isStringLiteral(node) ||
      ts.isNumericLiteral(node) ||
      node.kind === ts.SyntaxKind.TrueKeyword ||
      node.kind === ts.SyntaxKind.FalseKeyword ||
      node.kind === ts.SyntaxKind.NullKeyword ||
      node.kind === ts.SyntaxKind.UndefinedKeyword
    ) {
      return true;
    } else if (ts.isIdentifier(node)) {
      const sym = checker
        .getSymbolsInScope(
          node,
          // eslint-disable-next-line no-bitwise
          ts.SymbolFlags.BlockScopedVariable |
            ts.SymbolFlags.FunctionScopedVariable
        )
        .find((sym) => sym.name === node.text);
      if (sym?.valueDeclaration) {
        return isConstant(sym.valueDeclaration);
      }
    } else if (ts.isVariableDeclaration(node) && node.initializer) {
      return isConstant(node.initializer);
    } else if (ts.isPropertyAccessExpression(node)) {
      return isConstant(node.expression);
    } else if (ts.isElementAccessExpression(node)) {
      return isConstant(node.argumentExpression) && isConstant(node.expression);
    } else if (ts.isArrayLiteralExpression(node)) {
      return (
        node.elements.length === 0 ||
        node.elements.find((e) => !isConstant(e)) === undefined
      );
    } else if (ts.isSpreadElement(node)) {
      return isConstant(node.expression);
    } else if (ts.isObjectLiteralExpression(node)) {
      return (
        node.properties.length === 0 ||
        node.properties.find((e) => !isConstant(e)) === undefined
      );
    } else if (ts.isPropertyAssignment(node)) {
      return isConstant(node.initializer);
    } else if (ts.isSpreadAssignment(node)) {
      return isConstant(node.expression);
    } else if (
      ts.isBinaryExpression(node) &&
      isArithmeticToken(node.operatorToken.kind)
    ) {
      return isConstant(node.left) && isConstant(node.right);
    } else if (
      ts.isPrefixUnaryExpression(node) &&
      node.operator === ts.SyntaxKind.MinusToken
    ) {
      return isConstant(node.operand);
    }
    return false;
  }
}

const ArithmeticOperators = [
  ts.SyntaxKind.PlusToken,
  ts.SyntaxKind.MinusToken,
  ts.SyntaxKind.AsteriskEqualsToken,
  ts.SyntaxKind.SlashToken,
] as const;

export type ArithmeticToken = typeof ArithmeticOperators[number];

/**
 * Check if a {@link token} is an {@link ArithmeticToken}: `+`, `-`, `*` or `/`.
 */
export function isArithmeticToken(
  token: ts.SyntaxKind
): token is ArithmeticToken {
  return ArithmeticOperators.includes(token as ArithmeticToken);
}<|MERGE_RESOLUTION|>--- conflicted
+++ resolved
@@ -79,14 +79,11 @@
     isFunctionlessFunction,
     isFunctionlessType,
     isNewEventTransform,
-<<<<<<< HEAD
-    isPromiseArray,
-    isPromiseSymbol,
-=======
     isNewFunctionlessFunction,
     isNewRule,
     isNewStepFunction,
->>>>>>> 109bcd56
+    isPromiseArray,
+    isPromiseSymbol,
     isReflectFunction,
     isStepFunction,
     isTable,
