import { CallExpr } from "./expression";
import { ASL, State } from "./asl";
import { FunctionlessNode } from "./node";
import { VTL } from "./vtl";
import { AnyFunction } from "./util";
import { Function } from "./function";

/**
 * All integration methods supported by functionless.
 */
interface IntegrationMethods {
  /**
   * Integrate with VTL applications like AppAsync.
   * @private
   */
  vtl: (call: CallExpr, context: VTL) => string;
  /**
   * Integrate with ASL applications like StepFunctions.
   * @private
   */
  asl: (call: CallExpr, context: ASL) => Omit<State, "Next">;
}

/**
 * Integration types supported by Functionless.
 *
 * Add an integration by creating any object that has a property named "kind" and either implements the
 * {@link IIntegration} interface or has methods that implement it (or both).
 *
 * Example showing both strategies:
 *
 * ```ts
 * export class Function implements IntegrationHandler {
 *    readonly kind = "Function",
 *
 *    // Integration Handler for ASL
 *    public asl(call, context) {
 *       // return Step Function task.
 *    }
 *
 *    // Example class method - some wrapper function that generates special ASL tasks when using a Function.
 *    public specialPayload = makeIntegration<() => string>({
 *        kind: "Function.default",
 *        asl: (call, context) => {
 *            // return step function task
 *        }
 *    });
 * }
 *
 * // an interface to provide the actual callable methods to users
 * export interface Function {
 *    // call me to send a string payload
 *    (payload: String) => string
 * }
 *
 * // use
 *
 * const func1 = new Function(...);
 * // uses the ASL
 * new StepFunction(..., () => {
 *    func1("some string");
 *    // Calling our special method in a step function closure
 *    func1.specialPayload();
 * })
 * ```
 *
 * If an integration does not support an integration type, leave the function undefined or throw an error.
 *
 * Implement the unhandledContext function to customize the error message for unsupported contexts.
 * Otherwise the error will be: `${this.name} is not supported by context ${context.kind}.`
 */
export type IIntegration = {
  // all integration methods are optional
  [integ in keyof IntegrationMethods]?: IntegrationMethods[integ];
} & {
  /**
   * Integration Handler kind - for example StepFunction.describeExecution
   */
  readonly kind: string;
  /**
   * Optional method that allows overriding the {@link Error} thrown when a integration is not supported by a handler.
   */
<<<<<<< HEAD
  asl?: (call: CallExpr, context: ASL) => Omit<State, "Next">;
  /**
   * Native javascript code integrations that execute at runtime like Lambda.
   */
  native?: (context: Function<any, any>) => void;
}

type AllIntegrations = {
  [key in keyof IntegrationHandler]-?: IntegrationHandler[key];
=======
  readonly unhandledContext?: (kind: string, context: CallContext) => Error;
>>>>>>> ce5a1e1b
};

/**
 * Internal wrapper class for Integration handlers that provides default error handling for unsupported integrations.
 *
 * Functionless wraps IntegrationHandlers at runtime with this class.
 * @private
 */
export class Integration implements IntegrationMethods {
  readonly kind: string;
  constructor(readonly integration: IIntegration) {
    this.kind = integration.kind;
  }

  private unhandledContext<T>(context: CallContext): T {
    if (this.integration.unhandledContext) {
      throw this.integration.unhandledContext(this.kind, context);
    }
    throw Error(`${this.kind} is not supported by context ${context.kind}.`);
  }

  public vtl(call: CallExpr, context: VTL): string {
    if (this.integration.vtl) {
      return this.integration.vtl(call, context);
    }
    return this.unhandledContext(context);
  }

  public asl(call: CallExpr, context: ASL): Omit<State, "Next"> {
    if (this.integration.asl) {
      return this.integration.asl(call, context);
    }
    return this.unhandledContext(context);
  }

  native(context: Function<any, any>) {
    if (this.integration.native) {
      return this.integration.native(context);
    }
    return this.unhandledContext(context);
  }
}

export function makeIntegration<F extends AnyFunction>(
  integration: IIntegration
): F {
  return integration as unknown as F;
}

/**
 * @param call call expression that may reference a callable integration
 * @returns the reference to the callable function, e.g. a Lambda Function or method on a DynamoDB Table
 */
export function findIntegration(call: CallExpr): Integration | undefined {
  const integrationHandler = find(call.expr);
  return integrationHandler ? new Integration(integrationHandler) : undefined;

  function find(expr: FunctionlessNode): any {
    if (expr.kind === "PropAccessExpr") {
      return find(expr.expr)?.[expr.name];
    } else if (expr.kind === "Identifier") {
      return undefined;
    } else if (expr.kind === "ReferenceExpr") {
      return expr.ref();
    } else {
      return undefined;
    }
  }
}

export type CallContext = ASL | VTL | Function<any, any>;<|MERGE_RESOLUTION|>--- conflicted
+++ resolved
@@ -19,6 +19,10 @@
    * @private
    */
   asl: (call: CallExpr, context: ASL) => Omit<State, "Next">;
+  /**
+   * Native javascript code integrations that execute at runtime like Lambda.
+   */
+  native: (context: Function<any, any>) => void;
 }
 
 /**
@@ -80,19 +84,7 @@
   /**
    * Optional method that allows overriding the {@link Error} thrown when a integration is not supported by a handler.
    */
-<<<<<<< HEAD
-  asl?: (call: CallExpr, context: ASL) => Omit<State, "Next">;
-  /**
-   * Native javascript code integrations that execute at runtime like Lambda.
-   */
-  native?: (context: Function<any, any>) => void;
-}
-
-type AllIntegrations = {
-  [key in keyof IntegrationHandler]-?: IntegrationHandler[key];
-=======
   readonly unhandledContext?: (kind: string, context: CallContext) => Error;
->>>>>>> ce5a1e1b
 };
 
 /**
