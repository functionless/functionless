import { AppSyncVtlIntegration } from "./appsync";
import { ASL, State } from "./asl";
import { EventBus, EventBusTargetIntegration } from "./event-bridge";
import { CallExpr } from "./expression";
import { Function, NativeIntegration } from "./function";
import { FunctionlessNode } from "./node";
import { AnyFunction } from "./util";
import { VTL } from "./vtl";

/**
 * Maintain a typesafe runtime map of integration type keys to use elsewhere.
 *
 * For example, removing all but native integration from the {@link Function} closure.
 */
const INTEGRATION_TYPES: { [P in keyof IntegrationMethods<any>]: P } = {
  appSyncVtl: "appSyncVtl",
  asl: "asl",
  native: "native",
  eventBus: "eventBus",
};

export const INTEGRATION_TYPE_KEYS = Object.values(INTEGRATION_TYPES);

/**
 * All integration methods supported by functionless.
 */
export interface IntegrationMethods<
  F extends AnyFunction,
  EventBusInteg extends EventBusTargetIntegration<
    any,
    any
  > = EventBusTargetIntegration<any, any>
> {
  /**
   * Integrate with AppSync VTL applications.
   * @private
   */
  appSyncVtl: AppSyncVtlIntegration;
  /**
   * Integrate with ASL applications like StepFunctions.
   * @private
   */
  asl: (call: CallExpr, context: ASL) => Omit<State, "Next">;
  eventBus: EventBusInteg;
  /**
   * Native javascript code integrations that execute at runtime like Lambda.
   */
  native: NativeIntegration<F>;
}

/**
 * Integration types supported by Functionless.
 *
 * Add an integration by creating any object that has a property named "kind" and either implements the
 * {@link Integration} interface or has methods that implement it (or both).
 *
 * Example showing both strategies:
 *
 * ```ts
 * export class Function implements {@link Integration} {
 *    readonly kind = "Function",
 *
 *    // Integration Handler for ASL
 *    public asl(call, context) {
 *       // return Step Function task.
 *    }
 *
 *    // Example class method - some wrapper function that generates special ASL tasks when using a Function.
 *    public specialPayload = makeIntegration<() => string>({
 *        kind: "Function.default",
 *        asl: (call, context) => {
 *            // return step function task
 *        }
 *    });
 * }
 *
 * // an interface to provide the actual callable methods to users
 * export interface Function {
 *    // call me to send a string payload
 *    (payload: String) => string
 * }
 *
 * // use
 *
 * const func1 = new Function(...);
 * // uses the ASL
 * new StepFunction(..., () => {
 *    func1("some string");
 *    // Calling our special method in a step function closure
 *    func1.specialPayload();
 * })
 * ```
 *
 * If an integration does not support an integration type, leave the function undefined or throw an error.
 *
 * Implement the unhandledContext function to customize the error message for unsupported contexts.
 * Otherwise the error will be: `${this.name} is not supported by context ${context.kind}.`
 */
export interface Integration<
  F extends AnyFunction,
  K extends string = string,
  EventBus extends EventBusTargetIntegration<
    any,
    any
  > = EventBusTargetIntegration<any, any>
> extends Partial<IntegrationMethods<F, EventBus>> {
  /**
   * Brand the Function, F, into this type so that sub-typing rules apply to the function signature.
   */
  __functionBrand: F;
  /**
   * Integration Handler kind - for example StepFunction.describeExecution
   */
  readonly kind: K;
  /**
   * Optional method that allows overriding the {@link Error} thrown when a integration is not supported by a handler.
   * @param kind - The Kind of the integration.
   * @param contextKind - the Kind of the context attempting to use the integration.
   */
  readonly unhandledContext?: (
    kind: string,
    contextKind: CallContext["kind"]
  ) => Error;
}

/**
 * Internal wrapper class for Integration handlers that provides default error handling for unsupported integrations.
 *
 * Functionless wraps Integration at runtime with this class.
 * @private
 */
export class IntegrationImpl<F extends AnyFunction = AnyFunction>
  implements IntegrationMethods<F>
{
  readonly kind: string;
  constructor(readonly integration: Integration<F>) {
    if (!integration) {
      throw Error("Integrations cannot be undefined.");
    }
    this.kind = integration.kind;
  }

  private unhandledContext<T>(contextKind: CallContext["kind"]): T {
    if (this.integration.unhandledContext) {
      throw this.integration.unhandledContext(this.kind, contextKind);
    }
    throw Error(`${this.kind} is not supported by context ${contextKind}.`);
  }

  public get appSyncVtl(): AppSyncVtlIntegration {
    if (this.integration.appSyncVtl) {
      return this.integration.appSyncVtl;
    }
    return this.unhandledContext("Velocity Template");
  }

  public asl(call: CallExpr, context: ASL): Omit<State, "Next"> {
    if (this.integration.asl) {
      return this.integration.asl(call, context);
    }
    return this.unhandledContext(context.kind);
  }

  public get eventBus(): EventBusTargetIntegration<any, any> {
    if (this.integration.eventBus) {
      return this.integration.eventBus;
    }

    return this.unhandledContext("EventBus");
  }

  public get native(): NativeIntegration<F> {
    if (this.integration.native) {
      return this.integration.native;
    }
    return this.unhandledContext("Function");
  }
}

export type IntegrationCall<F extends AnyFunction, K extends string> = {
  kind: K;
} & F;

/**
 * Helper method which masks an {@link Integration} object as a function of any form.
 *
 * ```ts
 * export namespace MyIntegrations {
 *    export const callMe = makeIntegration<(payload: string) => void>({
 *       asl: (call, context) => { ... }
 *    })
 * }
 * ```
 *
 * Creates an integration object at callMe, which is callable by a user.
 *
 * ```ts
 * MyIntegrations.callMe("some string");
 * ```
 *
 * @private
 */
export function makeIntegration<F extends AnyFunction, K extends string>(
<<<<<<< HEAD
  integration: Omit<Integration<F, K>, "__functionBrand">
): { kind: K } & F {
  return integration as unknown as { kind: K; __functionBrand: F } & F;
=======
  integration: Integration<F, K>
): IntegrationCall<F, K> {
  return integration as unknown as IntegrationCall<F, K>;
>>>>>>> 82c72d3f
}

/**
 * @param call call expression that may reference a callable integration
 * @returns the reference to the callable function, e.g. a Lambda Function or method on a DynamoDB Table
 */
export function findIntegration(call: CallExpr): IntegrationImpl | undefined {
  const integration = find(call.expr);
  return integration ? new IntegrationImpl(integration) : undefined;

  function find(expr: FunctionlessNode): any {
    if (expr.kind === "PropAccessExpr") {
      return find(expr.expr)?.[expr.name];
    } else if (expr.kind === "Identifier") {
      return undefined;
    } else if (expr.kind === "ReferenceExpr") {
      return expr.ref();
    } else {
      return undefined;
    }
  }
}

export type CallContext = ASL | VTL | Function<any, any> | EventBus<any>;

/**
 * Dive until we find a integration object.
 */
export function findDeepIntegration(
  expr: FunctionlessNode
): IntegrationImpl | undefined {
  if (expr.kind === "PropAccessExpr") {
    return findDeepIntegration(expr.expr);
  } else if (expr.kind === "CallExpr") {
    return findIntegration(expr);
  } else if (expr.kind === "VariableStmt" && expr.expr) {
    return findDeepIntegration(expr.expr);
  } else if (expr.kind === "ReturnStmt" && expr.expr) {
    return findDeepIntegration(expr.expr);
  } else if (expr.kind === "ExprStmt") {
    return findDeepIntegration(expr.expr);
  }
  return undefined;
}<|MERGE_RESOLUTION|>--- conflicted
+++ resolved
@@ -7,6 +7,12 @@
 import { AnyFunction } from "./util";
 import { VTL } from "./vtl";
 
+export const isIntegration = <
+  I extends Omit<Integration<AnyFunction>, "__functionBrand">
+>(
+  i: any
+): i is I => typeof i === "object" && "kind" in i;
+
 /**
  * Maintain a typesafe runtime map of integration type keys to use elsewhere.
  *
@@ -179,6 +185,7 @@
 
 export type IntegrationCall<F extends AnyFunction, K extends string> = {
   kind: K;
+  __functionBrand: F;
 } & F;
 
 /**
@@ -201,15 +208,9 @@
  * @private
  */
 export function makeIntegration<F extends AnyFunction, K extends string>(
-<<<<<<< HEAD
   integration: Omit<Integration<F, K>, "__functionBrand">
-): { kind: K } & F {
-  return integration as unknown as { kind: K; __functionBrand: F } & F;
-=======
-  integration: Integration<F, K>
 ): IntegrationCall<F, K> {
   return integration as unknown as IntegrationCall<F, K>;
->>>>>>> 82c72d3f
 }
 
 /**
