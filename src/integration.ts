--- conflicted
+++ resolved
@@ -2,11 +2,7 @@
 import { AppSyncVtlIntegration } from "./appsync";
 import { ASL, State } from "./asl";
 import { EventBus, EventBusTargetIntegration } from "./event-bridge";
-<<<<<<< HEAD
-import { CallExpr, isReferenceExpr } from "./expression";
-=======
 import { AwaitExpr, CallExpr, PromiseExpr, ReferenceExpr } from "./expression";
->>>>>>> 774ae373
 import { Function, NativeIntegration } from "./function";
 import {
   isAwaitExpr,
@@ -280,28 +276,6 @@
  */
 export function findDeepIntegrations(
   expr: FunctionlessNode
-<<<<<<< HEAD
-): IntegrationImpl | undefined {
-  if (expr.kind === "PropAccessExpr") {
-    return findDeepIntegration(expr.expr);
-  } else if (expr.kind === "CallExpr") {
-    if (isReferenceExpr(expr.expr)) {
-      const ref = expr.expr.ref();
-      if (isIntegration<Integration>(ref)) {
-        return new IntegrationImpl(ref);
-      }
-    }
-    return undefined;
-  } else if (expr.kind === "VariableStmt" && expr.expr) {
-    return findDeepIntegration(expr.expr);
-  } else if (expr.kind === "ReturnStmt" && expr.expr) {
-    return findDeepIntegration(expr.expr);
-  } else if (expr.kind === "ExprStmt") {
-    return findDeepIntegration(expr.expr);
-  }
-  return undefined;
-}
-=======
 ): IntegrationCallExpr[] {
   const integrations: IntegrationCallExpr[] = [];
   visitEachChild(expr, function find(node: FunctionlessNode): FunctionlessNode {
@@ -314,5 +288,4 @@
 }
 
 // to prevent the closure serializer from trying to import all of functionless.
-export const deploymentOnlyModule = true;
->>>>>>> 774ae373
+export const deploymentOnlyModule = true;