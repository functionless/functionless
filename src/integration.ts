import { ApiGatewayVtlIntegration } from "./api";
import { AppSyncVtlIntegration } from "./appsync";
import { ASL, ASLGraph } from "./asl";
import { EventBus, EventBusTargetIntegration } from "./event-bridge";
import { AwaitExpr, CallExpr, ReferenceExpr } from "./expression";
import { Function, NativeIntegration } from "./function";
import {
  isAwaitExpr,
  isBindingElem,
  isBindingPattern,
  isCallExpr,
  isConditionExpr,
  isElementAccessExpr,
  isIdentifier,
  isPropAccessExpr,
  isReferenceExpr,
  isThisExpr,
  isVariableDecl,
} from "./guards";
import { FunctionlessNode } from "./node";
<<<<<<< HEAD
import { AnyFunction, evalToConstant } from "./util";
=======
import { reflect } from "./reflect";
import { AnyFunction, evalToConstant, isAnyFunction } from "./util";
>>>>>>> dcd7f5c6
import { forEachChild } from "./visit";
import { VTL } from "./vtl";

export const isIntegration = <I extends Integration<string, AnyFunction>>(
  i: any
): i is I => typeof i === "object" && "kind" in i;

export interface IntegrationCallExpr extends CallExpr {}

export function isIntegrationCallExpr(
  node: FunctionlessNode
): node is IntegrationCallExpr {
  if (isCallExpr(node)) {
    return tryFindIntegration(node.expr) !== undefined;
  }
  return false;
}

export type IntegrationCallPattern =
  | CallExpr
  | (AwaitExpr & { expr: CallExpr });

export function isIntegrationCallPattern(
  node: FunctionlessNode
): node is IntegrationCallPattern {
  return (
    (isAwaitExpr(node) && isIntegrationCallExpr(node.expr)) ||
    isIntegrationCallExpr(node)
  );
}

/**
 * Give the possible ways to define an integration, return just the call(ref) of the integration.
 */
export function getIntegrationExprFromIntegrationCallPattern(
  pattern: IntegrationCallPattern
): IntegrationCallExpr | undefined {
  if (isAwaitExpr(pattern)) {
    return getIntegrationExprFromIntegrationCallPattern(pattern.expr);
  } else if (isCallExpr(pattern)) {
    const integration = tryFindIntegration(pattern.expr);
    if (integration) {
      return pattern;
    }
  }
  return undefined;
}

/**
 * Maintain a typesafe runtime map of integration type keys to use elsewhere.
 *
 * For example, removing all but native integration from the {@link Function} closure.
 */
const INTEGRATION_TYPES: { [P in keyof IntegrationMethods<any>]: P } = {
  appSyncVtl: "appSyncVtl",
  apiGWVtl: "apiGWVtl",
  asl: "asl",
  native: "native",
  eventBus: "eventBus",
};

export const INTEGRATION_TYPE_KEYS = Object.values(INTEGRATION_TYPES);

/**
 * All integration methods supported by functionless.
 */
export interface IntegrationMethods<
  F extends AnyFunction,
  EventBusInteg extends EventBusTargetIntegration<
    any,
    any
  > = EventBusTargetIntegration<any, any>
> {
  /**
   * Integrate with AppSync VTL applications.
   * @private
   */
  appSyncVtl: AppSyncVtlIntegration;
  /**
   * Integrate with API Gateway VTL applications.
   * @private
   */
  apiGWVtl: ApiGatewayVtlIntegration;
  /**
   * Integrate with ASL applications like StepFunctions.
   *
   * TODO: Update to use an interface https://github.com/functionless/functionless/issues/197
   *
   * @private
   */
  asl: (call: CallExpr, context: ASL) => ASLGraph.NodeResults;
  eventBus: EventBusInteg;
  /**
   * Native javascript code integrations that execute at runtime like Lambda.
   */
  native: NativeIntegration<F>;
}

/**
 * Integration types supported by Functionless.
 *
 * Add an integration by creating any object that has a property named "kind" and either implements the
 * {@link Integration} interface or has methods that implement it (or both).
 *
 * Example showing both strategies:
 *
 * ```ts
 * export class Function implements {@link Integration} {
 *    readonly kind = "Function",
 *
 *    // Integration Handler for ASL
 *    public asl(call, context) {
 *       // return Step Function task.
 *    }
 *
 *    // Example class method - some wrapper function that generates special ASL tasks when using a Function.
 *    public specialPayload = makeIntegration<() => string>({
 *        kind: "Function.default",
 *        asl: (call, context) => {
 *            // return step function task
 *        }
 *    });
 * }
 *
 * // an interface to provide the actual callable methods to users
 * export interface Function {
 *    // call me to send a string payload
 *    (payload: String) => string
 * }
 *
 * // use
 *
 * const func1 = new Function(...);
 * // uses the ASL
 * new StepFunction(..., async () => {
 *    await func1("some string");
 *    // Calling our special method in a step function closure
 *    await func1.specialPayload();
 * })
 * ```
 *
 * If an integration does not support an integration type, leave the function undefined or throw an error.
 *
 * Implement the unhandledContext function to customize the error message for unsupported contexts.
 * Otherwise the error will be: `${this.name} is not supported by context ${context.kindStr}.`
 */
export interface Integration<
  K extends string = string,
  F extends AnyFunction = AnyFunction,
  EventBus extends EventBusTargetIntegration<
    any,
    any
  > = EventBusTargetIntegration<any, any>
> extends Partial<IntegrationMethods<F, EventBus>> {
  /**
   * Brand the Function, F, into this type so that sub-typing rules apply to the function signature.
   */
  __functionBrand: F;
  /**
   * Integration Handler kind - for example StepFunction.describeExecution
   */
  readonly kind: K;
  /**
   * Optional method that allows overriding the {@link Error} thrown when a integration is not supported by a handler.
   * @param kind - The Kind of the integration.
   * @param contextKind - the Kind of the context attempting to use the integration.
   */
  readonly unhandledContext?: (
    kind: string,
    contextKind: CallContext["kind"]
  ) => Error;
}

/**
 * Alias that removes computed inputs from the integration interface
 */
export type IntegrationInput<
  K extends string = string,
  F extends AnyFunction = AnyFunction
> = Omit<Integration<K, F>, "__functionBrand">;

/**
 * Internal wrapper class for Integration handlers that provides default error handling for unsupported integrations.
 *
 * Functionless wraps Integration at runtime with this class.
 * @private
 */
export class IntegrationImpl<F extends AnyFunction = AnyFunction>
  implements IntegrationMethods<F>
{
  readonly kind: string;
  constructor(readonly integration: Integration) {
    if (!integration) {
      throw Error("Integrations cannot be undefined.");
    }
    this.kind = integration.kind;
  }

  private assertIntegrationDefined<I>(
    contextKind: CallContext["kind"],
    integration?: I
  ): I {
    if (integration) {
      return integration;
    } else if (this.integration.unhandledContext) {
      throw this.integration.unhandledContext(this.kind, contextKind);
    }
    throw Error(`${this.kind} is not supported by context ${contextKind}.`);
  }

  public get appSyncVtl(): AppSyncVtlIntegration {
    return this.assertIntegrationDefined(
      "Velocity Template",
      this.integration.appSyncVtl
    );
  }

  public get apiGWVtl(): ApiGatewayVtlIntegration {
    return this.assertIntegrationDefined(
      // TODO: differentiate Velocity Template?
      "Velocity Template",
      this.integration.apiGWVtl
    );
  }

  // TODO: Update to use an interface https://github.com/functionless/functionless/issues/197
  public asl(call: CallExpr, context: ASL): ASLGraph.NodeResults {
    return this.assertIntegrationDefined(
      context.kind,
      this.integration.asl
    ).call(this.integration, call, context);
  }

  public get eventBus(): EventBusTargetIntegration<any, any> {
    return this.assertIntegrationDefined("EventBus", this.integration.eventBus);
  }

  public get native(): NativeIntegration<F> {
    return this.assertIntegrationDefined("Function", this.integration.native);
  }
}

export type IntegrationCall<K extends string, F extends AnyFunction> = {
  FunctionlessType: K;
  kind: K;
  __functionBrand: F;
} & F;

/**
 * Helper method which masks an {@link Integration} object as a function of any form.
 *
 * ```ts
 * export namespace MyIntegrations {
 *    export const callMe = makeIntegration<(payload: string) => void>({
 *       asl: (call, context) => { ... }
 *    })
 * }
 * ```
 *
 * Creates an integration object at callMe, which is callable by a user.
 *
 * ```ts
 * MyIntegrations.callMe("some string");
 * ```
 *
 * @private
 */
export function makeIntegration<K extends string, F extends AnyFunction>(
  integration: IntegrationInput<K, F>
): IntegrationCall<K, F> {
  return integration as unknown as IntegrationCall<K, F>;
}

export type CallContext = ASL | VTL | Function<any, any> | EventBus<any>;

export function findDeepIntegrations(
  ast: FunctionlessNode
): CallExpr<ReferenceExpr>[] {
  const nodes: CallExpr<ReferenceExpr>[] = [];
<<<<<<< HEAD
  forEachChild(ast, function visit(node: FunctionlessNode) {
=======
  const seen = new Set();
  forEachChild(ast, function visit(node: FunctionlessNode): void {
>>>>>>> dcd7f5c6
    if (isCallExpr(node)) {
      const integrations = tryFindIntegrations(node.expr);
      if (integrations) {
        nodes.push(
          ...integrations.map((integration) =>
            node.fork(
              new CallExpr(
                node.span,
<<<<<<< HEAD
                new ReferenceExpr(node.expr.span, "", () => integration, 0, 0),
=======
                new ReferenceExpr(node.expr.span, "", () => integration),
>>>>>>> dcd7f5c6
                node.args.map((arg) => arg.clone()),
                false
              )
            )
          )
        );
      }
    } else if (isReferenceExpr(node)) {
      (function visitValue(value: any): void {
        if (seen.has(value)) {
          return;
        }
        seen.add(value);
        if (isAnyFunction(value)) {
          const ast = reflect(value);
          if (ast) {
            visit(ast);
          }
        } else if (Array.isArray(value)) {
          value.forEach(visitValue);
        } else if (value && typeof value === "object") {
          Object.values(value).forEach(visitValue);
        }
      })(node.ref());
    }

    forEachChild(node, visit);
  });

  return nodes;
}

/**
 * A bottom-up algorithm that determines the ONLY {@link Integration} value that the {@link node}
 * will resolve to at runtime.
 *
 * If the {@link node} resolves to 0 or more than 1 {@link Integration} then `undefined` is returned.
 *
 * **Note**: This function is an intermediate helper until we migrate the interpreters to be more general
 * (likely by migrating to top-down algorithms, see https://github.com/functionless/functionless/issues/374#issuecomment-1203313604)
 *
 * @param node the node to resolve the {@link Integration} of.
 * @returns the ONLY {@link Integration} that {@link node} can resolve to, otherwise `undefined`.
 */
export function tryFindIntegration(
  node: FunctionlessNode
): Integration | undefined {
  const integrations = tryFindIntegrations(node);
  if (integrations?.length === 1) {
    return integrations[0];
  }
  return undefined;
}

/**
 * A bottom-up algorithm that determines all of the possible {@link Integration}s that a {@link node}
 * may resolve to at runtime.
 *
 * ```ts
 * declare const table1;
 * declare const table2;
 *
 * const tables = [table1, table2];
 *
 * const a = table1;
 *    // ^ [table1]
 *
 * for (const a of tables) {
 *   const b = a;
 *          // ^ [table1, table2]
 *
 *   const { appsync: { getItem } } = a;
 *                     // ^ [ table1.appsync.getItem, table2.appsync.getItem ]
 * }
 *
 * const a = tables[0];
 *          // ^ [table1]
 *
 * const { appsync: { getItem } } = table[0];
 *                   // ^ [ table1.appsync.getItem ]
 *
 * const { appsync: { getItem = table1.appsync.getItem } } = table[2];
 *                   // ^ [ table1.appsync.getItem ] (because of initializer)
 * ```
 *
 * @param node the node to resolve the possible {@link Integration}s of.
 * @returns a list of all the {@link Integration}s that the {@link node} could evaluate to.
 */
export function tryFindIntegrations(node: FunctionlessNode): Integration[] {
  return tryResolveReferences(node, undefined).filter(isIntegration);
}

/**
 * Resolve all of the possible values that {@link node} may resolve to at runtime.
 *
 * @param node
 * @param defaultValue default value to use if the value cannot be resolved (set by default initializers in BindingElement)
 * @returns an array of all the values the {@link node} resolves to.
 */
export function tryResolveReferences(
  node: FunctionlessNode | undefined,
  defaultValue?: FunctionlessNode
): any[] {
  if (node === undefined) {
    if (defaultValue === undefined) {
      return [];
    } else {
      return tryResolveReferences(defaultValue, undefined);
    }
  } else if (isReferenceExpr(node) || isThisExpr(node)) {
<<<<<<< HEAD
    const ref = node.ref?.();
    if (ref) {
      return [ref];
    }
=======
    return [node.ref?.()];
>>>>>>> dcd7f5c6
  } else if (isIdentifier(node)) {
    return tryResolveReferences(node.lookup(), defaultValue);
  } else if (isBindingElem(node)) {
    return tryResolveReferences(node.parent, node.initializer).flatMap(
      (value) => {
        if (isIdentifier(node.name)) {
          return [value?.[node.name.name]];
        } else {
          throw new Error("should be impossible");
        }
      }
    );
  } else if (isBindingPattern(node)) {
    // we only ever evaluate `{ a }` or `[ a ]` when walking backwards from `a`
    // the BindingElem resolver case will pluck `a` from the object returned by this
    return tryResolveReferences(node.parent, defaultValue);
  } else if (isVariableDecl(node)) {
    return tryResolveReferences(node.initializer, defaultValue);
  } else if (isPropAccessExpr(node) || isElementAccessExpr(node)) {
    return tryResolveReferences(node.expr, undefined).flatMap((expr) => {
      const key: any = isPropAccessExpr(node)
        ? node.name.name
        : evalToConstant(node.element)?.constant;
      if (key !== undefined) {
        return [(<any>expr)?.[key]];
      }
      return [];
    });
  } else if (isConditionExpr(node)) {
    return tryResolveReferences(node.then, defaultValue).concat(
      tryResolveReferences(node._else, defaultValue)
    );
  }
  return [];
}

// to prevent the closure serializer from trying to import all of functionless.
export const deploymentOnlyModule = true;<|MERGE_RESOLUTION|>--- conflicted
+++ resolved
@@ -18,12 +18,8 @@
   isVariableDecl,
 } from "./guards";
 import { FunctionlessNode } from "./node";
-<<<<<<< HEAD
-import { AnyFunction, evalToConstant } from "./util";
-=======
 import { reflect } from "./reflect";
 import { AnyFunction, evalToConstant, isAnyFunction } from "./util";
->>>>>>> dcd7f5c6
 import { forEachChild } from "./visit";
 import { VTL } from "./vtl";
 
@@ -303,12 +299,8 @@
   ast: FunctionlessNode
 ): CallExpr<ReferenceExpr>[] {
   const nodes: CallExpr<ReferenceExpr>[] = [];
-<<<<<<< HEAD
-  forEachChild(ast, function visit(node: FunctionlessNode) {
-=======
   const seen = new Set();
   forEachChild(ast, function visit(node: FunctionlessNode): void {
->>>>>>> dcd7f5c6
     if (isCallExpr(node)) {
       const integrations = tryFindIntegrations(node.expr);
       if (integrations) {
@@ -317,11 +309,7 @@
             node.fork(
               new CallExpr(
                 node.span,
-<<<<<<< HEAD
                 new ReferenceExpr(node.expr.span, "", () => integration, 0, 0),
-=======
-                new ReferenceExpr(node.expr.span, "", () => integration),
->>>>>>> dcd7f5c6
                 node.args.map((arg) => arg.clone()),
                 false
               )
@@ -432,14 +420,10 @@
       return tryResolveReferences(defaultValue, undefined);
     }
   } else if (isReferenceExpr(node) || isThisExpr(node)) {
-<<<<<<< HEAD
     const ref = node.ref?.();
     if (ref) {
       return [ref];
     }
-=======
-    return [node.ref?.()];
->>>>>>> dcd7f5c6
   } else if (isIdentifier(node)) {
     return tryResolveReferences(node.lookup(), defaultValue);
   } else if (isBindingElem(node)) {
