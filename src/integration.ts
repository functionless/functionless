import { ApiGatewayVtlIntegration } from "./api";
import { AppSyncVtlIntegration } from "./appsync";
import { ASL, State } from "./asl";
import { EventBus, EventBusTargetIntegration } from "./event-bridge";
import { CallExpr } from "./expression";
import { Function, NativeIntegration } from "./function";
import { FunctionlessNode } from "./node";
import { AnyFunction } from "./util";
import { VTL } from "./vtl";

export const isIntegration = <I extends IntegrationInput<string, AnyFunction>>(
  i: any
): i is I => typeof i === "object" && "kind" in i;

/**
 * Maintain a typesafe runtime map of integration type keys to use elsewhere.
 *
 * For example, removing all but native integration from the {@link Function} closure.
 */
const INTEGRATION_TYPES: { [P in keyof IntegrationMethods<any>]: P } = {
  appSyncVtl: "appSyncVtl",
  apiGWVtl: "apiGWVtl",
  asl: "asl",
  native: "native",
  eventBus: "eventBus",
};

export const INTEGRATION_TYPE_KEYS = Object.values(INTEGRATION_TYPES);

/**
 * All integration methods supported by functionless.
 */
export interface IntegrationMethods<
  F extends AnyFunction,
  EventBusInteg extends EventBusTargetIntegration<
    any,
    any
  > = EventBusTargetIntegration<any, any>
> {
  /**
   * Integrate with AppSync VTL applications.
   * @private
   */
  appSyncVtl: AppSyncVtlIntegration;
  /**
   * Integrate with API Gateway VTL applications.
   * @private
   */
  apiGWVtl: ApiGatewayVtlIntegration;
  /**
   * Integrate with ASL applications like StepFunctions.
   *
   * TODO: Update to use an interface https://github.com/functionless/functionless/issues/197
   *
   * @private
   */
  asl: (call: CallExpr, context: ASL) => Omit<State, "Next">;
  eventBus: EventBusInteg;
  /**
   * Native javascript code integrations that execute at runtime like Lambda.
   */
  native: NativeIntegration<F>;
}

/**
 * Integration types supported by Functionless.
 *
 * Add an integration by creating any object that has a property named "kind" and either implements the
 * {@link Integration} interface or has methods that implement it (or both).
 *
 * Example showing both strategies:
 *
 * ```ts
 * export class Function implements {@link Integration} {
 *    readonly kind = "Function",
 *
 *    // Integration Handler for ASL
 *    public asl(call, context) {
 *       // return Step Function task.
 *    }
 *
 *    // Example class method - some wrapper function that generates special ASL tasks when using a Function.
 *    public specialPayload = makeIntegration<() => string>({
 *        kind: "Function.default",
 *        asl: (call, context) => {
 *            // return step function task
 *        }
 *    });
 * }
 *
 * // an interface to provide the actual callable methods to users
 * export interface Function {
 *    // call me to send a string payload
 *    (payload: String) => string
 * }
 *
 * // use
 *
 * const func1 = new Function(...);
 * // uses the ASL
 * new StepFunction(..., () => {
 *    func1("some string");
 *    // Calling our special method in a step function closure
 *    func1.specialPayload();
 * })
 * ```
 *
 * If an integration does not support an integration type, leave the function undefined or throw an error.
 *
 * Implement the unhandledContext function to customize the error message for unsupported contexts.
 * Otherwise the error will be: `${this.name} is not supported by context ${context.kind}.`
 */
export interface Integration<
  K extends string = string,
  F extends AnyFunction = AnyFunction,
  EventBus extends EventBusTargetIntegration<
    any,
    any
  > = EventBusTargetIntegration<any, any>
> extends Partial<IntegrationMethods<F, EventBus>> {
  /**
   * Brand the Function, F, into this type so that sub-typing rules apply to the function signature.
   */
  __functionBrand: F;
  /**
   * Integration Handler kind - for example StepFunction.describeExecution
   */
  readonly kind: K;
  /**
   * Optional method that allows overriding the {@link Error} thrown when a integration is not supported by a handler.
   * @param kind - The Kind of the integration.
   * @param contextKind - the Kind of the context attempting to use the integration.
   */
  readonly unhandledContext?: (
    kind: string,
    contextKind: CallContext["kind"]
  ) => Error;
}

/**
 * Alias that removes computed inputs from the integration interface
 */
export type IntegrationInput<
  K extends string = string,
  F extends AnyFunction = AnyFunction
> = Omit<Integration<K, F>, "__functionBrand">;

/**
 * Internal wrapper class for Integration handlers that provides default error handling for unsupported integrations.
 *
 * Functionless wraps Integration at runtime with this class.
 * @private
 */
export class IntegrationImpl<F extends AnyFunction = AnyFunction>
  implements IntegrationMethods<F>
{
  readonly kind: string;
  constructor(readonly integration: Integration) {
    if (!integration) {
      throw Error("Integrations cannot be undefined.");
    }
    this.kind = integration.kind;
  }

  private assertIntegrationDefined<I>(
    contextKind: CallContext["kind"],
    integration?: I
  ): I {
    if (integration) {
      return integration;
    } else if (this.integration.unhandledContext) {
      throw this.integration.unhandledContext(this.kind, contextKind);
    }
    throw Error(`${this.kind} is not supported by context ${contextKind}.`);
  }

  public get appSyncVtl(): AppSyncVtlIntegration {
    return this.assertIntegrationDefined(
      "Velocity Template",
      this.integration.appSyncVtl
    );
  }

<<<<<<< HEAD
  public get apiGWVtl(): ApiGatewayVtlIntegration {
    if (this.integration.apiGWVtl) {
      return this.integration.apiGWVtl;
    }
    // TODO: differentiate Velocity Template?
    return this.unhandledContext("Velocity Template");
  }

=======
  // TODO: Update to use an interface https://github.com/functionless/functionless/issues/197
>>>>>>> 55c6d40c
  public asl(call: CallExpr, context: ASL): Omit<State, "Next"> {
    return this.assertIntegrationDefined(
      context.kind,
      this.integration.asl
    ).bind(this.integration)(call, context);
  }

  public get eventBus(): EventBusTargetIntegration<any, any> {
    return this.assertIntegrationDefined("EventBus", this.integration.eventBus);
  }

  public get native(): NativeIntegration<F> {
    return this.assertIntegrationDefined("Function", this.integration.native);
  }
}

export type IntegrationCall<K extends string, F extends AnyFunction> = {
  kind: K;
  __functionBrand: F;
} & F;

/**
 * Helper method which masks an {@link Integration} object as a function of any form.
 *
 * ```ts
 * export namespace MyIntegrations {
 *    export const callMe = makeIntegration<(payload: string) => void>({
 *       asl: (call, context) => { ... }
 *    })
 * }
 * ```
 *
 * Creates an integration object at callMe, which is callable by a user.
 *
 * ```ts
 * MyIntegrations.callMe("some string");
 * ```
 *
 * @private
 */
export function makeIntegration<K extends string, F extends AnyFunction>(
  integration: IntegrationInput<K, F>
): IntegrationCall<K, F> {
  return integration as unknown as IntegrationCall<K, F>;
}

/**
 * @param call call expression that may reference a callable integration
 * @returns the reference to the callable function, e.g. a Lambda Function or method on a DynamoDB Table
 */
export function findIntegration(call: CallExpr): IntegrationImpl | undefined {
  const integration = find(call.expr);
  return integration ? new IntegrationImpl(integration) : undefined;

  function find(expr: FunctionlessNode): any {
    if (expr.kind === "PropAccessExpr") {
      return find(expr.expr)?.[expr.name];
    } else if (expr.kind === "Identifier") {
      return undefined;
    } else if (expr.kind === "ReferenceExpr") {
      return expr.ref();
    } else {
      return undefined;
    }
  }
}

export type CallContext = ASL | VTL | Function<any, any> | EventBus<any>;

/**
 * Dive until we find a integration object.
 */
export function findDeepIntegration(
  expr: FunctionlessNode
): IntegrationImpl | undefined {
  if (expr.kind === "PropAccessExpr") {
    return findDeepIntegration(expr.expr);
  } else if (expr.kind === "CallExpr") {
    return findIntegration(expr);
  } else if (expr.kind === "VariableStmt" && expr.expr) {
    return findDeepIntegration(expr.expr);
  } else if (expr.kind === "ReturnStmt" && expr.expr) {
    return findDeepIntegration(expr.expr);
  } else if (expr.kind === "ExprStmt") {
    return findDeepIntegration(expr.expr);
  }
  return undefined;
}<|MERGE_RESOLUTION|>--- conflicted
+++ resolved
@@ -181,18 +181,15 @@
     );
   }
 
-<<<<<<< HEAD
   public get apiGWVtl(): ApiGatewayVtlIntegration {
-    if (this.integration.apiGWVtl) {
-      return this.integration.apiGWVtl;
-    }
-    // TODO: differentiate Velocity Template?
-    return this.unhandledContext("Velocity Template");
-  }
-
-=======
+    return this.assertIntegrationDefined(
+      // TODO: differentiate Velocity Template?
+      "Velocity Template",
+      this.integration.apiGWVtl
+    );
+  }
+
   // TODO: Update to use an interface https://github.com/functionless/functionless/issues/197
->>>>>>> 55c6d40c
   public asl(call: CallExpr, context: ASL): Omit<State, "Next"> {
     return this.assertIntegrationDefined(
       context.kind,
