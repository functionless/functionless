import { CallExpr } from "./expression";
import { ASL, State } from "./asl";
import { FunctionlessNode } from "./node";
import { VTL } from "./vtl";
import { AnyFunction } from "./util";
<<<<<<< HEAD
import { Function, NativeIntegration } from "./function";
=======
import { AppSyncVtlIntegration } from "./appsync";
>>>>>>> c3a117e3

/**
 * All integration methods supported by functionless.
 */
interface IntegrationMethods<F extends AnyFunction> {
  /**
   * Integrate with AppSync VTL applications.
   * @private
   */
  appSyncVtl: AppSyncVtlIntegration;
  /**
   * Integrate with ASL applications like StepFunctions.
   * @private
   */
  asl: (call: CallExpr, context: ASL) => Omit<State, "Next">;
  /**
   * Native javascript code integrations that execute at runtime like Lambda.
   */
  native: NativeIntegration<F>;
}

/**
 * Integration types supported by Functionless.
 *
 * Add an integration by creating any object that has a property named "kind" and either implements the
 * {@link Integration} interface or has methods that implement it (or both).
 *
 * Example showing both strategies:
 *
 * ```ts
 * export class Function implements {@link Integration} {
 *    readonly kind = "Function",
 *
 *    // Integration Handler for ASL
 *    public asl(call, context) {
 *       // return Step Function task.
 *    }
 *
 *    // Example class method - some wrapper function that generates special ASL tasks when using a Function.
 *    public specialPayload = makeIntegration<() => string>({
 *        kind: "Function.default",
 *        asl: (call, context) => {
 *            // return step function task
 *        }
 *    });
 * }
 *
 * // an interface to provide the actual callable methods to users
 * export interface Function {
 *    // call me to send a string payload
 *    (payload: String) => string
 * }
 *
 * // use
 *
 * const func1 = new Function(...);
 * // uses the ASL
 * new StepFunction(..., () => {
 *    func1("some string");
 *    // Calling our special method in a step function closure
 *    func1.specialPayload();
 * })
 * ```
 *
 * If an integration does not support an integration type, leave the function undefined or throw an error.
 *
 * Implement the unhandledContext function to customize the error message for unsupported contexts.
 * Otherwise the error will be: `${this.name} is not supported by context ${context.kind}.`
 */
<<<<<<< HEAD
export interface Integration<
  F extends AnyFunction = AnyFunction,
  K extends string = string
> extends Partial<IntegrationMethods<F>> {
=======
export interface Integration<K extends string = string>
  extends Partial<IntegrationMethods> {
>>>>>>> c3a117e3
  /**
   * Integration Handler kind - for example StepFunction.describeExecution
   */
  readonly kind: K;
  /**
   * Optional method that allows overriding the {@link Error} thrown when a integration is not supported by a handler.
   * @param kind - The Kind of the integration.
   * @param contextKind - the Kind of the context attempting to use the integration.
   */
  readonly unhandledContext?: (
    kind: string,
<<<<<<< HEAD
    context: CallContext["kind"]
=======
    contextKind: CallContext["kind"]
>>>>>>> c3a117e3
  ) => Error;
}

/**
 * Internal wrapper class for Integration handlers that provides default error handling for unsupported integrations.
 *
 * Functionless wraps Integration at runtime with this class.
 * @private
 */
export class IntegrationImpl<F extends AnyFunction = AnyFunction>
  implements IntegrationMethods<F>
{
  readonly kind: string;
  constructor(readonly integration: Integration) {
    this.kind = integration.kind;
  }

<<<<<<< HEAD
  private unhandledContext<T>(context: CallContext["kind"]): T {
=======
  private unhandledContext<T>(contextKind: CallContext["kind"]): T {
>>>>>>> c3a117e3
    if (this.integration.unhandledContext) {
      throw this.integration.unhandledContext(this.kind, contextKind);
    }
<<<<<<< HEAD
    throw Error(`${this.kind} is not supported by context ${context}.`);
=======
    throw Error(`${this.kind} is not supported by context ${contextKind}.`);
>>>>>>> c3a117e3
  }

  public get appSyncVtl(): AppSyncVtlIntegration {
    if (this.integration.appSyncVtl) {
      return this.integration.appSyncVtl;
    }
<<<<<<< HEAD
    return this.unhandledContext(context.kind);
=======
    return this.unhandledContext("Velocity Template");
>>>>>>> c3a117e3
  }

  public asl(call: CallExpr, context: ASL): Omit<State, "Next"> {
    if (this.integration.asl) {
      return this.integration.asl(call, context);
    }
    return this.unhandledContext(context.kind);
<<<<<<< HEAD
  }

  public get native(): NativeIntegration<F> {
    if (this.integration.native) {
      return this.integration.native;
    }
    return this.unhandledContext("Function");
=======
>>>>>>> c3a117e3
  }
}

/**
 * Helper method which masks an {@link Integration} object as a function of any form.
 *
 * ```ts
 * export namespace MyIntegrations {
 *    export const callMe = makeIntegration<(payload: string) => void>({
 *       asl: (call, context) => { ... }
 *    })
 * }
 * ```
 *
 * Creates an integration object at callMe, which is callable by a user.
 *
 * ```ts
 * MyIntegrations.callMe("some string");
 * ```
 *
 * @private
 */
export function makeIntegration<F extends AnyFunction, K extends string>(
<<<<<<< HEAD
  integration: Integration<F, K>
=======
  integration: Integration<K>
>>>>>>> c3a117e3
): { kind: K } & F {
  return integration as unknown as { kind: K } & F;
}

/**
 * @param call call expression that may reference a callable integration
 * @returns the reference to the callable function, e.g. a Lambda Function or method on a DynamoDB Table
 */
export function findIntegration(call: CallExpr): IntegrationImpl | undefined {
  const integration = find(call.expr);
  return integration ? new IntegrationImpl(integration) : undefined;

  function find(expr: FunctionlessNode): any {
    if (expr.kind === "PropAccessExpr") {
      return find(expr.expr)?.[expr.name];
    } else if (expr.kind === "Identifier") {
      return undefined;
    } else if (expr.kind === "ReferenceExpr") {
      return expr.ref();
    } else {
      return undefined;
    }
  }
}

<<<<<<< HEAD
export type CallContext = ASL | VTL | Function<any, any>;
=======
/**
 * Dive until we find a integration object.
 */
export function findDeepIntegration(
  expr: FunctionlessNode
): IntegrationImpl | undefined {
  if (expr.kind === "PropAccessExpr") {
    return findDeepIntegration(expr.expr);
  } else if (expr.kind === "CallExpr") {
    return findIntegration(expr);
  } else if (expr.kind === "VariableStmt" && expr.expr) {
    return findDeepIntegration(expr.expr);
  } else if (expr.kind === "ReturnStmt" && expr.expr) {
    return findDeepIntegration(expr.expr);
  } else if (expr.kind === "ExprStmt") {
    return findDeepIntegration(expr.expr);
  }
  return undefined;
}

export type CallContext = ASL | VTL;
>>>>>>> c3a117e3
<|MERGE_RESOLUTION|>--- conflicted
+++ resolved
@@ -3,11 +3,8 @@
 import { FunctionlessNode } from "./node";
 import { VTL } from "./vtl";
 import { AnyFunction } from "./util";
-<<<<<<< HEAD
 import { Function, NativeIntegration } from "./function";
-=======
 import { AppSyncVtlIntegration } from "./appsync";
->>>>>>> c3a117e3
 
 /**
  * All integration methods supported by functionless.
@@ -77,15 +74,10 @@
  * Implement the unhandledContext function to customize the error message for unsupported contexts.
  * Otherwise the error will be: `${this.name} is not supported by context ${context.kind}.`
  */
-<<<<<<< HEAD
 export interface Integration<
   F extends AnyFunction = AnyFunction,
   K extends string = string
 > extends Partial<IntegrationMethods<F>> {
-=======
-export interface Integration<K extends string = string>
-  extends Partial<IntegrationMethods> {
->>>>>>> c3a117e3
   /**
    * Integration Handler kind - for example StepFunction.describeExecution
    */
@@ -97,11 +89,7 @@
    */
   readonly unhandledContext?: (
     kind: string,
-<<<<<<< HEAD
-    context: CallContext["kind"]
-=======
     contextKind: CallContext["kind"]
->>>>>>> c3a117e3
   ) => Error;
 }
 
@@ -119,30 +107,18 @@
     this.kind = integration.kind;
   }
 
-<<<<<<< HEAD
-  private unhandledContext<T>(context: CallContext["kind"]): T {
-=======
   private unhandledContext<T>(contextKind: CallContext["kind"]): T {
->>>>>>> c3a117e3
     if (this.integration.unhandledContext) {
       throw this.integration.unhandledContext(this.kind, contextKind);
     }
-<<<<<<< HEAD
-    throw Error(`${this.kind} is not supported by context ${context}.`);
-=======
     throw Error(`${this.kind} is not supported by context ${contextKind}.`);
->>>>>>> c3a117e3
   }
 
   public get appSyncVtl(): AppSyncVtlIntegration {
     if (this.integration.appSyncVtl) {
       return this.integration.appSyncVtl;
     }
-<<<<<<< HEAD
-    return this.unhandledContext(context.kind);
-=======
     return this.unhandledContext("Velocity Template");
->>>>>>> c3a117e3
   }
 
   public asl(call: CallExpr, context: ASL): Omit<State, "Next"> {
@@ -150,7 +126,6 @@
       return this.integration.asl(call, context);
     }
     return this.unhandledContext(context.kind);
-<<<<<<< HEAD
   }
 
   public get native(): NativeIntegration<F> {
@@ -158,8 +133,6 @@
       return this.integration.native;
     }
     return this.unhandledContext("Function");
-=======
->>>>>>> c3a117e3
   }
 }
 
@@ -183,11 +156,7 @@
  * @private
  */
 export function makeIntegration<F extends AnyFunction, K extends string>(
-<<<<<<< HEAD
   integration: Integration<F, K>
-=======
-  integration: Integration<K>
->>>>>>> c3a117e3
 ): { kind: K } & F {
   return integration as unknown as { kind: K } & F;
 }
@@ -213,9 +182,8 @@
   }
 }
 
-<<<<<<< HEAD
 export type CallContext = ASL | VTL | Function<any, any>;
-=======
+
 /**
  * Dive until we find a integration object.
  */
@@ -234,7 +202,4 @@
     return findDeepIntegration(expr.expr);
   }
   return undefined;
-}
-
-export type CallContext = ASL | VTL;
->>>>>>> c3a117e3
+}