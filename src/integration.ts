--- conflicted
+++ resolved
@@ -1,14 +1,10 @@
 import { AppSyncVtlIntegration } from "./appsync";
 import { ASL, State } from "./asl";
 import { CallExpr } from "./expression";
+import { Function, NativeIntegration } from "./function";
 import { FunctionlessNode } from "./node";
 import { AnyFunction } from "./util";
-<<<<<<< HEAD
-import { Function, NativeIntegration } from "./function";
-import { AppSyncVtlIntegration } from "./appsync";
-=======
 import { VTL } from "./vtl";
->>>>>>> 10eb43fe
 
 /**
  * All integration methods supported by functionless.
