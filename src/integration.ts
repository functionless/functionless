import { AppSyncVtlIntegration } from "./appsync";
import { ASL, State } from "./asl";
import { EventBus, EventBusTargetIntegration } from "./event-bridge";
import { CallExpr } from "./expression";
import { Function, NativeIntegration } from "./function";
import { FunctionlessNode } from "./node";
import { AnyFunction } from "./util";
import { VTL } from "./vtl";

/**
 * Maintain a typesafe runtime map of integration type keys to use elsewhere.
 *
 * For example, removing all but native integration from the {@link Function} closure.
 */
const INTEGRATION_TYPES: { [P in keyof IntegrationMethods<any>]: P } = {
  appSyncVtl: "appSyncVtl",
  asl: "asl",
  native: "native",
};

export const INTEGRATION_TYPE_KEYS = Object.values(INTEGRATION_TYPES);

/**
 * All integration methods supported by functionless.
 */
<<<<<<< HEAD
export interface IntegrationMethods<
  F extends AnyFunction,
  EventBusProps extends object | undefined = undefined
> {
=======
interface IntegrationMethods<F extends AnyFunction> {
>>>>>>> 0a8b5fe2
  /**
   * Integrate with AppSync VTL applications.
   * @private
   */
  appSyncVtl: AppSyncVtlIntegration;
  /**
   * Integrate with ASL applications like StepFunctions.
   * @private
   */
  asl: (call: CallExpr, context: ASL) => Omit<State, "Next">;
<<<<<<< HEAD
  eventBus: EventBusTargetIntegration<Parameters<F>, EventBusProps>;
=======
  /**
   * Native javascript code integrations that execute at runtime like Lambda.
   */
  native: NativeIntegration<F>;
>>>>>>> 0a8b5fe2
}

/**
 * Integration types supported by Functionless.
 *
 * Add an integration by creating any object that has a property named "kind" and either implements the
 * {@link Integration} interface or has methods that implement it (or both).
 *
 * Example showing both strategies:
 *
 * ```ts
 * export class Function implements {@link Integration} {
 *    readonly kind = "Function",
 *
 *    // Integration Handler for ASL
 *    public asl(call, context) {
 *       // return Step Function task.
 *    }
 *
 *    // Example class method - some wrapper function that generates special ASL tasks when using a Function.
 *    public specialPayload = makeIntegration<() => string>({
 *        kind: "Function.default",
 *        asl: (call, context) => {
 *            // return step function task
 *        }
 *    });
 * }
 *
 * // an interface to provide the actual callable methods to users
 * export interface Function {
 *    // call me to send a string payload
 *    (payload: String) => string
 * }
 *
 * // use
 *
 * const func1 = new Function(...);
 * // uses the ASL
 * new StepFunction(..., () => {
 *    func1("some string");
 *    // Calling our special method in a step function closure
 *    func1.specialPayload();
 * })
 * ```
 *
 * If an integration does not support an integration type, leave the function undefined or throw an error.
 *
 * Implement the unhandledContext function to customize the error message for unsupported contexts.
 * Otherwise the error will be: `${this.name} is not supported by context ${context.kind}.`
 */
export interface Integration<
<<<<<<< HEAD
  F extends AnyFunction,
  K extends string = string,
  EventBusProps extends object | undefined = undefined
> extends Partial<IntegrationMethods<F, EventBusProps>> {
  /**
   * Brand the Function, F, into this type so that sub-typing rules apply to the function signature.
   */
  __functionBrand: F;
=======
  F extends AnyFunction = AnyFunction,
  K extends string = string
> extends Partial<IntegrationMethods<F>> {
>>>>>>> 0a8b5fe2
  /**
   * Integration Handler kind - for example StepFunction.describeExecution
   */
  readonly kind: K;
  /**
   * Optional method that allows overriding the {@link Error} thrown when a integration is not supported by a handler.
   * @param kind - The Kind of the integration.
   * @param contextKind - the Kind of the context attempting to use the integration.
   */
  readonly unhandledContext?: (
    kind: string,
    contextKind: CallContext["kind"]
  ) => Error;
}

/**
 * Internal wrapper class for Integration handlers that provides default error handling for unsupported integrations.
 *
 * Functionless wraps Integration at runtime with this class.
 * @private
 */
<<<<<<< HEAD
export class IntegrationImpl implements IntegrationMethods<any> {
  readonly kind: string;
  constructor(readonly integration: Integration<any, any>) {
=======
export class IntegrationImpl<F extends AnyFunction = AnyFunction>
  implements IntegrationMethods<F>
{
  readonly kind: string;
  constructor(readonly integration: Integration) {
    if (!integration) {
      throw Error("Integrations cannot be undefined.");
    }
>>>>>>> 0a8b5fe2
    this.kind = integration.kind;
  }

  private unhandledContext<T>(contextKind: CallContext["kind"]): T {
    if (this.integration.unhandledContext) {
      throw this.integration.unhandledContext(this.kind, contextKind);
    }
    throw Error(`${this.kind} is not supported by context ${contextKind}.`);
  }

  public get appSyncVtl(): AppSyncVtlIntegration {
    if (this.integration.appSyncVtl) {
      return this.integration.appSyncVtl;
    }
    return this.unhandledContext("Velocity Template");
  }

  public asl(call: CallExpr, context: ASL): Omit<State, "Next"> {
    if (this.integration.asl) {
      return this.integration.asl(call, context);
    }
    return this.unhandledContext(context.kind);
  }

<<<<<<< HEAD
  public get eventBus(): EventBusTargetIntegration<any, any> {
    if (this.integration.eventBus) {
      return this.integration.eventBus;
    }

    return this.unhandledContext("EventBus");
=======
  public get native(): NativeIntegration<F> {
    if (this.integration.native) {
      return this.integration.native;
    }
    return this.unhandledContext("Function");
>>>>>>> 0a8b5fe2
  }
}

/**
 * Helper method which masks an {@link Integration} object as a function of any form.
 *
 * ```ts
 * export namespace MyIntegrations {
 *    export const callMe = makeIntegration<(payload: string) => void>({
 *       asl: (call, context) => { ... }
 *    })
 * }
 * ```
 *
 * Creates an integration object at callMe, which is callable by a user.
 *
 * ```ts
 * MyIntegrations.callMe("some string");
 * ```
 *
 * @private
 */
export function makeIntegration<F extends AnyFunction, K extends string>(
<<<<<<< HEAD
  integration: Omit<Integration<F, K>, "__functionBrand">
=======
  integration: Integration<F, K>
>>>>>>> 0a8b5fe2
): { kind: K } & F {
  return integration as unknown as { kind: K } & F;
}

/**
 * @param call call expression that may reference a callable integration
 * @returns the reference to the callable function, e.g. a Lambda Function or method on a DynamoDB Table
 */
export function findIntegration(call: CallExpr): IntegrationImpl | undefined {
  const integration = find(call.expr);
  return integration ? new IntegrationImpl(integration) : undefined;

  function find(expr: FunctionlessNode): any {
    if (expr.kind === "PropAccessExpr") {
      return find(expr.expr)?.[expr.name];
    } else if (expr.kind === "Identifier") {
      return undefined;
    } else if (expr.kind === "ReferenceExpr") {
      return expr.ref();
    } else {
      return undefined;
    }
  }
}

export type CallContext = ASL | VTL | Function<any, any>;

/**
 * Dive until we find a integration object.
 */
export function findDeepIntegration(
  expr: FunctionlessNode
): IntegrationImpl | undefined {
  if (expr.kind === "PropAccessExpr") {
    return findDeepIntegration(expr.expr);
  } else if (expr.kind === "CallExpr") {
    return findIntegration(expr);
  } else if (expr.kind === "VariableStmt" && expr.expr) {
    return findDeepIntegration(expr.expr);
  } else if (expr.kind === "ReturnStmt" && expr.expr) {
    return findDeepIntegration(expr.expr);
  } else if (expr.kind === "ExprStmt") {
    return findDeepIntegration(expr.expr);
  }
  return undefined;
<<<<<<< HEAD
}

export type CallContext = ASL | VTL | EventBus<any>;
=======
}
>>>>>>> 0a8b5fe2
<|MERGE_RESOLUTION|>--- conflicted
+++ resolved
@@ -16,6 +16,7 @@
   appSyncVtl: "appSyncVtl",
   asl: "asl",
   native: "native",
+  eventBus: "eventBus",
 };
 
 export const INTEGRATION_TYPE_KEYS = Object.values(INTEGRATION_TYPES);
@@ -23,14 +24,13 @@
 /**
  * All integration methods supported by functionless.
  */
-<<<<<<< HEAD
 export interface IntegrationMethods<
   F extends AnyFunction,
-  EventBusProps extends object | undefined = undefined
+  EventBusInteg extends EventBusTargetIntegration<
+    any,
+    any
+  > = EventBusTargetIntegration<any, any>
 > {
-=======
-interface IntegrationMethods<F extends AnyFunction> {
->>>>>>> 0a8b5fe2
   /**
    * Integrate with AppSync VTL applications.
    * @private
@@ -41,14 +41,11 @@
    * @private
    */
   asl: (call: CallExpr, context: ASL) => Omit<State, "Next">;
-<<<<<<< HEAD
-  eventBus: EventBusTargetIntegration<Parameters<F>, EventBusProps>;
-=======
+  eventBus: EventBusInteg;
   /**
    * Native javascript code integrations that execute at runtime like Lambda.
    */
   native: NativeIntegration<F>;
->>>>>>> 0a8b5fe2
 }
 
 /**
@@ -100,20 +97,17 @@
  * Otherwise the error will be: `${this.name} is not supported by context ${context.kind}.`
  */
 export interface Integration<
-<<<<<<< HEAD
   F extends AnyFunction,
   K extends string = string,
-  EventBusProps extends object | undefined = undefined
-> extends Partial<IntegrationMethods<F, EventBusProps>> {
+  EventBus extends EventBusTargetIntegration<
+    any,
+    any
+  > = EventBusTargetIntegration<any, any>
+> extends Partial<IntegrationMethods<F, EventBus>> {
   /**
    * Brand the Function, F, into this type so that sub-typing rules apply to the function signature.
    */
   __functionBrand: F;
-=======
-  F extends AnyFunction = AnyFunction,
-  K extends string = string
-> extends Partial<IntegrationMethods<F>> {
->>>>>>> 0a8b5fe2
   /**
    * Integration Handler kind - for example StepFunction.describeExecution
    */
@@ -135,20 +129,14 @@
  * Functionless wraps Integration at runtime with this class.
  * @private
  */
-<<<<<<< HEAD
-export class IntegrationImpl implements IntegrationMethods<any> {
-  readonly kind: string;
-  constructor(readonly integration: Integration<any, any>) {
-=======
 export class IntegrationImpl<F extends AnyFunction = AnyFunction>
   implements IntegrationMethods<F>
 {
   readonly kind: string;
-  constructor(readonly integration: Integration) {
+  constructor(readonly integration: Integration<F>) {
     if (!integration) {
       throw Error("Integrations cannot be undefined.");
     }
->>>>>>> 0a8b5fe2
     this.kind = integration.kind;
   }
 
@@ -173,20 +161,19 @@
     return this.unhandledContext(context.kind);
   }
 
-<<<<<<< HEAD
   public get eventBus(): EventBusTargetIntegration<any, any> {
     if (this.integration.eventBus) {
       return this.integration.eventBus;
     }
 
     return this.unhandledContext("EventBus");
-=======
+  }
+
   public get native(): NativeIntegration<F> {
     if (this.integration.native) {
       return this.integration.native;
     }
     return this.unhandledContext("Function");
->>>>>>> 0a8b5fe2
   }
 }
 
@@ -210,13 +197,9 @@
  * @private
  */
 export function makeIntegration<F extends AnyFunction, K extends string>(
-<<<<<<< HEAD
   integration: Omit<Integration<F, K>, "__functionBrand">
-=======
-  integration: Integration<F, K>
->>>>>>> 0a8b5fe2
 ): { kind: K } & F {
-  return integration as unknown as { kind: K } & F;
+  return integration as unknown as { kind: K; __functionBrand: F } & F;
 }
 
 /**
@@ -240,7 +223,7 @@
   }
 }
 
-export type CallContext = ASL | VTL | Function<any, any>;
+export type CallContext = ASL | VTL | Function<any, any> | EventBus<any>;
 
 /**
  * Dive until we find a integration object.
@@ -260,10 +243,4 @@
     return findDeepIntegration(expr.expr);
   }
   return undefined;
-<<<<<<< HEAD
-}
-
-export type CallContext = ASL | VTL | EventBus<any>;
-=======
-}
->>>>>>> 0a8b5fe2
+}