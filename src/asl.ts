--- conflicted
+++ resolved
@@ -505,18 +505,6 @@
       if (isBlockStmt(node)) {
         return new BlockStmt([
           // for each block statement
-<<<<<<< HEAD
-          ...visitBlock(
-            node,
-            function normalizeBlock(stmt) {
-              if (isReturnStmt(stmt) && isUndefinedLiteralExpr(stmt.expr)) {
-                return new ReturnStmt(new NullLiteralExpr());
-              }
-              return visitEachChild(stmt, normalizeAST);
-            },
-            self.generatedNames
-          ).statements,
-=======
           ...node.statements.flatMap((stmt) => {
             const transformed = normalizeAST(stmt) as Stmt[];
             if (Array.isArray(transformed)) {
@@ -526,7 +514,6 @@
             }
           }),
 
->>>>>>> 2951d854
           // re-write the AST to include explicit `ReturnStmt(NullLiteral())` statements
           // this simplifies the interpreter code by always having a node to chain onto, even when
           // the AST has no final `ReturnStmt` (i.e. when the function is a void function)
@@ -2756,15 +2743,9 @@
           return `${constant.constant}`;
         }
       } else if (isBinaryExpr(expr)) {
-<<<<<<< HEAD
         return `${toFilterCondition(expr.left)}${
           expr.op === "===" ? "==" : expr.op === "!==" ? "!=" : expr.op
         }${toFilterCondition(expr.right)}`;
-=======
-        const left = toFilterCondition(expr.left);
-        const right = toFilterCondition(expr.right);
-        return left && right ? `${left}${expr.op}${right}` : undefined;
->>>>>>> 2951d854
       } else if (isUnaryExpr(expr)) {
         const right = toFilterCondition(expr.expr);
         return right ? `${expr.op}${right}` : undefined;
