--- conflicted
+++ resolved
@@ -80,22 +80,13 @@
   isUnaryExpr,
   isUndefinedLiteralExpr,
   isVariableReference,
-<<<<<<< HEAD
   isVariableStmt,
   isWhileStmt,
   isWithStmt,
-=======
-  isBindingPattern,
-  isExpr,
-  isBindingElem,
-  isObjectBinding,
-  isArrayBinding,
-  isErr,
-  isNode,
   isForStmt,
   isVariableDeclList,
   isVariableDecl,
->>>>>>> 15a013a3
+  isClassMember,
 } from "./guards";
 import {
   Integration,
@@ -2633,7 +2624,9 @@
         } else if (
           isVariableDecl(ref) ||
           isBindingElem(ref) ||
-          isFunctionDecl(ref)
+          isFunctionDecl(ref) ||
+          isClassDecl(ref) ||
+          isClassMember(ref)
         ) {
           throw new Error(
             `cannot reference a ${ref.kind} within a JSONPath .filter expression`
@@ -4162,6 +4155,8 @@
       return "try";
     } else if (isVariableStmt(node)) {
       return inner(node.declList);
+    } else if (isVariableDeclList(node)) {
+      return `${node.decls.map((v) => inner(v)).join(",")}`;
     } else if (isVariableDecl(node)) {
       if (isCatchClause(node.parent)) {
         return `catch(${node.name})`;
@@ -4193,7 +4188,6 @@
       return isBindingPattern(node.name) ? inner(node.name) : node.name;
     } else if (isErr(node)) {
       throw node.error;
-<<<<<<< HEAD
     } else if (isEmptyStmt(node)) {
       return ";";
     } else if (
@@ -4211,10 +4205,6 @@
       isWithStmt(node)
     ) {
       throw new SynthError(ErrorCodes.Unsupported_Feature, "");
-=======
-    } else if (isVariableDeclList(node)) {
-      return `${node.decls.map((v) => inner(v)).join(",")}`;
->>>>>>> 15a013a3
     } else {
       return assertNever(node);
     }
