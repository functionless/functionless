import { aws_iam } from "aws-cdk-lib";
import { Construct } from "constructs";
import { assertNever } from "./assert";
import {
  BindingElem,
  BindingName,
  BindingPattern,
  FunctionLike,
  ParameterDecl,
  VariableDecl,
  VariableDeclList,
} from "./declaration";
import { ErrorCodes, SynthError } from "./error-code";
import {
  ArrowFunctionExpr,
  CallExpr,
  ElementAccessExpr,
  Expr,
  FunctionExpr,
  Identifier,
  NullLiteralExpr,
  PropAccessExpr,
<<<<<<< HEAD
  SuperKeyword,
=======
  ReferenceExpr,
>>>>>>> 2c5c7fad
} from "./expression";
import {
  isArgument,
  isArrayBinding,
  isArrayLiteralExpr,
  isAwaitExpr,
  isBigIntExpr,
  isBinaryExpr,
  isBindingElem,
  isBindingPattern,
  isBlockStmt,
  isBooleanLiteralExpr,
  isBreakStmt,
  isCallExpr,
  isCaseClause,
  isCatchClause,
  isClassDecl,
  isClassExpr,
  isClassStaticBlockDecl,
  isComputedPropertyNameExpr,
  isConditionExpr,
  isConstructorDecl,
  isContinueStmt,
  isDebuggerStmt,
  isDefaultClause,
  isDeleteExpr,
  isDoStmt,
  isElementAccessExpr,
  isEmptyStmt,
  isErr,
  isExpr,
  isExprStmt,
  isForInStmt,
  isForOfStmt,
  isForStmt,
  isFunctionLike,
  isGetAccessorDecl,
  isIdentifier,
  isIfStmt,
  isImportKeyword,
  isLabelledStmt,
  isLiteralExpr,
  isMethodDecl,
  isNewExpr,
  isNode,
  isNoSubstitutionTemplateLiteral,
  isNullLiteralExpr,
  isNumberLiteralExpr,
  isObjectBinding,
  isObjectLiteralExpr,
  isOmittedExpr,
  isParameterDecl,
  isParenthesizedExpr,
  isPostfixUnaryExpr,
  isPrivateIdentifier,
  isPropAccessExpr,
  isPropAssignExpr,
  isPropDecl,
  isReferenceExpr,
  isRegexExpr,
  isReturnStmt,
  isSetAccessorDecl,
  isSpreadAssignExpr,
  isSpreadElementExpr,
  isStmt,
  isStringLiteralExpr,
  isSuperKeyword,
  isSwitchStmt,
  isTaggedTemplateExpr,
  isTemplateExpr,
  isTemplateHead,
  isTemplateMiddle,
  isTemplateSpan,
  isTemplateTail,
  isThisExpr,
  isThrowStmt,
  isTryStmt,
  isTypeOfExpr,
  isUnaryExpr,
  isUndefinedLiteralExpr,
  isVariableDecl,
  isVariableDeclList,
  isVariableReference,
  isVariableStmt,
  isVoidExpr,
  isWhileStmt,
  isWithStmt,
  isYieldExpr,
} from "./guards";
import {
  IntegrationImpl,
  isIntegration,
  isIntegrationCallPattern,
  tryFindIntegration,
} from "./integration";
import { BindingDecl, FunctionlessNode } from "./node";
import { emptySpan } from "./span";
import {
  BlockStmt,
  BreakStmt,
  ContinueStmt,
  ForInStmt,
  IfStmt,
  ReturnStmt,
  Stmt,
} from "./statement";
import { StepFunctionError } from "./step-function";
import {
  anyOf,
  DeterministicNameGenerator,
  evalToConstant,
  invertBinaryOperator,
  isPromiseAll,
  UniqueNameGenerator,
} from "./util";
import { visitEachChild } from "./visit";

export interface StateMachine<S extends States> {
  Version?: "1.0";
  Comment?: string;
  TimeoutSeconds?: number;
  StartAt: keyof S;
  States: S;
}

export interface States {
  [stateName: string]: State;
}

export function isState(state: any): state is State {
  return state && "Type" in state;
}

export type State =
  | Choice
  | Fail
  | MapTask
  | ParallelTask
  | Pass
  | Succeed
  | Task
  | Wait;

export type TerminalState = Succeed | Fail | Extract<State, { End: true }>;

/**
 * @see https://docs.aws.amazon.com/step-functions/latest/dg/amazon-states-language-common-fields.html
 */
export type CommonFields = {
  /**
   * Holds a human-readable description of the state.
   */
  Comment?: string;
  /**
   * A path that selects a portion of the state's input to be passed to the state's task for processing. If omitted, it has the value $ which designates the entire input. For more information, see Input and Output Processing).
   */
  InputPath?: string;
  /**
   * A path that selects a portion of the state's input to be passed to the state's output. If omitted, it has the value $ which designates the entire input. For more information, see Input and Output Processing.
   */
  OutputPath?: string;
} & (
  | {
      /**
       * The name of the next state that is run when the current state finishes. Some state types, such as Choice, allow multiple transition states.
       */
      Next: string;
      End?: never;
    }
  | {
      /**
       * Designates this state as a terminal state (ends the execution) if set to true. There can be any number of terminal states per state machine. Only one of Next or End can be used in a state. Some state types, such as Choice, don't support or use the End field.
       */
      End: true;
      Next?: never;
    }
);

/**
 * @see https://docs.aws.amazon.com/step-functions/latest/dg/amazon-states-language-succeed-state.html
 */
export interface Succeed extends Omit<CommonFields, "Next" | "End"> {
  Type: "Succeed";
}

/**
 * @see https://docs.aws.amazon.com/step-functions/latest/dg/amazon-states-language-fail-state.html
 */
export interface Fail extends Pick<CommonFields, "Comment"> {
  Type: "Fail";
  Error?: string;
  Cause?: string;
}

/**
 * @see https://docs.aws.amazon.com/step-functions/latest/dg/amazon-states-language-wait-state.html
 */
export type Wait = CommonFields & {
  Type: "Wait";
  /**
   * A time, in seconds, to wait before beginning the state specified in the Next field.
   */
  Seconds?: number;
  /**
   * An absolute time to wait until beginning the state specified in the Next field.
   *
   * Timestamps must conform to the RFC3339 profile of ISO 8601, with the further restrictions that an uppercase T must separate the date and time portions, and an uppercase Z must denote that a numeric time zone offset is not present, for example, 2016-08-18T17:33:00Z.
   */
  Timestamp?: string;
  /**
   * A time, in seconds, to wait before beginning the state specified in the Next field, specified using a path from the state's input data.
   */
  SecondsPath?: string;
  /**
   * An absolute time to wait until beginning the state specified in the Next field, specified using a path from the state's input data.
   */
  TimestampPath?: string;
};

export type Parameters =
  | null
  | boolean
  | number
  | string
  | Parameters[]
  | {
      [name: string]: Parameters;
    };

/**
 * @see https://docs.aws.amazon.com/step-functions/latest/dg/amazon-states-language-pass-state.html
 */
export type Pass = CommonFields & {
  Comment?: string;
  Type: "Pass";
  Result?: any;
  ResultPath?: string | null;
  Parameters?: Parameters;
};

/**
 * @see https://docs.aws.amazon.com/step-functions/latest/dg/amazon-states-language-task-state.html
 */
export type CommonTaskFields = CommonFields & {
  Comment?: string;
  Parameters?: Parameters;
  ResultSelector?: Parameters;
  ResultPath?: string | null;
  Retry?: Retry[];
  Catch?: Catch[];
};

/**
 * @see https://docs.aws.amazon.com/step-functions/latest/dg/amazon-states-language-task-state.html
 */
export type Task = CommonTaskFields & {
  Type: "Task";
  Resource: string;
};

/**
 * @see https://docs.aws.amazon.com/step-functions/latest/dg/amazon-states-language-choice-state.html
 */
export interface Choice extends Omit<CommonFields, "End" | "Next"> {
  Type: "Choice";
  Choices: Branch[];
  Default?: string;
}

/**
 * @see https://docs.aws.amazon.com/step-functions/latest/dg/amazon-states-language-choice-state.html
 */
export interface Branch extends Condition {
  Next: string;
}

/**
 * @see https://docs.aws.amazon.com/step-functions/latest/dg/amazon-states-language-choice-state.html
 */
export interface Condition {
  Variable?: string;
  Not?: Condition;
  And?: Condition[];
  Or?: Condition[];
  BooleanEquals?: boolean;
  BooleanEqualsPath?: string;
  IsBoolean?: boolean;
  IsNull?: boolean;
  IsNumeric?: boolean;
  IsPresent?: boolean;
  IsString?: boolean;
  IsTimestamp?: boolean;
  NumericEquals?: number;
  NumericEqualsPath?: string;
  NumericGreaterThan?: number;
  NumericGreaterThanPath?: string;
  NumericGreaterThanEquals?: number;
  NumericGreaterThanEqualsPath?: string;
  NumericLessThan?: number;
  NumericLessThanPath?: string;
  NumericLessThanEquals?: number;
  NumericLessThanEqualsPath?: string;
  StringEquals?: string;
  StringEqualsPath?: string;
  StringGreaterThan?: string;
  StringGreaterThanPath?: string;
  StringGreaterThanEquals?: string;
  StringGreaterThanEqualsPath?: string;
  StringLessThan?: string;
  StringLessThanPath?: string;
  StringLessThanEquals?: string;
  StringLessThanEqualsPath?: string;
  StringMatches?: string;
  TimestampEquals?: string;
  TimestampEqualsPath?: string;
  TimestampGreaterThan?: string;
  TimestampGreaterThanPath?: string;
  TimestampGreaterThanEquals?: string;
  TimestampGreaterThanEqualsPath?: string;
  TimestampLessThan?: string;
  TimestampLessThanPath?: string;
  TimestampLessThanEquals?: string;
  TimestampLessThanEqualsPath?: string;
}

/**
 * @see https://docs.aws.amazon.com/step-functions/latest/dg/concepts-error-handling.html
 */
export interface Retry {
  ErrorEquals: string[];
  IntervalSeconds?: number;
  MaxAttempts?: number;
  BackoffRate?: number;
}

/**
 * @see https://docs.aws.amazon.com/step-functions/latest/dg/concepts-error-handling.html
 */
export interface Catch {
  ErrorEquals: string[];
  ResultPath?: string | null;
  Next: string;
}

/**
 * @see https://docs.aws.amazon.com/step-functions/latest/dg/amazon-states-language-map-state.html
 */
export type MapTask = CommonTaskFields & {
  Type: "Map";
  /**
   * The Iterator field’s value is an object that defines a state machine which will process each element of the array.
   */
  Iterator: StateMachine<States>;
  /**
   * The ItemsPath field’s value is a reference path identifying where in the effective input the array field is found. For more information, see ItemsPath.
   *
   * States within an Iterator field can only transition to each other, and no state outside the Iterator field can transition to a state within it.
   *
   * If any iteration fails, entire Map state fails, and all iterations are terminated.
   */
  ItemsPath?: string;
  /**
   * Specifies where (in the input) to place the output of the branches. The input is then filtered as specified by the OutputPath field (if present) before being used as the state's output. For more information, see Input and Output Processing.
   */
  ResultPath?: string | null;
  /**
   * The `MaxConcurrency` field’s value is an integer that provides an upper bound on how many invocations of the Iterator may run in parallel. For instance, a MaxConcurrency value of 10 will limit your Map state to 10 concurrent iterations running at one time.
   *
   * Concurrent iterations may be limited. When this occurs, some iterations will not begin until previous iterations have completed. The likelihood of this occurring increases when your input array has more than 40 items.
   *
   * The default value is 0, which places no quota on parallelism and iterations are invoked as concurrently as possible.
   *
   * A MaxConcurrency value of 1 invokes the Iterator once for each array element in the order of their appearance in the input, and will not start a new iteration until the previous has completed.
   */
  MaxConcurrency?: number;
};

/**
 * @see https://docs.aws.amazon.com/step-functions/latest/dg/amazon-states-language-parallel-state.html
 */
export type ParallelTask = CommonTaskFields & {
  Type: "Parallel";
  Branches: StateMachine<States>[];
};

export function isParallelTaskState(state: State): state is ParallelTask {
  return state.Type === "Parallel";
}
export function isMapTaskState(state: State): state is MapTask {
  return state.Type === "Map";
}
export function isTaskState(state: State): state is Task {
  return state.Type === "Task";
}
export function isPassState(state: State): state is Pass {
  return state.Type === "Pass";
}
export function isChoiceState(state: State): state is Choice {
  return state.Type === "Choice";
}
export function isFailState(state: State): state is Fail {
  return state.Type === "Fail";
}
export function isSucceedState(state: State): state is Succeed {
  return state.Type === "Succeed";
}
export function isWaitState(state: State): state is Wait {
  return state.Type === "Wait";
}

/**
 * Handler used by {@link ASL.evalExpr}* functions.
 *
 * @param output - the {@link ASLGraph.Output} generated by the output by the expression.
 * @param context - some helper functions specific to the evaluation context.
 * @returns a state with output or output to be merged into the other states generated during evaluation.
 */
type EvalExprHandler<Output extends ASLGraph.Output = ASLGraph.Output> = (
  output: Output,
  context: EvalExprContext
) => ASLGraph.NodeResults;

export interface EvalExprContext {
  /**
   * Callback provided to inject additional states into the graph.
   * The state will be joined (@see ASLGraph.joinSubStates ) with the previous and next states in the order received.
   */
  addState: (state: ASLGraph.NodeState | ASLGraph.SubState) => void;
}

/**
 * Handler used by {@link ASL.evalContext} functions.
 *
 * @param context - some helper functions specific to the evaluation context.
 * @returns a state with output or output to be merged into the other states generated during evaluation.
 */
type EvalContextHandler = (context: EvalContextContext) => ASLGraph.NodeResults;

export interface EvalContextContext {
  /**
   * Callback provided to inject additional states into the graph.
   * The state will be joined (@see ASLGraph.joinSubStates ) with the previous and next states in the order received.
   */
  addState: (state: ASLGraph.NodeState | ASLGraph.SubState) => void;
  /**
   * Evaluates a single expression and returns the {@link ASLGraph.Output}.
   *
   * Any generated states will be merged in with the output.
   *
   * This method is the same as {@link ASL.evalExpr}, but it adds any generated states to the current {@link ASL.evalContext}.
   */
  evalExpr: (expr: Expr, allowUndefined?: boolean) => ASLGraph.Output;
  /**
   * Evaluates a single expression and returns the {@link ASLGraph.Output}.
   *
   * Any generated states will be merged in with the output.
   *
   * * If the output was a {@link ASLGraph.LiteralValue}, a new state will be added that turns the literal into a {@link ASL.JsonPath}.
   * * If the output was a {@link ASLGraph.ConditionOutput}, a new {@link Choice} state will turn the conditional into a boolean
   *
   * This method is the same as {@link ASL.evalExprToJsonPath}, but it adds any generated states to the current {@link ASL.evalContext}.
   */
  evalExprToJsonPath: (
    expr: Expr,
    allowUndefined?: boolean
  ) => ASLGraph.JsonPath;
  /**
   * Evaluates a single expression and returns the {@link ASLGraph.JsonPath} or {@link ASLGraph.LiteralValue}.
   *
   * Any generated states will be merged in with the output.
   *
   * If the output was a {@link ASLGraph.ConditionOutput}, a new {@link Choice} state will turn the conditional into a boolean
   * and return a {@link ASLGraph.JsonPath}.
   *
   * This method is the same as {@link ASL.evalExprToJsonPathOrLiteral}, but it adds any generated states to the current {@link ASL.evalContext}.
   */
  evalExprToJsonPathOrLiteral: (
    expr: Expr,
    allowUndefined?: boolean
  ) => ASLGraph.JsonPath | ASLGraph.LiteralValue;
}

/**
 * The name of the functionless context data node used in {@link FUNCTIONLESS_CONTEXT_JSON_PATH}.
 */
const FUNCTIONLESS_CONTEXT_NAME = "fnl_context";
/**
 * A json path which stores functionless context data like the input and a hard to manufacture null value
 *
 * This path/variable must start with a letter.
 * https://twitter.com/sussmansa/status/1542777348616990720?s=20&t=2PepSKvzPhojs_x01WoQVQ
 */
const FUNCTIONLESS_CONTEXT_JSON_PATH = `$.${FUNCTIONLESS_CONTEXT_NAME}`;

/**
 * Amazon States Language (ASL) Generator.
 */
export class ASL {
  /**
   * A friendly name to identify the Functionless Context.
   */
  static readonly ContextName = "Amazon States Language";
  /**
   * Tag this instance with its Functionless Context ({@link this.ContextName})
   */
  readonly kind = ASL.ContextName;
  /**
   * The Amazon States Language (ASL) State Machine Definition synthesized fro the {@link decl}.
   */
  readonly definition: StateMachine<States>;
  /**
   * The {@link FunctionLike} AST representation of the State Machine.
   */
  readonly decl: FunctionLike;
  private readonly stateNamesGenerator = new UniqueNameGenerator(
    (name, n) => `${name} ${n}`
  );
  private readonly variableNamesGenerator = new UniqueNameGenerator(
    (name, n) => `${name}__${n}`
  );
  private readonly variableNamesMap = new Map<FunctionlessNode, string>();
  private readonly generatedNames = new DeterministicNameGenerator();

  /**
   * A pointer to the state used to continue.
   *
   * For and While loops should implement this state.
   */
  private static readonly ContinueNext: string = "__ContinueNext";

  /**
   * A pointer to the nearest break point.
   *
   * For and While loops should implement this state.
   */
  private static readonly BreakNext: string = "__BreakNext";

  /**
   * A pointer to the nearest catch state.
   */
  private static readonly CatchState: string = "__catch";

  constructor(
    readonly scope: Construct,
    readonly role: aws_iam.IRole,
    decl: FunctionLike
  ) {
    this.decl = decl = visitEachChild(decl, function normalizeAST(node):
      | FunctionlessNode
      | FunctionlessNode[] {
      if (isBlockStmt(node)) {
        return new BlockStmt(node.span, [
          // for each block statement
          ...node.statements.flatMap((stmt) => {
            const transformed = normalizeAST(stmt) as Stmt[];
            if (Array.isArray(transformed)) {
              return transformed;
            } else {
              return [transformed];
            }
          }),

          // re-write the AST to include explicit `ReturnStmt(NullLiteral())` statements
          // this simplifies the interpreter code by always having a node to chain onto, even when
          // the AST has no final `ReturnStmt` (i.e. when the function is a void function)
          // without this, chains that should return null will actually include the entire state as their output
          ...(isFunctionLike(node.parent) &&
          (!node.lastStmt || !node.lastStmt.isTerminal())
            ? [
                new ReturnStmt(
                  node.lastStmt?.span ?? node.span,
                  new NullLiteralExpr(node.lastStmt?.span ?? node.span)
                ),
              ]
            : []),
        ]);
      } else if (isForOfStmt(node) && node.isAwait) {
        throw new SynthError(
          ErrorCodes.Unsupported_Feature,
          `Step Functions does not yet support for-await, see https://github.com/functionless/functionless/issues/390`
        );
      } else if (isParameterDecl(node) && node.isRest) {
        throw new SynthError(
          ErrorCodes.Unsupported_Feature,
          `Step Functions does not yet support rest parameters, see https://github.com/functionless/functionless/issues/391`
        );
      }
      return visitEachChild(node, normalizeAST);
    });

    const [inputParam, contextParam] = this.decl.parameters;

    // get the State Parameters and ASLGraph states to initialize any provided parameters (assignment and binding).
    const [paramInitializer, paramStates] =
      this.evalParameterDeclForStateParameter(
        this.decl,
        [inputParam, { jsonPath: "$$.Execution.Input" }],
        [
          // for the context parameter, we only want to assign up front if we need to bind parameter names.
          // in the case a simple `Identifier` is used as the parameter name, we'll inject the jsonPath "$$" later.
          // This should save us space on the state by not assigning the entire context object when not needed.
          contextParam && isBindingPattern(contextParam.name)
            ? contextParam
            : undefined,
          { jsonPath: "$$" },
        ]
      );

    /**
     * Always inject this initial state into the machine. It does 3 things:
     *
     * 1. Adds the fnl_context which provides hard to generate values like null.
     * 2. assigns the input to the mutable input parameter name.
     * 3. Clears out the initial input from the state.
     *
     * The 3rd task is always required as the input could populate later generated variables.
     */
    const functionlessContext: Pass = {
      Type: "Pass",
      Parameters: {
        [FUNCTIONLESS_CONTEXT_NAME]: { null: null },
        ...paramInitializer,
      },
      ResultPath: "$",
      Next: ASLGraph.DeferNext,
    };

    const states = this.evalStmt(this.decl.body, {
      End: true,
      ResultPath: "$",
    });

    this.definition = this.aslGraphToStates(
      ASLGraph.joinSubStates(
        this.decl.body,
        functionlessContext,
        paramStates,
        states
      )!,
      "Initialize Functionless Context"
    );
  }

  /**
   * Access Functionless context variables in the machine state like the input to the machine.
   *
   * The Functionless context is only added to the machine when needed.
   * Using this property anywhere in a machine will add the context Pass state to the start of the machine.
   */
  public context = {
    null: `${FUNCTIONLESS_CONTEXT_JSON_PATH}.null`,
  };

  /**
   * Returns a unique name for a declaration.
   *
   * The first time we see a declaration, the name will be the same as the identifier name.
   *
   * All future unique declarations with the same name will see an incremented number suffixed to the identifier.
   *
   * ```ts
   * const a;
   * const a; // a__1
   * const a; // a__2
   * for(let a in []) // a__3
   * ```
   */
  private getDeclarationName(binding: BindingDecl & { name: Identifier }) {
    if (!this.variableNamesMap.get(binding)) {
      const name = binding.name.name;
      this.variableNamesMap.set(
        binding,
        this.variableNamesGenerator.getUnique(name)
      );
    }
    return this.variableNamesMap.get(binding);
  }

  /**
   * Returns the unique variable name which has been registered for this identifier.
   *
   * Expects an {@link Identifier} which has a discoverable declaration.
   *
   * @see getDeclarationName
   */
  private getIdentifierName(identifier: Identifier) {
    const ref = identifier.lookup();

    if (
      (isBindingElem(ref) || isParameterDecl(ref) || isVariableDecl(ref)) &&
      isIdentifier(ref.name)
    ) {
      return this.getDeclarationName(ref as BindingDecl & { name: Identifier });
    }
    throw new ReferenceError(`${identifier.name} is not defined`);
  }

  /**
   * Generates a valid, unique state name for the ASL machine.
   *
   * * Truncates the name to 75 characters
   * * If the name is already used, suffix with a unique number
   * * Cache both the truncated name and the suffixed name to prevent future collisions.
   */
  private createUniqueStateName(stateName: string): string {
    const truncatedStateName =
      stateName.length > 75 ? stateName.slice(0, 75) : stateName;
    return this.stateNamesGenerator.getUnique(truncatedStateName);
  }

  /**
   * Flattens a {@link ASLGraph.SubState} graph or {@link ASLGraph.NodeState} into a {@link States} collection.
   *
   * Provides a node naming strategy. (see `stmtName`).
   *
   * @param stmtName - The name to use to start the graph. When a SubState is given, the first state of the collection
   *                   with use the `stmtName`. All subsequent states either use the name of the `node` given or their local name
   *                   prefixed onto the parent name.
   *                   When a NodeState is given, the `stmtName` is used.
   */
  public aslGraphToStates(
    state: ASLGraph.NodeState | ASLGraph.SubState,
    overrideStateName?: string
  ): StateMachine<States> {
    const stmtName = this.createUniqueStateName(
      overrideStateName ?? (state.node ? toStateName(state.node) : "Default")
    );
    // build a map of local state names to their unique flattened form
    return {
      StartAt: stmtName,
      States: ASLGraph.toStates(
        stmtName,
        ASLGraph.updateDeferredNextStates({ End: true }, state),
        (parentName, states) => {
          return Object.fromEntries(
            Object.entries(states.states ?? {}).map(([name, state]) => [
              name,
              states.startState === name
                ? parentName
                : state.node
                ? this.createUniqueStateName(toStateName(state.node))
                : this.createUniqueStateName(`${name}__${parentName}`),
            ])
          );
        }
      ),
    };
  }

  /**
   * Evaluate a single {@link Stmt} into a collection of named states.
   *
   * @param returnPass partial Pass state which will be given the return value as input using {@link ASLGraph.passWithInput}.
   *                   provide the rest to determine the behavior of the returnStmt.
   */
  public evalStmt(
    stmt: Stmt,
    returnPass: Omit<Pass, "Type" | "InputPath" | "Parameters" | "Result"> &
      CommonFields
  ): ASLGraph.SubState | ASLGraph.NodeState | undefined {
    if (isBlockStmt(stmt)) {
      return ASLGraph.joinSubStates(
        stmt,
        ...stmt.statements.map((s) => {
          const states = this.evalStmt(s, returnPass);
          // ensure all of the states in a block have a node associated with them
          return states
            ? {
                ...states,
                node: s,
              }
            : undefined;
        })
      );
    } else if (isBreakStmt(stmt) || isContinueStmt(stmt)) {
      const loop = stmt.findParent(
        anyOf(isForOfStmt, isForInStmt, isForStmt, isWhileStmt, isDoStmt)
      );
      if (loop === undefined) {
        throw new Error("Stack Underflow");
      }

      return isBreakStmt(stmt)
        ? {
            node: stmt,
            Type: "Pass",
            Next: ASL.BreakNext,
          }
        : {
            node: stmt,
            Type: "Pass",
            Next: ASL.ContinueNext,
            ResultPath: null,
          };
    } else if (isExprStmt(stmt)) {
      const expr = this.eval(stmt.expr);

      // Expr Stmt throws away the constant or reference result of a statement.
      // Either apply the next statement to the returned sub-state
      // or create an empty pass
      // TODO: Minor optimization. Could we update references to this line to the next statement?
      //       or could we defer wiring the next states until we know which statements
      //       have outputs?
      if (ASLGraph.isOutputStateOrSubState(expr)) {
        return expr;
      } else {
        return {
          node: stmt,
          Type: "Pass",
          ResultPath: null,
          Next: ASLGraph.DeferNext,
        };
      }
    } else if (isForOfStmt(stmt) || isForInStmt(stmt)) {
      return this.evalExprToSubState(stmt.expr, (output) => {
        const body = this.evalStmt(stmt.body, returnPass);

        // assigns either a constant or json path to a new variable
        const assignTempState = this.assignValue(undefined, output);
        const tempArrayPath = assignTempState.output.jsonPath;

        const assignTemp = isForOfStmt(stmt)
          ? assignTempState
          : // if `ForIn`, map the array into a tuple of index and item
            ASLGraph.joinSubStates(stmt.expr, assignTempState, {
              ...this.zipArray(
                tempArrayPath,
                (indexJsonPath) => `States.Format('{}', ${indexJsonPath})`
              ),
              ResultPath: tempArrayPath,
              Next: ASLGraph.DeferNext,
            })!;

        const initializer: ASLGraph.SubState | ASLGraph.NodeState = (() => {
          /**ForInStmt
           * Assign the value to $.0__[variableName].
           * Assign the index to the variable decl. If the variable decl is an identifier, it may be carried beyond the ForIn.
           */
          if (isForInStmt(stmt)) {
            const initializerName = isIdentifier(stmt.initializer)
              ? this.getIdentifierName(stmt.initializer)
              : isVariableDecl(stmt.initializer) &&
                isIdentifier(stmt.initializer.name)
              ? this.getDeclarationName(
                  stmt.initializer as VariableDecl & { name: Identifier }
                )
              : undefined;

            if (initializerName === undefined) {
              throw new SynthError(
                ErrorCodes.Unexpected_Error,
                "The left-hand side of a 'for...in' statement cannot be a destructuring pattern."
              );
            }

            return {
              startState: "assignIndex",
              node: stmt.initializer,
              states: {
                assignIndex: {
                  Type: "Pass",
                  InputPath: `${tempArrayPath}[0].index`,
                  ResultPath: `$.${initializerName}`,
                  Next: "assignValue",
                },
                assignValue: {
                  Type: "Pass",
                  InputPath: `${tempArrayPath}[0].item`,
                  ResultPath: `$.0__${initializerName}`,
                  Next: ASLGraph.DeferNext,
                },
              },
            };
          } else {
            return isVariableDecl(stmt.initializer)
              ? // supports deconstruction variable declaration
                this.evalDecl(stmt.initializer, {
                  jsonPath: `${tempArrayPath}[0]`,
                })!
              : this.evalAssignment(stmt.initializer, {
                  jsonPath: `${tempArrayPath}[0]`,
                })!;
          }
        })();

        return {
          startState: "assignTemp",
          node: stmt,
          states: {
            assignTemp: ASLGraph.updateDeferredNextStates(
              { Next: "hasNext" },
              assignTemp
            ),
            hasNext: {
              Type: "Choice",
              Choices: [
                { ...ASL.isPresent(`${tempArrayPath}[0]`), Next: "assign" },
              ],
              Default: "exit",
            },
            /**
             * Assign the index to $.[variableName].
             * When the loop.variableDecl is an {@link Identifier} (not {@link VariableStmt}), the variable may be used after the for loop.
             */
            assign: ASLGraph.updateDeferredNextStates(
              { Next: "body" },
              initializer
            ),
            // any ASLGraph.DeferNext (or empty) should be wired to exit
            body: ASLGraph.updateDeferredNextStates(
              { Next: "tail" },
              body ?? {
                Type: "Pass",
                Next: ASLGraph.DeferNext,
              }
            ),
            // tail the array
            tail: {
              Type: "Pass",
              InputPath: `${tempArrayPath}[1:]`,
              ResultPath: tempArrayPath,
              Next: "hasNext", // restart by checking for items after tail
            },
            // clean up?
            exit: {
              Type: "Pass",
              Next: ASLGraph.DeferNext,
            },
            [ASL.ContinueNext]: {
              Type: "Pass",
              Next: "tail",
              node: new ContinueStmt(emptySpan()),
            },
            [ASL.BreakNext]: {
              Type: "Pass",
              Next: "exit",
              node: new BreakStmt(emptySpan()),
            },
          },
        };
      });
    } else if (isForStmt(stmt)) {
      const body = this.evalStmt(stmt.body, returnPass);

      return this.evalContextToSubState(stmt, ({ evalExpr }) => {
        const initializers = stmt.initializer
          ? isVariableDeclList(stmt.initializer)
            ? stmt.initializer.decls.map((x) => this.evalDecl(x))
            : [evalExpr(stmt.initializer)]
          : [undefined];

        const condStates = stmt.condition
          ? this.eval(stmt.condition)
          : undefined;
        const conditionOutput = condStates
          ? ASLGraph.getAslStateOutput(condStates)
          : undefined;

        const increment = stmt.incrementor
          ? this.eval(stmt.incrementor)
          : undefined;

        // run optional initializer
        return ASLGraph.joinSubStates(stmt, ...initializers, {
          startState: "check",
          states: {
            // check the condition (or do nothing)
            check:
              condStates && conditionOutput && stmt.condition
                ? // join the states required to execute the condition with the condition value.
                  // This ensures the condition supports short circuiting and runs all expressions as needed
                  ASLGraph.joinSubStates(
                    stmt.condition,
                    condStates,
                    // evaluate the condition json path to be truthy
                    ASLGraph.isJsonPath(conditionOutput) ||
                      ASLGraph.isConditionOutput(conditionOutput)
                      ? {
                          Type: "Choice",
                          Choices: [
                            {
                              ...(ASLGraph.isConditionOutput(conditionOutput)
                                ? conditionOutput.condition
                                : ASL.isTruthy(conditionOutput.jsonPath)),
                              Next: "body",
                            },
                          ],
                          Default: "exit",
                        }
                      : conditionOutput.value
                      ? // if the condition is a constant (`for(;true;){}`), hardcode a destination
                        { Type: "Pass", Next: "body" }
                      : { Type: "Pass", Next: "exit" }
                  )!
                : // no condition, for loop will require an explicit exit
                  { Type: "Pass", Next: "body" },
            // then run the body
            body: ASLGraph.updateDeferredNextStates(
              { Next: "increment" },
              body ?? {
                Type: "Pass",
                Next: ASLGraph.DeferNext,
              }
            ),
            // then increment (or do nothing)
            increment: ASLGraph.updateDeferredNextStates(
              { Next: "check" },
              increment && ASLGraph.isStateOrSubState(increment)
                ? increment
                : { Type: "Pass", Next: ASLGraph.DeferNext }
            ),
            // return back to check
            // TODO: clean up?
            exit: { Type: "Pass", Next: ASLGraph.DeferNext },
            [ASL.ContinueNext]: {
              Type: "Pass",
              Next: "check",
              node: new ContinueStmt(emptySpan()),
            },
            [ASL.BreakNext]: {
              Type: "Pass",
              Next: "exit",
              node: new BreakStmt(emptySpan()),
            },
          },
        })!;
      });
    } else if (isIfStmt(stmt)) {
      const collect = (curr: IfStmt): [IfStmt[], Stmt | undefined] => {
        if (curr._else) {
          if (isIfStmt(curr._else)) {
            const [ifs, el] = collect(curr._else);
            return [[curr, ...ifs], el];
          } else {
            return [[curr], curr._else];
          }
        }
        return [[curr], undefined];
      };

      const [ifs, els] = collect(stmt);

      const ifStates: Record<string, ASLGraph.SubState> = Object.fromEntries(
        ifs.map((_if, i) => {
          // the local state name used for the current if statement
          const stateName = i === 0 ? "if" : `if_${i}`;
          // the computed name of the next if or else statement's state
          const next =
            i + 1 < ifs.length
              ? `if_${i + 1}`
              : els
              ? "else"
              : ASLGraph.DeferNext;
          const condition = this.eval(_if.when);
          const conditionOutput = ASLGraph.getAslStateOutput(condition);
          const stmtStates = this.evalStmt(_if.then, returnPass);
          // to support short circuiting, each `if` statement run all states required for the condition
          // immediately before evaluating the condition.
          // if the condition returns true, run the body, if not, go to the next if statement.
          return [
            stateName,
            {
              startState: "condition",
              states: {
                // run any states required for the condition and then evaluate the output (short circuit)
                condition: ASLGraph.joinSubStates(_if.when, condition, {
                  Type: "Choice",
                  Choices: [
                    {
                      ...ASLGraph.isTruthyOutput(conditionOutput),
                      Next: "body",
                    },
                  ],
                  Default: next,
                })!,
                // if the condition is try, the body will be run
                body: stmtStates ?? { Type: "Pass", Next: ASLGraph.DeferNext },
              },
            },
          ];
        })
      );

      const elsState = els ? this.evalStmt(els, returnPass) : undefined;

      return {
        startState: "if",
        states: {
          ...ifStates,
          // provide an empty else statement. A choice default cannot terminate a sub-graph,
          // without a pass here, an if statement without else cannot end a block.
          // if the extra pass isn't needed, it will be pruned later
          else: elsState
            ? elsState
            : { Type: "Pass", Next: ASLGraph.DeferNext },
        },
      };
    } else if (isReturnStmt(stmt)) {
      return this.evalExprToSubState(
        stmt.expr ?? stmt.fork(new NullLiteralExpr(stmt.span)),
        (output, { addState }) => {
          const normalizedState = this.normalizeOutputToJsonPathOrLiteralValue(
            output,
            stmt.expr
          );
          const normalizedOutput = ASLGraph.isStateOrSubState(normalizedState)
            ? normalizedState.output
            : normalizedState;
          if (ASLGraph.isStateOrSubState(normalizedState)) {
            addState(normalizedState);
          }
          return ASLGraph.passWithInput(
            {
              Type: "Pass",
              ...returnPass,
            },
            normalizedOutput
          );
        }
      );
    } else if (isVariableStmt(stmt)) {
      return ASLGraph.joinSubStates(
        stmt,
        ...stmt.declList.decls.map((decl) => this.evalDecl(decl))
      );
    } else if (isThrowStmt(stmt)) {
      if (
        !(
          isNewExpr(stmt.expr) ||
          isCallExpr(stmt.expr) ||
          isIntegrationCallPattern(stmt.expr)
        )
      ) {
        throw new Error(
          "the expr of a ThrowStmt must be a NewExpr or CallExpr"
        );
      }

      const updated =
        isNewExpr(stmt.expr) || isCallExpr(stmt.expr)
          ? stmt.expr
          : stmt.expr.expr;

      const throwState = this.evalContextToSubState(updated, ({ evalExpr }) => {
        const errorClassName =
          // new StepFunctionError will be a ReferenceExpr with the name: Step
          isReferenceExpr(updated.expr) &&
          StepFunctionError.isConstructor(updated.expr.ref())
            ? StepFunctionError.kind
            : isReferenceExpr(updated.expr) || isIdentifier(updated.expr)
            ? updated.expr.name
            : isPropAccessExpr(updated.expr)
            ? updated.expr.name.name
            : undefined;

        // we support three ways of throwing errors within Step Functions
        // throw new Error(msg)
        // throw Error(msg)
        // throw StepFunctionError(cause, message);

        const { errorName, causeJson } = resolveErrorNameAndCause();

        const throwTransition = this.throw(stmt);
        if (throwTransition === undefined) {
          return {
            Type: "Fail",
            Error: errorName,
            Cause: JSON.stringify(causeJson),
          };
        } else {
          return {
            Type: "Pass",
            Result: causeJson,
            ...throwTransition,
          };
        }

        function resolveErrorNameAndCause(): {
          errorName: string;
          causeJson: unknown;
        } {
          if (errorClassName === "Error") {
            const errorMessage = updated.args[0]?.expr;
            if (
              errorMessage === undefined ||
              isUndefinedLiteralExpr(errorMessage)
            ) {
              return {
                errorName: "Error",
                causeJson: {
                  message: null,
                },
              };
            } else {
              return {
                errorName: "Error",
                causeJson: {
                  message: toJson(errorMessage),
                },
              };
            }
          } else if (errorClassName === "StepFunctionError") {
            const [error, cause] = updated.args.map(({ expr }) => expr);
            if (error === undefined || cause === undefined) {
              // this should never happen if typescript type checking is enabled
              // hence why we don't add a new ErrorCode for it
              throw new SynthError(
                ErrorCodes.Unexpected_Error,
                `Expected 'error' and 'cause' parameter in StepFunctionError`
              );
            }
            const errorName = toJson(error);
            if (typeof errorName !== "string") {
              // this should never happen if typescript type checking is enabled
              // hence why we don't add a new ErrorCode for it
              throw new SynthError(
                ErrorCodes.Unexpected_Error,
                `Expected 'error' parameter in StepFunctionError to be of type string, but got ${typeof errorName}`
              );
            }
            try {
              return {
                errorName,
                causeJson: toJson(cause),
              };
            } catch (err: any) {
              throw new SynthError(
                ErrorCodes.StepFunctions_error_cause_must_be_a_constant,
                err.message
              );
            }
          } else {
            throw new SynthError(
              ErrorCodes.StepFunction_Throw_must_be_Error_or_StepFunctionError_class
            );
          }
        }

        /**
         * Attempts to convert a Node into a JSON object.
         *
         * Only literal expression types are supported - no computation.
         */
        function toJson(expr: Expr): unknown {
          const val = evalExpr(expr);
          if (!ASLGraph.isLiteralValue(val) || val.containsJsonPath) {
            throw new SynthError(
              ErrorCodes.StepFunctions_error_cause_must_be_a_constant
            );
          }
          return val.value;
        }
      });

      return { ...throwState, node: stmt };
    } else if (isTryStmt(stmt)) {
      const tryFlow = analyzeFlow(stmt.tryBlock);

      const errorVariableName = stmt.catchClause
        ? this.generatedNames.generateOrGet(stmt.catchClause)
        : undefined;

      const tryState = {
        startState: "try",
        node: stmt.tryBlock,
        states: {
          try: this.evalStmt(stmt.tryBlock, returnPass) ?? {
            Type: "Pass",
            ResultPath: null,
            Next: ASLGraph.DeferNext,
          },
          // create a special catch clause that is only visible to states in the try block
          ...(stmt.catchClause
            ? { [ASL.CatchState]: { Type: "Pass", Next: "catch" } }
            : {}),
        },
      };

      const tryFlowStates =
        tryFlow.hasTask && stmt.catchClause?.variableDecl
          ? ASLGraph.joinSubStates(
              stmt.catchClause.variableDecl,
              {
                Type: "Pass",
                Next: ASLGraph.DeferNext,
                Parameters: {
                  "0_ParsedError.$": `States.StringToJson($.${errorVariableName}.Cause)`,
                },
                ResultPath: `$.${errorVariableName}`,
              },
              {
                Type: "Pass",
                InputPath: `$.${errorVariableName}.0_ParsedError`,
                ResultPath: `$.${errorVariableName}`,
                Next: ASLGraph.DeferNext,
              }
            )
          : undefined;

      const catchClauseState = stmt.catchClause
        ? {
            startState: "catch",
            states: {
              catch: ASLGraph.joinSubStates(
                stmt.catchClause,
                tryFlowStates,
                this.evalStmt(stmt.catchClause, returnPass)
              ) ?? { Type: "Pass", Next: ASLGraph.DeferNext },
              // if there is a finally, make sure any thrown errors in catch are handled
              ...(stmt.finallyBlock
                ? {
                    [ASL.CatchState]: {
                      Type: "Pass",
                      Next: "finally",
                    },
                  }
                : {}),
            },
          }
        : undefined;

      const finallyState = stmt.finallyBlock
        ? ASLGraph.joinSubStates(
            stmt.finallyBlock,
            // finally block, which may be empty.
            this.evalStmt(stmt.finallyBlock, returnPass) ?? {
              Type: "Pass",
              ResultPath: null,
              Next: ASLGraph.DeferNext,
            },
            stmt.catchClause && canThrow(stmt.catchClause)
              ? (() => {
                  if (stmt.finallyBlock.isTerminal()) {
                    // if every branch in the finallyBlock is terminal (meaning it always throws or returns)
                    // then we don't need the exit and throw blocks of a finally - because the finally
                    // will always return
                    // this is an extreme edge case
                    // see: https://github.com/microsoft/TypeScript/issues/27454
                    return undefined;
                  }
                  const throwTarget = this.throw(stmt.finallyBlock);
                  const errVariable = `$.${this.generatedNames.generateOrGet(
                    stmt.finallyBlock
                  )}`;
                  return {
                    startState: "exit",
                    states: {
                      exit: {
                        // when exiting the finally block, if we entered via an error, then we need to re-throw the error
                        Type: "Choice",
                        Choices: [
                          {
                            // errors thrown from the catch block will be directed to this special variable for the `finally` block
                            Variable: errVariable,
                            IsPresent: true,
                            Next: `throw`,
                          },
                        ],
                        Default: ASLGraph.DeferNext,
                      },
                      throw: throwTarget
                        ? {
                            Type: "Pass",
                            InputPath: errVariable,
                            ...throwTarget,
                          }
                        : {
                            Type: "Fail",
                            Error: "ReThrowFromFinally",
                            Cause:
                              "an error was re-thrown from a finally block which is unsupported by Step Functions",
                          },
                    },
                  };
                })()
              : undefined
          )!
        : undefined;

      return {
        startState: "try",
        node: stmt,
        states: {
          try: finallyState
            ? // if there is a finally, go there next
              ASLGraph.updateDeferredNextStates({ Next: "finally" }, tryState)
            : tryState,
          ...(catchClauseState
            ? {
                catch: finallyState
                  ? // if there is a finally, go there next
                    ASLGraph.updateDeferredNextStates(
                      { Next: "finally" },
                      catchClauseState
                    )
                  : catchClauseState,
              }
            : {}),
          ...(finallyState ? { finally: finallyState } : {}),
        },
      };
    } else if (isCatchClause(stmt)) {
      const _catch = this.evalStmt(stmt.block, returnPass) ?? {
        Type: "Pass",
        Next: ASLGraph.DeferNext,
      };
      const initialize = stmt.variableDecl
        ? this.evalDecl(stmt.variableDecl, {
            jsonPath: `$.${this.generatedNames.generateOrGet(stmt)}`,
          })
        : undefined;
      return ASLGraph.joinSubStates(stmt, initialize, _catch);
    } else if (isWhileStmt(stmt) || isDoStmt(stmt)) {
      const blockState = this.evalStmt(stmt.block, returnPass);
      if (!blockState) {
        throw new SynthError(
          ErrorCodes.Unexpected_Error,
          `a ${stmt.kindName} block must have at least one Stmt`
        );
      }
      return this.evalExprToSubState(stmt.condition, (conditionOutput) => {
        return {
          startState: "check",
          states: {
            check: {
              Type: "Choice",
              node: stmt.condition,
              Choices: [
                {
                  ...ASLGraph.isTruthyOutput(conditionOutput),
                  Next: "whenTrue",
                },
              ],
              Default: ASLGraph.DeferNext,
            },
            // return to check until complete
            whenTrue: ASLGraph.updateDeferredNextStates(
              { Next: "check" },
              blockState
            ),
            [ASL.ContinueNext]: {
              Type: "Pass",
              node: new ContinueStmt(emptySpan()),
              Next: "check",
            },
            [ASL.BreakNext]: {
              Type: "Pass",
              node: new BreakStmt(emptySpan()),
              Next: ASLGraph.DeferNext,
            },
          },
        };
      });
    } else if (isDebuggerStmt(stmt) || isEmptyStmt(stmt)) {
      return undefined;
    } else if (isLabelledStmt(stmt)) {
      return this.evalStmt(stmt.stmt, returnPass);
    } else if (isWithStmt(stmt)) {
      throw new SynthError(
        ErrorCodes.Unsupported_Feature,
        `with statements are not yet supported by ASL`
      );
    } else if (
      isSwitchStmt(stmt) ||
      isCaseClause(stmt) ||
      isDefaultClause(stmt)
    ) {
      // see: https://github.com/functionless/functionless/issues/306
      throw new SynthError(
        ErrorCodes.Unsupported_Feature,
        `switch statements are not yet supported in Step Functions, see https://github.com/functionless/functionless/issues/306`
      );
    }
    return assertNever(stmt);
  }

  /**
   * Recursively evaluate a single expression, building a single {@link ASLGraph.NodeResults} object.
   *
   * Any states generated from the original expression or contextual helper functions in {@link handler}
   * will be merged into a single {@link ASLGraph.NodeResults} object at the end.
   *
   * @param expr - Expression to evaluate.
   * @param handler - A handler callback which receives the {@link ASLGraph.Output} resolved from the expression.
   *                  This output will represent the constant or variable representing the output of the expression.
   *                  An `addState` callback is also provided to inject additional states into the graph.
   *                  The state will be joined (@see ASLGraph.joinSubStates ) with the previous and next states in the order received.
   */
  public evalExpr(expr: Expr, handler: EvalExprHandler): ASLGraph.NodeResults;
  /**
   * Recursively evaluate a single expression, building a single {@link ASLGraph.NodeResults} object.
   *
   * Any states generated from the original expression or contextual helper functions in {@link handler}
   * will be merged into a single {@link ASLGraph.NodeResults} object at the end.
   *
   * @param expr - Expression to evaluate.
   * @param contextNode - Node to associate with the output state. This node may be used to name the resulting state.
   *                      Otherwise expr is used.
   * @param handler - A handler callback which receives the {@link ASLGraph.Output} resolved from the expression.
   *                  This output will represent the constant or variable representing the output of the expression.
   *                  An `addState` callback is also provided to inject additional states into the graph.
   *                  The state will be joined (@see ASLGraph.joinSubStates ) with the previous and next states in the order received.
   */
  public evalExpr(
    expr: Expr,
    contextNode: FunctionlessNode,
    handler: EvalExprHandler
  ): ASLGraph.NodeResults;
  public evalExpr(
    expr: Expr,
    nodeOrHandler: FunctionlessNode | EvalExprHandler,
    maybeHandler?: EvalExprHandler
  ): ASLGraph.NodeResults {
    const [node, handler] = isNode(nodeOrHandler)
      ? [nodeOrHandler, maybeHandler!]
      : [expr, nodeOrHandler];

    const [exprState, states] = this.evalExprBase<ASLGraph.NodeResults>(
      expr,
      handler
    );

    const exprStateOutput = ASLGraph.getAslStateOutput(exprState);

    const joined = ASLGraph.joinSubStates(node, ...states, exprState);

    return (
      joined
        ? {
            ...joined,
            output: exprStateOutput,
          }
        : exprStateOutput
    ) as any;
  }

  /**
   * Recursively evaluate a single expression, building a single {@link ASLGraph.NodeResults} object.
   *
   * Any states generated from the original expression or contextual helper functions in {@link handler}
   * will be merged into a single {@link ASLGraph.NodeResults} object at the end.
   *
   * If the {@link ASLGraph.Output} of the expression is not a {@link ASLGraph.JsonPath}, it will be normalized into one.
   *
   * * If the output was a {@link ASLGraph.LiteralValue}, a new state will be added that turns the literal into a json path.
   * * If the output was a {@link ASLGraph.JsonPath}, the output is returned.
   * * If the output was a {@link ASLGraph.ConditionOutput}, a new {@link Choice} state will turn the conditional into a boolean
   *   and return a {@link ASLGraph.JsonPath}.
   *
   * @param expr - Expression to evaluate.
   * @param handler - A handler callback which receives the {@link ASLGraph.JsonPath} resolved from the expression.
   *                  This output will represent the constant or variable representing the output of the expression.
   *                  An `addState` callback is also provided to inject additional states into the graph.
   *                  The state will be joined (@see ASLGraph.joinSubStates ) with the previous and next states in the order received.
   */
  public evalExprToJsonPath(
    expr: Expr,
    handler: EvalExprHandler<ASLGraph.JsonPath>
  ): ASLGraph.NodeResults;
  /**
   * Recursively evaluate a single expression, building a single {@link ASLGraph.NodeResults} object.
   *
   * Any states generated from the original expression or contextual helper functions in {@link handler}
   * will be merged into a single {@link ASLGraph.NodeResults} object at the end.
   *
   * If the {@link ASLGraph.Output} of the expression is not a {@link ASLGraph.JsonPath}, it will be normalized into one.
   *
   * * If the output was a {@link ASLGraph.LiteralValue}, a new state will be added that turns the literal into a json path.
   * * If the output was a {@link ASLGraph.JsonPath}, the output is returned.
   * * If the output was a {@link ASLGraph.ConditionOutput}, a new {@link Choice} state will turn the conditional into a boolean
   *   and return a {@link ASLGraph.JsonPath}.
   *
   * @param expr - Expression to evaluate.
   * @param contextNode - Optional node to associate with the output state. This node may be used to name the resulting state.
   *                      Otherwise expr is used.
   * @param handler - A handler callback which receives the {@link ASLGraph.JsonPath} resolved from the expression.
   *                  This output will represent the constant or variable representing the output of the expression.
   *                  An `addState` callback is also provided to inject additional states into the graph.
   *                  The state will be joined (@see ASLGraph.joinSubStates ) with the previous and next states in the order received.
   */
  public evalExprToJsonPath(
    expr: Expr,
    contextNode: FunctionlessNode,
    handler: EvalExprHandler<ASLGraph.JsonPath>
  ): ASLGraph.NodeResults;
  public evalExprToJsonPath(
    expr: Expr,
    nodeOrHandler: FunctionlessNode | EvalExprHandler<ASLGraph.JsonPath>,
    maybeHandler?: EvalExprHandler<ASLGraph.JsonPath>
  ): ASLGraph.NodeResults {
    const [node, handler] = isNode(nodeOrHandler)
      ? [nodeOrHandler, maybeHandler!]
      : [expr, nodeOrHandler];

    return this.evalExpr(expr, node, (output, context) => {
      const normalizedState = this.normalizeOutputToJsonPath(output);

      if (ASLGraph.isStateOrSubState(normalizedState)) {
        context.addState(normalizedState);
      }

      const newOutput = ASLGraph.isStateOrSubState(normalizedState)
        ? normalizedState.output
        : normalizedState;

      return handler(newOutput, context);
    });
  }

  /**
   * Recursively evaluate a single expression, building a single {@link ASLGraph.NodeResults} object.
   *
   * Any states generated from the original expression or contextual helper functions in {@link handler}
   * will be merged into a single {@link ASLGraph.NodeResults} object at the end.
   *
   * If the {@link ASLGraph.Output} of the expression is not a {@link ASLGraph.JsonPath} or {@link ASLGraph.LiteralValue}, it will be normalized into one.
   *
   * * If the output is a {@link ASLGraph.LiteralValue}, the output is returned as is.
   * * If the output was a {@link ASLGraph.JsonPath}, the output is returned as is.
   * * If the output was a {@link ASLGraph.ConditionOutput}, a new {@link Choice} state will turn the conditional into a boolean
   *   and return a {@link ASLGraph.JsonPath}.
   *
   * @param expr - Expression to evaluate.
   * @param handler - A handler callback which received the {@link ASLGraph.Output} resolved from the expression.
   *                  This output will represent the constant or variable representing the output of the expression.
   *                  An `addState` callback is also provided to inject additional states into the graph.
   *                  The state will be joined (@see ASLGraph.joinSubStates ) with the previous and next states in the order received.
   */
  public evalExprToJsonPathOrLiteral(
    expr: Expr,
    handler: EvalExprHandler<ASLGraph.JsonPath | ASLGraph.LiteralValue>
  ): ASLGraph.NodeResults;
  /**
   * Recursively evaluate a single expression, building a single {@link ASLGraph.NodeResults} object.
   *
   * Any states generated from the original expression or contextual helper functions in {@link handler}
   * will be merged into a single {@link ASLGraph.NodeResults} object at the end.
   *
   * If the {@link ASLGraph.Output} of the expression is not a {@link ASLGraph.JsonPath} or {@link ASLGraph.LiteralValue}, it will be normalized into one.
   *
   * * If the output is a {@link ASLGraph.LiteralValue}, the output is returned as is.
   * * If the output was a {@link ASLGraph.JsonPath}, the output is returned as is.
   * * If the output was a {@link ASLGraph.ConditionOutput}, a new {@link Choice} state will turn the conditional into a boolean
   *   and return a {@link ASLGraph.JsonPath}.
   *
   * @param expr - Expression to evaluate.
   * @param contextNode - Optional node to associate with the output state. This node may be used to name the resulting state.
   *                      Otherwise expr is used.
   * @param handler - A handler callback which received the {@link ASLGraph.Output} resolved from the expression.
   *                  This output will represent the constant or variable representing the output of the expression.
   *                  An `addState` callback is also provided to inject additional states into the graph.
   *                  The state will be joined (@see ASLGraph.joinSubStates ) with the previous and next states in the order received.
   */
  public evalExprToJsonPathOrLiteral(
    expr: Expr,
    contextNode: FunctionlessNode,
    handler: EvalExprHandler<ASLGraph.JsonPath | ASLGraph.LiteralValue>
  ): ASLGraph.NodeResults;
  public evalExprToJsonPathOrLiteral(
    expr: Expr,
    nodeOrHandler:
      | FunctionlessNode
      | EvalExprHandler<ASLGraph.JsonPath | ASLGraph.LiteralValue>,
    maybeHandler?: EvalExprHandler<ASLGraph.JsonPath | ASLGraph.LiteralValue>
  ): ASLGraph.NodeResults {
    const [node, handler] = isNode(nodeOrHandler)
      ? [nodeOrHandler, maybeHandler!]
      : [expr, nodeOrHandler];

    return this.evalExpr(expr, node, (output, context) => {
      const normalizedState =
        this.normalizeOutputToJsonPathOrLiteralValue(output);

      if (ASLGraph.isStateOrSubState(normalizedState)) {
        context.addState(normalizedState);
      }

      const newOutput = ASLGraph.isStateOrSubState(normalizedState)
        ? normalizedState.output
        : normalizedState;

      return handler(newOutput, context);
    });
  }

  /**
   * Recursively evaluate a single expression, building a single {@link ASLGraph.NodeResults} object.
   * All SubStates generated during evaluation will be merged into a {@link ASLGraph.SubState}.
   *
   * @param expr - Expression to evaluate.
   * @param handler - A handler callback which receives the {@link ASLGraph.Output} resolved from the expression.
   *                  This output will represent the constant or variable representing the output of the expression.
   */
  private evalExprToSubState(
    expr: Expr,
    handler: (
      output: ASLGraph.Output,
      context: EvalExprContext
    ) => ASLGraph.SubState | ASLGraph.NodeState | undefined
  ): ASLGraph.SubState | ASLGraph.NodeState | undefined {
    const [exprState, states] = this.evalExprBase(expr, handler);

    return ASLGraph.joinSubStates(expr, ...states, exprState);
  }

  /**
   * evalExpr* functions provide a stateful closure that simplifies the evaluation
   * of an expression into {@link ASLGraph} states and {@link ASLGraph.Output}s.
   *
   * Unlike {@link eval} which requires manually joining of states, evalExpr* methods
   * maintain an array of that that we joined together at the end. They reduce control,
   * but reduce the work to generate valid ASLGraphs.
   */
  private evalExprBase<T>(
    expr: Expr,
    handler: (output: ASLGraph.Output, context: EvalExprContext) => T
  ): [T, (ASLGraph.SubState | ASLGraph.NodeState | undefined)[]] {
    // evaluate the expression, returning an output and optional state or substate(s)
    const state = this.eval(expr);
    // get the output from the evaluated expression state
    const output = ASLGraph.getAslStateOutput(state);

    // collect all intermediate states including the operation one(s) evaluated from the expression
    // additional states may be added by the caller using addState or normalizeOutputToJsonPath
    // these states will be returned to the caller to be joined together.
    const states: (ASLGraph.NodeState | ASLGraph.SubState)[] =
      ASLGraph.isStateOrSubState(state) ? [state] : [];

    // call the handler given by the caller with the output and helper functions
    const handlerOutput = handler(output, {
      // allows the user to add arbitrary states to the sequence of states
      addState: (state) => {
        states.push(state);
      },
    });

    // return the value generated by the handler and any intermediate states generated
    // by eval, `addState`, or `normalizeOutputToJsonPath`.
    return [handlerOutput, states];
  }

  /**
   * Returns the states required to normalize any {@link ASLGraph.Output} into a {@link ASLGraph.JsonPath}.
   *
   * * If the output was a {@link ASLGraph.LiteralValue}, a new state will be added that turns the literal into a json path.
   * * If the output was a {@link ASLGraph.JsonPath}, the output is returned.
   * * If the output was a {@link ASLGraph.ConditionOutput}, a new {@link Choice} state will turn the conditional into a boolean
   *   and return a {@link ASLGraph.JsonPath}.
   */
  private normalizeOutputToJsonPath(
    output: ASLGraph.Output,
    node?: FunctionlessNode
  ):
    | ((ASLGraph.OutputState | ASLGraph.OutputSubState) & {
        output: ASLGraph.JsonPath;
      })
    | ASLGraph.JsonPath {
    if (ASLGraph.isJsonPath(output)) {
      return output;
    } else {
      return this.assignValue(node, output);
    }
  }

  /**
   * returns the states required to normalize a {@link ASLGraph.Output} into a {@link ASLGraph.JsonPath} or {@link ASLGraph.LiteralValue}.
   *
   * * If the output is a {@link ASLGraph.LiteralValue}, the output is returned as is.
   * * If the output was a {@link ASLGraph.JsonPath}, the output is returned as is.
   * * If the output was a {@link ASLGraph.ConditionOutput}, a new {@link Choice} state will turn the conditional into a boolean
   *   and return a {@link ASLGraph.JsonPath}.
   */
  private normalizeOutputToJsonPathOrLiteralValue(
    output: ASLGraph.Output,
    node?: FunctionlessNode
  ):
    | (ASLGraph.OutputSubState & { output: ASLGraph.JsonPath })
    | ASLGraph.JsonPath
    | ASLGraph.LiteralValue {
    if (ASLGraph.isJsonPath(output) || ASLGraph.isLiteralValue(output)) {
      return output;
    } else {
      return this.conditionState(node, output.condition);
    }
  }

  /**
   * Provides a contextual `evalExpr` and `evalCondition` functions to the handler provided.
   * Any SubStates generated using the provided functions will be joined into a single {@link ASLGraph.OutputSubState}
   * with the output of the handler.
   *
   * All SubStates generated during evaluation will be merged into a {@link ASLGraph.OutputSubState} along with the output
   * of the handler callback.
   *
   * @param expr - Expression to evaluate.
   * @param contextNode - Optional node to associate with the output state. This node may be used to name the resulting state.
   *                      Otherwise expr is used.
   * @param handler - A handler callback which receives the contextual `evalExpr` function. The out of this handler will be
   *                  joined with any SubStates created from the `evalExpr` function.
   */
  public evalContext(
    contextNode: FunctionlessNode,
    handler: EvalContextHandler
  ): ASLGraph.NodeResults {
    const [handlerState, states] = this.evalContextBase(handler);
    const handlerStateOutput = ASLGraph.getAslStateOutput(handlerState);

    const joined = ASLGraph.joinSubStates(contextNode, ...states, handlerState);

    return (
      joined
        ? {
            ...joined,
            output: handlerStateOutput,
          }
        : handlerStateOutput
    ) as any;
  }

  /**
   * Internal method similar to {@link evalContext}.
   *
   * Unlike {@link evalContext}, this method does not return an output with the State or SubState.
   *
   * Used by the {@link evalStmt} cases which do not need an output (the output is determined by the stmt).
   *
   * @see evalContext for more details.
   */
  private evalContextToSubState(
    contextNode: FunctionlessNode,
    handler: (
      context: EvalContextContext
    ) => ASLGraph.SubState | ASLGraph.NodeState
  ): ASLGraph.SubState | ASLGraph.NodeState {
    const [handlerOut, states] = this.evalContextBase(handler);

    return ASLGraph.joinSubStates(contextNode, ...states, handlerOut)!;
  }

  /**
   * Base logic shared by {@link evalContext} and {@link evalContextToSubState}.
   *
   * @see evalContext for more details.
   */
  private evalContextBase<T>(
    handler: (context: EvalContextContext) => T
  ): [T, (ASLGraph.SubState | ASLGraph.NodeState)[]] {
    const states: (ASLGraph.SubState | ASLGraph.NodeState)[] = [];
    const context: EvalContextContext = {
      evalExpr: (expr: Expr, allowUndefined?: boolean) => {
        const state = this.eval(expr, allowUndefined);
        const output = ASLGraph.getAslStateOutput(state);
        if (ASLGraph.isOutputStateOrSubState(state)) {
          states.push(state);
        }
        return output;
      },
      addState: (state) => {
        states.push(state);
      },
      evalExprToJsonPath: (expr: Expr, allowUndefined?: boolean) => {
        const state = this.eval(expr, allowUndefined);
        const output = ASLGraph.getAslStateOutput(state);
        const normalizedStates = this.normalizeOutputToJsonPath(output, expr);
        const normalizedOutput = ASLGraph.isOutputStateOrSubState(
          normalizedStates
        )
          ? normalizedStates.output
          : normalizedStates;
        if (ASLGraph.isOutputStateOrSubState(state)) {
          states.push(state);
        }
        if (ASLGraph.isOutputStateOrSubState(normalizedStates)) {
          states.push(normalizedStates);
        }
        return normalizedOutput;
      },
      evalExprToJsonPathOrLiteral: (expr: Expr, allowUndefined?: boolean) => {
        const state = this.eval(expr, allowUndefined);
        const output = ASLGraph.getAslStateOutput(state);
        const normalizedStates = this.normalizeOutputToJsonPathOrLiteralValue(
          output,
          expr
        );
        const normalizedOutput = ASLGraph.isOutputStateOrSubState(
          normalizedStates
        )
          ? normalizedStates.output
          : normalizedStates;
        if (ASLGraph.isOutputStateOrSubState(state)) {
          states.push(state);
        }
        if (ASLGraph.isOutputStateOrSubState(normalizedStates)) {
          states.push(normalizedStates);
        }
        return normalizedOutput;
      },
    };
    return [handler(context), states];
  }

  /**
   * Evaluate an {@link Expr} to a single {@link State}.
   *
   * Method is private. External consumers should use use {@link evalContext} or {@link evalExpr}.
   *
   * @param expr the {@link Expr} to evaluate.
   * @param allowUndefined - when true, does not fail on undefined values. The resulting output literal may contain `value: undefined`.
   * @returns the {@link ASLGraph.Output} generated by an expression or an {@link ASLGraph.OutputSubState} with additional states and outputs.
   */
  private eval(
    expr: Expr | SuperKeyword,
    allowUndefined: boolean = false
  ): ASLGraph.NodeResults {
    if (isSuperKeyword(expr)) {
      throw new SynthError(
        ErrorCodes.Unsupported_Feature,
        "Step Functions does not support super."
      );
    }
    // first check to see if the expression can be turned into a constant.
    const constant = evalToConstant(expr);
    if (constant !== undefined) {
      const value = constant.constant;
      if (!allowUndefined && value === undefined) {
        throw new SynthError(
          ErrorCodes.Step_Functions_does_not_support_undefined,
          "Undefined literal is not supported"
        );
      }
      // manufacturing null can be difficult, just use our magic constant
      return value === null
        ? { jsonPath: this.context.null }
        : {
            value: value as any,
            containsJsonPath: false,
          };
    }

    if (isTemplateExpr(expr)) {
      return this.evalContext(expr, ({ evalExprToJsonPathOrLiteral }) => {
        const elementOutputs = [
          {
            value: expr.head.text,
            containsJsonPath: false,
          },
          ...expr.spans.flatMap((span) => [
            evalExprToJsonPathOrLiteral(span.expr),
            {
              value: span.literal.text,
              containsJsonPath: false,
            },
          ]),
        ];

        /**
         * Step Functions `States.Format` has a bug which fails when a jsonPath does not start with a
         * alpha character.
         * https://twitter.com/sussmansa/status/1542777348616990720?s=20&t=2PepSKvzPhojs_x01WoQVQ
         *
         * For this edge case, we re-assign each json path to a heap variable and use the heap location
         * in the States.Format call to ensure we don't fail to deploy.
         */
        const jsonPaths = elementOutputs
          .filter(ASLGraph.isJsonPath)
          .map(({ jsonPath }) => jsonPath)
          .map((jp) =>
            jp.match(/\$\.[^a-zA-Z]/g) ? [jp, this.newHeapVariable()] : [jp, jp]
          );

        // generate any pass states to rewrite variables as needed
        // we expect this to only happen rarely
        const rewriteStates: Pass[] = jsonPaths
          .filter(([original, updated]) => original !== updated)
          .map(([original, updated]) => ({
            Type: "Pass",
            InputPath: original,
            ResultPath: updated,
            Next: ASLGraph.DeferNext,
          }));

        const tempHeap = this.newHeapVariable();

        return {
          ...ASLGraph.joinSubStates(expr, ...rewriteStates, {
            Type: "Pass",
            Parameters: {
              "string.$": `States.Format('${elementOutputs
                .map((output) =>
                  ASLGraph.isJsonPath(output) ? "{}" : output.value
                )
                .join("")}',${jsonPaths.map(([, jp]) => jp)})`,
            },
            ResultPath: tempHeap,
            Next: ASLGraph.DeferNext,
          })!,
          output: {
            jsonPath: `${tempHeap}.string`,
          },
        };
      });
    } else if (isCallExpr(expr)) {
      const integration = tryFindIntegration(expr.expr);
      if (integration) {
        const serviceCall = new IntegrationImpl(integration);
        const integStates = serviceCall.asl(expr, this);

        if (ASLGraph.isAslGraphOutput(integStates)) {
          return integStates;
        }

        const updateState = (state: ASLGraph.NodeState): ASLGraph.NodeState => {
          const throwOrPass = this.throw(expr);
          if (
            throwOrPass?.Next &&
            (isTaskState(state) ||
              isMapTaskState(state) ||
              isParallelTaskState(state))
          ) {
            return {
              ...state,
              Catch: [
                {
                  ErrorEquals: ["States.ALL"],
                  Next: throwOrPass.Next,
                  ResultPath: throwOrPass.ResultPath,
                },
              ],
            };
          } else {
            return state;
          }
        };

        const updateStates = (
          states: ASLGraph.NodeState | ASLGraph.SubState
        ): ASLGraph.NodeState | ASLGraph.SubState => {
          return ASLGraph.isSubState(states)
            ? {
                ...states,
                states: Object.fromEntries(
                  Object.entries(states.states ?? {}).map(
                    ([stateName, state]) => {
                      if (ASLGraph.isSubState(state)) {
                        return [stateName, updateStates(state)];
                      } else {
                        return [stateName, updateState(state)];
                      }
                    }
                  )
                ),
              }
            : updateState(states);
        };
        return {
          node: integStates.node,
          output: integStates.output,
          ...updateStates(integStates),
        };
      } else if (isMap(expr)) {
        return this.mapToStateOutput(expr);
      } else if (isForEach(expr)) {
        return this.forEachToStateOutput(expr);
      } else if (isSlice(expr)) {
        return this.sliceToStateOutput(expr);
      } else if (isFilter(expr)) {
        return this.filterToStateOutput(expr);
      } else if (isJoin(expr)) {
        return this.joinToStateOutput(expr);
      } else if (isPromiseAll(expr)) {
        const values = expr.args[0]?.expr;
        if (values) {
          return this.eval(values);
        }
        throw new SynthError(ErrorCodes.Unsupported_Use_of_Promises);
      } else if (isJsonStringify(expr) || isJsonParse(expr)) {
        const heap = this.newHeapVariable();

        const objParamExpr = expr.args[0]?.expr;
        if (!objParamExpr || isUndefinedLiteralExpr(objParamExpr)) {
          if (expr.expr.name.name === "stringify") {
            // return an undefined variable
            return {
              jsonPath: heap,
            };
          } else {
            throw new SynthError(
              ErrorCodes.Invalid_Input,
              "JSON.parse in a StepFunction must have a single, defined parameter."
            );
          }
        }

        return this.evalExprToJsonPath(objParamExpr, (output) => {
          const objectPath = output.jsonPath;

          return {
            Type: "Pass",
            Parameters: {
              // intrinsic functions cannot be used in InputPath and some other json path locations.
              // We compute the value and place it on the heap.
              "string.$": isJsonStringify(expr)
                ? `States.JsonToString(${objectPath})`
                : `States.StringToJson(${objectPath})`,
            },
            ResultPath: heap,
            Next: ASLGraph.DeferNext,
            output: {
              jsonPath: `${heap}.string`,
            },
          };
        });
      } else if (isReferenceExpr(expr.expr)) {
        const ref = expr.expr.ref();
        if (ref === Boolean) {
          const [arg] = expr.args;
          if (!arg) {
            return {
              value: false,
              containsJsonPath: false,
            };
          }
          return this.evalExpr(arg.expr, (argOutput) => {
            if (ASLGraph.isJsonPath(argOutput)) {
              return { condition: ASL.isTruthy(argOutput.jsonPath) };
            } else if (ASLGraph.isConditionOutput(argOutput)) {
              return argOutput;
            } else {
              return { value: !!argOutput.value, containsJsonPath: false };
            }
          });
        }
      }
      throw new Error(
        `call must be a service call or list .slice, .map, .forEach or .filter: ${nodeToString(
          expr
        )}`
      );
    } else if (isVariableReference(expr)) {
      if (isIdentifier(expr)) {
        const ref = expr.lookup();
        /**
         * Support the optional second parameter context reference.
         * async (input, context) => return context;
         *
         * context -> '$$'
         */
        if (
          ref &&
          isParameterDecl(ref) &&
          isFunctionLike(ref.parent) &&
          ref.parent === this.decl &&
          ref.parent.parameters[1] === ref
        ) {
          return { jsonPath: `$$` };
        }
        return { jsonPath: `$.${this.getIdentifierName(expr)}` };
      } else if (isPropAccessExpr(expr)) {
        if (isSuperKeyword(expr.expr)) {
          throw new SynthError(
            ErrorCodes.Unsupported_Feature,
            "Step Functions does not support super."
          );
        }
        if (isIdentifier(expr.name)) {
          return this.evalExpr(expr.expr, (output) => {
            return ASLGraph.accessConstant(output, expr.name.name, false);
          });
        } else {
          throw new SynthError(ErrorCodes.Classes_are_not_supported);
        }
      } else if (isElementAccessExpr(expr)) {
        return this.elementAccessExprToJsonPath(expr);
      }
      assertNever(expr);
    } else if (isObjectLiteralExpr(expr)) {
      return this.evalContext(expr, ({ evalExprToJsonPathOrLiteral }) => {
        return expr.properties.reduce(
          (obj: ASLGraph.LiteralValue, prop) => {
            if (!isPropAssignExpr(prop)) {
              throw new Error(
                `${prop.kindName} is not supported in Amazon States Language`
              );
            }
            if (
              (isComputedPropertyNameExpr(prop.name) &&
                isStringLiteralExpr(prop.name.expr)) ||
              isIdentifier(prop.name) ||
              isStringLiteralExpr(prop.name)
            ) {
              const name = isIdentifier(prop.name)
                ? prop.name.name
                : isStringLiteralExpr(prop.name)
                ? prop.name.value
                : isStringLiteralExpr(prop.name.expr)
                ? prop.name.expr.value
                : undefined;
              if (!name) {
                throw new SynthError(
                  ErrorCodes.StepFunctions_property_names_must_be_constant
                );
              }
              const valueOutput = evalExprToJsonPathOrLiteral(prop.expr);
              return {
                value: {
                  ...(obj.value as Record<string, any>),
                  ...ASLGraph.jsonAssignment(name, valueOutput),
                },
                containsJsonPath:
                  obj.containsJsonPath ||
                  ASLGraph.isJsonPath(valueOutput) ||
                  valueOutput.containsJsonPath,
              };
            } else {
              throw new SynthError(
                ErrorCodes.StepFunctions_property_names_must_be_constant
              );
            }
          },
          {
            value: {},
            containsJsonPath: false,
          }
        );
      });
    } else if (isArrayLiteralExpr(expr)) {
      return this.evalContext(expr, ({ evalExprToJsonPathOrLiteral }) => {
        // evaluate each item
        const items = expr.items.map((item) => {
          if (isOmittedExpr(item)) {
            throw new SynthError(
              ErrorCodes.Step_Functions_does_not_support_undefined,
              `omitted expressions in an array create an undefined value which cannot be represented in Step Functions`
            );
          }
          return evalExprToJsonPathOrLiteral(item);
        });
        const heapLocation = this.newHeapVariable();

        return {
          Type: "Pass",
          Parameters: {
            "arr.$": `States.Array(${items
              // if the item is a conditional statement, normalize to a boolean reference
              .map((item) =>
                ASLGraph.isJsonPath(item)
                  ? item.jsonPath
                  : typeof item.value === "string"
                  ? `'${item.value}'`
                  : item.value
              )
              .join(", ")})`,
          },
          ResultPath: heapLocation,
          Next: ASLGraph.DeferNext,
          node: expr,
          output: {
            jsonPath: `${heapLocation}.arr`,
          },
        };
      });
    } else if (isLiteralExpr(expr)) {
      return {
        value: expr.value ?? null,
        containsJsonPath: false,
      };
    } else if (isUnaryExpr(expr) || isPostfixUnaryExpr(expr)) {
      if (expr.op === "!") {
        const constant = evalToConstant(expr);
        if (constant !== undefined) {
          return {
            value: !constant.constant,
            containsJsonPath: false,
          };
        } else {
          return this.evalExpr(expr.expr, (output) => {
            return this.conditionState(
              expr,
              ASL.not(ASLGraph.isTruthyOutput(output))
            );
          });
        }
      } else if (
        expr.op === "-" ||
        expr.op === "++" ||
        expr.op === "--" ||
        expr.op === "~" ||
        expr.op === "+"
      ) {
        throw new SynthError(
          ErrorCodes.Cannot_perform_arithmetic_or_bitwise_computations_on_variables_in_Step_Function,
          `Step Function does not support operator ${expr.op}`
        );
      }
      assertNever(expr.op);
    } else if (isBinaryExpr(expr)) {
      const constant = evalToConstant(expr);
      if (constant !== undefined) {
        return {
          value: constant,
          containsJsonPath: false,
        };
      } else if (
        expr.op === "===" ||
        expr.op === "==" ||
        expr.op == "!=" ||
        expr.op == "!==" ||
        expr.op == ">" ||
        expr.op == "<" ||
        expr.op == ">=" ||
        expr.op == "<="
      ) {
        const op = expr.op;
        return this.evalContext(expr, ({ evalExpr }) => {
          const leftOutput = evalExpr(expr.left, true);
          const rightOutput = evalExpr(expr.right, true);
          return {
            condition: ASLGraph.compareOutputs(leftOutput, rightOutput, op),
          };
        });
      } else if (expr.op === "=") {
        if (!isVariableReference(expr.left)) {
          throw new SynthError(
            ErrorCodes.Unexpected_Error,
            "Expected left side of assignment to be a variable."
          );
        }
        return this.evalContext(expr, ({ evalExpr }) => {
          const right = evalExpr(expr.right);
          const left = evalExpr(expr.left);

          if (!ASLGraph.isJsonPath(left)) {
            throw new SynthError(
              ErrorCodes.Unexpected_Error,
              `Expected assignment to target a variable, found: ${
                ASLGraph.isLiteralValue(left) ? left.value : "boolean"
              }`
            );
          }

          return this.assignValue(expr, right, left.jsonPath);
        });
      } else if (expr.op === "in") {
        return this.evalContext(expr, ({ evalExpr }) => {
          const left = evalExpr(expr.left);
          const right = evalExpr(expr.right);
          const elm = this.getElementAccessConstant(left);
          return ASLGraph.isLiteralValue(right)
            ? {
                value:
                  right.value &&
                  typeof right.value === "object" &&
                  elm in right.value,
                containsJsonPath: false,
              }
            : ASLGraph.isConditionOutput(right)
            ? // `in` is invalid with a boolean value
              { value: false, containsJsonPath: false }
            : { condition: ASLGraph.elementIn(elm, right) };
        });
      } else if (expr.op === ",") {
        return this.evalContext(expr, ({ evalExpr }) => {
          // eval left and discard the result
          evalExpr(expr.left);
          // eval right and return the result
          return evalExpr(expr.right);
        });
      } else if (
        expr.op === "+" ||
        expr.op === "-" ||
        expr.op === "*" ||
        expr.op === "/" ||
        expr.op === "%" ||
        expr.op === "+=" ||
        expr.op === "-=" ||
        expr.op === "*=" ||
        expr.op === "/=" ||
        expr.op === "%=" ||
        expr.op === "&" ||
        expr.op === "&=" ||
        expr.op === "**" ||
        expr.op === "**=" ||
        expr.op === "<<" ||
        expr.op === "<<=" ||
        expr.op === ">>" ||
        expr.op === ">>=" ||
        expr.op === ">>>" ||
        expr.op === ">>>=" ||
        expr.op === "^" ||
        expr.op === "^=" ||
        expr.op === "|" ||
        expr.op === "|="
      ) {
        // TODO: support string concat - https://github.com/functionless/functionless/issues/330
        throw new SynthError(
          ErrorCodes.Cannot_perform_arithmetic_or_bitwise_computations_on_variables_in_Step_Function,
          `Step Function does not support operator ${expr.op}`
        );
      } else if (expr.op === "instanceof") {
        throw new SynthError(
          ErrorCodes.Unsupported_Feature,
          `Step Function does not support ${expr.op} operator`
        );
      } else if (expr.op === "&&" || expr.op === "||" || expr.op === "??") {
        return this.evalExpr(expr.left, (leftOutput) => {
          const right = this.eval(expr.right);

          if (ASLGraph.isLiteralValue(leftOutput)) {
            // if both values are literals, return a literal.
            // Only evaluate right as a literal if it is strictly a literal with no states.
            if (ASLGraph.isLiteralValue(right)) {
              return {
                value:
                  expr.op === "&&"
                    ? leftOutput.value && right.value
                    : expr.op === "||"
                    ? leftOutput.value || right.value
                    : leftOutput.value ?? right.value,
                containsJsonPath: false,
              };
            }

            /**
             * If left is a literal, evaluate the truthiness and return left or right.
             * &&: when truthy, return right
             * ||: when falsy, return right
             * ??: when undefined or null, return right
             */
            if (expr.op === "&&") {
              return !leftOutput.value ? leftOutput : right;
            } else if (expr.op === "||") {
              return !!leftOutput.value ? leftOutput : right;
            } else {
              return leftOutput.value !== null && leftOutput.value !== undefined
                ? leftOutput
                : right;
            }
          }

          /**
           * If the right is strictly a condition (no states), return a condition.
           */
          if (ASLGraph.isConditionOutput(right)) {
            if (ASLGraph.isConditionOutput(leftOutput)) {
              return {
                condition:
                  expr.op === "&&"
                    ? ASL.and(leftOutput.condition, right.condition)
                    : expr.op === "||"
                    ? ASL.or(leftOutput.condition, right.condition)
                    : // ??: a boolean cannot be undefined or null, return the left side.
                      leftOutput.condition,
              };
            }
          }

          /**
           * ??: runs right when the left is null or undefined.
           */
          if (expr.op === "??") {
            // (a === b) ?? c - c is unreachable
            if (ASLGraph.isConditionOutput(leftOutput)) {
              return leftOutput;
            }
            // a ?? b
            return this.conditionState(
              expr,
              ASL.isPresentAndNotNull(leftOutput.jsonPath),
              leftOutput,
              right
            );
          }

          /**
           * &&: return left when the left is falsy, else right
           * ||: return left when the right is truthy, else right
           */
          const condition = ASLGraph.isConditionOutput(leftOutput)
            ? expr.op === "&&"
              ? ASL.not(leftOutput.condition)
              : leftOutput.condition
            : expr.op === "&&"
            ? ASL.not(ASL.isTruthy(leftOutput.jsonPath))
            : ASL.isTruthy(leftOutput.jsonPath);

          return this.conditionState(expr, condition, leftOutput, right);
        });
      } else if (expr.op === "??=" || expr.op === "&&=" || expr.op === "||=") {
        if (!isVariableReference(expr.left)) {
          throw new SynthError(
            ErrorCodes.Unexpected_Error,
            "Expected left side of assignment to be a variable."
          );
        }
        return this.evalExpr(expr.left, (left) => {
          const right = this.eval(expr.right);

          if (!ASLGraph.isJsonPath(left)) {
            throw new SynthError(
              ErrorCodes.Unexpected_Error,
              `Expected assignment to target a variable, found: ${
                ASLGraph.isLiteralValue(left) ? left.value : "boolean"
              }`
            );
          }

          /**
           * &&: left ? right : left
           * ||: left ? left : right
           * ??: left !== undefined && left !== null ? left : right
           */
          const condition =
            expr.op === "||="
              ? ASL.isTruthy(left.jsonPath)
              : expr.op === "&&="
              ? ASL.not(ASL.isTruthy(left.jsonPath))
              : ASL.isPresentAndNotNull(left.jsonPath);

          return this.conditionState(
            expr,
            condition,
            left,
            right,
            left.jsonPath
          );
        });
      }
      return assertNever(expr.op);
    } else if (isAwaitExpr(expr)) {
      return this.eval(expr.expr);
    } else if (isTypeOfExpr(expr)) {
      return this.evalExpr(expr.expr, (exprOutput) => {
        if (ASLGraph.isLiteralValue(exprOutput)) {
          return {
            value: typeof exprOutput.value,
            containsJsonPath: false,
          };
        } else if (ASLGraph.isConditionOutput(exprOutput)) {
          return {
            value: "boolean",
            containsJsonPath: false,
          };
        }

        const tempHeap = this.newHeapVariable();

        return {
          startState: "choose",
          states: {
            choose: {
              Type: "Choice",
              Choices: [
                {
                  ...ASL.and(
                    ASL.isPresent(exprOutput.jsonPath),
                    ASL.isString(exprOutput.jsonPath)
                  ),
                  Next: "string",
                },
                {
                  ...ASL.and(
                    ASL.isPresent(exprOutput.jsonPath),
                    ASL.isBoolean(exprOutput.jsonPath)
                  ),
                  Next: "boolean",
                },
                {
                  ...ASL.and(
                    ASL.isPresent(exprOutput.jsonPath),
                    ASL.isNumeric(exprOutput.jsonPath)
                  ),
                  Next: "number",
                },
                {
                  ...ASL.isPresent(exprOutput.jsonPath),
                  Next: "object",
                },
              ],
              Default: "undefined",
            },
            string: {
              Type: "Pass",
              Result: "string",
              ResultPath: tempHeap,
              Next: ASLGraph.DeferNext,
            },
            boolean: {
              Type: "Pass",
              Result: "boolean",
              ResultPath: tempHeap,
              Next: ASLGraph.DeferNext,
            },
            number: {
              Type: "Pass",
              Result: "number",
              ResultPath: tempHeap,
              Next: ASLGraph.DeferNext,
            },
            object: {
              Type: "Pass",
              Result: "object",
              ResultPath: tempHeap,
              Next: ASLGraph.DeferNext,
            },
            undefined: {
              Type: "Pass",
              Result: "undefined",
              ResultPath: tempHeap,
              Next: ASLGraph.DeferNext,
            },
          },
          output: {
            jsonPath: tempHeap,
          },
        };
      });
    } else if (isConditionExpr(expr)) {
      return this.evalExpr(expr.when, (output) => {
        /* use `this.eval` instead of the evalContext's evalExpr so that the states for left and right are not hoisted before the condition is evaluated
           statesForCondition
           Choice(cond)
              true ->
                states for left
                left
              false ->
                states for false
                right
            return output of left or right
        */
        const left = this.eval(expr.then);
        const right = this.eval(expr._else);

        return this.conditionState(
          expr,
          ASLGraph.isTruthyOutput(output),
          left,
          right
        );
      });
    } else if (isParenthesizedExpr(expr)) {
      return this.eval(expr.expr);
    }
    throw new Error(`cannot eval expression kind '${expr.kindName}'`);
  }

  /**
   * Returns an object containing Pass/Task parameters values to clone the current lexical scope into
   * another scope, like a Map state.
   *
   * ```ts
   * {
   *    'a.$': '$.a'
   * }
   * ```
   */
  public cloneLexicalScopeParameters(
    node: FunctionlessNode
  ): Record<string, string> {
    const parentStmt = isStmt(node) ? node : node.findParent(isStmt);
    const variableReferences =
      (parentStmt?.prev ?? parentStmt?.parent)?.getLexicalScope() ??
      new Map<string, BindingDecl>();
    return {
      [`${FUNCTIONLESS_CONTEXT_NAME}.$`]: FUNCTIONLESS_CONTEXT_JSON_PATH,
      ...Object.fromEntries(
        Array.from(variableReferences.values())
          .map((decl) =>
            // assume there is an identifier name if it is in the lexical scope
            this.getDeclarationName(decl as BindingDecl & { name: Identifier })
          )
          .map((name) => [`${name}.$`, `$.${name}`])
      ),
    };
  }

  /**
   * Helper that generates an {@link ASLGraph.OutputState} which returns null.
   */
  public stateWithVoidOutput(
    state: State | ASLGraph.SubState
  ): ASLGraph.OutputSubState | ASLGraph.OutputState {
    return {
      ...state,
      output: {
        jsonPath: this.context.null,
      },
    };
  }

  /**
   * Helper that generates an {@link ASLGraph.OutputState} which returns a value to a temporary location.
   *
   * Updates (immutably) a {@link ASLGraph.NodeState} to contain a new heap location result path.
   * The new heap location is returned an a {@link ASLGraph.JsonPath} output.
   */
  public stateWithHeapOutput(
    state: Exclude<ASLGraph.NodeState, Choice | Fail | Succeed | Wait>,
    node?: FunctionlessNode
  ): ASLGraph.NodeState & { output: ASLGraph.JsonPath } {
    const tempHeap = this.newHeapVariable();
    return {
      ...state,
      node,
      ResultPath: tempHeap,
      output: {
        jsonPath: tempHeap,
      },
    };
  }

  /**
   * When the condition is true, executes the true states and assigns the left output to a temp variable.
   * When the condition is false, executes the true states and assigns the right out to a temp variable.
   *
   * @param trueState - states to execute when the condition is true. Default: returns true
   * @param falseState - states to execute when the condition is false. Default: returns false
   *
   * @returns a {@link ASLGraph.OutputSubState} that executes true when the value is true and false when the value is false.
   */
  public conditionState(
    node: FunctionlessNode | undefined,
    cond: Condition,
    trueState?: ASLGraph.NodeResults,
    falseState?: ASLGraph.NodeResults,
    outputJsonPath?: string
  ): ASLGraph.OutputSubState & { output: ASLGraph.JsonPath } {
    const trueOutput: ASLGraph.Output = trueState
      ? ASLGraph.getAslStateOutput(trueState)
      : { value: true, containsJsonPath: false };
    const falseOutput: ASLGraph.Output = falseState
      ? ASLGraph.getAslStateOutput(falseState)
      : { value: false, containsJsonPath: false };
    const tempHeap = outputJsonPath ?? this.newHeapVariable();
    return {
      node,
      startState: "default",
      states: {
        default: {
          Type: "Choice",
          Choices: [{ ...cond, Next: "true" }],
          Default: "false",
        },
        true: ASLGraph.joinSubStates(
          ASLGraph.isStateOrSubState(trueState) ? trueState.node : undefined,
          trueState,
          this.assignValue(undefined, trueOutput, tempHeap)
        )!,
        false: ASLGraph.joinSubStates(
          ASLGraph.isStateOrSubState(falseState) ? falseState.node : undefined,
          falseState,
          this.assignValue(undefined, falseOutput, tempHeap)
        )!,
      },
      output: {
        jsonPath: tempHeap,
      },
    };
  }

  /**
   * Mutable heap counter.
   */
  private heapCounter = 0;

  /**
   * returns an in order unique memory location in the form `$.heap[id]`
   * TODO: make this contextual - https://github.com/functionless/functionless/issues/321
   */
  public newHeapVariable() {
    return `$.${this.newHeapVariableName()}`;
  }

  /**
   * returns an in order unique memory location in the form `heap[id]`
   * TODO: make this contextual - https://github.com/functionless/functionless/issues/321
   */
  public newHeapVariableName() {
    return `heap${this.heapCounter++}`;
  }

  /**
   * Find the transition edge from this {@link node} to the State which will handle
   * the error.
   *
   * @param node
   * @returns `undefined` if the error is terminal, otherwise a Next, ResultPath
   */
  public throw(node: FunctionlessNode):
    | {
        /**
         * Name of the state to transition to.
         */
        Next: string;
        /**
         * JSON Path to store the the error payload.
         */
        ResultPath: string | null;
      }
    | undefined {
    // detect the immediate for-loop closure surrounding this throw statement
    // because of how step function's Catch feature works, we need to check if the try
    // is inside or outside the closure
    const mapOrParallelClosure = node.findParent(isFunctionLike);

    // catchClause or finallyBlock that will run upon throwing this error
    const catchOrFinally = node.throw();
    if (catchOrFinally === undefined) {
      // error is terminal
      return undefined;
    } else if (
      mapOrParallelClosure === undefined ||
      // TODO: this implementation is specific to the current state. Try/Catch/Finally needs to be generalize based on the generated ASL, not the AST.
      // https://github.com/functionless/functionless/issues/385
      (isArgument(mapOrParallelClosure.parent) &&
        isCallExpr(mapOrParallelClosure.parent.parent) &&
        isPropAccessExpr(mapOrParallelClosure.parent.parent.expr) &&
        (mapOrParallelClosure.parent.parent.expr.name.name === "map" ||
          mapOrParallelClosure.parent.parent.expr.name.name === "filter" ||
          mapOrParallelClosure.parent.parent.expr.name.name === "forEach") &&
        !isReferenceExpr(mapOrParallelClosure.parent.parent.expr.expr)) ||
      mapOrParallelClosure.contains(catchOrFinally)
    ) {
      // the catch/finally handler is nearer than the surrounding Map/Parallel State
      return {
        Next: ASL.CatchState,
        ResultPath: (() => {
          if (
            (isCatchClause(catchOrFinally) && catchOrFinally.variableDecl) ||
            (isBlockStmt(catchOrFinally) &&
              catchOrFinally.isFinallyBlock() &&
              catchOrFinally.parent.catchClause &&
              canThrow(catchOrFinally.parent.catchClause) &&
              // we only store the error thrown from the catchClause if the finallyBlock is not terminal
              // by terminal, we mean that every branch returns a value - meaning that the re-throw
              // behavior of a finally will never be triggered - the return within the finally intercepts it
              !catchOrFinally.isTerminal())
          ) {
            return `$.${this.generatedNames.generateOrGet(catchOrFinally)}`;
          } else {
            return null;
          }
        })(),
      };
    } else {
      // the Map/Parallel tasks are closer than the catch/finally, so we use a Fail State
      // to terminate the Map/Parallel and delegate the propagation of the error to the
      // Map/Parallel state
      return undefined;
    }
  }

  /**
   * Process a `array.slice()` expression and output the jsonPath or constant value.
   */
  private sliceToStateOutput(
    expr: CallExpr & { expr: PropAccessExpr }
  ): ASLGraph.NodeResults {
    const startArg = expr.args[0]?.expr;
    const endArg = expr.args[1]?.expr;

    const value = this.eval(expr.expr.expr);
    const valueOutput = ASLGraph.getAslStateOutput(value);
    if (startArg === undefined && endArg === undefined) {
      // .slice()
      return value;
    } else if (startArg !== undefined) {
      const startConst = evalToConstant(startArg)?.constant;
      if (startConst === undefined || typeof startConst !== "number") {
        throw new Error(
          "the 'start' argument of slice must be a literal number"
        );
      }
      const endConst = endArg ? evalToConstant(endArg) : undefined;
      if (
        endConst?.constant !== undefined &&
        typeof endConst.constant !== "number"
      ) {
        throw new Error("the 'end' argument of slice must be a literal number");
      }

      if (ASLGraph.isJsonPath(valueOutput)) {
        if (!endConst || typeof endConst.constant === "undefined") {
          return ASLGraph.updateAslStateOutput(value, {
            jsonPath: `${valueOutput.jsonPath}[${startConst}:]`,
          });
        } else {
          return ASLGraph.updateAslStateOutput(value, {
            jsonPath: `${valueOutput.jsonPath}[${startConst}:${endConst.constant}]`,
          });
        }
      } else if (
        ASLGraph.isLiteralValue(valueOutput) &&
        Array.isArray(valueOutput.value)
      ) {
        return ASLGraph.updateAslStateOutput(value, {
          ...valueOutput,
          value: valueOutput.value.slice(startConst, endConst?.constant),
        });
      }
      throw new SynthError(
        ErrorCodes.Unexpected_Error,
        "Expected slice to be performed on a variable or array constant"
      );
    } else if (endArg !== undefined) {
      throw new Error(
        `impossible expression, slice called with end defined without startArg`
      );
    } else {
      throw new Error(
        `impossible expression, slice called with unknown arguments`
      );
    }
  }

  /**
   * Turns a call to `.join` on an array into a {@link ASLGraph.SubState}.
   *
   * If both the array and the separator argument are constant, just run .join and return the results.
   *
   * Otherwise, create a state machine that iterates over all elements of the array at runtime and creates a new
   * string with the separator between elements.
   */
  private joinToStateOutput(
    expr: CallExpr & { expr: PropAccessExpr }
  ): ASLGraph.NodeResults {
<<<<<<< HEAD
    return this.evalContext(expr, (evalExpr) => {
      if (isSuperKeyword(expr.expr.expr)) {
        throw new SynthError(
          ErrorCodes.Unsupported_Feature,
          "Step Functions does not support super."
        );
      }
      const separatorArg = expr.args[0]?.expr;
      const valueOutput = evalExpr(expr.expr.expr);
      const separatorOutput = separatorArg ? evalExpr(separatorArg) : undefined;
      const separator =
        separatorOutput &&
        (ASLGraph.isJsonPath(separatorOutput) ||
          separatorOutput.value !== undefined)
          ? separatorOutput
          : // default to `,`
            { value: ",", containsJsonPath: false };
=======
    return this.evalContext(
      expr,
      ({ evalExpr, evalExprToJsonPathOrLiteral }) => {
        const separatorArg = expr.args[0]?.expr;
        const valueOutput = evalExpr(expr.expr.expr);
        const separatorOutput = separatorArg
          ? evalExprToJsonPathOrLiteral(separatorArg)
          : undefined;
        const separator =
          separatorOutput &&
          (ASLGraph.isJsonPath(separatorOutput) ||
            separatorOutput.value !== undefined)
            ? separatorOutput
            : // default to `,`
              { value: ",", containsJsonPath: false };
>>>>>>> 2c5c7fad

        if (
          ASLGraph.isConditionOutput(valueOutput) ||
          (ASLGraph.isLiteralValue(valueOutput) &&
            !Array.isArray(valueOutput.value))
        ) {
          throw new SynthError(
            ErrorCodes.Unexpected_Error,
            "Expected join to be performed on a variable or array constant"
          );
        }

        if (
          ASLGraph.isLiteralValue(separator) &&
          typeof separator.value !== "string"
        ) {
          throw new SynthError(
            ErrorCodes.Unexpected_Error,
            "Expected join separator to be missing, undefined, a string, or a variable"
          );
        }

        // both are constants, evaluate them here.
        if (
          ASLGraph.isLiteralValue(valueOutput) &&
          ASLGraph.isLiteralValue(separator)
        ) {
          return {
            value: (<any[]>valueOutput.value).join(<string>separator.value),
            containsJsonPath: false,
          };
        }

        const arrayPath = this.newHeapVariable();
        const resultVariable = this.newHeapVariable();

        return {
          startState: "initArray",
          states: {
            // put the constant or variable array in a new temp json path
            initArray: ASLGraph.updateDeferredNextStates(
              { Next: "hasNext" },
              this.assignValue(expr.expr.expr, valueOutput, arrayPath)
            ),
            hasNext: {
              Type: "Choice",
              Choices: [
                // not initialized and has next: init as first element
                {
                  ...ASL.and(
                    ASL.isPresent(`${arrayPath}[0]`),
                    ASL.not(ASL.isPresent(resultVariable))
                  ),
                  Next: "initValue",
                },
                // not initialized, but the array is empty
                {
                  ...ASL.and(
                    ASL.not(ASL.isPresent(`${arrayPath}[0]`)),
                    ASL.not(ASL.isPresent(resultVariable))
                  ),
                  Next: "returnEmpty",
                },
                // already initialized, there are items left
                { ...ASL.isPresent(`${arrayPath}[0]`), Next: "append" },
              ],
              // nothing left to do, return the accumulated string
              Default: "done",
            },
            // place the first value on the output
            initValue: {
              Type: "Pass",
              InputPath: `${arrayPath}[0]`,
              ResultPath: `${resultVariable}.string`,
              // update the temp array
              Next: "tail",
            },
            // append the current string to the separator and the head of the array
            append: {
              Type: "Pass",
              Parameters: {
                "string.$": ASLGraph.isJsonPath(separator)
                  ? `States.Format('{}{}{}', ${resultVariable}.string, ${separator.jsonPath}, ${arrayPath}[0])`
                  : `States.Format('{}${separator.value}{}', ${resultVariable}.string, ${arrayPath}[0])`,
              },
              ResultPath: resultVariable,
              // update the temp array
              Next: "tail",
            },
            // update the temp array and then check to see if there is more to do
            tail: {
              Type: "Pass",
              InputPath: `${arrayPath}[1:]`,
              ResultPath: arrayPath,
              Next: "hasNext", // restart by checking for items after tail
            },
            // empty array, return `''`
            returnEmpty: {
              Type: "Pass",
              Result: "",
              ResultPath: `${resultVariable}.string`,
              Next: ASLGraph.DeferNext,
            },
            // nothing left to do, this state will likely get optimized out, but it gives us a target
            done: {
              Type: "Pass",
              Next: ASLGraph.DeferNext,
            },
          },
          output: {
            jsonPath: `${resultVariable}.string`,
          },
        };
      }
    );
  }

  private filterToStateOutput(
    expr: CallExpr & { expr: PropAccessExpr }
  ): ASLGraph.NodeResults {
    const predicate = expr.args[0]?.expr;
    if (!isFunctionLike(predicate)) {
      throw new SynthError(
        ErrorCodes.Invalid_Input,
        `the 'predicate' argument of filter must be a function or arrow expression, found: ${predicate?.kindName}`
      );
    }
    if (isSuperKeyword(expr.expr.expr)) {
      throw new SynthError(
        ErrorCodes.Unsupported_Feature,
        "Step Functions does not support super."
      );
    }

    return this.evalExprToJsonPath(expr.expr.expr, (leftOutput) => {
      if (
        ASLGraph.isLiteralValue(leftOutput) &&
        !Array.isArray(leftOutput.value)
      ) {
        throw new SynthError(
          ErrorCodes.Unexpected_Error,
          "Expected filter to be called on a literal array or reference to one."
        );
      }

      return (
        this.filterToJsonPath(leftOutput, predicate) ?? {
          node: expr,
          ...this.filterToASLGraph(leftOutput, predicate),
        }
      );
    });
  }

  /**
   * Attempt to compile filter to JSONPath. If possible, this is the most efficient way to filter.
   *
   * When not possible, undefined is returned.
   */
  private filterToJsonPath(
    valueJsonPath: ASLGraph.JsonPath,
    predicate: FunctionExpr | ArrowFunctionExpr
  ): ASLGraph.JsonPath | undefined {
    const stmt = predicate.body.statements[0];
    if (
      stmt === undefined ||
      !isReturnStmt(stmt) ||
      predicate.body.statements.length !== 1
    ) {
      return undefined;
    }

    const toFilterCondition = (expr: Expr): string | undefined => {
      const constant = evalToConstant(expr);
      if (constant) {
        if (typeof constant.constant === "string") {
          // strings are wrapped with '' in the filter expression.
          // Escape existing quotes to avoid issues.
          return `'${constant.constant.replace(/'/g, "\\'")}'`;
        }
        if (
          typeof constant.constant === "object" &&
          constant.constant !== null
        ) {
          // try to compile with ASLGraph instead
          return undefined;
        } else {
          return `${constant.constant}`;
        }
      } else if (isBinaryExpr(expr)) {
        const left = toFilterCondition(expr.left);
        const right = toFilterCondition(expr.right);
        return left && right
          ? `${left}${
              expr.op === "===" ? "==" : expr.op === "!==" ? "!=" : expr.op
            }${right}`
          : undefined;
      } else if (isUnaryExpr(expr)) {
        const right = toFilterCondition(expr.expr);
        return right ? `${expr.op}${right}` : undefined;
      } else if (isIdentifier(expr)) {
        const ref = expr.lookup();
        if (ref === undefined) {
          // try to compile with ASLGraph instead
          return undefined;
        }
        if (
          (isParameterDecl(ref) || isBindingElem(ref)) &&
          ref.findParent(
            (parent): parent is typeof predicate => parent === predicate
          )
        ) {
          return resolveRef(ref);
        } else {
          return `$.${(<Identifier>expr).name}`;
        }
        function resolveRef(
          ref: ParameterDecl | BindingElem
        ): string | undefined {
          if (isParameterDecl(ref)) {
            if (ref === predicate.parameters[0]) {
              return "@";
            }
            return undefined;
          } else {
            const value = resolveRef(
              ref.parent.parent as unknown as ParameterDecl | BindingElem
            );

            // if undefined, try to compile with ASL Graph
            if (!value) {
              return value;
            }

            if (isArrayBinding(ref.parent)) {
              return `${value}[${ref.parent.bindings.indexOf(ref)}]`;
            }

            const propName = ref.propertyName
              ? isIdentifier(ref.propertyName)
                ? ref.propertyName.name
                : isStringLiteralExpr(ref.propertyName)
                ? ref.propertyName.value
                : evalToConstant(ref.propertyName)?.constant
              : isIdentifier(ref.name)
              ? ref.name.name
              : undefined;

            if (!propName) {
              // step function does not support variable property accessors
              // this will probably fail in the filter to ASLGraph implementation too
              // however, lets let ASLGraph try and fail if needed.
              return undefined;
            }

            return `${value}['${propName}']`;
          }
        }
      } else if (isPropAccessExpr(expr)) {
        if (isSuperKeyword(expr.expr)) {
          throw new SynthError(
            ErrorCodes.Unsupported_Feature,
            "Step Functions does not support super."
          );
        }
        const value = toFilterCondition(expr.expr);
        return value ? `${value}.${expr.name.name}` : undefined;
      } else if (isElementAccessExpr(expr)) {
        const field = this.getElementAccessConstant(
          ASLGraph.getAslStateOutput(this.eval(expr.element))
        );

        const value = toFilterCondition(expr.expr);

        return value
          ? `${value}[${typeof field === "number" ? field : `'${field}'`}]`
          : undefined;
      }

      // try to compile with ASLGraph instead
      return undefined;
    };

    const expression = toFilterCondition(
      stmt.expr ?? stmt.fork(new NullLiteralExpr(stmt.span))
    );
    return expression
      ? {
          jsonPath: `${valueJsonPath.jsonPath}[?(${expression})]`,
        }
      : undefined;
  }

  /**
   * filter an array using ASLGraph. Should support any logic that returns a boolean already supported by Functionless Step Functions.
   *
   * Note: If possible, try to use {@link filterToJsonPath} as it introduces no new state transitions.
   */
  private filterToASLGraph(
    valueJsonPath: ASLGraph.JsonPath,
    predicate: FunctionExpr | ArrowFunctionExpr
  ): ASLGraph.OutputSubState {
    return this.iterateArrayMethod(
      predicate,
      valueJsonPath.jsonPath,
      false,
      // initialize the arrStr to [null
      {
        arrStr: "[null",
      },
      // customize the default result handling logic by:
      // 1. check the returned predicate (iterationResult)
      // 2. if true, append the original item (itemJsonPath) to the `arrStr` initialized above.
      // 3. return over the `resultPath`
      ({
        iterationResult,
        itemJsonPath,
        tailStateName,
        tailJsonPath,
        tailTarget,
        workingSpaceJsonPath,
      }) => {
        return {
          startState: "checkPredicate",
          states: {
            checkPredicate: {
              Type: "Choice",
              Choices: [
                { ...ASL.isTruthy(iterationResult), Next: "predicateTrue" },
              ],
              Default: tailStateName,
            },
            // tail and append
            predicateTrue: {
              Type: "Pass",
              Parameters: {
                // tail
                [`${tailTarget}.$`]: tailJsonPath,
                // const arrStr = `${arrStr},${JSON.stringify(arr[0])}`;
                "arrStr.$": `States.Format('{},{}', ${workingSpaceJsonPath}.arrStr, States.JsonToString(${itemJsonPath}))`,
              },
              // write over the current working space
              ResultPath: workingSpaceJsonPath,
              Next: ASLGraph.DeferNext,
            },
          },
        };
      },
      // handle the end of the iteration.
      // 1. turn the array string into an array
      // 2. assign to the working variable json path (which is also the return value)
      (workingJsonPath) => {
        return {
          startState: "format",
          states: {
            format: {
              Type: "Pass",
              // filterResult = { result: JSON.parse(filterResult.arrStr + "]") }
              Parameters: {
                // cannot use intrinsic functions in InputPath or Result
                "result.$": `States.StringToJson(States.Format('{}]', ${workingJsonPath}.arrStr))`,
              },
              ResultPath: workingJsonPath,
              Next: "set",
            },
            // filterResult = filterResult.result
            set: {
              Type: "Pass",
              // the original array is initialized with a leading null to simplify the adding of new values to the array string "[null"+",{new item}"+"]"
              InputPath: `${workingJsonPath}.result[1:]`,
              ResultPath: workingJsonPath,
              Next: ASLGraph.DeferNext,
            },
          },
        };
      }
    );
  }

  private mapToStateOutput(
    expr: CallExpr & {
      expr: PropAccessExpr;
    }
  ) {
    const callbackfn = expr.args[0]?.expr;
    if (!isFunctionLike(callbackfn)) {
      throw new SynthError(
        ErrorCodes.Invalid_Input,
        `the 'callback' argument of map must be a function or arrow expression, found: ${callbackfn?.kindName}`
      );
    }
<<<<<<< HEAD
    if (isSuperKeyword(expr.expr.expr)) {
      throw new SynthError(
        ErrorCodes.Unsupported_Feature,
        "Step Functions does not support super."
      );
    }
    return this.evalExpr(
      expr.expr.expr,
      (listOutput, { normalizeOutputToJsonPath }) => {
        // we assume that an array literal or a call would return a variable.
        if (
          ASLGraph.isLiteralValue(listOutput) &&
          !Array.isArray(listOutput.value)
        ) {
          throw new SynthError(
            ErrorCodes.Unexpected_Error,
            "Expected input to map to be a variable reference or array"
          );
        }
=======
    return this.evalExprToJsonPath(expr.expr.expr, (listOutput) => {
      // we assume that an array literal or a call would return a variable.
      if (
        ASLGraph.isLiteralValue(listOutput) &&
        !Array.isArray(listOutput.value)
      ) {
        throw new SynthError(
          ErrorCodes.Unexpected_Error,
          "Expected input to map to be a variable reference or array"
        );
      }
>>>>>>> 2c5c7fad

      return this.iterateArrayMethod(
        callbackfn,
        listOutput.jsonPath,
        true,
        {
          arrStr: "[null",
        },
        ({
          tailJsonPath,
          tailTarget,
          iterationResult,
          workingSpaceJsonPath,
        }) => {
          return {
            Type: "Pass",
            Parameters: {
              [`${tailTarget}.$`]: `${tailJsonPath}`,
              // const arrStr = `${arrStr},${JSON.stringify(arr[0])}`;
              "arrStr.$": `States.Format('{},{}', ${workingSpaceJsonPath}.arrStr, States.JsonToString(${iterationResult}))`,
            },
            ResultPath: workingSpaceJsonPath,
            Next: ASLGraph.DeferNext,
          };
        },
        (workingSpaceJsonPath) => {
          return {
            startState: "format",
            states: {
              format: {
                Type: "Pass",
                // filterResult = { result: JSON.parse(filterResult.arrStr + "]") }
                Parameters: {
                  // cannot use intrinsic functions in InputPath or Result
                  "result.$": `States.StringToJson(States.Format('{}]', ${workingSpaceJsonPath}.arrStr))`,
                },
                ResultPath: workingSpaceJsonPath,
                Next: "set",
              },
              // filterResult = filterResult.result
              set: {
                Type: "Pass",
                // the original array is initialized with a leading null to simplify the adding of new values to the array string "[null"+",{new item}"+"]"
                InputPath: `${workingSpaceJsonPath}.result[1:]`,
                ResultPath: workingSpaceJsonPath,
                Next: ASLGraph.DeferNext,
              },
            },
          };
        }
      );
    });
  }

  private forEachToStateOutput(
    expr: CallExpr & {
      expr: PropAccessExpr;
    }
  ) {
    const callbackfn = expr.args[0]?.expr;
    if (!isFunctionLike(callbackfn)) {
      throw new SynthError(
        ErrorCodes.Invalid_Input,
        `the 'callback' argument of forEach must be a function or arrow expression, found: ${callbackfn?.kindName}`
      );
    }
<<<<<<< HEAD
    if (isSuperKeyword(expr.expr.expr)) {
      throw new SynthError(
        ErrorCodes.Unsupported_Feature,
        "Step Functions does not support super."
      );
    }
    return this.evalExpr(
      expr.expr.expr,
      (listOutput, { normalizeOutputToJsonPath }) => {
        // we assume that an array literal or a call would return a variable.
        if (
          ASLGraph.isLiteralValue(listOutput) &&
          !Array.isArray(listOutput.value)
        ) {
          throw new SynthError(
            ErrorCodes.Unexpected_Error,
            "Expected input to map to be a variable reference or array"
          );
        }

        return this.iterateArrayMethod(
          callbackfn,
          normalizeOutputToJsonPath().jsonPath,
          true,
          {},
          undefined,
          (workingSpaceJsonPath) => ({
            Type: "Pass",
            Result: this.context.null,
            ResultPath: workingSpaceJsonPath,
            Next: ASLGraph.DeferNext,
          })
=======
    return this.evalExprToJsonPath(expr.expr.expr, (listOutput) => {
      // we assume that an array literal or a call would return a variable.
      if (
        ASLGraph.isLiteralValue(listOutput) &&
        !Array.isArray(listOutput.value)
      ) {
        throw new SynthError(
          ErrorCodes.Unexpected_Error,
          "Expected input to map to be a variable reference or array"
>>>>>>> 2c5c7fad
        );
      }

      return this.iterateArrayMethod(
        callbackfn,
        listOutput.jsonPath,
        true,
        {},
        undefined,
        (workingSpaceJsonPath) => ({
          Type: "Pass",
          Result: this.context.null,
          ResultPath: workingSpaceJsonPath,
          Next: ASLGraph.DeferNext,
        })
      );
    });
  }

  /**
   * Generic, plugable helper for array methods likes map, forEach, and filter.
   *
   * Expects a function in the form arr.(item, index, array) => {};
   *
   * `workingSpace` - a state location used by the array method machine. We'll write over this location with the result after.
   *
   * 1. init - initializes a working copy of the array, used to tail the array in the `workingSpace` (workingSpace.arr)
   *    1. [optional] - user provided parameter values to initialize the `workingSpace`
   * 2. check - check if the tailed array (`workingSpace.arr`) has more items.
   *    1. If yes, go to next, else go to `end` state.
   * 3. assignParameters - setup the current item, index, and array parameters, including handling any binding. Only if the parameter is defined by the program.
   * 4. body - execute the body of the function, with any return values going to the `iterationResultJsonPath`
   * 5. handle result - optional - optionally handle the result and customize the tail operation. Often the tail and handle logic can be joined together into one state.
   * 6. tail - if tail was not bypassed in the handle result step, update the `workingSpace.arr` to the tail of the array `workingSpace.arr[1:]`.
   * 7. check - return to the check state
   * 8. end - once the array is empty, execute the end state provided by the caller. Generally writing the result to the `workingSpace` location.
   */
  private iterateArrayMethod(
    func: FunctionLike,
    /**
     * The array to iterate on as a json path.
     */
    arrayJsonPath: string,
    /**
     * When true, the current array location will be re-used to store the function result.
     *
     * `workingSpace.arr[0]`
     *
     * This option saves creating a new memory location for result, but means the original item is not available during handleResult.
     *
     * The `tail` step will erase this value. `workingSpace.arr[0] = workingSpace.arr[1:]`
     */
    overwriteIterationItemResult: boolean,
    /**
     * Additional values to be initialized in the first state of the iteration.
     *
     * Note: This should not make use of json path values from the state.
     *       ResultSelector is used on the Map state which only references the result and not
     *       the greater state.
     */
    initValues: Record<string, Parameters>,
    /**
     * Generate states to handle the output of the iteration function.
     *
     * iterationFunction -> handler (?) -> tail -> check
     *
     * if {@link ASLGraph.DeferNext} is given as the NEXT the "check" step will be wired. To navigate to the default "tail" state use the given `tailStateName`.
     *
     * if undefined, the body will go directly to the `tail` step and any output of the iteration method will be lost.
     */
    handleIterationResult:
      | ((context: {
          /**
           * The location where the result of the function is stored.
           */
          iterationResult: string;
          itemJsonPath: string;
          tailStateName: string;
          tailJsonPath: string;
          /**
           * The object key to assign the tail to.
           *
           * Example
           * {
           *    Type: "Pass",
           *    Parameters: {
           *       `${tailTarget}.$`: tailJsonPath
           *    },
           *    ResultPath: ResultPath
           * }
           */
          tailTarget: string;
          /**
           * The position to update with the tailed array and any other data.
           *
           * [workingSpaceJsonPath]: {
           *    [tailTarget]: [tailJsonPath],
           *    ... anything else ...
           * }
           * =>
           * [workingSpaceJsonPath]: {
           *    arr.$: resultPath.arr[1:],
           *    ... anything else ...
           * }
           */
          workingSpaceJsonPath: string;
        }) => ASLGraph.NodeState | ASLGraph.SubState)
      | undefined,
    /**
     * A callback to return the end states(s).
     *
     * End should write over the working variable with the return value.
     *
     * return a special variable created during `init` and `handleIteration` as the method result.
     *
     * ex:
     * {
     *    Type: "Pass",
     *    InputPath: `${workingVariable}.someAccValue`,
     *    ResultPath: workingVariable
     * }
     */
    getEndState: (
      workingVariable: string
    ) => ASLGraph.NodeState | ASLGraph.SubState
  ): ASLGraph.OutputSubState {
    const workingSpaceJsonPath = this.newHeapVariable();

    const [itemParameter, indexParameter, arrayParameter] = func.parameters;

    const workingArrayName = "arr";
    const workingArray = `${workingSpaceJsonPath}.${workingArrayName}`; // { arr: [items] }
    const headJsonPath = `${workingArray}[0]`;
    const tailJsonPath = `${workingArray}[1:]`;
    // when the index parameter is given, we zip the index and item into a new array. The item will actually be at arr[pos].item.
    const itemJsonPath = indexParameter ? `${headJsonPath}.item` : headJsonPath;
    // this path is only used when the index parameter is provided.
    const indexJsonPath = `${headJsonPath}.index`;

    const functionResult = overwriteIterationItemResult
      ? headJsonPath
      : this.newHeapVariable();

    const assignParameters = ASLGraph.joinSubStates(
      func,
      itemParameter
        ? this.evalDecl(itemParameter, { jsonPath: itemJsonPath })
        : undefined,
      indexParameter
        ? this.evalDecl(indexParameter, {
            jsonPath: indexJsonPath,
          })
        : undefined,
      arrayParameter
        ? this.evalDecl(arrayParameter, {
            jsonPath: arrayJsonPath,
          })
        : undefined
    );

    /**
     * Provide a globally unique state name to return from in the iteration body.
     */
    const uniqueReturnName = this.generatedNames.generateOrGet(func);

    const functionBody = this.evalStmt(func.body, {
      End: undefined,
      ResultPath: functionResult,
      Next: uniqueReturnName,
    });

    /**
     * Get the caller provided handle state if provided.
     */
    const handleResult = handleIterationResult?.({
      iterationResult: functionResult,
      itemJsonPath,
      tailStateName: "tail",
      tailJsonPath,
      tailTarget: workingArrayName,
      workingSpaceJsonPath: workingSpaceJsonPath,
    });

    /**
     * Get the caller provided end state, if provided.
     */
    const endState = getEndState(workingSpaceJsonPath);

    return {
      startState: "init",
      states: {
        init: indexParameter
          ? {
              ...this.zipArray(arrayJsonPath),
              ResultSelector: {
                // copy array to tail it
                [`${workingArrayName}.$`]: "$",
                ...initValues,
              },
              ResultPath: workingSpaceJsonPath,
              Next: "check",
            }
          : {
              Type: "Pass",
              Parameters: {
                // copy array to tail it
                [`${workingArrayName}.$`]: arrayJsonPath,
                ...initValues,
              },
              // use the eventual result location as a temp working space
              ResultPath: workingSpaceJsonPath,
              Next: "check",
            },
        check: {
          Type: "Choice",
          Choices: [{ ...ASL.isPresent(headJsonPath), Next: "assign" }],
          Default: "end",
        },
        // unique return name used by deep returns
        [uniqueReturnName]: {
          Type: "Pass",
          Next: handleResult ? "handleResult" : "tail",
        },
        // assign the item parameter the head of the temp array
        assign: ASLGraph.updateDeferredNextStates(
          { Next: "body" },
          assignParameters ?? { Type: "Pass", Next: ASLGraph.DeferNext }
        ),
        // run the predicate function logic
        body: ASLGraph.updateDeferredNextStates(
          { Next: handleResult ? "handleResult" : "tail" },
          functionBody ?? { Type: "Pass", Next: ASLGraph.DeferNext }
        ),
        ...(handleResult
          ? {
              handleResult: ASLGraph.updateDeferredNextStates(
                { Next: "check" },
                handleResult
              ),
            }
          : {}),
        // tail
        tail: {
          Type: "Pass",
          InputPath: tailJsonPath,
          ResultPath: workingArray,
          Next: "check",
        },
        // parse the arrStr back to json and assign over the filter result value.
        end: endState,
      },
      output: { jsonPath: workingSpaceJsonPath },
    };
  }

  /**
   * We're indexing the array we're iterating over with the key. For this special case, we know that
   * the value points to `$$.Map.Item.Value`.
   *
   * In the below example:
   * 1. the value of `$$.Map.Item.Index` is stashed in `$.i` (as expected)
   * 2. the value of `$$.Map.Item.Value` is stashed in `$.0_i`. Special `0_` prefix is impossible
   *    to produce with TypeScript syntax and is therefore safe to use a prefix to store the hidden value.
   *
   * ```ts
   * for (const i in items) {
   *   const a = items[i]
   *   {
   *     Type: Pass
   *     ResultPath: $.a
   *     InputPath: "$.0_i"
   *   }
   * }
   * ```
   */
  private elementAccessExprToJsonPath(
    access: ElementAccessExpr
  ): ASLGraph.NodeResults {
    // special case when in a for-in loop
    if (isIdentifier(access.element)) {
      const element = access.element.lookup();
      if (
        isVariableDecl(element) &&
        access.findParent((parent): parent is ForInStmt => {
          if (isForInStmt(parent)) {
            if (isIdentifier(parent.initializer)) {
              // let i;
              // for (i in ..)
              return element === parent.initializer.lookup();
            } else if (isVariableDecl(parent.initializer)) {
              // for (let i in ..)
              return parent.initializer === element;
            }
          }
          return false;
        })
      ) {
        // the array element is assigned to $.0__[name]
        return { jsonPath: `$.0__${this.getIdentifierName(access.element)}` };
      }
    }

    return this.evalExpr(access.element, (elementOutput) => {
      // use explicit `eval` because we update the resulting state object output before returning
      const expr = this.eval(access.expr);
      const exprOutput = ASLGraph.getAslStateOutput(expr);

      const updatedOutput = ASLGraph.accessConstant(
        exprOutput,
        this.getElementAccessConstant(elementOutput),
        true
      );

      return ASLGraph.updateAslStateOutput(expr, updatedOutput);
    });
  }

  /**
   * Asserts that an {@link ASLGraph.Output} is a constant and is a number or string.
   *
   * Element access in StepFunctions must be constant because dynamic object is not supported.
   */
  private getElementAccessConstant(value: ASLGraph.Output): string | number {
    if (ASLGraph.isLiteralValue(value) && !value.containsJsonPath) {
      if (typeof value.value === "string" || typeof value.value === "number") {
        return value.value;
      }
    }

    throw new SynthError(
      ErrorCodes.StepFunctions_Invalid_collection_access,
      "Collection element accessor must be a constant string or number"
    );
  }

  /**
   * In some cases, variable can be batch declared as state parameters.
   * This method is an alternative to {@link evalDecl} which can evaluate multiple {@link ParameterDecl}s
   * with initial values into a parameter object and any state to be run after (which setup any bound variables.)
   *
   * Parameter with identifier names become State Parameter keys
   *
   * `(input) => {}`
   * ->
   * ```ts
   * {
   *    Type: "Pass", // or Task, Name, etc
   *    Parameters: {
   *       "input.$": jsonPath
   *    }
   * }
   * ```
   *
   * `({ value }) => {}`
   * ->
   * ```ts
   * {
   *    Type: "Pass",
   *    InputPath: jsonPath,
   *    ResultPath: "$.value"
   * }
   * ```
   *
   * A Parameter object will be more efficient as multiple values can be bound in a single State rather than multiple passes.
   *
   * However:
   * 1. a State Parameter object can only override the entire state, it cannot update or add a subset of all variable names.
   * 2. a State Parameter object only supports json path computation. Complex situations like invoking an {@link Integration} or
   *    default value support for binding patterns would not be supported.
   *
   * @returns a tuple of
   *          1. a {@link Parameters} object intended to be used in the Parameters or ResultSelector of a state.
   *             Contains the initialized parameter names. Could be empty.
   *          2. a state or sub-state used to generate the bound names. May be undefined.
   */
  public evalParameterDeclForStateParameter(
    node: FunctionlessNode,
    ...parameters: [
      parameter: ParameterDecl | undefined,
      valuePath: ASLGraph.JsonPath
    ][]
  ): [
    Record<string, Parameters>,
    ASLGraph.NodeState | ASLGraph.SubState | undefined
  ] {
    // Parameter with identifier names become State Parameter keys
    const params = Object.fromEntries(
      parameters
        .filter(
          (
            parameter
          ): parameter is [
            ParameterDecl & { name: Identifier },
            ASLGraph.JsonPath
          ] => isIdentifier(parameter[0]?.name)
        )
        .map(([decl, { jsonPath }]) => [
          [`${this.getIdentifierName(decl.name)}.$`],
          jsonPath,
        ])
    );

    // Parameters with binding names because variable assignments.
    const states = parameters
      .filter(
        (
          parameter
        ): parameter is [
          ParameterDecl & { name: BindingPattern },
          ASLGraph.JsonPath
        ] => isBindingPattern(parameter[0]?.name)
      )
      .map(([decl, jsonPath]) => this.evalAssignment(decl.name, jsonPath));

    return [params, ASLGraph.joinSubStates(node, ...states)];
  }

  public evalDecl(
    decl: VariableDecl | ParameterDecl,
    initialValue?: ASLGraph.Output
  ): ASLGraph.SubState | ASLGraph.NodeState | undefined {
    const state = (() => {
      if (initialValue) {
        return this.evalAssignment(decl.name, initialValue);
      } else if (decl.initializer === undefined) {
        return undefined;
      }

      return this.evalExprToSubState(decl.initializer, (exprOutput) => {
        return this.evalAssignment(decl.name, exprOutput);
      });
    })();
    return state ? { node: decl, ...state } : undefined;
  }

  /**
   * Generic handler for any type of assignment with either an identifier or a binding pattern (deconstruction).
   *
   * Nested BindPatterns are handled recursively.
   *
   * const x = 1;
   * =>
   * const x = 1;
   *
   * const { x } = y;
   * =>
   * const x = y.x;
   *
   * const { x } = { x: 1 };
   * =>
   * const x = 1;
   *
   * const { x = 1 } = y;
   * =>
   * const x = y.x === undefined ? 1 : y.x;
   *
   * const { x = 1 } = {};
   * =>
   * const x = 1;
   *
   * const { x: { z } } = y;
   * =>
   * const z = y.x.z;
   *
   * const { x, ...rest } = y;
   * =>
   * INVALID - rest is unsupported in objects because ASL doesn't support object manipulation (ex: delete) or field enumeration (ex: keySet).
   *
   * const [x] = arr;
   * =>
   * const x = arr[0];
   *
   * const [,x] = arr;
   * =>
   * const x = arr[1];
   *
   * const [x,...rest] = arr;
   * =>
   * const x = arr[0];
   * const rest = arr.slice(1);
   */
  private evalAssignment(
    pattern: BindingName,
    value: ASLGraph.Output
  ): ASLGraph.SubState | ASLGraph.NodeState | undefined {
    // assign an identifier the current value
    if (isIdentifier(pattern)) {
      return this.assignValue(
        pattern,
        value,
        `$.${this.getIdentifierName(pattern)}`
      );
    } else {
      const rest = pattern.bindings.find(
        (binding) => isBindingElem(binding) && binding?.rest
      ) as BindingElem | undefined;
      if (rest && isObjectBinding(pattern)) {
        // TODO: validator
        throw new SynthError(
          ErrorCodes.StepFunctions_does_not_support_destructuring_object_with_rest
        );
      }

      // run each of the assignments as a sequence of states, they should not rely on each other.
      const assignments = pattern.bindings.map((binding, i) => {
        if (isOmittedExpr(binding) || binding.rest) {
          return undefined;
        }

        const updatedValue: ASLGraph.Output = (() => {
          if (isArrayBinding(pattern)) {
            // const [a] = arr;
            if (ASLGraph.isJsonPath(value)) {
              return {
                jsonPath: `${value.jsonPath}[${i}]`,
              };
            } else {
              // const [a] = [1,2,3];
              if (
                !(ASLGraph.isLiteralValue(value) && Array.isArray(value.value))
              ) {
                throw new SynthError(
                  ErrorCodes.Invalid_Input,
                  "Expected array binding pattern to be on a reference path or array literal."
                );
              }
              return {
                value: value.value[i],
                containsJsonPath: value.containsJsonPath,
              };
            }
          } else {
            // when `name` is a bindingPattern, propertyName should always be present.
            const propertyNameExpr = binding.propertyName ?? binding.name;
            const propertyName = isComputedPropertyNameExpr(propertyNameExpr)
              ? evalToConstant(propertyNameExpr.expr)?.constant
              : isIdentifier(propertyNameExpr)
              ? propertyNameExpr.name
              : isStringLiteralExpr(propertyNameExpr)
              ? propertyNameExpr.value
              : undefined;

            if (!propertyName || typeof propertyName !== "string") {
              throw new SynthError(
                ErrorCodes.StepFunctions_property_names_must_be_constant
              );
            }

            if (ASLGraph.isJsonPath(value)) {
              return {
                jsonPath: `${value.jsonPath}['${propertyName}']`,
              };
            } else if (
              ASLGraph.isLiteralValue(value) &&
              value.value &&
              typeof value.value === "object"
            ) {
              return {
                value: value.value[propertyName as keyof typeof value.value],
                containsJsonPath: value.containsJsonPath,
              };
            } else {
              throw new SynthError(
                ErrorCodes.Invalid_Input,
                "Expected object binding pattern to be on a reference path or object literal"
              );
            }
          }
        })();

        // when there is a default value
        if (binding.initializer) {
          // if there is a default value, update the output to reflect it
          const valueStatesWithDefault = this.applyDefaultValue(
            updatedValue,
            binding.initializer
          );

          // recursively assign, with the new value (original value or default value)
          const assignStates = this.evalAssignment(
            binding.name,
            ASLGraph.getAslStateOutput(valueStatesWithDefault)
          );

          // run the value states first and then the assignment which uses it
          return ASLGraph.joinSubStates(
            binding,
            valueStatesWithDefault,
            assignStates
          )!;
        }
        // if there is no default value, just continue finding assignments with the updated value.
        return this.evalAssignment(binding.name, updatedValue);
      });

      // rest is only value for arrays
      const restState = rest
        ? this.evalAssignment(
            rest.name,
            (() => {
              if (ASLGraph.isJsonPath(value)) {
                return {
                  jsonPath: `${value.jsonPath}[${
                    pattern.bindings.length - 1
                  }:]`,
                };
              } else if (
                ASLGraph.isLiteralValue(value) &&
                Array.isArray(value.value)
              ) {
                return {
                  ...value,
                  value: value.value.slice(pattern.bindings.length - 1),
                };
              } else {
                throw new SynthError(
                  ErrorCodes.Invalid_Input,
                  "Expected array binding pattern to be on a reference path or array literal."
                );
              }
            })()
          )
        : undefined;

      return ASLGraph.joinSubStates(pattern, ...assignments, restState);
    }
  }

  /**
   * Assigns an {@link ASLGraph.Output} to a jsonPath variable.
   *
   * If the {@link value} is a {@link ASLGraph.ConditionOutput}, states are added to turn
   * the condition into a boolean value.
   */
  private assignValue(
    node: FunctionlessNode | undefined,
    value: ASLGraph.Output,
    targetJsonPath?: string
  ): (ASLGraph.OutputState | ASLGraph.OutputSubState) & {
    output: ASLGraph.JsonPath;
  } {
    if (ASLGraph.isConditionOutput(value)) {
      return this.conditionState(
        node,
        value.condition,
        undefined,
        undefined,
        targetJsonPath
      );
    }
    const target = targetJsonPath ?? this.newHeapVariable();

    return {
      ...ASLGraph.passWithInput(
        {
          Type: "Pass",
          node,
          Next: ASLGraph.DeferNext,
          ResultPath: target,
        },
        value
      ),
      output: { jsonPath: target },
    };
  }

  /**
   * Given an output value (json path, literal, or condition) and an expression to compute a default value,
   * return a possibly updated output value which will contain the default value if the initial value is undefined.
   *
   * `return value === undefined ? defaultValue : value;`
   */
  private applyDefaultValue(
    value: ASLGraph.Output,
    defaultValueExpression: Expr
  ): ASLGraph.NodeResults {
    // the states to execute to compute the default value, if needed.
    const defaultValueState = this.eval(defaultValueExpression);
    const defaultValue = ASLGraph.getAslStateOutput(defaultValueState);

    // attempt to optimize the assignment of the default value.
    // if the original value is known to be undefined at runtime, we can directly return the default value
    // or fail if both will be undefined
    const updatedValue =
      ASLGraph.isLiteralValue(value) && value.value === undefined
        ? defaultValueState
        : value;
    // if the value was undefined and there is no default or the default value was also undefined, fail
    if (
      !updatedValue ||
      (ASLGraph.isLiteralValue(updatedValue) && updatedValue === undefined)
    ) {
      throw new SynthError(
        ErrorCodes.Step_Functions_does_not_support_undefined,
        "Undefined literal is not supported"
      );
    }

    if (
      // if the updated value is the default value, there is no default, or the value is a constant (and defined)
      // then just output a simple assignment
      updatedValue === defaultValueState ||
      ASLGraph.isLiteralValue(value)
    ) {
      return updatedValue;
    } else if (ASLGraph.isConditionOutput(value)) {
      // a boolean cannot be undefined.
      return this.normalizeOutputToJsonPathOrLiteralValue(value);
    } else {
      const temp = this.newHeapVariable();
      // runtime determination of default values
      return {
        startState: "check",
        states: {
          check: {
            Type: "Choice",
            // in javascript, the default value is applied only for `undefined` or missing values.
            // in ASL that is the same as NOT(ISPRESENT(jsonPath))
            Choices: [{ ...ASL.isPresent(value.jsonPath), Next: "value" }],
            Default: "default",
          },
          value: this.assignValue(undefined, value, temp),
          // default will first execute any states to compute the default value and then assign the output to the temp variable.
          default: ASLGraph.joinSubStates(
            defaultValueExpression,
            defaultValueState,
            this.assignValue(undefined, defaultValue, temp)
          )!,
        },
        output: {
          jsonPath: temp,
        },
      };
    }
  }

  /**
   * Zip an array with it's index.
   *
   * In ASL, it is not possible to do arithmetic or get the length of an array, but
   * the map state does give us the index.
   *
   * @param formatIndex allows the optional formatting of the index number, for example, turning it into a string.
   * @returns a partial map state that results in an array of { index: number, item: arrayElement[index] }.
   */
  private zipArray(
    arrayJsonPath: string,
    formatIndex: (indexJsonPath: string) => string = (index) => index
  ): Pick<MapTask, "Type" | "ItemsPath" | "Parameters" | "Iterator"> {
    return {
      Type: "Map" as const,
      ItemsPath: arrayJsonPath,
      Parameters: {
        "index.$": formatIndex("$$.Map.Item.Index"),
        "item.$": "$$.Map.Item.Value",
      },
      Iterator: this.aslGraphToStates({
        Type: "Pass",
        ResultPath: "$",
        Next: ASLGraph.DeferNext,
      }),
    };
  }
}

export function isForEach(expr: CallExpr): expr is CallExpr & {
  expr: PropAccessExpr;
} {
  return (
    isPropAccessExpr(expr.expr) &&
    isIdentifier(expr.expr.name) &&
    expr.expr.name.name === "forEach"
  );
}

export function isMap(expr: CallExpr): expr is CallExpr & {
  expr: PropAccessExpr;
} {
  return (
    isPropAccessExpr(expr.expr) &&
    isIdentifier(expr.expr.name) &&
    expr.expr.name.name === "map"
  );
}

function isSlice(expr: CallExpr): expr is CallExpr & {
  expr: PropAccessExpr & {
    name: "slice";
  };
} {
  return (
    isPropAccessExpr(expr.expr) &&
    isIdentifier(expr.expr.name) &&
    expr.expr.name.name === "slice"
  );
}

function isJoin(expr: CallExpr): expr is CallExpr & {
  expr: PropAccessExpr & {
    name: "join";
  };
} {
  return (
    isPropAccessExpr(expr.expr) &&
    isIdentifier(expr.expr.name) &&
    expr.expr.name.name === "join"
  );
}

function isFilter(expr: CallExpr): expr is CallExpr & {
  expr: PropAccessExpr & {
    name: "filter";
  };
} {
  return (
    isPropAccessExpr(expr.expr) &&
    isIdentifier(expr.expr.name) &&
    expr.expr.name.name === "filter"
  );
}

function isJsonParse(call: CallExpr): call is CallExpr & {
  expr: PropAccessExpr & {
    expr: ReferenceExpr;
    name: Identifier & { name: "parse" };
  };
} {
  return (
    isPropAccessExpr(call.expr) &&
    isIdentifier(call.expr.name) &&
    call.expr.name.name === "parse" &&
    isReferenceExpr(call.expr.expr) &&
    call.expr.expr.ref() === JSON
  );
}

function isJsonStringify(call: CallExpr): call is CallExpr & {
  expr: PropAccessExpr & {
    expr: ReferenceExpr;
    name: Identifier & { name: "stringify" };
  };
} {
  return (
    isPropAccessExpr(call.expr) &&
    isIdentifier(call.expr.name) &&
    call.expr.name.name === "stringify" &&
    isReferenceExpr(call.expr.expr) &&
    call.expr.expr.ref() === JSON
  );
}

function canThrow(node: FunctionlessNode): boolean {
  const flow = analyzeFlow(node);
  return (flow.hasTask || flow.hasThrow) ?? false;
}

interface FlowResult {
  hasTask?: true;
  hasThrow?: true;
}

/**
 * Analyze the flow contained within a section of the AST and determine if it has any tasks or throw statements.
 */
function analyzeFlow(node: FunctionlessNode): FlowResult {
  return node.children
    .map(analyzeFlow)
    .reduce(
      (a, b) => ({ ...a, ...b }),
      isCallExpr(node) &&
        isReferenceExpr(node.expr) &&
        isIntegration(node.expr.ref())
        ? { hasTask: true }
        : isThrowStmt(node)
        ? { hasThrow: true }
        : {}
    );
}

/**
 * ASL Graph is an intermediate API used to represent a nested and dynamic ASL State Machine Graph.
 *
 * Unlike ASL, the ASL graph supports nested nodes, can associate nodes to {@link FunctionlessNode}s, and contains a representation of the output of a state.
 *
 * ASL Graph is completely stateless.
 */
export namespace ASLGraph {
  /**
   * Used by integrations as a placeholder for the "Next" property of a task.
   *
   * When task.Next is ASLGraph.DeferNext, Functionless will replace the Next with the appropriate value.
   * It may also add End or ResultPath based on the scenario.
   */
  export const DeferNext: string = "__DeferNext";

  export function isSubState(
    state: ASLGraph.NodeState | ASLGraph.SubState | ASLGraph.NodeResults
  ): state is ASLGraph.SubState {
    return state && "startState" in state;
  }

  /**
   * A Sub-State is a collection of possible return values.
   * A start state is the first state in the result. It will take on the name of the parent statement node.
   * States are zero to many named states or sub-stages that will take on the name of the parent statement node.
   */
  export interface SubState {
    startState: string;
    node?: FunctionlessNode;
    states: { [stateName: string]: ASLGraph.NodeState | ASLGraph.SubState };
  }

  export const isStateOrSubState = anyOf(isState, ASLGraph.isSubState);

  /**
   * An {@link ASLGraph} interface which adds an optional {@link FunctionlessNode} to a state.
   *
   * The node is used to name the state.
   */
  export type NodeState<S extends State = State> = S & {
    node?: FunctionlessNode;
  };

  /**
   * The possible outputs of evaluating an {@link Expr}.
   *
   * State - A state with an {@link ASLGraph.Output} and optional {@link FunctionlessNode}
   * SubStates - A sub-state graph with an {@link ASLGraph.Output} and optional {@link FunctionlessNode}
   * JsonPath - a JSON Path Variable Reference, the consumer should use where json path is valid, ignore, or fail.
   * Value - a Value of type number, string, boolean, object, or null. Consumers should use where values can be used or turn into JsonPath using a {@link Pass} state.
   */
  export type NodeResults =
    | ASLGraph.OutputState
    | ASLGraph.OutputSubState
    | ASLGraph.Output;

  /**
   * A compound state is a state node that may contain a simple Constant or Variable output instead of
   * built states or sub-states.
   *
   * Compound states are designed to be incorporated into existing states or turned into
   * states before they are returned up.
   *
   * Compound states cannot be nested in sub-states.
   */
  export interface OutputSubState extends ASLGraph.SubState {
    output: ASLGraph.Output;
  }

  /**
   * An {@link ASLGraph} interface which adds an {@link ASLGraph.Output} a state.
   *
   * The node is used to name the state.
   */
  export type OutputState = NodeState & {
    output: ASLGraph.Output;
  };

  export function isOutputStateOrSubState(
    state: any
  ): state is ASLGraph.OutputSubState | ASLGraph.OutputState {
    return "output" in state;
  }

  /**
   * A literal value of type string, number, boolean, object, or null.
   *
   * If this is an Object, the object may contain nested JsonPaths as denoted by `containsJsonPath`.
   */
  export interface LiteralValue {
    /**
     * Whether there is json path in the constant.
     *
     * Helps determine where this constant can go for validation and
     * when false use Result in a Pass State instead of Parameters
     */
    containsJsonPath: boolean;
    value: string | number | null | boolean | Record<string, any> | any[];
  }

  /**
   * A json path based state values reference.
   */
  export interface JsonPath {
    jsonPath: string;
  }

  export interface ConditionOutput {
    condition: Condition;
  }

  export type Output =
    | ASLGraph.LiteralValue
    | ASLGraph.JsonPath
    | ASLGraph.ConditionOutput;

  export function isLiteralValue(state: any): state is ASLGraph.LiteralValue {
    return "value" in state;
  }

  export function isJsonPath(state: any): state is ASLGraph.JsonPath {
    return "jsonPath" in state;
  }

  export function isConditionOutput(
    state: any
  ): state is ASLGraph.ConditionOutput {
    return "condition" in state;
  }

  export const isAslGraphOutput = anyOf(
    isLiteralValue,
    isJsonPath,
    isConditionOutput
  );

  /**
   * Wires together an array of {@link State} or {@link ASLGraph.SubState} nodes in the order given.
   * Any state which is missing Next/End will be given a Next value of the next state with the final state
   * either being left as is.
   */
  export function joinSubStates(
    node?: FunctionlessNode,
    ...subStates: (
      | ASLGraph.NodeState
      | ASLGraph.SubState
      | ASLGraph.NodeResults
      | undefined
    )[]
  ): ASLGraph.SubState | ASLGraph.NodeState | undefined {
    if (subStates.length === 0) {
      return undefined;
    }

    const realStates = subStates
      .filter((x) => !!x)
      .filter(ASLGraph.isStateOrSubState);
    return realStates.length === 0
      ? undefined
      : realStates.length === 1
      ? { node, ...realStates[0]! }
      : {
          startState: "0",
          node,
          states: Object.fromEntries(
            realStates.map((subState, i) => {
              return [
                `${i}`,
                i === realStates.length - 1
                  ? subState
                  : updateDeferredNextStates({ Next: `${i + 1}` }, subState),
              ];
            })
          ),
        };
  }

  /**
   * Used to lazily provide the next step to a provided state or nested set of states.
   *
   * Recursively traverse sub-states down to regular states, replacing any
   * nodes with `Next: ASLGraph.DeferNext` or `Next: undefined` with the given props.
   *
   * Note: States without `Next` are ignored and {@link Map} states replace Default and `Choices[].Next` instead.
   */
  export function updateDeferredNextStates<T extends State | ASLGraph.SubState>(
    props:
      | {
          End: true;
        }
      | {
          Next: string;
        },
    state: T
  ): T {
    return ASLGraph.isSubState(state)
      ? updateDeferredNextSubStates<Extract<typeof state, T>>(props, state)
      : (updateDeferredNextState<any>(props, state) as T);
  }

  /**
   * Updates DeferNext states for an entire sub-state.
   */
  function updateDeferredNextSubStates<T extends ASLGraph.SubState>(
    props:
      | {
          End: true;
        }
      | {
          Next: string;
        },
    subState: T
  ): T {
    // address the next state as a level up to keep the name unique.
    const updatedProps =
      "Next" in props && props.Next
        ? {
            ...props,
            Next: `../${props.Next}`,
          }
        : props;
    return {
      ...subState,
      states: Object.fromEntries(
        Object.entries(subState.states ?? {}).map(([id, state]) => {
          return [id, updateDeferredNextStates(updatedProps, state)];
        })
      ),
    };
  }

  /**
   * Step functions can fail to deploy when extraneous properties are left on state nodes.
   * Only inject the properties the state type can handle.
   *
   * For example: https://github.com/functionless/functionless/issues/308
   * A Wait state with `ResultPath: null` was failing to deploy.
   */
  function updateDeferredNextState<T extends State>(
    props:
      | {
          End: true;
        }
      | {
          Next: string;
        },
    state: T
  ): T {
    const [End, Next] =
      "End" in props ? [props.End, undefined] : [undefined, props.Next];

    if (isChoiceState(state)) {
      return {
        ...state,
        Choices: state.Choices.map((choice) => ({
          ...choice,
          Next: choice.Next === ASLGraph.DeferNext ? Next! : choice.Next,
        })),
        Default: state.Default === ASLGraph.DeferNext ? Next : state.Default,
      };
    } else if (isFailState(state) || isSucceedState(state)) {
      return state;
    } else if (isWaitState(state)) {
      return {
        ...state,
        End: state.Next === ASLGraph.DeferNext ? End : state.End,
        Next: state.Next === ASLGraph.DeferNext ? Next : state.Next,
      } as T;
    } else if (
      isTaskState(state) ||
      isParallelTaskState(state) ||
      isMapTaskState(state)
    ) {
      return {
        ...state,
        Catch: state.Catch
          ? state.Catch.map((_catch) => ({
              ..._catch,
              Next: _catch.Next === ASLGraph.DeferNext ? Next : _catch.Next,
            }))
          : undefined,
        End: state.Next === ASLGraph.DeferNext ? End : state.End,
        Next: state.Next === ASLGraph.DeferNext ? Next : state.Next,
      } as T;
    } else if (isPassState(state)) {
      return {
        ...state,
        End: state.Next === ASLGraph.DeferNext ? End : state.End,
        Next: state.Next === ASLGraph.DeferNext ? Next : state.Next,
      };
    }
    assertNever(state);
  }

  /**
   * Helper which can update a Asl state to a new output.
   * Sometimes the output can be updated in places like when accessing a constant or variable.
   *
   * If the state is a compound state, only the output needs to change, not the states it contains.
   *
   * ```ts
   * const obj = { a: { b: 1 } };
   * return obj.a.b;
   * ```
   *
   * output of obj.a
   * { startState: ..., states: {...}, output: { jsonPath: "$.obj.a" } }
   *
   * output of obj.a.b
   * { startState: ..., states: {...}, output: { jsonPath: "$.obj.a.b" } }
   *
   * Only the jsonPath has been mutated because no one used use intermediate output.
   */
  export function updateAslStateOutput(
    state: ASLGraph.NodeResults,
    newOutput: ASLGraph.Output
  ) {
    if (ASLGraph.isOutputStateOrSubState(state)) {
      return {
        ...state,
        output: newOutput,
      };
    }
    return newOutput;
  }

  /**
   * Key map for re-writing relative state names to absolute
   */
  interface NameMap {
    parent?: NameMap;
    localNames: Record<string, string>;
  }

  /**
   * Transforms an {@link ASLGraph.AslState} or {@link ASLGraph.SubState} into a ASL {@link States} collection of flat states.
   *
   * Uses the parent name as a starting point. All state nodes of sub-states will be given the name of their parent.
   *
   * Sub-States with local or relative state references will be rewritten to the updated parent state name.
   *
   * Removes unreachable states from the graph. Unreachable states will cause step functions to fail.
   *
   * sub state
   * ```ts
   * {
   *    startState: "default",
   *    states: {
   *      default: { Next: 'b' },
   *      b: { Next: 'c' },
   *      c: { Next: 'externalState' }
   *    }
   * }
   * ```
   *
   * Parent state name: parentState
   *
   * rewrite
   * ```ts
   * {
   *    parentState: { Next: 'b__parentState' },
   *    b__parentState: { Next: 'c__parentState' },
   *    c__parentState: { Next: 'externalState' }
   * }
   * ```
   *
   * Local State Names
   *
   * In the below example, default, b, and c are all local state names.
   *
   * ```ts
   * {
   *    startState: "default",
   *    states: {
   *      default: { Next: 'b' },
   *      b: { Next: 'c' },
   *      c: { Next: 'externalState' }
   *    }
   * }
   * ```
   *
   * Relative state names
   *
   * Path structures can be used to denote relative paths. ex: `../stateName`.
   *
   * ```ts
   * {
   *    startState: "default",
   *    states: {
   *      default: { Next: 'b' },
   *      b: {
   *         startState: "start",
   *         states: {
   *            start: {
   *               Next: "../c"
   *            }
   *         }
   *      },
   *      c: { Next: 'externalState' }
   *    }
   * }
   * ```
   *
   * In the above example, b/start's next state is c in it's parent state.
   *
   * Currently referencing child states (ex: `./b/start`) is not supported.
   *
   * All state names not found in local or parent sub-states will be assumed to be top level state names and will not be re-written.
   */
  export function toStates(
    startState: string,
    states:
      | ASLGraph.NodeState
      | ASLGraph.SubState
      | ASLGraph.OutputState
      | ASLGraph.OutputSubState,
    getStateNames: (
      parentName: string,
      states: ASLGraph.SubState
    ) => Record<string, string>
  ): States {
    const namedStates = internal(startState, states, { localNames: {} });

    /**
     * Find any choice states that can be joined with their target state.
     * TODO: generalize the optimization statements.
     */
    const updatedStates = joinChainedChoices(
      startState,
      /**
       * Remove any states with no effect (Pass, generally)
       * The incoming states to the empty states are re-wired to the outgoing transition of the empty state.
       */
      removeEmptyStates(startState, namedStates)
    );

    const reachableStates = findReachableStates(startState, updatedStates);

    // only take the reachable states
    return Object.fromEntries(
      Object.entries(updatedStates).filter(([name]) =>
        reachableStates.has(name)
      )
    );

    function internal(
      parentName: string,
      states:
        | ASLGraph.NodeState
        | ASLGraph.SubState
        | ASLGraph.OutputState
        | ASLGraph.OutputSubState,
      stateNameMap: NameMap
    ): [string, State][] {
      if (!states) {
        return [];
      } else if (!ASLGraph.isSubState(states)) {
        // strip output and node off of the state object.
        const { node, output, ...updated } = <ASLGraph.OutputState>(
          rewriteStateTransitions(states, stateNameMap)
        );
        return [[parentName, updated]];
      } else {
        const nameMap: NameMap = {
          parent: stateNameMap,
          localNames: getStateNames(parentName, states),
        };
        return Object.entries(states.states).flatMap(([key, state]) => {
          const parentName = nameMap.localNames[key];
          if (!parentName) {
            throw new SynthError(
              ErrorCodes.Unexpected_Error,
              `Expected all local state names to be provided with a parent name, found ${key}`
            );
          }
          return internal(parentName, state, nameMap);
        });
      }
    }
  }

  /**
   * Given a directed adjacency matrix, return a `Set` of all reachable states from the start state.
   */
  function findReachableStates(
    startState: string,
    states: Record<string, State>
  ) {
    const visited = new Set<string>();

    // starting from the start state, find all reachable states
    depthFirst(startState);

    return visited;

    function depthFirst(stateName: string) {
      if (visited.has(stateName)) return;
      visited.add(stateName);
      const state = states[stateName]!;
      visitTransition(state, depthFirst);
    }
  }

  function removeEmptyStates(
    startState: string,
    stateEntries: [string, State][]
  ): [string, State][] {
    /**
     * Find all {@link Pass} states that do not do anything.
     */
    const emptyStates = Object.fromEntries(
      stateEntries.filter((entry): entry is [string, Pass] => {
        const [name, state] = entry;
        return (
          name !== startState &&
          isPassState(state) &&
          !!state.Next &&
          !(
            state.End ||
            state.InputPath ||
            state.OutputPath ||
            state.Parameters ||
            state.Result ||
            state.ResultPath
          )
        );
      })
    );

    const emptyTransitions = computeEmptyStateToUpdatedTransition(emptyStates);

    // return the updated set of name to state.
    return stateEntries.flatMap(([name, state]) => {
      if (name in emptyTransitions) {
        return [];
      }

      return [
        [
          name,
          visitTransition(state, (transition) =>
            transition in emptyTransitions
              ? emptyTransitions[transition]!
              : transition
          ),
        ],
      ];
    });

    /**
     * Find the updated next value for all of the empty states.
     * If the updated Next cannot be determined, do not remove the state.
     */
    function computeEmptyStateToUpdatedTransition(
      emptyStates: Record<string, Pass>
    ) {
      return Object.fromEntries(
        Object.entries(emptyStates).flatMap(([name, { Next }]) => {
          const newNext = Next ? getNext(Next, []) : Next;

          /**
           * If the updated Next value for this state cannot be determined,
           * do not remove the state.
           *
           * This can because the state has no Next value (Functionless bug)
           * or because all of the states in a cycle are empty.
           */
          if (!newNext) {
            return [];
          }

          return [[name, newNext]];

          /**
           * When all states in a cycle are empty, the cycle will be impossible to exit.
           *
           * Note: This should be a rare case and is not an attempt to find any non-terminating logic.
           *       ex: `for(;;){}`
           *       Adding most conditions, incrementors, or bodies will not run into this issue.
           *
           * ```ts
           * {
           *   1: { Type: "???", Next: 2 },
           *   2: { Type: "Pass", Next: 3 },
           *   3: { Type: "Pass", Next: 4 },
           *   4: { Type: "Pass", Next: 2 }
           * }
           * ```
           *
           * State 1 is any state that transitions to state 2.
           * State 2 transitions to empty state 3
           * State 3 transitions to empty state 4
           * State 4 transitions back to empty state 2.
           *
           * Empty Pass states provide no value and will be removed.
           * Empty Pass states can never fail and no factor can change where it goes.
           *
           * This is not an issue for other states which may fail or inject other logic to change the next state.
           * Even the Wait stat could be used in an infinite loop if the machine is terminated from external source.
           *
           * If this happens, return undefined.
           */
          function getNext(
            transition: string,
            seen: string[] = []
          ): string | undefined {
            if (seen?.includes(transition)) {
              return undefined;
            }
            return transition in emptyStates
              ? getNext(
                  emptyStates[transition]!.Next!,
                  seen ? [...seen, transition] : [transition]
                )
              : transition;
          }
        })
      );
    }
  }

  /**
   * A {@link Choice} state that points to another {@link Choice} state can adopt the target state's
   * choices and Next without adding an additional transition.
   *
   * 1
   *    if a -> 2
   *    if b -> 3
   *    else -> 4
   * 2
   *    if c -> 3
   *    else -> 4
   * 3       - Task
   * 4
   *    if e -> 5
   *    else -> 6
   * 5       - Task
   * 6       - Task
   *
   * =>
   *
   * 1
   *    if a && c -> 3 (1 and 2)
   *    if a && e -> 5 (1 and 4)
   *    if b      -> 3
   *    if e      -> 5 (4)
   *    else      -> 6 (4's else)
   * 2            - remove (if nothing else points to it)
   * 3            - Task
   * 4            - remove (if nothing else points to it)
   * 5            - Task
   * 6            - Task
   */
  function joinChainedChoices(
    startState: string,
    stateEntries: [string, State][]
  ) {
    const stateMap = Object.fromEntries(stateEntries);

    const updatedStates: Record<string, State | null> = {};

    depthFirst(startState);

    // we can assume that all null states have been updated by here.
    return updatedStates as Record<string, State>;

    function depthFirst(state: string): State | null {
      if (state in updatedStates) return updatedStates[state]!;
      const stateObj = stateMap[state]!;
      if (!isChoiceState(stateObj)) {
        updatedStates[state] = stateObj;
        visitTransition(stateObj, (next) => {
          depthFirst(next);
        });
        // no change
        return stateObj;
      }
      // set self to null to 1) halt circular references 2) avoid circular merges between choices.
      // if #2 happens, that choice will always fail as state cannot change between transitions.
      updatedStates[state] = null;
      const branches = stateObj.Choices.flatMap((branch) => {
        const { Next: branchNext, ...branchCondition } = branch;
        const nextState = depthFirst(branchNext);
        // next state should only by null when there is a circular reference between choices
        if (!nextState || !isChoiceState(nextState)) {
          return [branch];
        } else {
          const nextBranches = nextState.Choices.map(
            ({ Next, ...condition }) => {
              // for each branch in the next state, AND with the current branch and assign the next state's Next.
              return { ...ASL.and(branchCondition, condition), Next };
            }
          );
          return nextState.Default
            ? [...nextBranches, { ...branchCondition, Next: nextState.Default }]
            : nextBranches;
        }
      });
      const defaultState = stateObj.Default
        ? depthFirst(stateObj.Default)
        : undefined;

      const [defaultValue, defaultBranches] =
        !defaultState || !isChoiceState(defaultState)
          ? [stateObj.Default, []]
          : [defaultState.Default, defaultState.Choices];

      const mergedChoice = {
        ...stateObj,
        Choices: [...branches, ...defaultBranches],
        Default: defaultValue,
      };

      updatedStates[state] = mergedChoice;
      return mergedChoice;
    }
  }

  /**
   * Visit each transition in each state.
   * Use the callback to update the transition name.
   */
  function visitTransition(
    state: State,
    cb: (next: string) => string | undefined | void
  ): State {
    const cbOrNext = (next: string) => cb(next) ?? next;
    if ("End" in state && state.End !== undefined) {
      return state;
    }
    if (isChoiceState(state)) {
      return {
        ...state,
        Choices: state.Choices.map((choice) => ({
          ...choice,
          Next: cbOrNext(choice.Next),
        })),
        Default: state.Default ? cbOrNext(state.Default) : undefined,
      };
    } else if ("Catch" in state) {
      return {
        ...state,
        Catch: state.Catch?.map((_catch) => ({
          ..._catch,
          Next: _catch.Next ? cbOrNext(_catch.Next) : _catch.Next,
        })),
        Next: state.Next ? cbOrNext(state.Next) : state.Next,
      };
    } else if (!("Next" in state)) {
      return state;
    }
    return {
      ...state,
      Next: state.Next ? cbOrNext(state.Next) : state.Next,
    };
  }

  /**
   * Finds the local state name in the nameMap.
   *
   * If the name contains the prefix `../` the search will start up a level.
   *
   * If a name is not found at the current level, the parent names will be searched.
   *
   * If no local name is found, the next value is returned as is.
   */
  function rewriteStateTransitions(
    state: ASLGraph.NodeState,
    subStateNameMap: NameMap
  ) {
    return visitTransition(state, (next) =>
      updateTransition(next, subStateNameMap)
    );

    function updateTransition(next: string, nameMap: NameMap): string {
      if (next.startsWith("../")) {
        if (nameMap.parent) {
          return updateTransition(next.substring(3), nameMap.parent);
        }
        return next.substring(3);
      } else {
        const find = (nameMap: NameMap): string => {
          if (next in nameMap.localNames) {
            return nameMap.localNames[next]!;
          } else if (nameMap.parent) {
            return find(nameMap.parent);
          } else {
            return next;
          }
        };
        return find(nameMap);
      }
    }
  }

  /**
   * Normalized an ASL state to just the output (constant or variable).
   */
  export function getAslStateOutput(
    state: ASLGraph.NodeResults
  ): ASLGraph.Output {
    return ASLGraph.isAslGraphOutput(state) ? state : state.output;
  }

  /**
   * Applies an {@link ASLGraph.Output} to a partial {@link Pass}.
   *
   * {@link ASLGraph.ConditionOutput} must be first turned into a {@link ASLGraph.JsonPath}.
   */
  export function passWithInput(
    pass: Omit<NodeState<Pass>, "Parameters" | "InputPath" | "Result"> &
      CommonFields,
    value: Exclude<ASLGraph.Output, ASLGraph.ConditionOutput>
  ): Pass {
    return {
      ...pass,
      ...(ASLGraph.isJsonPath(value)
        ? {
            InputPath: value.jsonPath,
          }
        : value.containsJsonPath
        ? {
            Parameters: value.value,
          }
        : {
            Result: value.value,
          }),
    };
  }

  /**
   * Applies an {@link ASLGraph.Output} to a partial {@link Task}
   *
   * {@link ASLGraph.ConditionOutput} must be first turned into a {@link ASLGraph.JsonPath}.
   */
  export function taskWithInput(
    task: Omit<Task, "Parameters" | "InputPath"> & CommonFields,
    value: Exclude<ASLGraph.Output, ASLGraph.ConditionOutput>
  ): Task {
    return {
      ...task,
      ...(ASLGraph.isJsonPath(value)
        ? {
            InputPath: value.jsonPath,
          }
        : {
            Parameters: value.value,
          }),
    };
  }

  /**
   * Compare any two {@link ASLGraph.Output} values.
   */
  export function compareOutputs(
    leftOutput: ASLGraph.Output,
    rightOutput: ASLGraph.Output,
    operator: ASL.ValueComparisonOperators
  ): Condition {
    if (
      ASLGraph.isLiteralValue(leftOutput) &&
      ASLGraph.isLiteralValue(rightOutput)
    ) {
      return ((operator === "==" || operator === "===") &&
        leftOutput.value === rightOutput.value) ||
        ((operator === "!=" || operator === "!==") &&
          leftOutput.value !== rightOutput.value) ||
        (leftOutput.value !== null &&
          rightOutput.value !== null &&
          ((operator === ">" && leftOutput.value > rightOutput.value) ||
            (operator === "<" && leftOutput.value < rightOutput.value) ||
            (operator === "<=" && leftOutput.value <= rightOutput.value) ||
            (operator === ">=" && leftOutput.value >= rightOutput.value)))
        ? ASL.trueCondition()
        : ASL.falseCondition();
    }

    const [left, right] =
      ASLGraph.isJsonPath(leftOutput) || ASLGraph.isConditionOutput(leftOutput)
        ? [leftOutput, rightOutput]
        : [
            rightOutput as ASLGraph.JsonPath | ASLGraph.ConditionOutput,
            leftOutput,
          ];
    // if the right is a variable and the left isn't, invert the operator
    // 1 >= a -> a <= 1
    // a >= b -> a >= b
    // a >= 1 -> a >= 1
    const op = leftOutput === left ? operator : invertBinaryOperator(operator);

    return ASLGraph.compare(left, right, op as any);
  }

  export function compare(
    left: ASLGraph.JsonPath | ASLGraph.ConditionOutput,
    right: ASLGraph.Output,
    operator: ASL.ValueComparisonOperators | "!=" | "!=="
  ): Condition {
    if (
      operator === "==" ||
      operator === "===" ||
      operator === ">" ||
      operator === "<" ||
      operator === ">=" ||
      operator === "<="
    ) {
      if (ASLGraph.isConditionOutput(left)) {
        return (
          ASLGraph.booleanCompare(left, right, operator) ?? ASL.falseCondition()
        );
      }
      const condition = ASL.or(
        ASLGraph.nullCompare(left, right, operator),
        ASLGraph.stringCompare(left, right, operator),
        ASLGraph.booleanCompare(left, right, operator),
        ASLGraph.numberCompare(left, right, operator)
      );

      if (ASLGraph.isJsonPath(right)) {
        ASL.or(
          // a === b while a and b are both not defined
          ASL.not(
            ASL.and(ASL.isPresent(left.jsonPath), ASL.isPresent(right.jsonPath))
          ),
          // a !== undefined && b !== undefined
          ASL.and(
            ASL.isPresent(left.jsonPath),
            ASL.isPresent(right.jsonPath),
            // && a [op] b
            condition
          )
        );
      }
      return ASL.and(ASL.isPresent(left.jsonPath), condition);
    } else if (operator === "!=" || operator === "!==") {
      return ASL.not(ASLGraph.compare(left, right, "=="));
    }

    assertNever(operator);
  }

  // Assumes the variable(s) are present and not null
  export function stringCompare(
    left: ASLGraph.JsonPath,
    right: ASLGraph.Output,
    operator: ASL.ValueComparisonOperators
  ) {
    if (
      ASLGraph.isJsonPath(right) ||
      (ASLGraph.isLiteralValue(right) && typeof right.value === "string")
    ) {
      return ASL.and(
        ASL.isString(left.jsonPath),
        ASLGraph.isJsonPath(right)
          ? ASL.comparePathOfType(
              left.jsonPath,
              operator,
              right.jsonPath,
              "string"
            )
          : ASL.compareValueOfType(
              left.jsonPath,
              operator,
              right.value as string
            )
      );
    }
    return undefined;
  }

  export function numberCompare(
    left: ASLGraph.JsonPath,
    right: ASLGraph.Output,
    operator: ASL.ValueComparisonOperators
  ) {
    if (
      ASLGraph.isJsonPath(right) ||
      (ASLGraph.isLiteralValue(right) && typeof right.value === "number")
    ) {
      return ASL.and(
        ASL.isNumeric(left.jsonPath),
        ASLGraph.isJsonPath(right)
          ? ASL.comparePathOfType(
              left.jsonPath,
              operator,
              right.jsonPath,
              "number"
            )
          : ASL.compareValueOfType(
              left.jsonPath,
              operator,
              right.value as number
            )
      );
    }
    return undefined;
  }

  export function booleanCompare(
    left: ASLGraph.JsonPath | ASLGraph.ConditionOutput,
    right: ASLGraph.Output,
    operator: ASL.ValueComparisonOperators
  ) {
    // (z == b) === (a ==c c)
    if (ASLGraph.isConditionOutput(left)) {
      if (operator === "===" || operator === "==") {
        if (ASLGraph.isConditionOutput(right)) {
          // (!left && !right) || (left && right)
          return ASL.or(
            ASL.and(ASL.not(left.condition), ASL.not(right.condition)),
            ASL.and(left.condition, right.condition)
          );
        } else if (
          ASLGraph.isLiteralValue(right) &&
          typeof right.value === "boolean"
        ) {
          // (a === b) === true
          return right.value ? left.condition : ASL.not(left.condition);
        } else if (ASLGraph.isJsonPath(right)) {
          // (a === b) === c
          return ASL.or(
            ASL.and(
              ASL.not(left.condition),
              ASL.booleanEquals(right.jsonPath, false)
            ),
            ASL.and(left.condition, ASL.booleanEquals(right.jsonPath, true))
          );
        }
      }
      return undefined;
    }
    if (ASLGraph.isConditionOutput(right)) {
      // a === (b === c)
      return ASL.or(
        ASL.and(
          ASL.not(right.condition),
          ASL.booleanEquals(left.jsonPath, false)
        ),
        ASL.and(right.condition, ASL.booleanEquals(left.jsonPath, true))
      );
    }
    if (ASLGraph.isJsonPath(right) || typeof right.value === "boolean") {
      return ASL.and(
        ASL.isBoolean(left.jsonPath),
        ASLGraph.isJsonPath(right)
          ? ASL.comparePathOfType(
              left.jsonPath,
              operator,
              right.jsonPath,
              "boolean"
            )
          : ASL.compareValueOfType(
              left.jsonPath,
              operator,
              right.value as boolean
            )
      );
    }
    return undefined;
  }

  export function nullCompare(
    left: ASLGraph.JsonPath,
    right: ASLGraph.Output,
    operator: ASL.ValueComparisonOperators
  ) {
    if (operator === "==" || operator === "===") {
      if (ASLGraph.isJsonPath(right)) {
        return ASL.and(ASL.isNull(left.jsonPath), ASL.isNull(right.jsonPath));
      } else if (ASLGraph.isLiteralValue(right) && right.value === null) {
        return ASL.isNull(left.jsonPath);
      }
    }
    return undefined;
  }

  /**
   * Returns a object with the key formatted based on the contents of the value.
   * in ASL, object keys that reference json path values must have a suffix of ".$"
   * { "input.$": "$.value" }
   */
  export function jsonAssignment(
    key: string,
    output: Exclude<ASLGraph.Output, ASLGraph.ConditionOutput>
  ): Record<string, any> {
    return {
      [ASLGraph.isJsonPath(output) ? `${key}.$` : key]: ASLGraph.isLiteralValue(
        output
      )
        ? output.value
        : output.jsonPath,
    };
  }

  export function isTruthyOutput(v: ASLGraph.Output): Condition {
    return ASLGraph.isLiteralValue(v)
      ? v.value
        ? ASL.trueCondition()
        : ASL.falseCondition()
      : ASLGraph.isJsonPath(v)
      ? ASL.isTruthy(v.jsonPath)
      : v.condition;
  }

  export function elementIn(
    element: string | number,
    targetJsonPath: ASLGraph.JsonPath
  ): Condition {
    const accessed = ASLGraph.accessConstant(targetJsonPath, element, true);

    if (ASLGraph.isLiteralValue(accessed)) {
      return accessed.value === undefined
        ? ASL.falseCondition()
        : ASL.trueCondition();
    } else {
      return ASL.isPresent(accessed.jsonPath);
    }
  }

  /**
   * @param element - when true (or field is a number) the output json path will prefer to use the square bracket format.
   *                  `$.obj[field]`. When false will prefer the dot format `$.obj.field`.
   */
  export function accessConstant(
    value: ASLGraph.Output,
    field: string | number,
    element: boolean
  ): ASLGraph.JsonPath | ASLGraph.LiteralValue {
    if (ASLGraph.isJsonPath(value)) {
      return typeof field === "number"
        ? { jsonPath: `${value.jsonPath}[${field}]` }
        : element
        ? { jsonPath: `${value.jsonPath}['${field}']` }
        : { jsonPath: `${value.jsonPath}.${field}` };
    }

    if (ASLGraph.isLiteralValue(value) && value.value) {
      const accessedValue = (() => {
        if (Array.isArray(value.value)) {
          if (typeof field === "number") {
            return value.value[field];
          }
          throw new SynthError(
            ErrorCodes.StepFunctions_Invalid_collection_access,
            "Accessor to an array must be a constant number"
          );
        } else if (typeof value.value === "object") {
          return value.value[field];
        }
        throw new SynthError(
          ErrorCodes.StepFunctions_Invalid_collection_access,
          "Only a constant object or array may be accessed."
        );
      })();

      return typeof accessedValue === "string" &&
        (accessedValue.startsWith("$") || accessedValue.startsWith("States."))
        ? { jsonPath: accessedValue }
        : {
            value: accessedValue,
            containsJsonPath: value.containsJsonPath,
          };
    }

    throw new SynthError(
      ErrorCodes.StepFunctions_Invalid_collection_access,
      "Only a constant object or array may be accessed."
    );
  }
}

export namespace ASL {
  export function isTruthy(v: string): Condition {
    return and(
      isPresentAndNotNull(v),
      or(
        and(isString(v), not(stringEquals(v, ""))),
        and(isNumeric(v), not(numericEquals(v, 0))),
        and(isBoolean(v), booleanEquals(v, true))
      )
    );
  }

  export function and(...cond: (Condition | undefined)[]): Condition {
    const conds = cond.filter((c): c is Condition => !!c);
    return conds.length > 1
      ? {
          And: conds,
        }
      : conds.length === 0
      ? ASL.trueCondition()
      : conds[0]!;
  }

  export function or(...cond: (Condition | undefined)[]): Condition {
    const conds = cond.filter((c): c is Condition => !!c);
    return conds.length > 1
      ? {
          Or: conds,
        }
      : conds.length === 0
      ? ASL.trueCondition()
      : conds[0]!;
  }

  export function not(cond: Condition): Condition {
    return {
      Not: cond,
    };
  }

  export function isPresent(Variable: string): Condition {
    return {
      IsPresent: true,
      Variable,
    };
  }

  export function isNull(Variable: string): Condition {
    return {
      IsNull: true,
      Variable,
    };
  }

  export function isNotNull(Variable: string): Condition {
    return {
      IsNull: false,
      Variable,
    };
  }

  export function isBoolean(Variable: string): Condition {
    return {
      IsBoolean: true,
      Variable,
    };
  }

  export function isString(Variable: string): Condition {
    return {
      IsString: true,
      Variable,
    };
  }

  export function isNumeric(Variable: string): Condition {
    return {
      IsNumeric: true,
      Variable,
    };
  }

  export function isPresentAndNotNull(Variable: string): Condition {
    return ASL.and(ASL.isPresent(Variable), ASL.isNotNull(Variable));
  }

  export function stringEqualsPath(Variable: string, path: string): Condition {
    return {
      And: [
        isString(Variable),
        {
          StringEqualsPath: path,
          Variable,
        },
      ],
    };
  }

  export function stringEquals(Variable: string, string: string): Condition {
    return {
      And: [
        isString(Variable),
        {
          StringEquals: string,
          Variable,
        },
      ],
    };
  }

  export function numericEqualsPath(Variable: string, path: string): Condition {
    return {
      And: [
        isNumeric(Variable),
        {
          NumericEqualsPath: path,
          Variable,
        },
      ],
    };
  }

  export function numericEquals(Variable: string, number: number): Condition {
    return {
      And: [
        isNumeric(Variable),
        {
          NumericEquals: number,
          Variable,
        },
      ],
    };
  }

  export function booleanEqualsPath(Variable: string, path: string): Condition {
    return {
      BooleanEqualsPath: path,
      Variable,
    };
  }

  export function booleanEquals(Variable: string, value: boolean): Condition {
    return {
      BooleanEquals: value,
      Variable,
    };
  }

  /**
   * Supported comparison operators.
   *
   * Note: !== and != can be achieved by using {@link ASL.not}.
   */
  export type ValueComparisonOperators =
    | "==="
    | "=="
    | ">"
    | ">="
    | "<="
    | "<"
    | "!="
    | "!==";

  // for != use not(equals())
  export const VALUE_COMPARISONS: Record<
    ValueComparisonOperators,
    Record<"string" | "boolean" | "number", keyof Condition | undefined>
  > = {
    "==": {
      string: "StringEquals",
      boolean: "BooleanEquals",
      number: "NumericEquals",
    },
    "===": {
      string: "StringEquals",
      boolean: "BooleanEquals",
      number: "NumericEquals",
    },
    "<": {
      string: "StringLessThan",
      boolean: undefined,
      number: "NumericLessThan",
    },
    "<=": {
      string: "StringLessThanEquals",
      boolean: undefined,
      number: "NumericLessThanEquals",
    },
    ">": {
      string: "StringGreaterThan",
      boolean: undefined,
      number: "NumericGreaterThan",
    },
    ">=": {
      string: "StringGreaterThanEquals",
      boolean: undefined,
      number: "NumericGreaterThanEquals",
    },
    "!=": { string: undefined, boolean: undefined, number: undefined },
    "!==": { string: undefined, boolean: undefined, number: undefined },
  };

  export function compareValueOfType(
    Variable: string,
    operation: keyof typeof VALUE_COMPARISONS,
    value: string | number | boolean
  ): Condition {
    const comparison =
      VALUE_COMPARISONS[operation][
        typeof value as "string" | "number" | "boolean"
      ];

    if (!comparison) {
      return ASL.falseCondition();
    }

    return {
      Variable,
      [comparison]: value,
    };
  }

  export function comparePathOfType(
    Variable: string,
    operation: keyof typeof VALUE_COMPARISONS,
    path: string,
    type: "string" | "number" | "boolean"
  ): Condition {
    const comparison = VALUE_COMPARISONS[operation][type];

    if (!comparison) {
      return ASL.falseCondition();
    }

    return {
      Variable,
      [`${comparison}Path`]: path,
    };
  }

  export function falseCondition() {
    return ASL.isNull("$$.Execution.Id");
  }
  export function trueCondition() {
    return ASL.isNotNull("$$.Execution.Id");
  }
}

/**
 * Formats a stateName given a statement.
 *
 * If a different node is used to supply the name (ex: a block uses it's first statement) then that node is returned.
 *
 * @returns [state name, optionally updated cache key (node)]
 */
function toStateName(node: FunctionlessNode): string {
  /**
   * Special case that updates the statement used (cache key)
   */
  if (isBlockStmt(node)) {
    if (node.isFinallyBlock()) {
      return "finally";
    } else {
      const step = node.step();
      return step ? toStateName(step) : "<block>";
    }
  }
  function inner(node: Exclude<FunctionlessNode, BlockStmt>): string {
    if (isExpr(node)) {
      return nodeToString(node);
    } else if (isIfStmt(node)) {
      return `if(${nodeToString(node.when)})`;
    } else if (isExprStmt(node)) {
      return nodeToString(node.expr);
    } else if (isBreakStmt(node)) {
      return "break";
    } else if (isContinueStmt(node)) {
      return "continue";
    } else if (isCatchClause(node)) {
      return `catch${
        node.variableDecl ? `(${nodeToString(node.variableDecl)})` : ""
      }`;
    } else if (isDoStmt(node)) {
      return `while (${nodeToString(node.condition)})`;
    } else if (isForInStmt(node)) {
      return `for(${
        isIdentifier(node.initializer)
          ? nodeToString(node.initializer)
          : nodeToString(node.initializer.name)
      } in ${nodeToString(node.expr)})`;
    } else if (isForOfStmt(node)) {
      return `for(${nodeToString(node.initializer)} of ${nodeToString(
        node.expr
      )})`;
    } else if (isForStmt(node)) {
      // for(;;)
      return `for(${
        node.initializer && isVariableDeclList(node.initializer)
          ? inner(node.initializer)
          : nodeToString(node.initializer)
      };${nodeToString(node.condition)};${nodeToString(node.incrementor)})`;
    } else if (isReturnStmt(node)) {
      if (node.expr) {
        return `return ${nodeToString(node.expr)}`;
      } else {
        return "return";
      }
    } else if (isThrowStmt(node)) {
      return `throw ${nodeToString(node.expr)}`;
    } else if (isTryStmt(node)) {
      return "try";
    } else if (isVariableStmt(node)) {
      return inner(node.declList);
    } else if (isVariableDeclList(node)) {
      return `${node.decls.map((v) => inner(v)).join(",")}`;
    } else if (isVariableDecl(node)) {
      return node.initializer
        ? `${nodeToString(node.name)} = ${nodeToString(node.initializer)}`
        : nodeToString(node.name);
    } else if (isWhileStmt(node)) {
      return `while (${nodeToString(node.condition)})`;
    } else if (isBindingElem(node)) {
      const binding = node.propertyName
        ? `${inner(node.propertyName)}: ${inner(node.name)}`
        : `${inner(node.name)}`;
      return node.initializer
        ? `${binding} = ${nodeToString(node.initializer)}`
        : binding;
    } else if (isObjectBinding(node)) {
      return `{ ${node.bindings.map(inner).join(", ")} }`;
    } else if (isArrayBinding(node)) {
      return `[ ${node.bindings.map((b) => (!b ? "" : inner(b))).join(", ")} ]`;
    } else if (isFunctionLike(node)) {
      return `function (${node.parameters.map(inner).join(",")})`;
    } else if (isParameterDecl(node)) {
      return inner(node.name);
    } else if (isErr(node)) {
      throw node.error;
    } else if (isEmptyStmt(node)) {
      return ";";
    } else if (
      isCaseClause(node) ||
      isClassDecl(node) ||
      isClassStaticBlockDecl(node) ||
      isConstructorDecl(node) ||
      isDebuggerStmt(node) ||
      isDefaultClause(node) ||
      isGetAccessorDecl(node) ||
      isImportKeyword(node) ||
      isLabelledStmt(node) ||
      isMethodDecl(node) ||
      isPropDecl(node) ||
      isSetAccessorDecl(node) ||
      isSuperKeyword(node) ||
      isSuperKeyword(node) ||
      isSwitchStmt(node) ||
      isWithStmt(node) ||
      isYieldExpr(node) ||
      isTemplateHead(node) ||
      isTemplateMiddle(node) ||
      isTemplateTail(node) ||
      isTemplateSpan(node)
    ) {
      throw new SynthError(
        ErrorCodes.Unsupported_Feature,
        `Unsupported kind: ${node.kindName}`
      );
    } else {
      return assertNever(node);
    }
  }

  return inner(node);
}

function nodeToString(
  expr?:
    | Expr
    | ParameterDecl
    | BindingName
    | BindingElem
    | VariableDecl
    | VariableDeclList
    | SuperKeyword
): string {
  if (!expr) {
    return "";
  } else if (isArgument(expr)) {
    return nodeToString(expr.expr);
  } else if (isArrayLiteralExpr(expr)) {
    return `[${expr.items
      .map((item) => (item ? nodeToString(item) : "null"))
      .join(", ")}]`;
  } else if (isBigIntExpr(expr)) {
    return expr.value.toString(10);
  } else if (isBinaryExpr(expr)) {
    return `${nodeToString(expr.left)} ${expr.op} ${nodeToString(expr.right)}`;
  } else if (isBooleanLiteralExpr(expr)) {
    return `${expr.value}`;
  } else if (isCallExpr(expr) || isNewExpr(expr)) {
    if (isSuperKeyword(expr.expr) || isImportKeyword(expr.expr)) {
      throw new Error(`calling ${expr.expr.kindName} is unsupported in ASL`);
    }
    return `${isNewExpr(expr) ? "new " : ""}${nodeToString(
      expr.expr
    )}(${expr.args
      // Assume that undefined args are in order.
      .filter((arg) => arg && !isUndefinedLiteralExpr(arg))
      .map(nodeToString)
      .join(", ")})`;
  } else if (isConditionExpr(expr)) {
    return `if(${nodeToString(expr.when)})`;
  } else if (isComputedPropertyNameExpr(expr)) {
    return `[${nodeToString(expr.expr)}]`;
  } else if (isElementAccessExpr(expr)) {
    return `${nodeToString(expr.expr)}[${nodeToString(expr.element)}]`;
  } else if (isFunctionLike(expr)) {
    return `function(${expr.parameters.map(nodeToString).join(", ")})`;
  } else if (isIdentifier(expr)) {
    return expr.name;
  } else if (isNullLiteralExpr(expr)) {
    return "null";
  } else if (isNumberLiteralExpr(expr)) {
    return `${expr.value}`;
  } else if (isObjectLiteralExpr(expr)) {
    return `{${expr.properties
      .map((prop) => {
        if (
          isSetAccessorDecl(prop) ||
          isGetAccessorDecl(prop) ||
          isMethodDecl(prop)
        ) {
          throw new SynthError(
            ErrorCodes.Unsupported_Feature,
            `${prop.kindName} is not supported by Step Functions`
          );
        }

        return nodeToString(prop);
      })
      .join(", ")}}`;
  } else if (isPropAccessExpr(expr)) {
    return `${nodeToString(expr.expr)}.${expr.name.name}`;
  } else if (isPropAssignExpr(expr)) {
    return `${
      isIdentifier(expr.name) || isPrivateIdentifier(expr.name)
        ? expr.name.name
        : isStringLiteralExpr(expr.name)
        ? expr.name.value
        : isNumberLiteralExpr(expr.name)
        ? expr.name.value
        : isComputedPropertyNameExpr(expr.name)
        ? isStringLiteralExpr(expr.name.expr)
          ? expr.name.expr.value
          : nodeToString(expr.name.expr)
        : assertNever(expr.name)
    }: ${nodeToString(expr.expr)}`;
  } else if (isReferenceExpr(expr)) {
    return expr.name;
  } else if (isSpreadAssignExpr(expr)) {
    return `...${nodeToString(expr.expr)}`;
  } else if (isSpreadElementExpr(expr)) {
    return `...${nodeToString(expr.expr)}`;
  } else if (isStringLiteralExpr(expr)) {
    return `"${expr.value}"`;
  } else if (isTemplateExpr(expr)) {
    return `${expr.head.text}${expr.spans
      .map((span) => `\${${nodeToString(span.expr)}}${span.literal.text}`)
      .join("")}`;
  } else if (isNoSubstitutionTemplateLiteral(expr)) {
    return `\`${expr.text}\``;
  } else if (isTypeOfExpr(expr)) {
    return `typeof ${nodeToString(expr.expr)}`;
  } else if (isUnaryExpr(expr)) {
    return `${expr.op}${nodeToString(expr.expr)}`;
  } else if (isPostfixUnaryExpr(expr)) {
    return `${nodeToString(expr.expr)}${expr.op}`;
  } else if (isUndefinedLiteralExpr(expr)) {
    return "undefined";
  } else if (isAwaitExpr(expr)) {
    return `await ${nodeToString(expr.expr)}`;
  } else if (isThisExpr(expr)) {
    return "this";
  } else if (isClassExpr(expr)) {
    throw new SynthError(
      ErrorCodes.Unsupported_Feature,
      `ClassDecl is not supported in StepFunctions`
    );
  } else if (isPrivateIdentifier(expr)) {
    return expr.name;
  } else if (isYieldExpr(expr)) {
    return `yield${expr.delegate ? "*" : ""} ${nodeToString(expr.expr)}`;
  } else if (isRegexExpr(expr)) {
    return expr.regex.source;
  } else if (isDeleteExpr(expr)) {
    return `delete ${nodeToString(expr.expr)}`;
  } else if (isVoidExpr(expr)) {
    return `void ${nodeToString(expr.expr)}`;
  } else if (isParenthesizedExpr(expr)) {
    return nodeToString(expr.expr);
  } else if (isObjectBinding(expr)) {
    return `{${expr.bindings.map(nodeToString).join(",")}}`;
  } else if (isArrayBinding(expr)) {
    return `[${expr.bindings.map(nodeToString).join(",")}]`;
  } else if (isBindingElem(expr)) {
    return `${expr.rest ? "..." : ""}${
      expr.propertyName
        ? `${nodeToString(expr.propertyName)}:${nodeToString(expr.name)}`
        : `${nodeToString(expr.name)}`
    }`;
  } else if (isVariableDecl(expr)) {
    return `${nodeToString(expr.name)}${
      expr.initializer ? ` = ${nodeToString(expr.initializer)}` : ""
    }`;
  } else if (isVariableDeclList(expr)) {
    return expr.decls.map(nodeToString).join(", ");
  } else if (isParameterDecl(expr)) {
    return nodeToString(expr.name);
  } else if (isTaggedTemplateExpr(expr)) {
    throw new SynthError(
      ErrorCodes.Unsupported_Feature,
      `${expr.kindName} is not supported by Step Functions`
    );
  } else if (isOmittedExpr(expr)) {
    return "undefined";
  } else if (isSuperKeyword(expr)) {
    return "super";
  } else {
    return assertNever(expr);
  }
}

// to prevent the closure serializer from trying to import all of functionless.
export const deploymentOnlyModule = true;<|MERGE_RESOLUTION|>--- conflicted
+++ resolved
@@ -20,11 +20,8 @@
   Identifier,
   NullLiteralExpr,
   PropAccessExpr,
-<<<<<<< HEAD
   SuperKeyword,
-=======
   ReferenceExpr,
->>>>>>> 2c5c7fad
 } from "./expression";
 import {
   isArgument,
@@ -2950,28 +2947,15 @@
   private joinToStateOutput(
     expr: CallExpr & { expr: PropAccessExpr }
   ): ASLGraph.NodeResults {
-<<<<<<< HEAD
-    return this.evalContext(expr, (evalExpr) => {
-      if (isSuperKeyword(expr.expr.expr)) {
-        throw new SynthError(
-          ErrorCodes.Unsupported_Feature,
-          "Step Functions does not support super."
-        );
-      }
-      const separatorArg = expr.args[0]?.expr;
-      const valueOutput = evalExpr(expr.expr.expr);
-      const separatorOutput = separatorArg ? evalExpr(separatorArg) : undefined;
-      const separator =
-        separatorOutput &&
-        (ASLGraph.isJsonPath(separatorOutput) ||
-          separatorOutput.value !== undefined)
-          ? separatorOutput
-          : // default to `,`
-            { value: ",", containsJsonPath: false };
-=======
     return this.evalContext(
       expr,
       ({ evalExpr, evalExprToJsonPathOrLiteral }) => {
+        if (isSuperKeyword(expr.expr.expr)) {
+          throw new SynthError(
+            ErrorCodes.Unsupported_Feature,
+            "Step Functions does not support super."
+          );
+        }
         const separatorArg = expr.args[0]?.expr;
         const valueOutput = evalExpr(expr.expr.expr);
         const separatorOutput = separatorArg
@@ -2984,7 +2968,6 @@
             ? separatorOutput
             : // default to `,`
               { value: ",", containsJsonPath: false };
->>>>>>> 2c5c7fad
 
         if (
           ASLGraph.isConditionOutput(valueOutput) ||
@@ -3376,27 +3359,13 @@
         `the 'callback' argument of map must be a function or arrow expression, found: ${callbackfn?.kindName}`
       );
     }
-<<<<<<< HEAD
+
     if (isSuperKeyword(expr.expr.expr)) {
       throw new SynthError(
         ErrorCodes.Unsupported_Feature,
         "Step Functions does not support super."
       );
     }
-    return this.evalExpr(
-      expr.expr.expr,
-      (listOutput, { normalizeOutputToJsonPath }) => {
-        // we assume that an array literal or a call would return a variable.
-        if (
-          ASLGraph.isLiteralValue(listOutput) &&
-          !Array.isArray(listOutput.value)
-        ) {
-          throw new SynthError(
-            ErrorCodes.Unexpected_Error,
-            "Expected input to map to be a variable reference or array"
-          );
-        }
-=======
     return this.evalExprToJsonPath(expr.expr.expr, (listOutput) => {
       // we assume that an array literal or a call would return a variable.
       if (
@@ -3408,7 +3377,6 @@
           "Expected input to map to be a variable reference or array"
         );
       }
->>>>>>> 2c5c7fad
 
       return this.iterateArrayMethod(
         callbackfn,
@@ -3475,40 +3443,12 @@
         `the 'callback' argument of forEach must be a function or arrow expression, found: ${callbackfn?.kindName}`
       );
     }
-<<<<<<< HEAD
     if (isSuperKeyword(expr.expr.expr)) {
       throw new SynthError(
         ErrorCodes.Unsupported_Feature,
         "Step Functions does not support super."
       );
     }
-    return this.evalExpr(
-      expr.expr.expr,
-      (listOutput, { normalizeOutputToJsonPath }) => {
-        // we assume that an array literal or a call would return a variable.
-        if (
-          ASLGraph.isLiteralValue(listOutput) &&
-          !Array.isArray(listOutput.value)
-        ) {
-          throw new SynthError(
-            ErrorCodes.Unexpected_Error,
-            "Expected input to map to be a variable reference or array"
-          );
-        }
-
-        return this.iterateArrayMethod(
-          callbackfn,
-          normalizeOutputToJsonPath().jsonPath,
-          true,
-          {},
-          undefined,
-          (workingSpaceJsonPath) => ({
-            Type: "Pass",
-            Result: this.context.null,
-            ResultPath: workingSpaceJsonPath,
-            Next: ASLGraph.DeferNext,
-          })
-=======
     return this.evalExprToJsonPath(expr.expr.expr, (listOutput) => {
       // we assume that an array literal or a call would return a variable.
       if (
@@ -3518,7 +3458,6 @@
         throw new SynthError(
           ErrorCodes.Unexpected_Error,
           "Expected input to map to be a variable reference or array"
->>>>>>> 2c5c7fad
         );
       }
 
