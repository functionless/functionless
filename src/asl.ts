--- conflicted
+++ resolved
@@ -1506,7 +1506,6 @@
           ref.parent.parameters[0] === ref
         ) {
           return { jsonPath: this.context.input };
-<<<<<<< HEAD
         } else if (
           ref &&
           isParameterDecl(ref) &&
@@ -1514,11 +1513,9 @@
           ref.parent.parameters[1] === ref
         ) {
           return { jsonPath: `$$` };
-=======
         } else if (ref && isVariableStmt(ref) && isForInStmt(ref.parent)) {
           // the array element for ForIn is enumerated into `{ index: number, item: T}`
           return { jsonPath: `$.${expr.name}.index` };
->>>>>>> a558cce3
         }
         return { jsonPath: `$.${expr.name}` };
       } else if (isPropAccessExpr(expr)) {
