--- conflicted
+++ resolved
@@ -4,7 +4,6 @@
 import {
   BindingElem,
   BindingName,
-  BindingPattern,
   Decl,
   FunctionDecl,
   ParameterDecl,
@@ -15,7 +14,6 @@
   CallExpr,
   ElementAccessExpr,
   Expr,
-  Identifier,
   NullLiteralExpr,
   PropAccessExpr,
 } from "./expression";
@@ -2819,32 +2817,16 @@
           } else if (
             isVariableDecl(ref) ||
             isFunctionDecl(ref) ||
+            isSetAccessorDecl(ref) ||
+            isGetAccessorDecl(ref) ||
             isClassDecl(ref) ||
-            isClassMember(ref) ||
-            isGetAccessorDecl(ref) ||
-            isSetAccessorDecl(ref)
+            isClassMember(ref)
           ) {
             throw new Error(
               `cannot reference a ${ref.kind} within a JSONPath .filter expression`
             );
           }
-<<<<<<< HEAD
           assertNever(ref);
-=======
-        } else if (
-          isVariableDecl(ref) ||
-          isBindingElem(ref) ||
-          isFunctionDecl(ref) ||
-          isSetAccessorDecl(ref) ||
-          isGetAccessorDecl(ref) ||
-          isClassDecl(ref) ||
-          isClassMember(ref)
-        ) {
-          throw new SynthError(
-            ErrorCodes.Unsupported_Feature,
-            `cannot reference a ${ref.kindName} within a JSONPath .filter expression`
-          );
->>>>>>> 18fcb2fd
         }
       } else if (isStringLiteralExpr(expr)) {
         return `'${expr.value.replace(/'/g, "\\'")}'`;
@@ -3036,11 +3018,11 @@
    * const rest = arr.slice(1);
    */
   private evalAssignment(
-    pattern: Identifier | BindingPattern,
+    pattern: BindingName,
     value: ASLGraph.Output
   ): ASLGraph.SubState | ASLGraph.NodeState | undefined {
     // assign an identifier the current value
-    if (isIdentifier(pattern)) {
+    if (isIdentifier(pattern) || isReferenceExpr(pattern)) {
       return ASLGraph.passWithInput(
         {
           Type: "Pass",
