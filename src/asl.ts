import { aws_iam } from "aws-cdk-lib";
import { Construct } from "constructs";
import { assertNever } from "./assert";
import { BindingElem, FunctionDecl, ParameterDecl } from "./declaration";
import { ErrorCodes, SynthError } from "./error-code";
import {
  Argument,
  CallExpr,
  ElementAccessExpr,
  Expr,
  NullLiteralExpr,
  PropAccessExpr,
} from "./expression";
import {
  isBlockStmt,
  isFunctionExpr,
  isFunctionDecl,
  isExprStmt,
  isVariableStmt,
  isReturnStmt,
  isCallExpr,
  isBreakStmt,
  isForInStmt,
  isDoStmt,
  isContinueStmt,
  isIfStmt,
  isNullLiteralExpr,
  isUndefinedLiteralExpr,
  isThrowStmt,
  isNewExpr,
  isTryStmt,
  isPropAccessExpr,
  isLiteralExpr,
  isObjectLiteralExpr,
  isBinaryExpr,
  isUnaryExpr,
  isArgument,
  isElementAccessExpr,
  isArrayLiteralExpr,
  isPropAssignExpr,
  isComputedPropertyNameExpr,
  isStringLiteralExpr,
  isTemplateExpr,
  isParameterDecl,
  isBooleanLiteralExpr,
  isNumberLiteralExpr,
  isTypeOfExpr,
  isConditionExpr,
  isSpreadAssignExpr,
  isSpreadElementExpr,
  isCatchClause,
  isIdentifier,
  isAwaitExpr,
  isForOfStmt,
  isPromiseArrayExpr,
  isPromiseExpr,
  isWhileStmt,
  isReferenceExpr,
  isStmt,
  isPostfixUnaryExpr,
  isVariableReference,
  isBindingPattern,
  isExpr,
  isBindingElem,
  isObjectBinding,
  isArrayBinding,
  isErr,
  isNode,
} from "./guards";
import {
  Integration,
  IntegrationImpl,
  isIntegration,
  isIntegrationCallPattern,
} from "./integration";
import { FunctionlessNode } from "./node";
import {
  BlockStmt,
  BreakStmt,
  ContinueStmt,
  ForInStmt,
  IfStmt,
  ReturnStmt,
  Stmt,
  VariableStmt,
} from "./statement";
import {
  anyOf,
  DeterministicNameGenerator,
  evalToConstant,
  invertBinaryOperator,
  isPromiseAll,
} from "./util";
import { visitBlock, visitEachChild } from "./visit";

export interface StateMachine<S extends States> {
  Version?: "1.0";
  Comment?: string;
  TimeoutSeconds?: number;
  StartAt: keyof S;
  States: S;
}

export interface States {
  [stateName: string]: State;
}

export const isState = (state: any): state is State => {
  return "Type" in state;
};

export type State =
  | Choice
  | Fail
  | MapTask
  | ParallelTask
  | Pass
  | Succeed
  | Task
  | Wait;

export type TerminalState = Succeed | Fail | Extract<State, { End: true }>;

/**
 * @see https://docs.aws.amazon.com/step-functions/latest/dg/amazon-states-language-common-fields.html
 */
export interface CommonFields {
  /**
   * The name of the next state that is run when the current state finishes. Some state types, such as Choice, allow multiple transition states.
   */
  Next?: string;
  /**
   * Designates this state as a terminal state (ends the execution) if set to true. There can be any number of terminal states per state machine. Only one of Next or End can be used in a state. Some state types, such as Choice, don't support or use the End field.
   */
  End?: boolean;
  /**
   * Holds a human-readable description of the state.
   */
  Comment?: string;
  /**
   * A path that selects a portion of the state's input to be passed to the state's task for processing. If omitted, it has the value $ which designates the entire input. For more information, see Input and Output Processing).
   */
  InputPath?: string;
  /**
   * A path that selects a portion of the state's input to be passed to the state's output. If omitted, it has the value $ which designates the entire input. For more information, see Input and Output Processing.
   */
  OutputPath?: string;
}

/**
 * @see https://docs.aws.amazon.com/step-functions/latest/dg/amazon-states-language-succeed-state.html
 */
export interface Succeed extends Omit<CommonFields, "Next" | "End"> {
  Type: "Succeed";
}

/**
 * @see https://docs.aws.amazon.com/step-functions/latest/dg/amazon-states-language-fail-state.html
 */
export interface Fail extends Pick<CommonFields, "Comment"> {
  Type: "Fail";
  Error?: string;
  Cause?: string;
}

/**
 * @see https://docs.aws.amazon.com/step-functions/latest/dg/amazon-states-language-wait-state.html
 */
export interface Wait extends CommonFields {
  Type: "Wait";
  /**
   * A time, in seconds, to wait before beginning the state specified in the Next field.
   */
  Seconds?: number;
  /**
   * An absolute time to wait until beginning the state specified in the Next field.
   *
   * Timestamps must conform to the RFC3339 profile of ISO 8601, with the further restrictions that an uppercase T must separate the date and time portions, and an uppercase Z must denote that a numeric time zone offset is not present, for example, 2016-08-18T17:33:00Z.
   */
  Timestamp?: string;
  /**
   * A time, in seconds, to wait before beginning the state specified in the Next field, specified using a path from the state's input data.
   */
  SecondsPath?: string;
  /**
   * An absolute time to wait until beginning the state specified in the Next field, specified using a path from the state's input data.
   */
  TimestampPath?: string;
}

export type Parameters =
  | null
  | boolean
  | number
  | string
  | Parameters[]
  | {
      [name: string]: Parameters;
    };

/**
 * @see https://docs.aws.amazon.com/step-functions/latest/dg/amazon-states-language-pass-state.html
 */
export interface Pass extends CommonFields {
  Comment?: string;
  Type: "Pass";
  Result?: any;
  ResultPath?: string | null;
  Parameters?: Parameters;
}

/**
 * @see https://docs.aws.amazon.com/step-functions/latest/dg/amazon-states-language-task-state.html
 */
export interface CommonTaskFields extends CommonFields {
  Comment?: string;
  Parameters?: Parameters;
  ResultSelector?: string;
  ResultPath?: string | null;
  Retry?: Retry[];
  Catch?: Catch[];
}

/**
 * @see https://docs.aws.amazon.com/step-functions/latest/dg/amazon-states-language-task-state.html
 */
export interface Task extends CommonTaskFields {
  Type: "Task";
  Resource: string;
}

/**
 * @see https://docs.aws.amazon.com/step-functions/latest/dg/amazon-states-language-choice-state.html
 */
export interface Choice extends Omit<CommonFields, "End" | "Next"> {
  Type: "Choice";
  Choices: Branch[];
  Default?: string;
}

/**
 * @see https://docs.aws.amazon.com/step-functions/latest/dg/amazon-states-language-choice-state.html
 */
export interface Branch extends Condition {
  Next: string;
}

/**
 * @see https://docs.aws.amazon.com/step-functions/latest/dg/amazon-states-language-choice-state.html
 */
export interface Condition {
  Variable?: string;
  Not?: Condition;
  And?: Condition[];
  Or?: Condition[];
  BooleanEquals?: boolean;
  BooleanEqualsPath?: string;
  IsBoolean?: boolean;
  IsNull?: boolean;
  IsNumeric?: boolean;
  IsPresent?: boolean;
  IsString?: boolean;
  IsTimestamp?: boolean;
  NumericEquals?: number;
  NumericEqualsPath?: string;
  NumericGreaterThan?: number;
  NumericGreaterThanPath?: string;
  NumericGreaterThanEquals?: number;
  NumericGreaterThanEqualsPath?: string;
  NumericLessThan?: number;
  NumericLessThanPath?: string;
  NumericLessThanEquals?: number;
  NumericLessThanEqualsPath?: string;
  StringEquals?: string;
  StringEqualsPath?: string;
  StringGreaterThan?: string;
  StringGreaterThanPath?: string;
  StringGreaterThanEquals?: string;
  StringGreaterThanEqualsPath?: string;
  StringLessThan?: string;
  StringLessThanPath?: string;
  StringLessThanEquals?: string;
  StringLessThanEqualsPath?: string;
  StringMatches?: string;
  TimestampEquals?: string;
  TimestampEqualsPath?: string;
  TimestampGreaterThan?: string;
  TimestampGreaterThanPath?: string;
  TimestampGreaterThanEquals?: string;
  TimestampGreaterThanEqualsPath?: string;
  TimestampLessThan?: string;
  TimestampLessThanPath?: string;
  TimestampLessThanEquals?: string;
  TimestampLessThanEqualsPath?: string;
}

/**
 * @see https://docs.aws.amazon.com/step-functions/latest/dg/concepts-error-handling.html
 */
export interface Retry {
  ErrorEquals: string[];
  IntervalSeconds?: number;
  MaxAttempts?: number;
  BackoffRate?: number;
}

/**
 * @see https://docs.aws.amazon.com/step-functions/latest/dg/concepts-error-handling.html
 */
export interface Catch {
  ErrorEquals: string[];
  ResultPath?: string | null;
  Next: string;
}

/**
 * @see https://docs.aws.amazon.com/step-functions/latest/dg/amazon-states-language-map-state.html
 */
export interface MapTask extends CommonTaskFields {
  Type: "Map";
  /**
   * The Iterator field’s value is an object that defines a state machine which will process each element of the array.
   */
  Iterator: StateMachine<States>;
  /**
   * The ItemsPath field’s value is a reference path identifying where in the effective input the array field is found. For more information, see ItemsPath.
   *
   * States within an Iterator field can only transition to each other, and no state outside the Iterator field can transition to a state within it.
   *
   * If any iteration fails, entire Map state fails, and all iterations are terminated.
   */
  ItemsPath?: string;
  /**
   * Specifies where (in the input) to place the output of the branches. The input is then filtered as specified by the OutputPath field (if present) before being used as the state's output. For more information, see Input and Output Processing.
   */
  ResultPath?: string | null;
  /**
   * The `MaxConcurrency` field’s value is an integer that provides an upper bound on how many invocations of the Iterator may run in parallel. For instance, a MaxConcurrency value of 10 will limit your Map state to 10 concurrent iterations running at one time.
   *
   * Concurrent iterations may be limited. When this occurs, some iterations will not begin until previous iterations have completed. The likelihood of this occurring increases when your input array has more than 40 items.
   *
   * The default value is 0, which places no quota on parallelism and iterations are invoked as concurrently as possible.
   *
   * A MaxConcurrency value of 1 invokes the Iterator once for each array element in the order of their appearance in the input, and will not start a new iteration until the previous has completed.
   */
  MaxConcurrency?: number;
}

/**
 * @see https://docs.aws.amazon.com/step-functions/latest/dg/amazon-states-language-parallel-state.html
 */
export interface ParallelTask extends CommonTaskFields {
  Type: "Parallel";
  Branches: StateMachine<States>[];
}

export const isParallelTaskState = (state: State): state is ParallelTask => {
  return state.Type === "Parallel";
};
export const isMapTaskState = (state: State): state is MapTask => {
  return state.Type === "Map";
};
export const isTaskState = (state: State): state is Task => {
  return state.Type === "Task";
};
export const isPassState = (state: State): state is Pass => {
  return state.Type === "Pass";
};
export const isChoiceState = (state: State): state is Choice => {
  return state.Type === "Choice";
};
export const isFailState = (state: State): state is Fail => {
  return state.Type === "Fail";
};
export const isSucceedState = (state: State): state is Succeed => {
  return state.Type === "Succeed";
};
export const isWaitState = (state: State): state is Wait => {
  return state.Type === "Wait";
};

export interface EvalExprContext {
  /**
   * returns a possibly mutated output variable as json path.
   *
   * If the output was a {@link ASLGraph.LiteralValue}, a new state will be added that turns the literal into a json path.
   * If the output was a {@link ASLGraph.JsonPath}, the output is returned.
   */
  normalizeOutputToJsonPath: () => ASLGraph.JsonPath;
  /**
   * Callback provided to inject additional states into the graph.
   * The state will be joined (@see ASLGraph.joinSubStates ) with the previous and next states in the order received.
   */
  addState: (state: ASLGraph.NodeState | ASLGraph.SubState) => void;
}

/**
 * The name of the functionless context data node used in {@link FUNCTIONLESS_CONTEXT_JSON_PATH}.
 */
const FUNCTIONLESS_CONTEXT_NAME = "fnl_context";
/**
 * A json path which stores functionless context data like the input and a hard to manufacture null value
 *
 * This path/variable must start with a letter.
 * https://twitter.com/sussmansa/status/1542777348616990720?s=20&t=2PepSKvzPhojs_x01WoQVQ
 */
const FUNCTIONLESS_CONTEXT_JSON_PATH = `$.${FUNCTIONLESS_CONTEXT_NAME}`;

/**
 * Amazon States Language (ASL) Generator.
 */
export class ASL {
  /**
   * A friendly name to identify the Functionless Context.
   */
  static readonly ContextName = "Amazon States Language";
  /**
   * Tag this instance with its Functionless Context ({@link this.ContextName})
   */
  readonly kind = ASL.ContextName;
  /**
   * The Amazon States Language (ASL) State Machine Definition synthesized fro the {@link decl}.
   */
  readonly definition: StateMachine<States>;
  /**
   * The {@link FunctionDecl} AST representation of the State Machine.
   */
  readonly decl: FunctionDecl;
  private readonly stateNamesCount = new Map<string, number>();
  private readonly generatedNames = new DeterministicNameGenerator();

  /**
   * A pointer to the state used to continue.
   *
   * For and While loops should implement this state.
   */
  private static readonly ContinueNext: string = "__ContinueNext";

  /**
   * A pointer to the nearest break point.
   *
   * For and While loops should implement this state.
   */
  private static readonly BreakNext: string = "__BreakNext";

  /**
   * A pointer to the nearest catch state.
   */
  private static readonly CatchState: string = "__catch";

  /**
   * When true, adds an extra state to the beginning of the machine that assigns the input
   * to a state variable and adds some additional constants.
   *
   * Example - this json path will contain the inputs to the machine.
   *
   * `$__fnl_context.input`
   *
   * This flag is set to when when accessing the {@link context} getting in this class.
   */
  private needsFunctionlessContext: boolean = false;

  constructor(
    readonly scope: Construct,
    readonly role: aws_iam.IRole,
    decl: FunctionDecl
  ) {
    const self = this;
    this.decl = visitEachChild(decl, function normalizeAST(node):
      | FunctionlessNode
      | FunctionlessNode[] {
      if (isBlockStmt(node)) {
        return new BlockStmt([
          // for each block statement
          ...visitBlock(
            node,
            function normalizeBlock(stmt) {
              return visitEachChild(stmt, normalizeAST);
            },
            self.generatedNames
          ).statements,
          // re-write the AST to include explicit `ReturnStmt(NullLiteral())` statements
          // this simplifies the interpreter code by always having a node to chain onto, even when
          // the AST has no final `ReturnStmt` (i.e. when the function is a void function)
          // without this, chains that should return null will actually include the entire state as their output
          ...((isFunctionDecl(node.parent) || isFunctionExpr(node.parent)) &&
          (!node.lastStmt || !node.lastStmt.isTerminal())
            ? [new ReturnStmt(new NullLiteralExpr())]
            : []),
        ]);
      }
      return visitEachChild(node, normalizeAST);
    });

    const states = this.evalStmt(this.decl.body);

    if (this.needsFunctionlessContext) {
      const functionlessContext: Pass = {
        Type: "Pass",
        Parameters: {
          "input.$": "$",
          null: null,
        },
        ResultPath: FUNCTIONLESS_CONTEXT_JSON_PATH,
        OutputPath: "$",
        Next: ASLGraph.DeferNext,
      };

      this.definition = this.aslGraphToStates(
        ASLGraph.joinSubStates(this.decl.body, functionlessContext, states)!,
        "Initialize Functionless Context"
      );
    } else {
      this.definition = this.aslGraphToStates(states!);
    }
  }

  /**
   * Access Functionless context variables in the machine state like the input to the machine.
   *
   * The Functionless context is only added to the machine when needed.
   * Using this property anywhere in a machine will add the context Pass state to the start of the machine.
   */
  public get context() {
    this.needsFunctionlessContext = true;
    return {
      null: `${FUNCTIONLESS_CONTEXT_JSON_PATH}.null`,
      input: `${FUNCTIONLESS_CONTEXT_JSON_PATH}.input`,
    };
  }

  /**
   * Generates a valid, unique state name for the ASL machine.
   *
   * * Truncates the name to 75 characters
   * * If the name is already used, suffix with a unique number
   * * Cache both the truncated name and the suffixed name to prevent future collisions.
   */
  private createUniqueStateName(stateName: string): string {
    const truncatedStateName =
      stateName.length > 75 ? stateName.slice(0, 75) : stateName;
    if (this.stateNamesCount.has(truncatedStateName)) {
      const count = this.stateNamesCount.get(truncatedStateName)!;
      this.stateNamesCount.set(truncatedStateName, count + 1);
      const updatedName = `${truncatedStateName} ${count}`;
      this.stateNamesCount.set(updatedName, 1);
      return updatedName;
    }
    this.stateNamesCount.set(truncatedStateName, 1);
    return truncatedStateName;
  }

  /**
   * Flattens a {@link ASLGraph.SubState} graph or {@link ASLGraph.NodeState} into a {@link States} collection.
   *
   * Provides a node naming strategy. (see `stmtName`).
   *
   * @param stmtName - The name to use to start the graph. When a SubState is given, the first state of the collection
   *                   with use the `stmtName`. All subsequent states either use the name of the `node` given or their local name
   *                   prefixed onto the parent name.
   *                   When a NodeState is given, the `stmtName` is used.
   */
  public aslGraphToStates(
    state: ASLGraph.NodeState | ASLGraph.SubState,
    overrideStateName?: string
  ): StateMachine<States> {
    const stmtName = this.createUniqueStateName(
      overrideStateName ?? (state.node ? toStateName(state.node) : "Default")
    );
    // build a map of local state names to their unique flattened form
    return {
      StartAt: stmtName,
      States: ASLGraph.toStates(
        stmtName,
        ASLGraph.updateDeferredNextStates({ End: true }, state),
        (parentName, states) => {
          return Object.fromEntries(
            Object.entries(states.states ?? {}).map(([name, state]) => [
              name,
              states.startState === name
                ? parentName
                : state.node
                ? this.createUniqueStateName(toStateName(state.node))
                : this.createUniqueStateName(`${name}__${parentName}`),
            ])
          );
        }
      ),
    };
  }

  /**
   * Evaluate a single {@link Stmt} into a collection of named states.
   */
  public evalStmt(
    stmt: Stmt
  ): ASLGraph.SubState | ASLGraph.NodeState | undefined {
    if (isBlockStmt(stmt)) {
      return ASLGraph.joinSubStates(
        stmt,
        ...stmt.statements.map((s) => {
          const states = this.evalStmt(s);
          // ensure all of the states in a block have a node associated with them
          return states
            ? {
                ...states,
                node: s,
              }
            : undefined;
        })
      );
    } else if (isBreakStmt(stmt) || isContinueStmt(stmt)) {
      const loop = stmt.findParent(
        anyOf(isForOfStmt, isForInStmt, isWhileStmt, isDoStmt)
      );
      if (loop === undefined) {
        throw new Error("Stack Underflow");
      }

      return isBreakStmt(stmt)
        ? {
            node: stmt,
            Type: "Pass",
            Next: ASL.BreakNext,
          }
        : {
            node: stmt,
            Type: "Pass",
            Next: ASL.ContinueNext,
            ResultPath: null,
          };
    } else if (isExprStmt(stmt)) {
      const expr = this.eval(stmt.expr);

      // Expr Stmt throws away the constant or reference result of a statement.
      // Either apply the next statement to the returned sub-state
      // or create an empty pass
      // TODO: Minor optimization. Could we update references to this line to the next statement?
      //       or could we defer wiring the next states until we know which statements
      //       have outputs?
      if (ASLGraph.isOutputStateOrSubState(expr)) {
        return expr;
      } else {
        return {
          node: stmt,
          Type: "Pass",
          ResultPath: null,
          Next: ASLGraph.DeferNext,
        };
      }
    } else if (isForOfStmt(stmt) || isForInStmt(stmt)) {
<<<<<<< HEAD
      const throwTransition = this.throw(stmt);

      const Catch = [
        ...(hasBreak(stmt)
          ? [
              {
                ErrorEquals: ["Break"],
                Next: ASLGraph.DeferNext,
                ResultPath: null,
              },
            ]
          : []),
        ...(throwTransition
          ? [
              {
                ErrorEquals: ["States.ALL"],
                Next: throwTransition.Next!,
                ResultPath: throwTransition.ResultPath,
              },
            ]
          : []),
      ];

      return this.evalExprToSubState(
        stmt.expr,
        (_, { normalizeOutputToJsonPath }) => {
          // if we get back a constant, we'll need a location to put it
          const itemsLocation = normalizeOutputToJsonPath().jsonPath;

          const body = this.evalStmt(stmt.body);
=======
      return this.evalExprToSubState(stmt.expr, (output) => {
        const body = this.evalStmt(stmt.body);
>>>>>>> a558cce3

          if (!body) {
            // if the body is empty, the for expression is evaluated,
            // and then continue on. This state will be optimized out later.
            return {
              Type: "Pass",
            };
          }

<<<<<<< HEAD
          return {
            Type: "Map" as const,
            ...(Catch.length > 0 ? { Catch } : {}),
            ResultPath: null,
            ItemsPath: itemsLocation,
            Next: ASLGraph.DeferNext,
            MaxConcurrency: 1,
            Parameters: {
              ...this.cloneLexicalScopeParameters(stmt),
              ...(isForInStmt(stmt)
                ? {
                    // use special `0_` prefix (impossible variable name in JavaScript)
                    // to store a reference to the value so that we can implement array index
                    // for (const i in items) {
                    //   items[i] // $$.Map.Item.Value
                    // }
                    [`0_${stmt.variableDecl.name}.$`]: "$$.Map.Item.Value",
                  }
                : {}),
              [`${stmt.variableDecl.name}.$`]: isForOfStmt(stmt)
                ? "$$.Map.Item.Value"
                : "$$.Map.Item.Index",
=======
        // assigns either a constant or json path to a new variable
        const assignTempState = this.stateWithHeapOutput(
          ASLGraph.passWithInput(
            {
              Type: "Pass",
>>>>>>> a558cce3
            },
            output
          )
        );
        const tempArrayPath = assignTempState.output.jsonPath;

        const assignTemp = isForOfStmt(stmt)
          ? assignTempState
          : // if `ForIn`, map the array into a tuple of index and item
            ASLGraph.joinSubStates(stmt.expr, assignTempState, {
              Type: "Map" as const,
              InputPath: tempArrayPath,
              Parameters: {
                "index.$": "$$.Map.Item.Index",
                "item.$": "$$.Map.Item.Value",
              },
              Iterator: this.aslGraphToStates({
                Type: "Pass",
                ResultPath: "$",
              }),
              ResultPath: tempArrayPath,
            })!;

        return {
          startState: "assignTemp",
          node: stmt,
          states: {
            assignTemp: ASLGraph.updateDeferredNextStates(
              { Next: "hasNext" },
              assignTemp
            ),
<<<<<<< HEAD
          };
        }
      );
=======
            hasNext: {
              Type: "Choice",
              Choices: [
                { ...ASL.isPresent(`${tempArrayPath}[0]`), Next: "assign" },
              ],
              Default: "exit",
            },
            assign: {
              Type: "Pass",
              node: stmt.expr,
              // in a forIn, the variable is the index, we will rewrite `var` to `$.{var}.index`
              // `arr[var]` is rewritten to `$.{var}.item`
              InputPath: `${tempArrayPath}[0]`,
              ResultPath: `$.${stmt.variableDecl.name}`,
              Next: "body",
            },
            // any ASLGraph.DeferNext (or empty) should be wired to exit
            body: ASLGraph.updateDeferredNextStates({ Next: "tail" }, body),
            // tail the array
            tail: {
              Type: "Pass",
              InputPath: `${tempArrayPath}[1:]`,
              ResultPath: tempArrayPath,
              Next: "hasNext", // restart by checking for items after tail
            },
            // clean up?
            exit: {
              Type: "Pass",
            },
            [ASL.ContinueNext]: {
              Type: "Pass",
              Next: "tail",
              node: new ContinueStmt(),
            },
            [ASL.BreakNext]: {
              Type: "Pass",
              Next: "exit",
              node: new BreakStmt(),
            },
          },
        };
      });
>>>>>>> a558cce3
    } else if (isIfStmt(stmt)) {
      return this.evalContextToSubState(stmt, (_, evalCondition) => {
        const collect = (curr: IfStmt): [IfStmt[], Stmt | undefined] => {
          if (curr._else) {
            if (isIfStmt(curr._else)) {
              const [ifs, el] = collect(curr._else);
              return [[curr, ...ifs], el];
            } else {
              return [[curr], curr._else];
            }
          }
          return [[curr], undefined];
        };

        const [ifs, els] = collect(stmt);

        const choices = ifs.map((_if, i) => ({
          ...evalCondition(_if.when),
          Next: `if_${i}`,
        }));

        const elsState = els ? this.evalStmt(els) : undefined;

        return <ASLGraph.SubState>{
          startState: "choose",
          states: {
            choose: {
              Type: "Choice",
              Choices: choices,
              Default: "else",
            },
            ...Object.fromEntries(
              ifs.map((_if, i) => [`if_${i}`, this.evalStmt(_if.then)])
            ),
            // provide an empty else statement. A choice default cannot terminate a sub-graph,
            // without a pass here, an if statement without else cannot end a block.
            // if the extra pass isn't needed, it will be pruned later
            else: elsState ? elsState : { Type: "Pass" },
          },
        };
      });
    } else if (isReturnStmt(stmt)) {
      return this.evalExprToSubState(stmt.expr, (output) =>
        ASLGraph.passWithInput(
          {
            Type: "Pass" as const,
            ResultPath: `$`,
            End: true,
          },
          output
        )
      );
    } else if (isVariableStmt(stmt)) {
      if (stmt.expr === undefined) {
        return undefined;
      }

      if (isBindingPattern(stmt.name)) {
        throw new SynthError(
          ErrorCodes.Unsupported_Feature,
          "Binding pattern assignment in StepFunctions is currently unsupported: https://github.com/functionless/functionless/issues/68"
        );
      }

      return this.evalExprToSubState(stmt.expr, (exprOutput) => {
        return ASLGraph.passWithInput(
          {
            Type: "Pass" as const,
            // TODO support binding pattern - https://github.com/functionless/functionless/issues/302
            ResultPath: `$.${stmt.name}`,
          },
          exprOutput
        );
      });
    } else if (isThrowStmt(stmt)) {
      if (
        !(
          isNewExpr(stmt.expr) ||
          isCallExpr(stmt.expr) ||
          isIntegrationCallPattern(stmt.expr)
        )
      ) {
        throw new Error(
          "the expr of a ThrowStmt must be a NewExpr or CallExpr"
        );
      }

      const updated =
        isNewExpr(stmt.expr) || isCallExpr(stmt.expr)
          ? stmt.expr
          : isAwaitExpr(stmt.expr)
          ? isPromiseExpr(stmt.expr.expr)
            ? stmt.expr.expr.expr
            : stmt.expr.expr
          : stmt.expr.expr;

      const throwState = this.evalContextToSubState(updated, (evalExpr) => {
        const error = Object.fromEntries(
          updated.args
            .filter((arg): arg is Argument & { expr: Expr } => !!arg.expr)
            .map((arg) => {
              const output = evalExpr(arg.expr);
              // https://stackoverflow.com/questions/67794661/propogating-error-message-through-fail-state-in-aws-step-functions?answertab=trending#tab-top
              if (!ASLGraph.isLiteralValue(output) || output.containsJsonPath) {
                throw new SynthError(
                  ErrorCodes.StepFunctions_error_cause_must_be_a_constant
                );
              }
              return [arg.name!, output.value];
            })
        );

        const throwTransition = this.throw(stmt);
        if (throwTransition === undefined) {
          return {
            Type: "Fail",
            Error: exprToString(updated.expr),
            Cause: JSON.stringify(error),
          };
        } else {
          return {
            Type: "Pass",
            Result: error,
            ...throwTransition,
          };
        }
      });

      return { ...throwState, node: stmt };
    } else if (isTryStmt(stmt)) {
      const tryFlow = analyzeFlow(stmt.tryBlock);

      const errorVariableName = stmt.catchClause?.variableDecl?.name;

      const tryState = {
        startState: "try",
        node: stmt.tryBlock,
        states: {
          try: this.evalStmt(stmt.tryBlock) ?? {
            Type: "Pass" as const,
            ResultPath: null,
          },
          // create a special catch clause that is only visible to states in the try block
          ...(stmt.catchClause
            ? { [ASL.CatchState]: { Type: "Pass" as const, Next: "catch" } }
            : {}),
        },
      };

      const tryFlowStates =
        tryFlow.hasTask && stmt.catchClause?.variableDecl
          ? ASLGraph.joinSubStates(
              stmt.catchClause.variableDecl,
              {
                Type: "Pass" as const,
                Next: ASLGraph.DeferNext,
                Parameters: {
                  "0_ParsedError.$": `States.StringToJson(${`$.${errorVariableName}`}.Cause)`,
                },
                ResultPath: `$.${errorVariableName}`,
              },
              {
                Type: "Pass" as const,
                InputPath: `$.${errorVariableName}.0_ParsedError`,
                ResultPath: `$.${errorVariableName}`,
                Next: ASLGraph.DeferNext,
              }
            )
          : undefined;

      const catchClauseState = stmt.catchClause
        ? {
            startState: "catch",
            states: {
              catch: ASLGraph.joinSubStates(
                stmt.catchClause,
                tryFlowStates,
                this.evalStmt(stmt.catchClause)
              ) ?? { Type: "Pass" as const },
              // if there is a finally, make sure any thrown errors in catch are handled
              ...(stmt.finallyBlock
                ? {
                    [ASL.CatchState]: {
                      Type: "Pass" as const,
                      Next: "finally",
                    },
                  }
                : {}),
            },
          }
        : undefined;

      const finallyState = stmt.finallyBlock
        ? ASLGraph.joinSubStates(
            stmt.finallyBlock,
            // finally block, which may be empty.
            this.evalStmt(stmt.finallyBlock) ?? {
              Type: "Pass" as const,
              ResultPath: null,
            },
            stmt.catchClause && canThrow(stmt.catchClause)
              ? (() => {
                  if (stmt.finallyBlock.isTerminal()) {
                    // if every branch in the finallyBlock is terminal (meaning it always throws or returns)
                    // then we don't need the exit and throw blocks of a finally - because the finally
                    // will always return
                    // this is an extreme edge case
                    // see: https://github.com/microsoft/TypeScript/issues/27454
                    return undefined;
                  }
                  const throwTarget = this.throw(stmt.finallyBlock);
                  const errVariable = `$.${this.generatedNames.generateOrGet(
                    stmt.finallyBlock
                  )}`;
                  return <ASLGraph.SubState>{
                    startState: "exit",
                    states: {
                      exit: {
                        // when exiting the finally block, if we entered via an error, then we need to re-throw the error
                        Type: "Choice" as const,
                        Choices: [
                          {
                            // errors thrown from the catch block will be directed to this special variable for the `finally` block
                            Variable: errVariable,
                            IsPresent: true,
                            Next: `throw`,
                          },
                        ],
                        Default: ASLGraph.DeferNext,
                      },
                      throw: throwTarget
                        ? {
                            Type: "Pass" as const,
                            InputPath: errVariable,
                            ...throwTarget,
                          }
                        : {
                            Type: "Fail" as const,
                            Error: "ReThrowFromFinally",
                            Cause:
                              "an error was re-thrown from a finally block which is unsupported by Step Functions",
                          },
                    },
                  };
                })()
              : undefined
          )!
        : undefined;

      return {
        startState: "try",
        node: stmt,
        states: {
          try: finallyState
            ? // if there is a finally, go there next
              ASLGraph.updateDeferredNextStates({ Next: "finally" }, tryState)
            : tryState,
          ...(catchClauseState
            ? {
                catch: finallyState
                  ? // if there is a finally, go there next
                    ASLGraph.updateDeferredNextStates(
                      { Next: "finally" },
                      catchClauseState
                    )
                  : catchClauseState,
              }
            : {}),
          ...(finallyState ? { finally: finallyState } : {}),
        },
      };
    } else if (isCatchClause(stmt)) {
      const _catch = this.evalStmt(stmt.block);
      return {
        ...(_catch
          ? _catch
          : {
              Type: "Pass",
            }),
        node: stmt,
      };
    } else if (isWhileStmt(stmt) || isDoStmt(stmt)) {
      const blockState = this.evalStmt(stmt.block);
      if (!blockState) {
        throw new SynthError(
          ErrorCodes.Unexpected_Error,
          `a ${stmt.kind} block must have at least one Stmt`
        );
      }
      return this.evalContextToSubState(stmt, (_, evalCondition) => {
        return {
          startState: "check",
          states: {
            check: {
              Type: "Choice" as const,
              node: stmt.condition,
              Choices: [
                {
                  ...evalCondition(stmt.condition),
                  Next: "whenTrue",
                },
              ],
              Default: ASLGraph.DeferNext,
            },
            // return to check until complete
            whenTrue: ASLGraph.updateDeferredNextStates(
              { Next: "check" },
              blockState
            ),
            [ASL.ContinueNext]: {
              Type: "Pass",
              node: new ContinueStmt(),
              Next: "check",
            },
            [ASL.BreakNext]: {
              Type: "Pass",
              node: new BreakStmt(),
              Next: ASLGraph.DeferNext,
            },
          },
        };
      });
    }
    return assertNever(stmt);
  }

  /**
   * Recursively evaluate a single expression, building a single {@link ASLGraph.NodeResults} object.
   * All SubStates generated during evaluation will be merged into into a {@link ASLGraph.OutputSubState} along with the output
   * of the handler callback.
   *
   * @param expr - Expression to evaluate.
   * @param contextNode - Optional node to associate with the output state. This node may be used to name the resulting state.
   *                      Otherwise expr is used.
   * @param handler - A handler callback which received the {@link ASLGraph.Output} resolved from the expression.
   *                  This output will represent the constant or variable representing the output of the expression.
   *                  An `addState` callback is also provided to inject additional states into the graph.
   *                  The state will be joined (@see ASLGraph.joinSubStates ) with the previous and next states in the order received.
   */
  public evalExpr<T extends ASLGraph.NodeResults>(
    expr: Expr,
    handler: (output: ASLGraph.Output, context: EvalExprContext) => T
  ): T extends ASLGraph.OutputSubState
    ? ASLGraph.OutputSubState
    : ASLGraph.NodeResults;
  public evalExpr<T extends ASLGraph.NodeResults>(
    expr: Expr,
    contextNode: FunctionlessNode,
    handler: (output: ASLGraph.Output, context: EvalExprContext) => T
  ): T extends ASLGraph.OutputSubState
    ? ASLGraph.OutputSubState
    : ASLGraph.NodeResults;
  public evalExpr<T extends ASLGraph.NodeResults>(
    expr: Expr,
    nodeOrHandler:
      | FunctionlessNode
      | ((output: ASLGraph.Output, context: EvalExprContext) => T),
    maybeHandler?: (output: ASLGraph.Output, context: EvalExprContext) => T
  ): T extends ASLGraph.OutputSubState
    ? ASLGraph.OutputSubState
    : ASLGraph.NodeResults {
    const [node, handler] = isNode(nodeOrHandler)
      ? [nodeOrHandler, maybeHandler!]
      : [expr, nodeOrHandler];

    const [exprState, states] = this.evalExprBase<T>(expr, handler);

    const exprStateOutput = ASLGraph.getAslStateOutput(exprState);

    const joined = ASLGraph.joinSubStates(node, ...states, exprState);

    return (
      joined
        ? {
            ...joined,
            output: exprStateOutput,
          }
        : exprStateOutput
    ) as any;
  }

  /**
   * Recursively evaluate a single expression, building a single {@link ASLGraph.NodeResults} object.
   * All SubStates generated during evaluation will be merged into into a {@link ASLGraph.SubState}.
   *
   * @param expr - Expression to evaluate.
   * @param handler - A handler callback which receives the {@link ASLGraph.Output} resolved from the expression.
   *                  This output will represent the constant or variable representing the output of the expression.
   */
  private evalExprToSubState(
    expr: Expr,
    handler: (
      output: ASLGraph.Output,
      context: EvalExprContext
    ) => ASLGraph.SubState | ASLGraph.NodeState
  ): ASLGraph.SubState | ASLGraph.NodeState {
    const [exprState, states] = this.evalExprBase(expr, handler);

    return ASLGraph.joinSubStates(expr, ...states, exprState)!;
  }

  private evalExprBase<T>(
    expr: Expr,
    handler: (output: ASLGraph.Output, context: EvalExprContext) => T
  ): [T, (ASLGraph.SubState | ASLGraph.NodeState | undefined)[]] {
    const state = this.eval(expr);
    const output = ASLGraph.getAslStateOutput(state);

    const states: (ASLGraph.NodeState | ASLGraph.SubState)[] =
      ASLGraph.isStateOrSubState(state) ? [state] : [];

    const exprState = handler(output, {
      addState: (state) => {
        states.push(state);
      },
      normalizeOutputToJsonPath: () => {
        if (ASLGraph.isJsonPath(output)) {
          return output;
        } else {
          const heap = this.newHeapVariable();

          states.push({
            ...ASLGraph.passWithInput(
              {
                Type: "Pass",
                ResultPath: heap,
              },
              output
            ),
            node: expr,
          });

          return {
            jsonPath: heap,
          };
        }
      },
    });

    return [exprState, states];
  }

  /**
   * Provides a contextual `evalExpr` and `evalCondition` functions to the handler provided.
   * Any SubStates generated using the provided functions will be joined into a single {@link ASLGraph.OutputSubState}
   * with the output of the handler.
   *
   * All SubStates generated during evaluation will be merged into into a {@link ASLGraph.OutputSubState} along with the output
   * of the handler callback.
   *
   * @param expr - Expression to evaluate.
   * @param contextNode - Optional node to associate with the output state. This node may be used to name the resulting state.
   *                      Otherwise expr is used.
   * @param handler - A handler callback which receives the contextual `evalExpr` function. The out of this handler will be
   *                  joined with any SubStates created from the `evalExpr` function.
   */
  public evalContext<T extends ASLGraph.NodeResults>(
    contextNode: FunctionlessNode,
    handler: (
      evalExpr: (expr: Expr) => ASLGraph.Output,
      evalCondition: (expr: Expr) => Condition
    ) => T
  ): T extends ASLGraph.OutputSubState
    ? ASLGraph.OutputSubState
    : ASLGraph.NodeResults {
    const [handlerState, states] = this.evalContextBase(handler);
    const handlerStateOutput = ASLGraph.getAslStateOutput(handlerState);

    const joined = ASLGraph.joinSubStates(contextNode, ...states, handlerState);

    return (
      joined
        ? {
            ...joined,
            output: handlerStateOutput,
          }
        : handlerStateOutput
    ) as any;
  }

  /**
   * Internal method similar to {@link evalContext}.
   *
   * Unlike {@link evalContext}, this method does not return an output with the State or SubState.
   *
   * Used by the {@link evalStmt} cases which do not need an output (the output is determined by the stmt).
   *
   * @see evalContext for more details.
   */
  private evalContextToSubState(
    contextNode: FunctionlessNode,
    handler: (
      evalExpr: (expr: Expr) => ASLGraph.Output,
      evalCondition: (expr: Expr) => Condition
    ) => ASLGraph.SubState | ASLGraph.NodeState
  ): ASLGraph.SubState | ASLGraph.NodeState {
    const [handlerOut, states] = this.evalContextBase(handler);

    return ASLGraph.joinSubStates(contextNode, ...states, handlerOut)!;
  }

  /**
   * Base logic shared by {@link evalContext} and {@link evalContextToSubState}.
   *
   * @see evalContext for more details.
   */
  private evalContextBase<T>(
    handler: (
      evalExpr: (expr: Expr) => ASLGraph.Output,
      evalCondition: (expr: Expr) => Condition
    ) => T
  ): [T, (ASLGraph.SubState | ASLGraph.NodeState)[]] {
    const states: (ASLGraph.SubState | ASLGraph.NodeState)[] = [];
    const evalExpr = (expr: Expr) => {
      const state = this.eval(expr);
      const output = ASLGraph.getAslStateOutput(state);
      ASLGraph.isOutputStateOrSubState(state) && states.push(state);
      return output;
    };
    const evalCondition = (expr: Expr) => {
      const [cond, subState] = this.toCondition(expr);
      subState && states.push(subState);
      return cond;
    };

    return [handler(evalExpr, evalCondition), states];
  }

  /**
   * Evaluate an {@link Expr} to a single {@link State}.
   *
   * Method is private. External consumers should use use {@link evalContext} or {@link evalExpr}.
   *
   * @param expr the {@link Expr} to evaluate.
   * @param props where to store the result, whether this is the end state or not, where to go to next
   * @returns the {@link ASLGraph.Output} generated by an expression or a {@link ASLGraph.OutputSubState} with additional states and outputs.
   */
  private eval(expr: Expr): ASLGraph.NodeResults {
    // first check to see if the expression can be turned into a constant.
    const constant = evalToConstant(expr);
    if (constant !== undefined) {
      const value = constant.constant as any;
      // manufacturing null can be difficult, just use our magic constant
      return value === null
        ? { jsonPath: this.context.null }
        : {
            value: value,
            containsJsonPath: false,
          };
    }

    if (isPromiseExpr(expr)) {
      // if we find a promise, ensure it is wrapped in Await or returned then unwrap it
      if (isAwaitExpr(expr.parent) || isReturnStmt(expr.parent)) {
        return this.eval(expr.expr);
      }
      throw new SynthError(
        ErrorCodes.Integration_must_be_immediately_awaited_or_returned
      );
    } else if (isPromiseArrayExpr(expr)) {
      // if we find a promise array, ensure it is wrapped in a Promise.all then unwrap it
      if (
        isArgument(expr.parent) &&
        isCallExpr(expr.parent.parent) &&
        isPromiseAll(expr.parent.parent)
      ) {
        return this.eval(expr.expr);
      }
      throw new SynthError(
        ErrorCodes.Arrays_of_Integration_must_be_immediately_wrapped_in_Promise_all
      );
    } else if (isTemplateExpr(expr)) {
      return this.evalContext(expr, (evalExpr) => {
        const elementOutputs = expr.exprs.map(evalExpr);

        /**
         * Step Functions `States.Format` has a bug which fails when a jsonPath does not start with a
         * alpha character.
         * https://twitter.com/sussmansa/status/1542777348616990720?s=20&t=2PepSKvzPhojs_x01WoQVQ
         *
         * For this edge case, we re-assign each json path to a heap variable and use the heap location
         * in the States.Format call to ensure we don't fail to deploy.
         */
        const jsonPaths = elementOutputs
          .filter(ASLGraph.isJsonPath)
          .map(({ jsonPath }) => jsonPath)
          .map((jp) =>
            jp.match(/\$\.[^a-zA-Z]/g) ? [jp, this.newHeapVariable()] : [jp, jp]
          );

        // generate any pass states to rewrite variables as needed
        // we expect this to only happen rarely
        const rewriteStates = jsonPaths
          .filter(([original, updated]) => original !== updated)
          .map(([original, updated]) => ({
            Type: "Pass" as const,
            InputPath: original,
            ResultPath: updated,
          }));

        const tempHeap = this.newHeapVariable();

        return {
          ...ASLGraph.joinSubStates(expr, ...rewriteStates, {
            Type: "Pass",
            Parameters: {
              "string.$": `States.Format('${elementOutputs
                .map((output) =>
                  ASLGraph.isLiteralValue(output) ? output.value : "{}"
                )
                .join("")}',${jsonPaths.map(([, jp]) => jp)})`,
            },
            ResultPath: tempHeap,
          })!,
          output: {
            jsonPath: `${tempHeap}.string`,
          },
        };
      });
    } else if (isCallExpr(expr)) {
      if (isReferenceExpr(expr.expr)) {
        const ref = expr.expr.ref();
        if (isIntegration<Integration>(ref)) {
          const serviceCall = new IntegrationImpl(ref);
          const integStates = serviceCall.asl(expr, this);

          if (
            ASLGraph.isLiteralValue(integStates) ||
            ASLGraph.isJsonPath(integStates)
          ) {
            return integStates;
          }

          const updateState = (
            state: ASLGraph.NodeState
          ): ASLGraph.NodeState => {
            const throwOrPass = this.throw(expr);
            if (
              throwOrPass?.Next &&
              (isTaskState(state) ||
                isMapTaskState(state) ||
                isParallelTaskState(state))
            ) {
              return {
                ...state,
                Catch: [
                  {
                    ErrorEquals: ["States.ALL"],
                    Next: throwOrPass.Next,
                    ResultPath: throwOrPass.ResultPath,
                  },
                ],
              };
            } else {
              return state;
            }
          };

          const updateStates = (
            states: ASLGraph.NodeState | ASLGraph.SubState
          ): ASLGraph.NodeState | ASLGraph.SubState => {
            return ASLGraph.isSubState(states)
              ? {
                  ...states,
                  states: Object.fromEntries(
                    Object.entries(states.states ?? {}).map(
                      ([stateName, state]) => {
                        if (ASLGraph.isSubState(state)) {
                          return [stateName, updateStates(state)];
                        } else {
                          return [stateName, updateState(state)];
                        }
                      }
                    )
                  ),
                }
              : updateState(states);
          };

          return {
            ...integStates,
            ...updateStates(integStates),
          };
        } else {
          throw new SynthError(
            ErrorCodes.Unexpected_Error,
            "Called references are expected to be an integration."
          );
        }
      } else if (isMapOrForEach(expr)) {
        const throwTransition = this.throw(expr);

        const callbackfn = expr.getArgument("callbackfn")?.expr;
        if (callbackfn !== undefined && isFunctionExpr(callbackfn)) {
          const callbackStates = this.evalStmt(callbackfn.body);

          if (!callbackStates) {
            // TODO: support empty?
            throw new SynthError(
              ErrorCodes.Unexpected_Error,
              `a .map or .foreach block must have at least one Stmt`
            );
          }

          return this.evalExpr(
            expr.expr.expr,
            (listOutput, { normalizeOutputToJsonPath }) => {
              // we assume that an array literal or a call would return a variable.
              if (
                ASLGraph.isLiteralValue(listOutput) &&
                !Array.isArray(listOutput.value)
              ) {
                throw new SynthError(
                  ErrorCodes.Unexpected_Error,
                  "Expected input to map to be a variable reference or array"
                );
              }

              const listPath = normalizeOutputToJsonPath().jsonPath;

              return this.stateWithHeapOutput({
                Type: "Map",
                MaxConcurrency: 1,
                Iterator: this.aslGraphToStates(
                  // ensure any deferred states are updated to end
                  ASLGraph.updateDeferredNextStates(
                    { End: true },
                    callbackStates
                  )
                ),
                ItemsPath: listPath,
                Parameters: {
                  ...this.cloneLexicalScopeParameters(expr),
                  ...Object.fromEntries(
                    callbackfn.parameters.map((param, i) => [
                      `${param.name}.$`,
                      i === 0
                        ? "$$.Map.Item.Value"
                        : i == 1
                        ? "$$.Map.Item.Index"
                        : listPath,
                    ])
                  ),
                },
                ...(throwTransition
                  ? {
                      Catch: [
                        {
                          ErrorEquals: ["States.ALL"],
                          Next: throwTransition.Next!,
                          ResultPath: throwTransition.ResultPath,
                        },
                      ],
                    }
                  : {}),
                Next: ASLGraph.DeferNext,
              });
            }
          );
        }
      } else if (isSlice(expr)) {
        return this.sliceToStateOutput(expr);
      } else if (isFilter(expr)) {
        const predicate = expr.getArgument("predicate")?.expr;
        if (predicate !== undefined && isFunctionExpr(predicate)) {
          try {
            // first try to implement filter optimally with JSON Path
            return this.filterToJsonPath(expr);
          } catch (e) {
            throw new Error(
              ".filter with sub-tasks are not yet supported: " +
                (<Error>e).message
            );
          }
        }
      } else if (isPromiseAll(expr)) {
        const values = expr.getArgument("values");
        // just validate Promise.all and continue, will validate the PromiseArray later.
        if (values?.expr && isPromiseArrayExpr(values?.expr)) {
          return this.eval(values.expr);
        }
        throw new SynthError(ErrorCodes.Unsupported_Use_of_Promises);
      } else if (
        isPropAccessExpr(expr.expr) &&
        isIdentifier(expr.expr.expr) &&
        expr.expr.expr.name === "JSON"
      ) {
        if (expr.expr.name === "stringify") {
          const heap = this.newHeapVariable();

          const objParamExpr = expr.args[0].expr;
          if (!objParamExpr || isUndefinedLiteralExpr(objParamExpr)) {
            // return an undefined variable
            return {
              jsonPath: heap,
            };
          }

          return this.evalExpr(
            objParamExpr,
            (_, { normalizeOutputToJsonPath }) => {
              const objectPath = normalizeOutputToJsonPath().jsonPath;

              return {
                Type: "Pass",
                Parameters: {
                  // intrinsic functions cannot be used in InputPath and some other json path locations.
                  // We compute the value and place it on the heap.
                  "string.$": `States.JsonToString(${objectPath})`,
                },
                ResultPath: heap,
                output: {
                  jsonPath: `${heap}.string`,
                },
              };
            }
          );
        } else if (expr.expr.name === "parse") {
          const heap = this.newHeapVariable();

          const objParamExpr = expr.args[0].expr;
          if (!objParamExpr || isUndefinedLiteralExpr(objParamExpr)) {
            // return an undefined variable
            return {
              jsonPath: heap,
            };
          }

          return this.evalExpr(
            objParamExpr,
            (_, { normalizeOutputToJsonPath }) => {
              const objectPath = normalizeOutputToJsonPath().jsonPath;

              return {
                Type: "Pass",
                Parameters: {
                  // intrinsic functions cannot be used in InputPath and some other json path locations.
                  // We compute the value and place it on the heap.
                  "string.$": `States.StringToJson(${objectPath})`,
                },
                ResultPath: heap,
                output: {
                  jsonPath: `${heap}.string`,
                },
              };
            }
          );
        }
      }
      throw new Error(
        `call must be a service call or list .slice, .map, .forEach or .filter, ${expr}`
      );
    } else if (isVariableReference(expr)) {
      if (isIdentifier(expr)) {
        const ref = expr.lookup();
        // If the identifier references a parameter expression and that parameter expression
        // is in a FunctionDecl and that Function is at the top (no parent).
        // This logic needs to be updated to support destructured inputs: https://github.com/functionless/functionless/issues/68
        if (ref && isParameterDecl(ref) && isFunctionDecl(ref.parent)) {
          return { jsonPath: this.context.input };
        } else if (ref && isVariableStmt(ref) && isForInStmt(ref.parent)) {
          // the array element for ForIn is enumerated into `{ index: number, item: T}`
          return { jsonPath: `$.${expr.name}.index` };
        }
        return { jsonPath: `$.${expr.name}` };
      } else if (isPropAccessExpr(expr)) {
        return this.evalExpr(expr.expr, (output) => {
          return this.accessConstant(output, expr.name, false);
        });
      } else if (isElementAccessExpr(expr)) {
        return this.elementAccessExprToJsonPath(expr);
      }
      assertNever(expr);
    } else if (isObjectLiteralExpr(expr)) {
      return this.evalContext(expr, (evalExpr) => {
        return expr.properties.reduce(
          (obj: ASLGraph.LiteralValue, prop) => {
            if (!isPropAssignExpr(prop)) {
              throw new Error(
                `${prop.kind} is not supported in Amazon States Language`
              );
            }
            if (
              (isComputedPropertyNameExpr(prop.name) &&
                isStringLiteralExpr(prop.name.expr)) ||
              isIdentifier(prop.name) ||
              isStringLiteralExpr(prop.name)
            ) {
              const name = isIdentifier(prop.name)
                ? prop.name.name
                : isStringLiteralExpr(prop.name)
                ? prop.name.value
                : isStringLiteralExpr(prop.name.expr)
                ? prop.name.expr.value
                : undefined;
              if (!name) {
                throw new SynthError(
                  ErrorCodes.StepFunctions_property_names_must_be_constant
                );
              }
              const valueOutput = evalExpr(prop.expr);
              return {
                value: {
                  ...(obj.value as Record<string, any>),
                  ...this.toJsonAssignment(name, valueOutput),
                },
                containsJsonPath:
                  obj.containsJsonPath ||
                  ASLGraph.isJsonPath(valueOutput) ||
                  valueOutput.containsJsonPath,
              };
            } else {
              throw new SynthError(
                ErrorCodes.StepFunctions_property_names_must_be_constant
              );
            }
          },
          {
            value: {},
            containsJsonPath: false,
          }
        );
      });
    } else if (isArrayLiteralExpr(expr)) {
      return this.evalContext(expr, (evalExpr) => {
        // evaluate each item
        const items = expr.items.map(evalExpr);
        const heapLocation = this.newHeapVariable();

        const subStatesMap = {
          Type: "Pass" as const,
          Parameters: {
            "arr.$": `States.Array(${items
              .map((item) =>
                ASLGraph.isJsonPath(item) ? item.jsonPath : item.value
              )
              .join(", ")})`,
          },
          ResultPath: heapLocation,
          Next: ASLGraph.DeferNext,
        };

        return {
          startState: "subStatesMap",
          states: {
            subStatesMap,
          },
          node: expr,
          output: {
            jsonPath: `${heapLocation}.arr`,
          },
        };
      });
    } else if (isLiteralExpr(expr)) {
      return {
        value: expr.value ?? null,
        containsJsonPath: false,
      };
    } else if (isUnaryExpr(expr) || isPostfixUnaryExpr(expr)) {
      if (expr.op === "!") {
        const constant = evalToConstant(expr);
        if (constant !== undefined) {
          return {
            value: constant,
            containsJsonPath: false,
          };
        } else {
          return this.evalContext(expr, (_, evalCondition) => {
            const cond = evalCondition(expr);
            return this.conditionState(cond);
          });
        }
      } else if (expr.op === "-" || expr.op === "++" || expr.op === "--") {
        throw new SynthError(
          ErrorCodes.Cannot_perform_arithmetic_on_variables_in_Step_Function,
          `Step Function does not support operator ${expr.op}`
        );
      }
      assertNever(expr.op);
    } else if (isBinaryExpr(expr)) {
      const constant = evalToConstant(expr);
      if (constant !== undefined) {
        return {
          value: constant,
          containsJsonPath: false,
        };
      } else if (
        expr.op === "&&" ||
        expr.op === "||" ||
        expr.op === "==" ||
        expr.op == "!=" ||
        expr.op == ">" ||
        expr.op == "<" ||
        expr.op == ">=" ||
        expr.op == "<=" ||
        expr.op == "in"
      ) {
        return this.evalContext(expr, (_, evalCondition) => {
          const cond = evalCondition(expr);
          return this.conditionState(cond);
        });
      } else if (expr.op === "??") {
        return this.evalContext(expr, (evalExpr) => {
          const left = evalExpr(expr.left);
          const right = evalExpr(expr.right);
          // literal ?? anything
          if (ASLGraph.isLiteralValue(left)) {
            if (!left.value) {
              return left;
            } else {
              return right;
            }
          }
          const tempHeap = this.newHeapVariable();
          return {
            startState: "default",
            node: expr,
            states: {
              default: {
                Type: "Choice",
                Choices: [
                  {
                    ...ASL.and(
                      ASL.isPresent(left.jsonPath),
                      ASL.isNotNull(left.jsonPath)
                    ),
                    Next: "takeLeft",
                  },
                ],
                Default: "takeRight",
              },
              takeLeft: {
                Type: "Pass",
                InputPath: left.jsonPath,
                ResultPath: tempHeap,
                Next: ASLGraph.DeferNext,
              },
              takeRight: ASLGraph.passWithInput(
                {
                  Type: "Pass",
                  ResultPath: tempHeap,
                  Next: ASLGraph.DeferNext,
                },
                right
              ),
            },
            output: {
              jsonPath: tempHeap,
            },
          };
        });
      } else if (expr.op === "=") {
        if (!isVariableReference(expr.left)) {
          throw new SynthError(
            ErrorCodes.Unexpected_Error,
            "Expected left side of assignment to be a variable."
          );
        }
        return this.evalContext(expr, (evalExpr) => {
          const right = evalExpr(expr.right);
          const left = evalExpr(expr.left);

          if (!ASLGraph.isJsonPath(left)) {
            throw new SynthError(
              ErrorCodes.Unexpected_Error,
              `Expected assignment to target a variable, found: ${left.value}`
            );
          }

          return {
            ...ASLGraph.passWithInput(
              {
                Type: "Pass",
                ResultPath: left.jsonPath,
                Next: ASLGraph.DeferNext,
              },
              right
            ),
            output: left,
          };
        });
      } else if (
        expr.op === "+" ||
        expr.op === "-" ||
        expr.op === "*" ||
        expr.op === "/" ||
        expr.op === "%" ||
        expr.op === "+=" ||
        expr.op === "-=" ||
        expr.op === "*=" ||
        expr.op === "/=" ||
        expr.op === "%="
      ) {
        // TODO: support string concat - https://github.com/functionless/functionless/issues/330
        throw new SynthError(
          ErrorCodes.Cannot_perform_arithmetic_on_variables_in_Step_Function,
          `Step Function does not support operator ${expr.op}`
        );
      }
      assertNever(expr.op);
    } else if (isAwaitExpr(expr)) {
      return this.eval(expr.expr);
    } else if (isTypeOfExpr(expr)) {
      return this.evalExpr(expr.expr, (exprOutput) => {
        if (ASLGraph.isLiteralValue(exprOutput)) {
          return {
            value: typeof exprOutput.value,
            containsJsonPath: false,
          };
        }

        const tempHeap = this.newHeapVariable();

        return {
          startState: "choose",
          states: {
            choose: {
              Type: "Choice",
              Choices: [
                {
                  ...ASL.and(
                    ASL.isPresent(exprOutput.jsonPath),
                    ASL.isString(exprOutput.jsonPath)
                  ),
                  Next: "string",
                },
                {
                  ...ASL.and(
                    ASL.isPresent(exprOutput.jsonPath),
                    ASL.isBoolean(exprOutput.jsonPath)
                  ),
                  Next: "boolean",
                },
                {
                  ...ASL.and(
                    ASL.isPresent(exprOutput.jsonPath),
                    ASL.isNumeric(exprOutput.jsonPath)
                  ),
                  Next: "number",
                },
                {
                  ...ASL.isPresent(exprOutput.jsonPath),
                  Next: "object",
                },
              ],
              Default: "undefined",
            },
            string: {
              Type: "Pass",
              Result: "string",
              ResultPath: tempHeap,
            },
            boolean: {
              Type: "Pass",
              Result: "boolean",
              ResultPath: tempHeap,
            },
            number: {
              Type: "Pass",
              Result: "number",
              ResultPath: tempHeap,
            },
            object: {
              Type: "Pass",
              Result: "object",
              ResultPath: tempHeap,
            },
            undefined: {
              Type: "Pass",
              Result: "undefined",
              ResultPath: tempHeap,
            },
          },
          output: {
            jsonPath: tempHeap,
          },
        };
      });
    }
    throw new Error(`cannot eval expression kind '${expr.kind}'`);
  }

  /**
   * Returns an object containing Pass/Task parameters values to clone the current lexical scope into
   * another scope, like a Map state.
   *
   * ```ts
   * {
   *    'a.$': '$.a',
   *    'input.$': '$.fnl_context.input'
   * }
   * ```
   */
  public cloneLexicalScopeParameters(
    node: FunctionlessNode
  ): Record<string, string> {
    const parentStmt = isStmt(node) ? node : node.findParent(isStmt);
    const variableReferences =
      (parentStmt?.prev ?? parentStmt?.parent)?.getLexicalScope() ??
      new Map<string, VariableStmt | ParameterDecl | BindingElem>();
    return Object.fromEntries([
      ...Array.from(variableReferences.entries())
        .filter(
          ([, decl]) => !(isParameterDecl(decl) && isFunctionDecl(decl.parent))
        )
        .map(([name]) => [`${name}.$`, `$.${name}`]),
      // if the functionless context has been used at this point, inject it in
      ...(this.needsFunctionlessContext
        ? [[`${FUNCTIONLESS_CONTEXT_NAME}.$`, FUNCTIONLESS_CONTEXT_JSON_PATH]]
        : []),
    ]);
  }

  /**
   * @param element - when true (or field is a number) the output json path will prefer to use the square bracket format.
   *                  `$.obj[field]`. When false will prefer the dot format `$.obj.field`.
   */
  private accessConstant(
    value: ASLGraph.Output,
    field: string | number,
    element: boolean
  ): ASLGraph.Output {
    if (ASLGraph.isJsonPath(value)) {
      return typeof field === "number"
        ? { jsonPath: `${value.jsonPath}[${field}]` }
        : element
        ? { jsonPath: `${value.jsonPath}['${field}']` }
        : { jsonPath: `${value.jsonPath}.${field}` };
    }

    if (value.value) {
      const accessedValue = (() => {
        if (Array.isArray(value.value)) {
          if (typeof field === "number") {
            return value.value[field];
          }
          throw new SynthError(
            ErrorCodes.StepFunctions_Invalid_collection_access,
            "Accessor to an array must be a constant number"
          );
        } else if (typeof value.value === "object") {
          return value.value[field];
        }
        throw new SynthError(
          ErrorCodes.StepFunctions_Invalid_collection_access,
          "Only a constant object or array may be accessed."
        );
      })();

      return typeof accessedValue === "string" &&
        (accessedValue.startsWith("$") || accessedValue.startsWith("States."))
        ? { jsonPath: accessedValue }
        : {
            value: accessedValue,
            containsJsonPath: value.containsJsonPath,
          };
    }

    throw new SynthError(
      ErrorCodes.StepFunctions_Invalid_collection_access,
      "Only a constant object or array may be accessed."
    );
  }

  /**
   * Helper that generates an {@link ASLGraph.OutputState} which returns null.
   */
  public stateWithVoidOutput(
    state: State | ASLGraph.SubState
  ): ASLGraph.OutputSubState | ASLGraph.OutputState {
    return {
      ...state,
      output: {
        jsonPath: this.context.null,
      },
    };
  }

  /**
   * Helper that generates an {@link ASLGraph.OutputState} which returns a value to a temporary location.
   *
   * Updates (immutably) a {@link ASLGraph.NodeState} to contain a new heap location result path.
   * The new heap location is returned an a {@link ASLGraph.JsonPath} output.
   */
  public stateWithHeapOutput(
    state: Exclude<ASLGraph.NodeState, Choice | Fail | Succeed | Wait>,
    node?: FunctionlessNode
  ): ASLGraph.NodeState & { output: ASLGraph.JsonPath } {
    const tempHeap = this.newHeapVariable();
    return {
      ...state,
      node,
      ResultPath: tempHeap,
      output: {
        jsonPath: tempHeap,
      },
    };
  }

  public conditionState(cond: Condition): ASLGraph.OutputSubState {
    const tempHeap = this.newHeapVariable();
    return {
      startState: "default",
      states: {
        default: {
          Type: "Choice",
          Choices: [{ ...cond, Next: "assignTrue" }],
          Default: "assignFalse",
        },
        assignTrue: {
          Type: "Pass",
          Result: true,
          ResultPath: tempHeap,
          Next: ASLGraph.DeferNext,
        },
        assignFalse: {
          Type: "Pass",
          Result: false,
          ResultPath: tempHeap,
          Next: ASLGraph.DeferNext,
        },
      },
      output: {
        jsonPath: tempHeap,
      },
    };
  }

  /**
   * Mutable heap counter.
   */
  private heapCounter = 0;

  /**
   * returns an in order unique memory location
   * TODO: make this contextual - https://github.com/functionless/functionless/issues/321
   */
  public newHeapVariable() {
    return `$.heap${this.heapCounter++}`;
  }

  /**
   * Find the transition edge from this {@link node} to the State which will handle
   * the error.
   *
   * @param node
   * @returns `undefined` if the error is terminal, otherwise a Next, ResultPath
   */
  public throw(node: FunctionlessNode):
    | {
        /**
         * Name of the state to transition to.
         */
        Next: string | undefined;
        /**
         * JSON Path to store the the error payload.
         */
        ResultPath: string | null;
      }
    | undefined {
    // detect the immediate for-loop closure surrounding this throw statement
    // because of how step function's Catch feature works, we need to check if the try
    // is inside or outside the closure
    const mapOrParallelClosure = node.findParent(isFunctionExpr);

    // catchClause or finallyBlock that will run upon throwing this error
    const catchOrFinally = node.throw();
    if (catchOrFinally === undefined) {
      // error is terminal
      return undefined;
    } else if (
      mapOrParallelClosure === undefined ||
      mapOrParallelClosure.contains(catchOrFinally)
    ) {
      // the catch/finally handler is nearer than the surrounding Map/Parallel State
      return {
        Next: ASL.CatchState,
        ResultPath:
          isCatchClause(catchOrFinally) && catchOrFinally.variableDecl
            ? `$.${catchOrFinally.variableDecl.name}`
            : isBlockStmt(catchOrFinally) &&
              catchOrFinally.isFinallyBlock() &&
              catchOrFinally.parent.catchClause &&
              canThrow(catchOrFinally.parent.catchClause) &&
              // we only store the error thrown from the catchClause if the finallyBlock is not terminal
              // by terminal, we mean that every branch returns a value - meaning that the re-throw
              // behavior of a finally will never be triggered - the return within the finally intercepts it
              !catchOrFinally.isTerminal()
            ? `$.${this.generatedNames.generateOrGet(catchOrFinally)}`
            : null,
      };
    } else {
      // the Map/Parallel tasks are closer than the catch/finally, so we use a Fail State
      // to terminate the Map/Parallel and delegate the propagation of the error to the
      // Map/Parallel state
      return undefined;
    }
  }

  /**
   * Process a `array.slice()` expression and output the jsonPath or constant value.
   */
  private sliceToStateOutput(
    expr: CallExpr & { expr: PropAccessExpr }
  ): ASLGraph.NodeResults {
    const startArg = expr.getArgument("start")?.expr;
    const endArg = expr.getArgument("end")?.expr;
    const value = this.eval(expr.expr.expr);
    const valueOutput = ASLGraph.getAslStateOutput(value);
    if (startArg === undefined && endArg === undefined) {
      // .slice()
      return value;
    } else if (startArg !== undefined) {
      const startConst = evalToConstant(startArg)?.constant;
      if (startConst === undefined || typeof startConst !== "number") {
        throw new Error(
          "the 'start' argument of slice must be a literal number"
        );
      }
      const endConst = endArg ? evalToConstant(endArg) : undefined;
      if (
        endConst?.constant !== undefined &&
        typeof endConst.constant !== "number"
      ) {
        throw new Error("the 'end' argument of slice must be a literal number");
      }

      if (ASLGraph.isJsonPath(valueOutput)) {
        if (!endConst || typeof endConst.constant === "undefined") {
          return ASLGraph.updateAslStateOutput(value, {
            jsonPath: `${valueOutput.jsonPath}[${startConst}:]`,
          });
        } else {
          return ASLGraph.updateAslStateOutput(value, {
            jsonPath: `${valueOutput.jsonPath}[${startConst}:${endConst.constant}]`,
          });
        }
      } else if (Array.isArray(valueOutput.value)) {
        return ASLGraph.updateAslStateOutput(value, {
          ...valueOutput,
          value: valueOutput.value.slice(startConst, endConst?.constant),
        });
      }
      throw new SynthError(
        ErrorCodes.Unexpected_Error,
        "Expected slice to be performed on a variable or array constant"
      );
    } else if (endArg !== undefined) {
      throw new Error(
        `impossible expression, slice called with end defined without startArg`
      );
    } else {
      throw new Error(
        `impossible expression, slice called with unknown arguments`
      );
    }
  }

  /**
   * Returns a object with the key formatted based on the contents of the value.
   * in ASL, object keys that reference json path values must have a suffix of ".$"
   * { "input.$": "$.value" }
   */
  public toJsonAssignment(
    key: string,
    output: ASLGraph.Output
  ): Record<string, any> {
    return {
      [ASLGraph.isJsonPath(output) ? `${key}.$` : key]: ASLGraph.isLiteralValue(
        output
      )
        ? output.value
        : output.jsonPath,
    };
  }

  // TODO: support variables and computed values. https://github.com/functionless/functionless/issues/84
  private filterToJsonPath(
    expr: CallExpr & { expr: PropAccessExpr }
  ): ASLGraph.NodeResults {
    const predicate = expr.getArgument("predicate")?.expr;
    if (!isFunctionExpr(predicate)) {
      throw new Error(
        "the 'predicate' argument of slice must be a FunctionExpr"
      );
    }

    const stmt = predicate.body.statements[0];
    if (
      stmt === undefined ||
      !isReturnStmt(stmt) ||
      predicate.body.statements.length !== 1
    ) {
      throw new Error(
        'a JSONPath filter expression only supports a single, in-line statement, e.g. .filter(a => a == "hello" || a === "world")'
      );
    }

    const toFilterCondition = (expr: Expr): string => {
      if (isBinaryExpr(expr)) {
        return `${toFilterCondition(expr.left)}${expr.op}${toFilterCondition(
          expr.right
        )}`;
      } else if (isUnaryExpr(expr)) {
        return `${expr.op}${toFilterCondition(expr.expr)}`;
      } else if (isIdentifier(expr)) {
        const ref = expr.lookup();
        if (ref === undefined) {
          throw new Error(`unresolved identifier: ${expr.name}`);
        } else if (isParameterDecl(ref)) {
          if (ref.parent !== predicate) {
            throw new Error(
              "cannot reference a ParameterDecl other than those in .filter((item, index) =>) in a JSONPath filter expression"
            );
          }
          if (ref === ref.parent.parameters[0]) {
            return "@";
          } else if (ref === ref.parent.parameters[1]) {
            throw new Error(
              "the 'index' parameter in a .filter expression is not supported"
            );
          } else {
            throw new Error(
              "the 'array' parameter in a .filter expression is not supported"
            );
          }
        } else if (isVariableStmt(ref)) {
          throw new Error(
            "cannot reference a VariableStmt within a JSONPath .filter expression"
          );
        }
      } else if (isStringLiteralExpr(expr)) {
        return `'${expr.value.replace(/'/g, "\\'")}'`;
      } else if (
        isBooleanLiteralExpr(expr) ||
        isNumberLiteralExpr(expr) ||
        isNullLiteralExpr(expr)
      ) {
        return `${expr.value}`;
      } else if (isPropAccessExpr(expr)) {
        return `${toFilterCondition(expr.expr)}.${expr.name}`;
      } else if (isElementAccessExpr(expr)) {
        return `${toFilterCondition(
          expr.expr
        )}[${this.assertElementAccessConstant(
          ASLGraph.getAslStateOutput(this.eval(expr.element))
        )}]`;
      }

      throw new Error(
        `JSONPath's filter expression does not support '${exprToString(expr)}'`
      );
    };

    return this.evalExpr(
      expr.expr.expr,
      (leftOutput, { normalizeOutputToJsonPath }) => {
        if (
          !ASLGraph.isJsonPath(leftOutput) &&
          !Array.isArray(leftOutput.value)
        ) {
          throw new SynthError(
            ErrorCodes.Unexpected_Error,
            "Expected filter to be called on a literal array or reference to one."
          );
        }

        const varRef = normalizeOutputToJsonPath().jsonPath;

        return {
          jsonPath: `${varRef}[?(${toFilterCondition(stmt.expr)})]`,
        };
      }
    );
  }

  /**
   * We're indexing the array we're iterating over with the key. For this special case, we know that
   * the value points to `$$.Map.Item.Value`.
   *
   * In the below example:
   * 1. the value of `$$.Map.Item.Index` is stashed in `$.i` (as expected)
   * 2. the value of `$$.Map.Item.Value` is stashed in `$.0_i`. Special `0_` prefix is impossible
   *    to produce with TypeScript syntax and is therefore safe to use a prefix to store the hidden value.
   *
   * ```ts
   * for (const i in items) {
   *   const a = items[i]
   *   {
   *     Type: Pass
   *     ResultPath: $.a
   *     InputPath: "$.0_i"
   *   }
   * }
   * ```
   */
  private elementAccessExprToJsonPath(
    access: ElementAccessExpr
  ): ASLGraph.NodeResults {
    // special case when in a for-in loop
    if (isIdentifier(access.element)) {
      const element = access.element.lookup();
      if (
        isVariableStmt(element) &&
        isForInStmt(element.parent) &&
        access.findParent(
          (parent): parent is ForInStmt =>
            isForInStmt(parent) && parent === element.parent
        )
      ) {
        // the array element is enumerated into `{ index: number, item: T}`
        return { jsonPath: `$.${element.name}.item` };
      }
    }

    return this.evalExpr(access.element, (elementOutput) => {
      // use explicit `eval` because we update the resulting state object output before returning
      const expr = this.eval(access.expr);
      const exprOutput = ASLGraph.getAslStateOutput(expr);

      const updatedOutput = this.accessConstant(
        exprOutput,
        this.assertElementAccessConstant(elementOutput),
        true
      );

      return ASLGraph.updateAslStateOutput(expr, updatedOutput);
    });
  }

  /**
   * Asserts that an {@link ASLGraph.Output} is a constant and is a number or string.
   *
   * Element access in StepFunctions must be constant because dynamic object is not supported.
   */
  private assertElementAccessConstant(value: ASLGraph.Output): string | number {
    if (!ASLGraph.isJsonPath(value) && !value.containsJsonPath) {
      if (typeof value.value === "string" || typeof value.value === "number") {
        return value.value;
      }
    }

    throw new SynthError(
      ErrorCodes.StepFunctions_Invalid_collection_access,
      "Collection element accessor must be a constant string or number"
    );
  }

  /**
   * Transform an {@link Expr} into a ASL {@link Condition}.
   *
   * @returns a {@link Condition} and an optional {@link ASLGraph.SubState} or {@link ASLGraph.NodeState}.
   *          the states are returned when the condition needs annotation states to generate the conditional.
   */
  public toCondition(
    expr: Expr
  ): [Condition, ASLGraph.SubState | ASLGraph.NodeState | undefined] {
    const subStates: (ASLGraph.SubState | ASLGraph.NodeState)[] = [];
    const localEval = (expr: Expr): ASLGraph.Output => {
      const e = this.eval(expr);
      ASLGraph.isStateOrSubState(e) && subStates.push(e);
      return ASLGraph.getAslStateOutput(e);
    };
    const localToCondition = (expr: Expr): Condition => {
      const [cond, subState] = this.toCondition(expr);
      subState && subStates.push(subState);
      return cond;
    };
    const internal = (): Condition => {
      if (isBooleanLiteralExpr(expr)) {
        return expr.value ? ASL.trueCondition() : ASL.falseCondition();
      } else if (isUnaryExpr(expr) || isPostfixUnaryExpr(expr)) {
        // TODO: more than just unary not... - https://github.com/functionless/functionless/issues/232
        if (expr.op === "!") {
          return {
            Not: localToCondition(expr.expr),
          };
        } else if (expr.op === "++" || expr.op === "--" || expr.op === "-") {
          throw new SynthError(
            ErrorCodes.Cannot_perform_arithmetic_on_variables_in_Step_Function,
            `Step Function does not support operator ${expr.op}`
          );
        }
        assertNever(expr.op);
      } else if (isBinaryExpr(expr)) {
        if (expr.op === "&&") {
          return {
            And: [localToCondition(expr.left), localToCondition(expr.right)],
          };
        } else if (expr.op === "||") {
          return {
            Or: [localToCondition(expr.left), localToCondition(expr.right)],
          };
        } else if (expr.op === "??" || expr.op === "=") {
          // FIXME: the potentially circular reference here (eval -> toCondition -> eval -> toCondition) is not good. Should toCondition and eval also be merged?
          const res = localEval(expr);
          if (ASLGraph.isJsonPath(res)) {
            return ASL.isTruthy(res.jsonPath);
          } else {
            // if a value is returned, assign it into a variable and check if it is truthy.
            const temp = this.newHeapVariable();
            subStates.push(
              ASLGraph.passWithInput(
                {
                  Type: "Pass",
                  ResultPath: temp,
                },
                res
              )
            );
            return ASL.isTruthy(temp);
          }
        } else {
          const leftOutput = localEval(expr.left);
          const rightOutput = localEval(expr.right);

          if (
            expr.op === "!=" ||
            expr.op === "==" ||
            expr.op === ">" ||
            expr.op === "<" ||
            expr.op === ">=" ||
            expr.op === "<="
          ) {
            if (
              ASLGraph.isLiteralValue(leftOutput) &&
              ASLGraph.isLiteralValue(rightOutput)
            ) {
              return (expr.op === "==" &&
                leftOutput.value === rightOutput.value) ||
                (expr.op === "!=" && leftOutput.value !== rightOutput.value) ||
                (leftOutput.value !== null &&
                  rightOutput.value !== null &&
                  ((expr.op === ">" && leftOutput.value > rightOutput.value) ||
                    (expr.op === "<" && leftOutput.value < rightOutput.value) ||
                    (expr.op === "<=" &&
                      leftOutput.value <= rightOutput.value) ||
                    (expr.op === ">=" &&
                      leftOutput.value >= rightOutput.value)))
                ? ASL.trueCondition()
                : ASL.falseCondition();
            }

            const [left, right] = ASLGraph.isJsonPath(leftOutput)
              ? [leftOutput, rightOutput]
              : [rightOutput as ASLGraph.JsonPath, leftOutput];
            // if the right is a variable and the left isn't, invert the operator
            // 1 >= a -> a <= 1
            // a >= b -> a >= b
            // a >= 1 -> a >= 1
            const operator =
              leftOutput === left ? expr.op : invertBinaryOperator(expr.op);

            return ASL.compare(left, right, operator as any);
          } else if (expr.op === "in") {
            const elm = this.assertElementAccessConstant(leftOutput);

            const accessed = this.accessConstant(rightOutput, elm, true);

            if (ASLGraph.isLiteralValue(accessed)) {
              return accessed.value === undefined
                ? ASL.falseCondition()
                : ASL.trueCondition();
            } else {
              return ASL.isPresent(accessed.jsonPath);
            }
          } else if (
            expr.op === "+" ||
            expr.op === "-" ||
            expr.op === "*" ||
            expr.op === "/" ||
            expr.op === "%" ||
            expr.op === "+=" ||
            expr.op === "-=" ||
            expr.op === "*=" ||
            expr.op === "/=" ||
            expr.op === "%="
          ) {
            throw new SynthError(
              ErrorCodes.Cannot_perform_arithmetic_on_variables_in_Step_Function,
              `Step Function does not support operator ${expr.op}`
            );
          }

          assertNever(expr.op);
        }
      } else if (isVariableReference(expr) || isCallExpr(expr)) {
        const variableOutput = localEval(expr);
        if (!ASLGraph.isJsonPath(variableOutput)) {
          throw new SynthError(
            ErrorCodes.Unexpected_Error,
            "Expected VariableReference and CallExpr to return variables."
          );
        }
        // if(expr) { ... }
        return ASL.isTruthy(variableOutput.jsonPath);
      } else if (isAwaitExpr(expr)) {
        return localToCondition(expr.expr);
      } else if (isPromiseExpr(expr)) {
        // if we find a promise, ensure it is wrapped in Await then unwrap it
        if (isAwaitExpr(expr.parent)) {
          return localToCondition(expr.expr);
        }
        throw new SynthError(
          ErrorCodes.Integration_must_be_immediately_awaited_or_returned
        );
      } else if (isPromiseArrayExpr(expr)) {
        // if we find a promise array, ensure it is wrapped in a Promise.all then unwrap it
        if (
          isArgument(expr.parent) &&
          isCallExpr(expr.parent.parent) &&
          isPromiseAll(expr.parent.parent)
        ) {
          return localToCondition(expr.expr);
        }
        throw new SynthError(
          ErrorCodes.Arrays_of_Integration_must_be_immediately_wrapped_in_Promise_all
        );
      }
      throw new Error(`cannot evaluate expression: '${expr.kind}`);
    };

    return [internal(), ASLGraph.joinSubStates(expr, ...subStates)];
  }
}

export function isMapOrForEach(expr: CallExpr): expr is CallExpr & {
  expr: PropAccessExpr;
} {
  return (
    isPropAccessExpr(expr.expr) &&
    (expr.expr.name === "map" || expr.expr.name === "forEach")
  );
}

function isSlice(expr: CallExpr): expr is CallExpr & {
  expr: PropAccessExpr & {
    name: "slice";
  };
} {
  return isPropAccessExpr(expr.expr) && expr.expr.name === "slice";
}

function isFilter(expr: CallExpr): expr is CallExpr & {
  expr: PropAccessExpr & {
    name: "filter";
  };
} {
  return isPropAccessExpr(expr.expr) && expr.expr.name === "filter";
}

function canThrow(node: FunctionlessNode): boolean {
  const flow = analyzeFlow(node);
  return (flow.hasTask || flow.hasThrow) ?? false;
}

interface FlowResult {
  hasTask?: true;
  hasThrow?: true;
}

/**
 * Analyze the flow contained within a section of the AST and determine if it has any tasks or throw statements.
 */
function analyzeFlow(node: FunctionlessNode): FlowResult {
  return node.children
    .map(analyzeFlow)
    .reduce(
      (a, b) => ({ ...a, ...b }),
      isCallExpr(node) && (isReferenceExpr(node.expr) || isMapOrForEach(node))
        ? { hasTask: true }
        : isThrowStmt(node)
        ? { hasThrow: true }
        : {}
    );
}

/**
 * ASL Graph is an intermediate API used to represent a nested and dynamic ASL State Machine Graph.
 *
 * Unlike ASL, the ASL graph supports nested nodes, can associate nodes to {@link FunctionlessNode}s, and contains a representation of the output of a state.
 *
 * ASL Graph is completely stateless.
 */
export namespace ASLGraph {
  /**
   * Used by integrations as a placeholder for the "Next" property of a task.
   *
   * When task.Next is ASLGraph.DeferNext, Functionless will replace the Next with the appropriate value.
   * It may also add End or ResultPath based on the scenario.
   */
  export const DeferNext: string = "__DeferNext";

  export const isSubState = (
    state: ASLGraph.NodeState | ASLGraph.SubState | ASLGraph.NodeResults
  ): state is ASLGraph.SubState => {
    return "startState" in state;
  };

  /**
   * A Sub-State is a collection of possible return values.
   * A start state is the first state in the result. It will take on the name of the parent statement node.
   * States are zero to many named states or sub-stages that will take on the name of the parent statement node.
   */
  export interface SubState {
    startState: string;
    node?: FunctionlessNode;
    states?: { [stateName: string]: ASLGraph.NodeState | ASLGraph.SubState };
  }

  export const isStateOrSubState = anyOf(isState, ASLGraph.isSubState);

  /**
   * An {@link ASLGraph} interface which adds an optional {@link FunctionlessNode} to a state.
   *
   * The node is used to name the state.
   */
  export type NodeState = State & {
    node?: FunctionlessNode;
  };

  /**
   * The possible outputs of evaluating an {@link Expr}.
   *
   * State - A state with an {@link ASLGraph.Output} and optional {@link FunctionlessNode}
   * SubStates - A sub-state graph with an {@link ASLGraph.Output} and optional {@link FunctionlessNode}
   * JsonPath - a JSON Path Variable Reference, the consumer should use where json path is valid, ignore, or fail.
   * Value - a Value of type number, string, boolean, object, or null. Consumers should use where values can be used or turn into JsonPath using a {@link Pass} state.
   */
  export type NodeResults =
    | ASLGraph.OutputState
    | ASLGraph.OutputSubState
    | ASLGraph.Output;

  /**
   * A compound state is a state node that may contain a simple Constant or Variable output instead of
   * built states or sub-states.
   *
   * Compound states are designed to be incorporated into existing states or turned into
   * states before they are returned up.
   *
   * Compound states cannot be nested in sub-states.
   */
  export interface OutputSubState extends ASLGraph.SubState {
    output: ASLGraph.Output;
  }

  /**
   * An {@link ASLGraph} interface which adds an {@link ASLGraph.Output} a state.
   *
   * The node is used to name the state.
   */
  export type OutputState = NodeState & {
    output: ASLGraph.Output;
  };

  export const isOutputStateOrSubState = (
    state: any
  ): state is ASLGraph.OutputSubState | ASLGraph.OutputState => {
    return "output" in state;
  };

  /**
   * A literal value of type string, number, boolean, object, or null.
   *
   * If this is an Object, the object may contain nested JsonPaths as denoted by `containsJsonPath`.
   */
  export interface LiteralValue {
    /**
     * Whether there is json path in the constant.
     *
     * Helps determine where this constant can go for validation and
     * when false use Result in a Pass State instead of Parameters
     */
    containsJsonPath: boolean;
    value: string | number | null | boolean | Record<string, any> | any[];
  }

  /**
   * A json path based state values reference.
   */
  export interface JsonPath {
    jsonPath: string;
  }

  export type Output = ASLGraph.LiteralValue | ASLGraph.JsonPath;

  export const isLiteralValue = (
    state: any
  ): state is ASLGraph.LiteralValue => {
    return "value" in state;
  };

  export const isJsonPath = (state: any): state is ASLGraph.JsonPath => {
    return "jsonPath" in state;
  };

  /**
   * Wires together an array of {@link State} or {@link ASLGraph.SubState} nodes in the order given.
   * Any state which is missing Next/End will be given a Next value of the next state with the final state
   * either being left as is.
   */
  export const joinSubStates = (
    node: FunctionlessNode,
    ...subStates: (
      | ASLGraph.NodeState
      | ASLGraph.SubState
      | ASLGraph.NodeResults
      | undefined
    )[]
  ): ASLGraph.SubState | ASLGraph.NodeState | undefined => {
    if (subStates.length === 0) {
      return undefined;
    }

    const realStates = subStates
      .filter((x) => !!x)
      .filter(ASLGraph.isStateOrSubState);
    return realStates.length === 0
      ? undefined
      : realStates.length === 1
      ? { node, ...realStates[0] }
      : {
          startState: "0",
          node,
          states: Object.fromEntries(
            realStates.map((subState, i) => {
              return [
                `${i}`,
                i === realStates.length - 1
                  ? subState
                  : updateDeferredNextStates({ Next: `${i + 1}` }, subState),
              ];
            })
          ),
        };
  };

  /**
   * Used to lazily provide the next step to a provided state or nested set of states.
   *
   * Recursively traverse sub-states down to regular states, replacing any
   * nodes with `Next: ASLGraph.DeferNext` or `Next: undefined` with the given props.
   *
   * Note: States without `Next` are ignored and {@link Map} states replace Default and `Choices[].Next` instead.
   */
  export const updateDeferredNextStates = <T extends State | ASLGraph.SubState>(
    props: {
      End?: true;
      Next?: string;
    },
    state: T
  ): T => {
    return ASLGraph.isSubState(state)
      ? updateDeferredNextSubStates<Extract<typeof state, T>>(props, state)
      : (updateDeferredNextState<any>(props, state) as T);
  };

  /**
   * Updates DeferNext states for an entire sub-state.
   */
  const updateDeferredNextSubStates = <T extends ASLGraph.SubState>(
    props: {
      End?: true;
      Next?: string;
    },
    subState: T
  ): T => {
    // address the next state as a level up to keep the name unique.
    const updatedProps = props.Next
      ? {
          ...props,
          Next: `../${props.Next}`,
        }
      : props;
    return {
      ...subState,
      states: Object.fromEntries(
        Object.entries(subState.states ?? {}).map(([id, state]) => {
          return [id, updateDeferredNextStates(updatedProps, state)];
        })
      ),
    };
  };

  /**
   * Step functions can fail to deploy when extraneous properties are left on state nodes.
   * Only inject the properties the state type can handle.
   *
   * For example: https://github.com/functionless/functionless/issues/308
   * A Wait state with `ResultPath: null` was failing to deploy.
   */
  const updateDeferredNextState = <T extends State>(
    props: {
      End?: true;
      Next?: string;
    },
    state: T
  ): T => {
    const { End, Next = undefined } = props;

    if (isChoiceState(state)) {
      return {
        ...state,
        Choices: state.Choices.map((choice) => ({
          ...choice,
          Next:
            !choice.Next || choice.Next === ASLGraph.DeferNext
              ? Next!
              : choice.Next,
        })),
        Default:
          !state.Default || state.Default === ASLGraph.DeferNext
            ? Next
            : state.Default,
      };
    } else if (isFailState(state) || isSucceedState(state)) {
      return state;
    } else if (isWaitState(state)) {
      return {
        ...state,
        End:
          (state.Next === undefined && state.End === undefined) ||
          state.Next === ASLGraph.DeferNext
            ? End
            : state.End,
        Next:
          (state.Next === undefined && state.End === undefined) ||
          state.Next === ASLGraph.DeferNext
            ? Next
            : state.Next,
      } as T;
    } else if (
      isTaskState(state) ||
      isParallelTaskState(state) ||
      isMapTaskState(state)
    ) {
      return {
        ...state,
        Catch: state.Catch
          ? state.Catch.map((_catch) => ({
              ..._catch,
              Next:
                _catch.Next === undefined || _catch.Next === ASLGraph.DeferNext
                  ? Next
                  : _catch.Next,
            }))
          : undefined,
        End:
          (state.Next === undefined && state.End === undefined) ||
          state.Next === ASLGraph.DeferNext
            ? End
            : state.End,
        Next:
          (state.Next === undefined && state.End === undefined) ||
          state.Next === ASLGraph.DeferNext
            ? Next
            : state.Next,
      } as T;
    } else if (isPassState(state)) {
      return {
        ...state,
        End:
          (state.Next === undefined && state.End === undefined) ||
          state.Next === ASLGraph.DeferNext
            ? End
            : state.End,
        Next:
          (state.Next === undefined && state.End === undefined) ||
          state.Next === ASLGraph.DeferNext
            ? Next
            : state.Next,
      };
    }
    assertNever(state);
  };

  /**
   * Helper which can update a Asl state to a new output.
   * Sometimes the output can be updated in places like when accessing a constant or variable.
   *
   * If the state is a compound state, only the output needs to change, not the states it contains.
   *
   * ```ts
   * const obj = { a: { b: 1 } };
   * return obj.a.b;
   * ```
   *
   * output of obj.a
   * { startState: ..., states: {...}, output: { jsonPath: "$.obj.a" } }
   *
   * output of obj.a.b
   * { startState: ..., states: {...}, output: { jsonPath: "$.obj.a.b" } }
   *
   * Only the jsonPath has been mutated because no one used use intermediate output.
   */
  export const updateAslStateOutput = (
    state: ASLGraph.NodeResults,
    newOutput: ASLGraph.Output
  ) => {
    if (ASLGraph.isOutputStateOrSubState(state)) {
      return {
        ...state,
        output: newOutput,
      };
    }
    return newOutput;
  };

  /**
   * Key map for re-writing relative state names to absolute
   */
  interface NameMap {
    parent?: NameMap;
    localNames: Record<string, string>;
  }

  /**
   * Transforms an {@link ASLGraph.AslState} or {@link ASLGraph.SubState} into a ASL {@link States} collection of flat states.
   *
   * Uses the parent name as a starting point. All state nodes of sub-states will be given the name of their parent.
   *
   * Sub-States with local or relative state references will be rewritten to the updated parent state name.
   *
   * Removes unreachable states from the graph. Unreachable states will cause step functions to fail.
   *
   * sub state
   * ```ts
   * {
   *    startState: "default",
   *    states: {
   *      default: { Next: 'b' },
   *      b: { Next: 'c' },
   *      c: { Next: 'externalState' }
   *    }
   * }
   * ```
   *
   * Parent state name: parentState
   *
   * rewrite
   * ```ts
   * {
   *    parentState: { Next: 'b__parentState' },
   *    b__parentState: { Next: 'c__parentState' },
   *    c__parentState: { Next: 'externalState' }
   * }
   * ```
   *
   * Local State Names
   *
   * In the below example, default, b, and c are all local state names.
   *
   * ```ts
   * {
   *    startState: "default",
   *    states: {
   *      default: { Next: 'b' },
   *      b: { Next: 'c' },
   *      c: { Next: 'externalState' }
   *    }
   * }
   * ```
   *
   * Relative state names
   *
   * Path structures can be used to denote relative paths. ex: `../stateName`.
   *
   * ```ts
   * {
   *    startState: "default",
   *    states: {
   *      default: { Next: 'b' },
   *      b: {
   *         startState: "start",
   *         states: {
   *            start: {
   *               Next: "../c"
   *            }
   *         }
   *      },
   *      c: { Next: 'externalState' }
   *    }
   * }
   * ```
   *
   * In the above example, b/start's next state is c in it's parent state.
   *
   * Currently referencing child states (ex: `./b/start`) is not supported.
   *
   * All state names not found in local or parent sub-states will be assumed to be top level state names and will not be re-written.
   */
  export const toStates = (
    startState: string,
    states:
      | ASLGraph.NodeState
      | ASLGraph.SubState
      | ASLGraph.OutputState
      | ASLGraph.OutputSubState,
    getStateNames: (
      parentName: string,
      states: ASLGraph.SubState
    ) => Record<string, string>
  ): States => {
    // Utilize the rewrite transition logic to collect all state transitions in the graph.
    // Later this is used to remove all unreachable states from the flattened machine.
    const transitionMap: Record<string, Set<string>> = {};
    const registerTransition = (from: string, to: string) => {
      if (!(from in transitionMap)) {
        transitionMap[from] = new Set();
      }
      transitionMap[from].add(to);
    };
    const internal = (
      parentName: string,
      states:
        | ASLGraph.NodeState
        | ASLGraph.SubState
        | ASLGraph.OutputState
        | ASLGraph.OutputSubState,
      stateNameMap: NameMap
    ): [string, State][] => {
      if (!states) {
        return [];
      } else if (!ASLGraph.isSubState(states)) {
        // strip output and node off of the state object.
        const { node, output, ...updated } = <ASLGraph.OutputState>(
          rewriteStateTransitions(states, stateNameMap, (to: string) =>
            registerTransition(parentName, to)
          )
        );
        return [[parentName, updated]];
      } else {
        const nameMap: NameMap = {
          parent: stateNameMap,
          localNames: getStateNames(parentName, states),
        };
        return Object.entries(states.states ?? {}).flatMap(([key, state]) =>
          internal(nameMap.localNames[key], state, nameMap)
        );
      }
    };

    const namedStates = internal(startState, states, { localNames: {} });
    const reachableStateNames = findReachableStates(startState, transitionMap);

    /**
     * Remove any states with no effect (Pass, generally)
     * The incoming states to the empty states are re-wired to the outgoing transition of the empty state.
     */
    const updatedStates = removeEmptyStates(
      startState,
      namedStates.filter(([name]) => reachableStateNames.has(name))
    );

    // only take the reachable states
    return Object.fromEntries(updatedStates);
  };

  /**
   * Given a directed adjacency matrix, return a `Set` of all reachable states from the start state.
   */
  const findReachableStates = (
    startState: string,
    matrix: Record<string, Set<string>>
  ) => {
    const visited = new Set<string>();

    const depthFirst = (state: string) => {
      if (visited.has(state)) return;
      visited.add(state);
      if (state in matrix) {
        matrix[state].forEach(depthFirst);
      }
    };

    // starting from the start state, find all reachable states
    depthFirst(startState);

    return visited;
  };

  const removeEmptyStates = (
    startState: string,
    stateEntries: [string, State][]
  ): [string, State][] => {
    const emptyStates = Object.fromEntries(
      stateEntries.filter((entry): entry is [string, Pass] => {
        const [name, state] = entry;
        return (
          name !== startState &&
          isPassState(state) &&
          !!state.Next &&
          !(
            state.End ||
            state.InputPath ||
            state.OutputPath ||
            state.Parameters ||
            state.Result ||
            state.ResultPath
          )
        );
      })
    );

    return stateEntries.flatMap(([name, state]) => {
      if (name in emptyStates) {
        return [];
      }
      const getNext = (transition: string): string => {
        return transition in emptyStates
          ? getNext(emptyStates[transition].Next!)
          : transition;
      };
      return [[name, visitTransition(state, getNext)]];
    });
  };

  /**
   * Visit each transition in each state.
   * Use the callback to update the transition name.
   */
  const visitTransition = (
    state: State,
    cb: (next: string) => string
  ): State => {
    if (isChoiceState(state)) {
      return {
        ...state,
        Choices: state.Choices.map((choice) => ({
          ...choice,
          Next: cb(choice.Next),
        })),
        Default: state.Default ? cb(state.Default) : undefined,
      };
    } else if ("Catch" in state) {
      return {
        ...state,
        Catch: state.Catch?.map((_catch) => ({
          ..._catch,
          Next: _catch.Next ? cb(_catch.Next) : _catch.Next,
        })),
        Next: state.Next ? cb(state.Next) : state.Next,
      };
    } else if (!("Next" in state)) {
      return state;
    }
    return {
      ...state,
      Next: state.Next ? cb(state.Next) : state.Next,
    };
  };

  /**
   * Finds the local state name in the nameMap.
   *
   * If the name contains the prefix `../` the search will start up a level.
   *
   * If a name is not found at the current level, the parent names will be searched.
   *
   * If no local name is found, the next value is returned as is.
   */
  const rewriteStateTransitions = (
    state: ASLGraph.NodeState,
    substateNameMap: NameMap,
    registerTransition: (transition: string) => void
  ) => {
    const updateTransition = (next: string, nameMap: NameMap): string => {
      if (next.startsWith("../")) {
        if (nameMap.parent) {
          return updateTransition(next.substring(3), nameMap.parent);
        }
        return next.substring(3);
      } else {
        const find = (nameMap: NameMap): string => {
          if (next in nameMap.localNames) {
            return nameMap.localNames[next];
          } else if (nameMap.parent) {
            return find(nameMap.parent);
          } else {
            return next;
          }
        };
        return find(nameMap);
      }
    };
    return visitTransition(state, (next) => {
      const name = updateTransition(next, substateNameMap);
      registerTransition(name);
      return name;
    });
  };

  /**
   * Normalized an ASL state to just the output (constant or variable).
   */
  export const getAslStateOutput = (
    state: ASLGraph.NodeResults
  ): ASLGraph.Output => {
    return ASLGraph.isLiteralValue(state)
      ? state
      : ASLGraph.isJsonPath(state)
      ? state
      : state.output;
  };

  /**
   * Applies an {@link ASLGraph.Output} to a partial {@link Pass}
   */
  export const passWithInput = (
    pass: Omit<Pass, "Parameters" | "InputPath" | "Result">,
    value: ASLGraph.Output
  ): Pass => {
    return {
      ...pass,
      ...(ASLGraph.isJsonPath(value)
        ? {
            InputPath: value.jsonPath,
          }
        : value.containsJsonPath
        ? {
            Parameters: value.value,
          }
        : {
            Result: value.value,
          }),
    };
  };

  /**
   * Applies an {@link ASLGraph.Output} to a partial {@link Task}
   */
  export const taskWithInput = (
    task: Omit<Task, "Parameters" | "InputPath">,
    value: ASLGraph.Output
  ): Task => {
    return {
      ...task,
      ...(ASLGraph.isJsonPath(value)
        ? {
            InputPath: value.jsonPath,
          }
        : {
            Parameters: value.value,
          }),
    };
  };
}

export namespace ASL {
  export const isTruthy = (v: string): Condition =>
    and(
      isPresent(v),
      isNotNull(v),
      or(
        and(isString(v), not(stringEquals(v, ""))),
        and(isNumeric(v), not(numericEquals(v, 0))),
        and(isBoolean(v), booleanEquals(v, true))
      )
    );

  export const and = (...cond: (Condition | undefined)[]): Condition => {
    const conds = cond.filter((c): c is Condition => !!c);
    return conds.length === 1
      ? conds[0]
      : conds.length === 0
      ? ASL.trueCondition()
      : {
          And: conds,
        };
  };

  export const or = (...cond: (Condition | undefined)[]): Condition => {
    const conds = cond.filter((c): c is Condition => !!c);
    return conds.length === 1
      ? conds[0]
      : conds.length === 0
      ? ASL.trueCondition()
      : {
          Or: conds,
        };
  };

  export const not = (cond: Condition): Condition => ({
    Not: cond,
  });

  export const isPresent = (Variable: string): Condition => ({
    IsPresent: true,
    Variable,
  });

  export const isNull = (Variable: string): Condition => ({
    IsNull: true,
    Variable,
  });

  export const isNotNull = (Variable: string): Condition => ({
    IsNull: false,
    Variable,
  });

  export const isBoolean = (Variable: string): Condition => ({
    IsBoolean: true,
    Variable,
  });

  export const isString = (Variable: string): Condition => ({
    IsString: true,
    Variable,
  });

  export const isNumeric = (Variable: string): Condition => ({
    IsNumeric: true,
    Variable,
  });

  export const stringEqualsPath = (
    Variable: string,
    path: string
  ): Condition => ({
    And: [
      isString(Variable),
      {
        StringEqualsPath: path,
        Variable,
      },
    ],
  });

  export const stringEquals = (
    Variable: string,
    string: string
  ): Condition => ({
    And: [
      isString(Variable),
      {
        StringEquals: string,
        Variable,
      },
    ],
  });

  export const numericEqualsPath = (
    Variable: string,
    path: string
  ): Condition => ({
    And: [
      isNumeric(Variable),
      {
        NumericEqualsPath: path,
        Variable,
      },
    ],
  });

  export const numericEquals = (
    Variable: string,
    number: number
  ): Condition => ({
    And: [
      isNumeric(Variable),
      {
        NumericEquals: number,
        Variable,
      },
    ],
  });

  export const booleanEqualsPath = (
    Variable: string,
    path: string
  ): Condition => ({
    BooleanEqualsPath: path,
    Variable,
  });

  export const booleanEquals = (
    Variable: string,
    value: boolean
  ): Condition => ({
    BooleanEquals: value,
    Variable,
  });

  // for != use not(equals())
  export const VALUE_COMPARISONS: Record<
    "==" | ">" | ">=" | "<=" | "<",
    Record<"string" | "boolean" | "number", keyof Condition | undefined>
  > = {
    "==": {
      string: "StringEquals",
      boolean: "BooleanEquals",
      number: "NumericEquals",
    },
    "<": {
      string: "StringLessThan",
      boolean: undefined,
      number: "NumericLessThan",
    },
    "<=": {
      string: "StringLessThanEquals",
      boolean: undefined,
      number: "NumericLessThanEquals",
    },
    ">": {
      string: "StringGreaterThan",
      boolean: undefined,
      number: "NumericGreaterThan",
    },
    ">=": {
      string: "StringGreaterThanEquals",
      boolean: undefined,
      number: "NumericGreaterThanEquals",
    },
  };

  export const compareValueOfType = (
    Variable: string,
    operation: keyof typeof VALUE_COMPARISONS,
    value: string | number | boolean
  ): Condition => {
    const comparison =
      VALUE_COMPARISONS[operation][
        typeof value as "string" | "number" | "boolean"
      ];

    if (!comparison) {
      return ASL.falseCondition();
    }

    return {
      Variable,
      [comparison]: value,
    };
  };

  export const comparePathOfType = (
    Variable: string,
    operation: keyof typeof VALUE_COMPARISONS,
    path: string,
    type: "string" | "number" | "boolean"
  ): Condition => {
    const comparison = VALUE_COMPARISONS[operation][type];

    if (!comparison) {
      return ASL.falseCondition();
    }

    return {
      Variable,
      [`${comparison}Path`]: path,
    };
  };

  export const compare = (
    left: ASLGraph.JsonPath,
    right: ASLGraph.Output,
    operator: keyof typeof VALUE_COMPARISONS | "!="
  ): Condition => {
    if (
      operator === "==" ||
      operator === ">" ||
      operator === "<" ||
      operator === ">=" ||
      operator === "<="
    ) {
      const condition = ASL.or(
        ASL.nullCompare(left, right, operator),
        ASL.stringCompare(left, right, operator),
        ASL.booleanCompare(left, right, operator),
        ASL.numberCompare(left, right, operator)
      );

      if (ASLGraph.isJsonPath(right)) {
        ASL.or(
          // a === b while a and b are both not defined
          ASL.not(
            ASL.and(ASL.isPresent(left.jsonPath), ASL.isPresent(right.jsonPath))
          ),
          // a !== undefined && b !== undefined
          ASL.and(
            ASL.isPresent(left.jsonPath),
            ASL.isPresent(right.jsonPath),
            // && a [op] b
            condition
          )
        );
      }
      return ASL.and(ASL.isPresent(left.jsonPath), condition);
    } else if (operator === "!=") {
      return ASL.not(ASL.compare(left, right, "=="));
    }

    assertNever(operator);
  };

  // Assumes the variable(s) are present and not null
  export const stringCompare = (
    left: ASLGraph.JsonPath,
    right: ASLGraph.Output,
    operator: "==" | ">" | "<" | "<=" | ">="
  ) => {
    if (ASLGraph.isJsonPath(right) || typeof right.value === "string") {
      return ASL.and(
        ASL.isString(left.jsonPath),
        ASLGraph.isJsonPath(right)
          ? ASL.comparePathOfType(
              left.jsonPath,
              operator,
              right.jsonPath,
              "string"
            )
          : ASL.compareValueOfType(
              left.jsonPath,
              operator,
              right.value as string
            )
      );
    }
    return undefined;
  };

  export const numberCompare = (
    left: ASLGraph.JsonPath,
    right: ASLGraph.Output,
    operator: "==" | ">" | "<" | "<=" | ">="
  ) => {
    if (ASLGraph.isJsonPath(right) || typeof right.value === "number") {
      return ASL.and(
        ASL.isNumeric(left.jsonPath),
        ASLGraph.isJsonPath(right)
          ? ASL.comparePathOfType(
              left.jsonPath,
              operator,
              right.jsonPath,
              "number"
            )
          : ASL.compareValueOfType(
              left.jsonPath,
              operator,
              right.value as number
            )
      );
    }
    return undefined;
  };

  export const booleanCompare = (
    left: ASLGraph.JsonPath,
    right: ASLGraph.Output,
    operator: "==" | ">" | "<" | "<=" | ">="
  ) => {
    if (ASLGraph.isJsonPath(right) || typeof right.value === "boolean") {
      return ASL.and(
        ASL.isBoolean(left.jsonPath),
        ASLGraph.isJsonPath(right)
          ? ASL.comparePathOfType(
              left.jsonPath,
              operator,
              right.jsonPath,
              "boolean"
            )
          : ASL.compareValueOfType(
              left.jsonPath,
              operator,
              right.value as boolean
            )
      );
    }
    return undefined;
  };

  export const nullCompare = (
    left: ASLGraph.JsonPath,
    right: ASLGraph.Output,
    operator: "==" | ">" | "<" | "<=" | ">="
  ) => {
    if (operator === "==") {
      if (ASLGraph.isJsonPath(right)) {
        return ASL.and(ASL.isNull(left.jsonPath), ASL.isNull(right.jsonPath));
      } else if (right.value === null) {
        return ASL.isNull(left.jsonPath);
      }
    }
    return undefined;
  };

  export const falseCondition = () => ASL.isNull("$$.Execution.Id");
  export const trueCondition = () => ASL.isNotNull("$$.Execution.Id");
}

/**
 * Formats a stateName given a statement.
 *
 * If a different node is used to supply the name (ex: a block uses it's first statement) then that node is returned.
 *
 * @returns [state name, optionally updated cache key (node)]
 */
function toStateName(node: FunctionlessNode): string {
  /**
   * Special case that updates the statement used (cache key)
   */
  if (isBlockStmt(node)) {
    if (node.isFinallyBlock()) {
      return "finally";
    } else {
      const step = node.step();
      return step ? toStateName(step) : "<block>";
    }
  }
  function inner(node: Exclude<FunctionlessNode, BlockStmt>): string {
    if (isExpr(node)) {
      return exprToString(node);
    } else if (isIfStmt(node)) {
      return `if(${exprToString(node.when)})`;
    } else if (isExprStmt(node)) {
      return exprToString(node.expr);
    } else if (isBreakStmt(node)) {
      return "break";
    } else if (isContinueStmt(node)) {
      return "continue";
    } else if (isCatchClause(node)) {
      return `catch${
        node.variableDecl?.name ? `(${node.variableDecl?.name})` : ""
      }`;
    } else if (isDoStmt(node)) {
      return `while (${exprToString(node.condition)})`;
    } else if (isForInStmt(node)) {
      return `for(${node.variableDecl.name} in ${exprToString(node.expr)})`;
    } else if (isForOfStmt(node)) {
      return `for(${node.variableDecl.name} of ${exprToString(node.expr)})`;
    } else if (isReturnStmt(node)) {
      if (node.expr) {
        return `return ${exprToString(node.expr)}`;
      } else {
        return "return";
      }
    } else if (isThrowStmt(node)) {
      return `throw ${exprToString(node.expr)}`;
    } else if (isTryStmt(node)) {
      return "try";
    } else if (isVariableStmt(node)) {
      if (isCatchClause(node.parent)) {
        return `catch(${node.name})`;
      } else {
        return `${node.name} = ${
          node.expr ? exprToString(node.expr) : "undefined"
        }`;
      }
    } else if (isWhileStmt(node)) {
      return `while (${exprToString(node.condition)})`;
    } else if (isBindingElem(node)) {
      const binding = node.propertyName
        ? `${inner(node.propertyName)}: ${inner(node.name)}`
        : `${inner(node.name)}`;
      return node.initializer
        ? `${binding} = ${exprToString(node.initializer)}`
        : binding;
    } else if (isObjectBinding(node)) {
      return `{ ${node.bindings.map(inner).join(", ")} }`;
    } else if (isArrayBinding(node)) {
      return `[ ${node.bindings.map((b) => (!b ? "" : inner(b))).join(", ")} ]`;
    } else if (isFunctionDecl(node)) {
      return `function (${node.parameters.map(inner).join(",")})`;
    } else if (isParameterDecl(node)) {
      return isBindingPattern(node.name) ? inner(node.name) : node.name;
    } else if (isErr(node)) {
      throw node.error;
    } else {
      return assertNever(node);
    }
  }

  return inner(node);
}

function exprToString(expr?: Expr): string {
  if (!expr) {
    return "";
  } else if (isArgument(expr)) {
    return exprToString(expr.expr);
  } else if (isArrayLiteralExpr(expr)) {
    return `[${expr.items.map(exprToString).join(", ")}]`;
  } else if (isBinaryExpr(expr)) {
    return `${exprToString(expr.left)} ${expr.op} ${exprToString(expr.right)}`;
  } else if (isBooleanLiteralExpr(expr)) {
    return `${expr.value}`;
  } else if (isCallExpr(expr) || isNewExpr(expr)) {
    return `${isNewExpr(expr) ? "new " : ""}${exprToString(
      expr.expr
    )}(${expr.args
      // Assume that undefined args are in order.
      .filter(
        (arg) =>
          arg.expr &&
          !(arg.name === "thisArg" && isUndefinedLiteralExpr(arg.expr))
      )
      .map((arg) => exprToString(arg.expr))
      .join(", ")})`;
  } else if (isConditionExpr(expr)) {
    return `if(${exprToString(expr.when)})`;
  } else if (isComputedPropertyNameExpr(expr)) {
    return `[${exprToString(expr.expr)}]`;
  } else if (isElementAccessExpr(expr)) {
    return `${exprToString(expr.expr)}[${exprToString(expr.element)}]`;
  } else if (isFunctionExpr(expr)) {
    return `function(${expr.parameters.map((param) => param.name).join(", ")})`;
  } else if (isIdentifier(expr)) {
    return expr.name;
  } else if (isNullLiteralExpr(expr)) {
    return "null";
  } else if (isNumberLiteralExpr(expr)) {
    return `${expr.value}`;
  } else if (isObjectLiteralExpr(expr)) {
    return `{${expr.properties.map(exprToString).join(", ")}}`;
  } else if (isPropAccessExpr(expr)) {
    return `${exprToString(expr.expr)}.${expr.name}`;
  } else if (isPropAssignExpr(expr)) {
    return `${
      isIdentifier(expr.name)
        ? expr.name.name
        : isStringLiteralExpr(expr.name)
        ? expr.name.value
        : isComputedPropertyNameExpr(expr.name)
        ? isStringLiteralExpr(expr.name.expr)
          ? expr.name.expr.value
          : exprToString(expr.name.expr)
        : assertNever(expr.name)
    }: ${exprToString(expr.expr)}`;
  } else if (isReferenceExpr(expr)) {
    return expr.name;
  } else if (isSpreadAssignExpr(expr)) {
    return `...${exprToString(expr.expr)}`;
  } else if (isSpreadElementExpr(expr)) {
    return `...${exprToString(expr.expr)}`;
  } else if (isStringLiteralExpr(expr)) {
    return `"${expr.value}"`;
  } else if (isTemplateExpr(expr)) {
    return `\`${expr.exprs
      .map((e) => (isStringLiteralExpr(e) ? e.value : exprToString(e)))
      .join("")}\``;
  } else if (isTypeOfExpr(expr)) {
    return `typeof ${exprToString(expr.expr)}`;
  } else if (isUnaryExpr(expr)) {
    return `${expr.op}${exprToString(expr.expr)}`;
  } else if (isPostfixUnaryExpr(expr)) {
    return `${exprToString(expr.expr)}${expr.op}`;
  } else if (isUndefinedLiteralExpr(expr)) {
    return "undefined";
  } else if (isAwaitExpr(expr)) {
    return `await ${exprToString(expr.expr)}`;
  } else if (isPromiseExpr(expr) || isPromiseArrayExpr(expr)) {
    return exprToString(expr.expr);
  } else {
    return assertNever(expr);
  }
}

// to prevent the closure serializer from trying to import all of functionless.
export const deploymentOnlyModule = true;<|MERGE_RESOLUTION|>--- conflicted
+++ resolved
@@ -649,80 +649,22 @@
         };
       }
     } else if (isForOfStmt(stmt) || isForInStmt(stmt)) {
-<<<<<<< HEAD
-      const throwTransition = this.throw(stmt);
-
-      const Catch = [
-        ...(hasBreak(stmt)
-          ? [
-              {
-                ErrorEquals: ["Break"],
-                Next: ASLGraph.DeferNext,
-                ResultPath: null,
-              },
-            ]
-          : []),
-        ...(throwTransition
-          ? [
-              {
-                ErrorEquals: ["States.ALL"],
-                Next: throwTransition.Next!,
-                ResultPath: throwTransition.ResultPath,
-              },
-            ]
-          : []),
-      ];
-
-      return this.evalExprToSubState(
-        stmt.expr,
-        (_, { normalizeOutputToJsonPath }) => {
-          // if we get back a constant, we'll need a location to put it
-          const itemsLocation = normalizeOutputToJsonPath().jsonPath;
-
-          const body = this.evalStmt(stmt.body);
-=======
       return this.evalExprToSubState(stmt.expr, (output) => {
         const body = this.evalStmt(stmt.body);
->>>>>>> a558cce3
-
-          if (!body) {
-            // if the body is empty, the for expression is evaluated,
-            // and then continue on. This state will be optimized out later.
-            return {
-              Type: "Pass",
-            };
-          }
-
-<<<<<<< HEAD
+
+        if (!body) {
+          // if the body is empty, the for expression is evaluated,
+          // and then continue on. This state will be optimized out later.
           return {
-            Type: "Map" as const,
-            ...(Catch.length > 0 ? { Catch } : {}),
-            ResultPath: null,
-            ItemsPath: itemsLocation,
-            Next: ASLGraph.DeferNext,
-            MaxConcurrency: 1,
-            Parameters: {
-              ...this.cloneLexicalScopeParameters(stmt),
-              ...(isForInStmt(stmt)
-                ? {
-                    // use special `0_` prefix (impossible variable name in JavaScript)
-                    // to store a reference to the value so that we can implement array index
-                    // for (const i in items) {
-                    //   items[i] // $$.Map.Item.Value
-                    // }
-                    [`0_${stmt.variableDecl.name}.$`]: "$$.Map.Item.Value",
-                  }
-                : {}),
-              [`${stmt.variableDecl.name}.$`]: isForOfStmt(stmt)
-                ? "$$.Map.Item.Value"
-                : "$$.Map.Item.Index",
-=======
+            Type: "Pass",
+          };
+        }
+
         // assigns either a constant or json path to a new variable
         const assignTempState = this.stateWithHeapOutput(
           ASLGraph.passWithInput(
             {
               Type: "Pass",
->>>>>>> a558cce3
             },
             output
           )
@@ -754,11 +696,6 @@
               { Next: "hasNext" },
               assignTemp
             ),
-<<<<<<< HEAD
-          };
-        }
-      );
-=======
             hasNext: {
               Type: "Choice",
               Choices: [
@@ -801,7 +738,6 @@
           },
         };
       });
->>>>>>> a558cce3
     } else if (isIfStmt(stmt)) {
       return this.evalContextToSubState(stmt, (_, evalCondition) => {
         const collect = (curr: IfStmt): [IfStmt[], Stmt | undefined] => {
