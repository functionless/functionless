--- conflicted
+++ resolved
@@ -1691,8 +1691,6 @@
           ref.parent.parameters[0] === ref
         ) {
           return { jsonPath: this.context.input };
-<<<<<<< HEAD
-=======
         } else if (
           ref &&
           isParameterDecl(ref) &&
@@ -1701,10 +1699,6 @@
           ref.parent.parameters[1] === ref
         ) {
           return { jsonPath: `$$` };
-        } else if (ref && isVariableStmt(ref) && isForInStmt(ref.parent)) {
-          // the array element for ForIn is enumerated into `{ index: number, item: T}`
-          return { jsonPath: `$.${expr.name}.index` };
->>>>>>> 8fc05620
         }
         return { jsonPath: `$.${expr.name}` };
       } else if (isPropAccessExpr(expr)) {
