--- conflicted
+++ resolved
@@ -51,12 +51,7 @@
   isExprStmt,
   isForInStmt,
   isForOfStmt,
-<<<<<<< HEAD
-  isFunctionExpr,
-=======
-  isFunctionDecl,
   isFunctionLike,
->>>>>>> 510b2c5d
   isIdentifier,
   isIfStmt,
   isLabelledStmt,
@@ -667,7 +662,8 @@
    */
   public evalStmt(
     stmt: Stmt,
-    returnPass: Omit<Pass, "Type" | "InputPath" | "Parameters" | "Result">
+    returnPass: Omit<Pass, "Type" | "InputPath" | "Parameters" | "Result"> &
+      CommonFields
   ): ASLGraph.SubState | ASLGraph.NodeState | undefined {
     if (isBlockStmt(stmt)) {
       return ASLGraph.joinSubStates(
@@ -983,14 +979,8 @@
       return this.evalExprToSubState(stmt.expr, (output) =>
         ASLGraph.passWithInput(
           {
-<<<<<<< HEAD
-            Type: "Pass" as const,
+            Type: "Pass",
             ...returnPass,
-=======
-            Type: "Pass",
-            ResultPath: `$`,
-            End: true,
->>>>>>> 510b2c5d
           },
           output
         )
@@ -1141,13 +1131,8 @@
         startState: "try",
         node: stmt.tryBlock,
         states: {
-<<<<<<< HEAD
           try: this.evalStmt(stmt.tryBlock, returnPass) ?? {
-            Type: "Pass" as const,
-=======
-          try: this.evalStmt(stmt.tryBlock) ?? {
             Type: "Pass",
->>>>>>> 510b2c5d
             ResultPath: null,
             Next: ASLGraph.DeferNext,
           },
@@ -1186,13 +1171,8 @@
               catch: ASLGraph.joinSubStates(
                 stmt.catchClause,
                 tryFlowStates,
-<<<<<<< HEAD
                 this.evalStmt(stmt.catchClause, returnPass)
-              ) ?? { Type: "Pass" as const },
-=======
-                this.evalStmt(stmt.catchClause)
               ) ?? { Type: "Pass", Next: ASLGraph.DeferNext },
->>>>>>> 510b2c5d
               // if there is a finally, make sure any thrown errors in catch are handled
               ...(stmt.finallyBlock
                 ? {
@@ -1210,13 +1190,8 @@
         ? ASLGraph.joinSubStates(
             stmt.finallyBlock,
             // finally block, which may be empty.
-<<<<<<< HEAD
             this.evalStmt(stmt.finallyBlock, returnPass) ?? {
-              Type: "Pass" as const,
-=======
-            this.evalStmt(stmt.finallyBlock) ?? {
               Type: "Pass",
->>>>>>> 510b2c5d
               ResultPath: null,
               Next: ASLGraph.DeferNext,
             },
@@ -1292,14 +1267,10 @@
         },
       };
     } else if (isCatchClause(stmt)) {
-<<<<<<< HEAD
-      const _catch = this.evalStmt(stmt.block, returnPass) ?? { Type: "Pass" };
-=======
-      const _catch = this.evalStmt(stmt.block) ?? {
+      const _catch = this.evalStmt(stmt.block, returnPass) ?? {
         Type: "Pass",
         Next: ASLGraph.DeferNext,
       };
->>>>>>> 510b2c5d
       const initialize = stmt.variableDecl
         ? this.evalDecl(stmt.variableDecl, {
             jsonPath: `$.${this.generatedNames.generateOrGet(stmt)}`,
@@ -1738,101 +1709,10 @@
           output: integStates.output,
           ...updateStates(integStates),
         };
-<<<<<<< HEAD
       } else if (isMap(expr)) {
         return this.mapToStateOutput(expr);
       } else if (isForEach(expr)) {
         return this.forEachToStateOutput(expr);
-=======
-      } else if (isMapOrForEach(expr)) {
-        const throwTransition = this.throw(expr);
-
-        const callbackfn = expr.args[0].expr;
-        if (callbackfn !== undefined && isFunctionLike(callbackfn)) {
-          const callbackStates = this.evalStmt(callbackfn.body);
-
-          return this.evalExpr(
-            expr.expr.expr,
-            (listOutput, { normalizeOutputToJsonPath }) => {
-              // we assume that an array literal or a call would return a variable.
-              if (
-                ASLGraph.isLiteralValue(listOutput) &&
-                !Array.isArray(listOutput.value)
-              ) {
-                throw new SynthError(
-                  ErrorCodes.Unexpected_Error,
-                  "Expected input to map to be a variable reference or array"
-                );
-              }
-
-              const listPath = normalizeOutputToJsonPath().jsonPath;
-
-              const parameters = callbackfn.parameters.map((param, i) => {
-                const paramName = isIdentifier(param.name)
-                  ? param.name.name
-                  : // if the parameter is a binding pattern, we to assign the value to a variable first to access it in the map state.
-                    this.newHeapVariableName();
-
-                return {
-                  param: [
-                    `${paramName}.$`,
-                    i === 0
-                      ? "$$.Map.Item.Value"
-                      : i == 1
-                      ? "$$.Map.Item.Index"
-                      : listPath,
-                  ],
-                  states: isBindingPattern(param.name)
-                    ? // if the param is a binding pattern, the value will be placed on the heap and then bound in the body
-                      this.evalDecl(param, { jsonPath: `$.${paramName}` })
-                    : undefined,
-                };
-              });
-
-              const bodyStates = ASLGraph.joinSubStates(
-                callbackfn,
-                // run any parameter initializers if they exist
-                ...parameters.map(({ states }) => states),
-                callbackStates
-              );
-
-              if (!bodyStates) {
-                // TODO: support empty?
-                throw new SynthError(
-                  ErrorCodes.Unexpected_Error,
-                  `a .map or .foreach block must have at least one Stmt`
-                );
-              }
-
-              return this.stateWithHeapOutput({
-                Type: "Map",
-                MaxConcurrency: 1,
-                Iterator: this.aslGraphToStates(
-                  // ensure any deferred states are updated to end
-                  ASLGraph.updateDeferredNextStates({ End: true }, bodyStates)
-                ),
-                ItemsPath: listPath,
-                Parameters: {
-                  ...this.cloneLexicalScopeParameters(expr),
-                  ...Object.fromEntries(parameters.map(({ param }) => param)),
-                },
-                ...(throwTransition
-                  ? {
-                      Catch: [
-                        {
-                          ErrorEquals: ["States.ALL"],
-                          Next: throwTransition.Next!,
-                          ResultPath: throwTransition.ResultPath,
-                        },
-                      ],
-                    }
-                  : {}),
-                Next: ASLGraph.DeferNext,
-              });
-            }
-          );
-        }
->>>>>>> 510b2c5d
       } else if (isSlice(expr)) {
         return this.sliceToStateOutput(expr);
       } else if (isFilter(expr)) {
@@ -2518,11 +2398,7 @@
     // detect the immediate for-loop closure surrounding this throw statement
     // because of how step function's Catch feature works, we need to check if the try
     // is inside or outside the closure
-<<<<<<< HEAD
     // const mapOrParallelClosure = node.findParent(isFunctionLike);
-=======
-    const mapOrParallelClosure = node.findParent(isFunctionLike);
->>>>>>> 510b2c5d
 
     // catchClause or finallyBlock that will run upon throwing this error
     const catchOrFinally = node.throw();
@@ -2749,12 +2625,8 @@
           returnEmpty: {
             Type: "Pass",
             Result: "",
-<<<<<<< HEAD
             ResultPath: `${resultVariable}.string`,
-=======
-            ResultPath: `${resultVariable}`,
             Next: ASLGraph.DeferNext,
->>>>>>> 510b2c5d
           },
           // nothing left to do, this state will likely get optimized out, but it gives us a target
           done: {
@@ -2999,7 +2871,7 @@
       states: {
         init: indexParameter
           ? {
-              Type: "Map" as const,
+              Type: "Map",
               ItemsPath: valueJsonPath.jsonPath,
               Parameters: {
                 "index.$": "$$.Map.Item.Index",
@@ -3008,6 +2880,7 @@
               Iterator: this.aslGraphToStates({
                 Type: "Pass",
                 ResultPath: "$",
+                Next: ASLGraph.DeferNext,
               }),
               ResultSelector: {
                 "arr.$": "$",
@@ -3017,7 +2890,7 @@
               Next: "check",
             }
           : {
-              Type: "Pass" as const,
+              Type: "Pass",
               Parameters: {
                 // copy array to tail it
                 "arr.$": valueJsonPath.jsonPath,
@@ -3042,12 +2915,12 @@
         // assign the item parameter the head of the temp array
         assign: ASLGraph.updateDeferredNextStates(
           { Next: "predicate" },
-          assignParameters ?? { Type: "Pass" }
+          assignParameters ?? { Type: "Pass", Next: ASLGraph.DeferNext }
         ),
         // run the predicate function logic
         predicate: ASLGraph.updateDeferredNextStates(
           { Next: "checkPredicate" },
-          predicateBody ?? { Type: "Pass" }
+          predicateBody ?? { Type: "Pass", Next: ASLGraph.DeferNext }
         ),
         // check that the predicate value is true
         checkPredicate: {
@@ -3169,15 +3042,15 @@
             // unique return name
             Next: uniqueReturnName,
           })
-        ) ?? { Type: "Pass" };
+        ) ?? { Type: "Pass", Next: ASLGraph.DeferNext };
 
         return {
           node: expr,
           startState: "init",
           states: {
             init: indexParameter
-              ? <MapTask>{
-                  Type: "Map" as const,
+              ? {
+                  Type: "Map",
                   ItemsPath: listPath,
                   Parameters: {
                     "index.$": "$$.Map.Item.Index",
@@ -3186,6 +3059,7 @@
                   Iterator: this.aslGraphToStates({
                     Type: "Pass",
                     ResultPath: "$",
+                    Next: ASLGraph.DeferNext,
                   }),
                   ResultSelector: {
                     "arr.$": "$",
@@ -3194,8 +3068,8 @@
                   ResultPath: mapResultVariable,
                   Next: "check",
                 }
-              : <Pass>{
-                  Type: "Pass" as const,
+              : {
+                  Type: "Pass",
                   Parameters: {
                     // copy array to tail it
                     "arr.$": listPath,
@@ -3227,7 +3101,7 @@
             },
             // tail and append
             tail: {
-              Type: "Pass" as const,
+              Type: "Pass",
               Parameters: {
                 "arr.$": `${mapResultVariable}.arr[1:]`,
                 // const arrStr = `${arrStr},${JSON.stringify(arr[0])}`;
@@ -3328,15 +3202,15 @@
             // unique return name used by deep returns in the forEach
             Next: uniqueReturnName,
           })
-        ) ?? { Type: "Pass" };
+        ) ?? { Type: "Pass", Next: ASLGraph.DeferNext };
 
         return {
           node: expr,
           startState: "init",
           states: {
             init: indexParameter
-              ? <MapTask>{
-                  Type: "Map" as const,
+              ? {
+                  Type: "Map",
                   ItemsPath: listPath,
                   Parameters: {
                     "index.$": "$$.Map.Item.Index",
@@ -3345,6 +3219,7 @@
                   Iterator: this.aslGraphToStates({
                     Type: "Pass",
                     ResultPath: "$",
+                    Next: ASLGraph.DeferNext,
                   }),
                   ResultSelector: {
                     "arr.$": "$",
@@ -3352,8 +3227,8 @@
                   ResultPath: forEachResultVariable,
                   Next: "check",
                 }
-              : <Pass>{
-                  Type: "Pass" as const,
+              : {
+                  Type: "Pass",
                   Parameters: {
                     // copy array to tail it
                     "arr.$": listPath,
@@ -3383,7 +3258,7 @@
             },
             // tail
             tail: {
-              Type: "Pass" as const,
+              Type: "Pass",
               Parameters: {
                 "arr.$": `${forEachResultVariable}.arr[1:]`,
               },
@@ -3395,6 +3270,7 @@
               Type: "Pass",
               Result: this.context.null,
               ResultPath: forEachResultVariable,
+              Next: ASLGraph.DeferNext,
             },
           },
           output: { jsonPath: forEachResultVariable },
