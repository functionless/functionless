--- conflicted
+++ resolved
@@ -508,18 +508,6 @@
       if (isBlockStmt(node)) {
         return new BlockStmt([
           // for each block statement
-<<<<<<< HEAD
-          ...visitBlock(
-            node,
-            function normalizeBlock(stmt) {
-              if (isReturnStmt(stmt) && isUndefinedLiteralExpr(stmt.expr)) {
-                return new ReturnStmt(new NullLiteralExpr());
-              }
-              return visitEachChild(stmt, normalizeAST);
-            },
-            self.generatedNames
-          ).statements,
-=======
           ...node.statements.flatMap((stmt) => {
             const transformed = normalizeAST(stmt) as Stmt[];
             if (Array.isArray(transformed)) {
@@ -529,7 +517,6 @@
             }
           }),
 
->>>>>>> d32dec49
           // re-write the AST to include explicit `ReturnStmt(NullLiteral())` statements
           // this simplifies the interpreter code by always having a node to chain onto, even when
           // the AST has no final `ReturnStmt` (i.e. when the function is a void function)
@@ -1969,10 +1956,6 @@
         expr.op === "&&" ||
         expr.op === "||" ||
         expr.op === "===" ||
-<<<<<<< HEAD
-        expr.op === "!==" ||
-=======
->>>>>>> d32dec49
         expr.op === "==" ||
         expr.op == "!=" ||
         expr.op == "!==" ||
@@ -2799,11 +2782,6 @@
           return `${constant.constant}`;
         }
       } else if (isBinaryExpr(expr)) {
-<<<<<<< HEAD
-        return `${toFilterCondition(expr.left)}${
-          expr.op === "===" ? "==" : expr.op === "!==" ? "!=" : expr.op
-        }${toFilterCondition(expr.right)}`;
-=======
         const left = toFilterCondition(expr.left);
         const right = toFilterCondition(expr.right);
         return left && right
@@ -2811,7 +2789,6 @@
               expr.op === "===" ? "==" : expr.op === "!==" ? "!=" : expr.op
             }${right}`
           : undefined;
->>>>>>> d32dec49
       } else if (isUnaryExpr(expr)) {
         const right = toFilterCondition(expr.expr);
         return right ? `${expr.op}${right}` : undefined;
@@ -3794,10 +3771,6 @@
 
           if (
             expr.op === "!=" ||
-<<<<<<< HEAD
-            expr.op === "===" ||
-=======
->>>>>>> d32dec49
             expr.op === "!==" ||
             expr.op === "==" ||
             expr.op === "===" ||
@@ -4917,11 +4890,6 @@
       boolean: "BooleanEquals",
       number: "NumericEquals",
     },
-    "===": {
-      string: "StringEquals",
-      boolean: "BooleanEquals",
-      number: "NumericEquals",
-    },
     "<": {
       string: "StringLessThan",
       boolean: undefined,
@@ -4990,7 +4958,6 @@
     if (
       operator === "===" ||
       operator === "==" ||
-      operator === "===" ||
       operator === ">" ||
       operator === "<" ||
       operator === ">=" ||
@@ -5249,7 +5216,6 @@
 }
 
 function nodeToString(
-<<<<<<< HEAD
   expr?:
     | Expr
     | ParameterDecl
@@ -5257,10 +5223,6 @@
     | BindingElem
     | VariableDecl
     | VariableDeclList
-    | QuasiString
-=======
-  expr?: Expr | ParameterDecl | BindingName | BindingElem | VariableDecl
->>>>>>> d32dec49
 ): string {
   if (!expr) {
     return "";
@@ -5273,11 +5235,7 @@
   } else if (isBigIntExpr(expr)) {
     return expr.value.toString(10);
   } else if (isBinaryExpr(expr)) {
-    return `${nodeToString(expr.left)} ${
-      // backwards compatibility
-      // TODO: remove this and update snapshots
-      expr.op === "===" ? "==" : expr.op === "!==" ? "!=" : expr.op
-    } ${nodeToString(expr.right)}`;
+    return `${nodeToString(expr.left)} ${expr.op} ${nodeToString(expr.right)}`;
   } else if (isBooleanLiteralExpr(expr)) {
     return `${expr.value}`;
   } else if (isCallExpr(expr) || isNewExpr(expr)) {
