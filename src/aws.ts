--- conflicted
+++ resolved
@@ -18,21 +18,12 @@
   isVariableReference,
   ObjectLiteralExpr,
 } from "./expression";
-<<<<<<< HEAD
-import { ASL, isASL } from "./asl";
-import { CallContext } from "./context";
-=======
 import { ASL } from "./asl";
->>>>>>> fd4c06f8
 import { Function, isFunction } from "./function";
 import { isTable } from "./table";
 
 import type { DynamoDB as AWSDynamoDB } from "aws-sdk";
-<<<<<<< HEAD
-import { Integration } from "./util";
-=======
 import { IntegrationHandler, makeIntegration } from "./integration";
->>>>>>> fd4c06f8
 
 type Item<T extends Table<any, any, any>> = T extends Table<infer I, any, any>
   ? I
@@ -82,14 +73,6 @@
           RangeKey<T>,
           JsonFormat.AttributeValue
         >,
-<<<<<<< HEAD
-        "TableName"
-      >
-    ): DeleteItemOutput<Item<T>, ReturnValue, JsonFormat.AttributeValue>;
-
-    // @ts-ignore
-    export const DeleteItem = dynamoRequestIntegration("deleteItem");
-=======
         ConditionExpression extends string | undefined,
         ReturnValue extends AWSDynamoDB.ReturnValue = "NONE"
       >(
@@ -107,7 +90,6 @@
         >
       ) => DeleteItemOutput<Item<T>, ReturnValue, JsonFormat.AttributeValue>
     >(dynamoRequestIntegration("deleteItem"));
->>>>>>> fd4c06f8
 
     /**
      * @see https://docs.aws.amazon.com/step-functions/latest/dg/connect-ddb.html
@@ -145,48 +127,15 @@
         ProjectionExpression,
         JsonFormat.AttributeValue
       >
-<<<<<<< HEAD
-    ): GetItemOutput<
-      Item<T>,
-      PartitionKey<T>,
-      RangeKey<T>,
-      Key,
-      AttributesToGet,
-      ProjectionExpression,
-      JsonFormat.AttributeValue
-    >;
-
-    // @ts-ignore
-    export const GetItem = dynamoRequestIntegration("getItem");
-=======
     >(dynamoRequestIntegration("getItem"));
->>>>>>> fd4c06f8
 
     /**
      * @see https://docs.aws.amazon.com/step-functions/latest/dg/connect-ddb.html
      */
-<<<<<<< HEAD
-    // @ts-ignore
-    export function UpdateItem<
-      T extends Table<any, any, any>,
-      Key extends TableKey<
-        Item<T>,
-        PartitionKey<T>,
-        RangeKey<T>,
-        JsonFormat.AttributeValue
-      >,
-      UpdateExpression extends string,
-      ConditionExpression extends string | undefined = undefined,
-      ReturnValue extends AWSDynamoDB.ReturnValue = "NONE"
-    >(
-      input: { TableName: T } & Omit<
-        UpdateItemInput<
-=======
     export const UpdateItem = makeIntegration<
       <
         T extends Table<any, any, any>,
         Key extends TableKey<
->>>>>>> fd4c06f8
           Item<T>,
           PartitionKey<T>,
           RangeKey<T>,
@@ -217,71 +166,11 @@
         ReturnValue,
         JsonFormat.AttributeValue
       >
-<<<<<<< HEAD
-    ): UpdateItemOutput<
-      Item<T>,
-      PartitionKey<T>,
-      RangeKey<T>,
-      Key,
-      ReturnValue,
-      JsonFormat.AttributeValue
-    >;
-
-    // @ts-ignore
-    export const UpdateItem = dynamoRequestIntegration("updateItem");
-=======
     >(dynamoRequestIntegration("updateItem"));
->>>>>>> fd4c06f8
 
     /**
      * @see https://docs.aws.amazon.com/step-functions/latest/dg/connect-ddb.html
      */
-<<<<<<< HEAD
-    // @ts-ignore
-    export function PutItem<
-      T extends Table<any, any, any>,
-      I extends Item<T>,
-      ConditionExpression extends string | undefined = undefined,
-      ReturnValue extends AWSDynamoDB.ReturnValue = "NONE"
-    >(
-      input: { TableName: T } & Omit<
-        PutItemInput<
-          Item<T>,
-          ConditionExpression,
-          ReturnValue,
-          JsonFormat.AttributeValue
-        >,
-        "TableName"
-      >
-    ): PutItemOutput<I, ReturnValue, JsonFormat.AttributeValue>;
-
-    // @ts-ignore
-    export const PutItem = dynamoRequestIntegration("putItem");
-
-    // @ts-ignore
-    export function Query<
-      T extends Table<any, any, any>,
-      KeyConditionExpression extends string,
-      FilterExpression extends string | undefined = undefined,
-      ProjectionExpression extends string | undefined = undefined,
-      AttributesToGet extends keyof Item<T> | undefined = undefined
-    >(
-      input: { TableName: T } & Omit<
-        QueryInput<
-          Item<T>,
-          KeyConditionExpression,
-          FilterExpression,
-          ProjectionExpression,
-          AttributesToGet,
-          JsonFormat.AttributeValue
-        >,
-        "TableName"
-      >
-    ): QueryOutput<Item<T>, AttributesToGet, JsonFormat.AttributeValue>;
-
-    // @ts-ignore
-    export const Query = dynamoRequestIntegration("query");
-=======
     export const PutItem = makeIntegration<
       <
         T extends Table<any, any, any>,
@@ -300,7 +189,6 @@
         >
       ) => PutItemOutput<I, ReturnValue, JsonFormat.AttributeValue>
     >(dynamoRequestIntegration("putItem"));
->>>>>>> fd4c06f8
 
     export const Query = makeIntegration<
       <
@@ -324,10 +212,6 @@
       ) => QueryOutput<Item<T>, AttributesToGet, JsonFormat.AttributeValue>
     >(dynamoRequestIntegration("query"));
 
-<<<<<<< HEAD
-    // @ts-ignore
-    export const Scan = dynamoRequestIntegration("scan");
-=======
     export const Scan = makeIntegration<
       <
         T extends Table<any, any, any>,
@@ -347,7 +231,6 @@
         >
       ) => ScanOutput<Item<T>, AttributesToGet, JsonFormat.AttributeValue>
     >(dynamoRequestIntegration("scan"));
->>>>>>> fd4c06f8
 
     function dynamoRequestIntegration(
       operationName:
@@ -357,14 +240,9 @@
         | "updateItem"
         | "scan"
         | "query"
-<<<<<<< HEAD
-    ): Integration {
-      return {
-=======
     ): IntegrationHandler {
       return {
         kind: `$AWS.${operationName}`,
->>>>>>> fd4c06f8
         asl(call, context) {
           const input = call.getArgument("input")?.expr;
           if (!isObjectLiteralExpr(input)) {
@@ -403,19 +281,10 @@
             Parameters: ASL.toJson(input),
           };
         },
-<<<<<<< HEAD
-        vtl(_, context) {
-          assertIsASL(context, `DynamoDB.${operationName}`);
-          return "";
-        },
-        native(context) {
-          assertIsASL(context, `DynamoDB.${operationName}`);
-=======
         unhandledContext(kind, context) {
           throw new Error(
             `${kind} is only available within an '${ASL.ContextName}' context, but was called from within a '${context.kind}' context.`
           );
->>>>>>> fd4c06f8
         },
       };
     }
@@ -426,22 +295,6 @@
      * @param input
      * @see https://docs.aws.amazon.com/lambda/latest/dg/API_Invoke.html
      */
-<<<<<<< HEAD
-    // @ts-ignore
-    export function Invoke<Input, Output>(input: {
-      FunctionName: Function<Input, Output>;
-      Payload: Input;
-      ClientContext?: string;
-      InvocationType?: "Event" | "RequestResponse" | "DryRun";
-      LogType?: "None" | "Tail";
-      Qualifier?: string;
-    }): Omit<AWS.Lambda.InvocationResponse, "payload"> & {
-      Payload: Output;
-    };
-
-    // @ts-ignore
-    export const Invoke: Integration = {
-=======
     export const Invoke = makeIntegration<
       <Input, Output>(input: {
         FunctionName: Function<Input, Output>;
@@ -455,7 +308,6 @@
       }
     >({
       kind: "Lambda.Invoke",
->>>>>>> fd4c06f8
       asl(call) {
         const input = call.args[0].expr;
         if (input === undefined) {
@@ -491,32 +343,11 @@
           },
         };
       },
-<<<<<<< HEAD
-      vtl(_, context): any {
-        assertIsASL(context, "Lambda.Invoke");
-      },
-      native(context) {
-        assertIsASL(context, "Lambda.Invoke");
-      },
-    };
-  }
-}
-
-function assertIsASL(
-  context: CallContext,
-  apiName: string
-): asserts context is ASL {
-  if (!isASL(context)) {
-    throw new Error(
-      `AWS.${apiName} is only available within an '${ASL.ContextName}' context, but was called from within a '${context.kind}' context.`
-    );
-=======
       unhandledContext(kind, context) {
         throw new Error(
           `$AWS.${kind} is only available within an '${ASL.ContextName}' context, but was called from within a '${context.kind}' context.`
         );
       },
     });
->>>>>>> fd4c06f8
   }
 }