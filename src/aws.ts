--- conflicted
+++ resolved
@@ -33,41 +33,6 @@
   isStringLiteralExpr,
 } from "./guards";
 import {
-<<<<<<< HEAD
-  Function,
-  isFunction,
-  NativeIntegration,
-  NativePreWarmContext,
-  PrewarmClients,
-} from "./function";
-import { IntegrationInput, makeIntegration } from "./integration";
-import { Table, isTable, AnyTable } from "./table";
-import type { AnyAsyncFunction } from "./util";
-
-type Item<T extends Table<any, any, any>> = T extends Table<infer I, any, any>
-  ? I
-  : never;
-
-type PartitionKey<T extends Table<any, any, any>> = T extends Table<
-  any,
-  infer PK,
-  any
->
-  ? PK
-  : never;
-
-type RangeKey<T extends Table<any, any, any>> = T extends Table<
-  any,
-  any,
-  infer SK
->
-  ? SK
-  : never;
-
-export function isAWS(a: any): a is typeof $AWS {
-  return a?.kind === "AWS";
-}
-=======
   IntegrationCall,
   IntegrationInput,
   makeIntegration,
@@ -75,7 +40,6 @@
 import { AnyTable, isTable, ITable } from "./table";
 import type { AnyAsyncFunction } from "./util";
 import { renameObjectProperties } from "./visit";
->>>>>>> 774ae373
 
 /**
  * The `AWS` namespace exports functions that map to AWS Step Functions AWS-SDK Integrations.
@@ -119,11 +83,7 @@
           "TableName"
         >
       ) => Promise<
-<<<<<<< HEAD
-        DeleteItemOutput<Item<T>, ReturnValue, JsonFormat.AttributeValue>
-=======
         DeleteItemOutput<Item, ReturnValue, JsonFormat.AttributeValue>
->>>>>>> 774ae373
       >
     >("deleteItem", {
       native: {
@@ -181,15 +141,9 @@
         >
       ) => Promise<
         GetItemOutput<
-<<<<<<< HEAD
-          Item<T>,
-          PartitionKey<T>,
-          RangeKey<T>,
-=======
           Item,
           PartitionKey,
           RangeKey,
->>>>>>> 774ae373
           Key,
           AttributesToGet,
           ProjectionExpression,
@@ -264,15 +218,9 @@
         >
       ) => Promise<
         UpdateItemOutput<
-<<<<<<< HEAD
-          Item<T>,
-          PartitionKey<T>,
-          RangeKey<T>,
-=======
           Item,
           PartitionKey,
           RangeKey,
->>>>>>> 774ae373
           Key,
           ReturnValue,
           JsonFormat.AttributeValue
@@ -323,11 +271,7 @@
           >,
           "TableName"
         >
-<<<<<<< HEAD
-      ) => Promise<PutItemOutput<I, ReturnValue, JsonFormat.AttributeValue>>
-=======
       ) => Promise<PutItemOutput<Item, ReturnValue, JsonFormat.AttributeValue>>
->>>>>>> 774ae373
     >("putItem", {
       native: {
         bind: (context, table) => {
@@ -376,11 +320,7 @@
           "TableName"
         >
       ) => Promise<
-<<<<<<< HEAD
-        QueryOutput<Item<T>, AttributesToGet, JsonFormat.AttributeValue>
-=======
         QueryOutput<Item, AttributesToGet, JsonFormat.AttributeValue>
->>>>>>> 774ae373
       >
     >("query", {
       native: {
@@ -427,13 +367,7 @@
           >,
           "TableName"
         >
-<<<<<<< HEAD
-      ) => Promise<
-        ScanOutput<Item<T>, AttributesToGet, JsonFormat.AttributeValue>
-      >
-=======
       ) => Promise<ScanOutput<Item, AttributesToGet, JsonFormat.AttributeValue>>
->>>>>>> 774ae373
     >("scan", {
       native: {
         bind: (context, table) => {
@@ -458,123 +392,6 @@
         },
       },
     });
-<<<<<<< HEAD
-
-    type OperationName =
-      | "deleteItem"
-      | "getItem"
-      | "putItem"
-      | "updateItem"
-      | "scan"
-      | "query";
-
-    function makeDynamoIntegration<
-      Op extends OperationName,
-      F extends AnyAsyncFunction
-    >(
-      operationName: Op,
-      integration: Omit<
-        IntegrationInput<`$AWS.DynamoDB.${Op}`, F>,
-        "kind" | "native"
-      > & {
-        native: Omit<NativeIntegration<F>, "preWarm" | "bind"> & {
-          bind: (context: Function<any, any>, table: AnyTable) => void;
-        };
-      }
-    ) {
-      return makeIntegration<`$AWS.DynamoDB.${Op}`, F>({
-        ...integration,
-        kind: `$AWS.DynamoDB.${operationName}`,
-        asl(call, context) {
-          const input = call.getArgument("input")?.expr;
-          if (!isObjectLiteralExpr(input)) {
-            throw new Error(
-              `input parameter must be an ObjectLiteralExpr, but was ${input?.kind}`
-            );
-          }
-          const tableProp = (input as ObjectLiteralExpr).getProperty(
-            "TableName"
-          );
-
-          if (
-            tableProp?.kind !== "PropAssignExpr" ||
-            tableProp.expr.kind !== "ReferenceExpr"
-          ) {
-            throw new Error("");
-          }
-
-          const table = tableProp.expr.ref();
-          if (!isTable(table)) {
-            throw new Error("");
-          }
-          if (
-            operationName === "deleteItem" ||
-            operationName === "putItem" ||
-            operationName === "updateItem"
-          ) {
-            table.resource.grantWriteData(context.role);
-          } else {
-            table.resource.grantReadData(context.role);
-          }
-
-          return {
-            Type: "Task",
-            Resource: `arn:aws:states:::aws-sdk:dynamodb:${operationName}`,
-            Parameters: ASL.toJson(input),
-          };
-        },
-        native: {
-          ...integration.native,
-          bind: (context, args) => {
-            const table = getTableArgument(args);
-            integration.native.bind(context, table);
-          },
-          preWarm(prewarmContext) {
-            prewarmContext.getOrInit(PrewarmClients.DYNAMO);
-          },
-        },
-        unhandledContext(kind, contextKind) {
-          throw new Error(
-            `${kind} is only available within an '${ASL.ContextName}' context, but was called from within a '${contextKind}' context.`
-          );
-        },
-      });
-
-      function getTableArgument(args: Expr[]) {
-        const [inputArgument] = args;
-        // integ(input: { TableName })
-        if (!inputArgument || !isObjectLiteralExpr(inputArgument)) {
-          throw Error(
-            `First argument into deleteItem should be an input object, found ${inputArgument?.kind}`
-          );
-        }
-
-        const tableProp = inputArgument.getProperty("TableName");
-
-        if (!tableProp || !isPropAssignExpr(tableProp)) {
-          throw Error(
-            `First argument into deleteItem should be an input with a property TableName that is a Table.`
-          );
-        }
-
-        const tableRef = tableProp.expr;
-
-        if (!isReferenceExpr(tableRef)) {
-          throw Error(
-            `First argument into deleteItem should be an input with a property TableName that is a Table.`
-          );
-        }
-
-        const table = tableRef.ref();
-        if (!isTable(table)) {
-          throw Error(`TableName argument should be a Table object.`);
-        }
-
-        return table;
-      }
-    }
-=======
->>>>>>> 774ae373
   }
 
   export namespace Lambda {
