import {
  UpdateItemInput,
  UpdateItemOutput,
} from "typesafe-dynamodb/lib/update-item";
import { PutItemInput, PutItemOutput } from "typesafe-dynamodb/lib/put-item";
import { ScanInput, ScanOutput } from "typesafe-dynamodb/lib/scan";
import { QueryInput, QueryOutput } from "typesafe-dynamodb/lib/query";
import { GetItemInput, GetItemOutput } from "typesafe-dynamodb/lib/get-item";
import {
  DeleteItemInput,
  DeleteItemOutput,
} from "typesafe-dynamodb/lib/delete-item";
import { TableKey } from "typesafe-dynamodb/lib/key";
import { JsonFormat } from "typesafe-dynamodb";
import {
  isObjectLiteralExpr,
  isVariableReference,
  ObjectLiteralExpr,
} from "./expression";
import { ASL } from "./asl";
<<<<<<< HEAD
import { Function, isFunction, NativePreWarmContext } from "./function";
=======
import { Function, isFunction } from "./function";
>>>>>>> c3a117e3
import { Table, isTable } from "./table";

import type { DynamoDB as AWSDynamoDB } from "aws-sdk";
import { Integration, makeIntegration } from "./integration";
import type { AnyFunction } from "./util";

type Item<T extends Table<any, any, any>> = T extends Table<infer I, any, any>
  ? I
  : never;

type PartitionKey<T extends Table<any, any, any>> = T extends Table<
  any,
  infer PK,
  any
>
  ? PK
  : never;

type RangeKey<T extends Table<any, any, any>> = T extends Table<
  any,
  any,
  infer SK
>
  ? SK
  : never;

export function isAWS(a: any): a is typeof $AWS {
  return a?.kind === "AWS";
}

/**
 * The `AWS` namespace exports functions that map to AWS Step Functions AWS-SDK Integrations.
 *
 * @see https://docs.aws.amazon.com/step-functions/latest/dg/supported-services-awssdk.html
 */
export namespace $AWS {
  export const kind = "AWS";

  /**
   * @see https://docs.aws.amazon.com/step-functions/latest/dg/connect-ddb.html
   */
  export namespace DynamoDB {
    /**
     * @see https://docs.aws.amazon.com/step-functions/latest/dg/connect-ddb.html
     */
    export const DeleteItem = makeDynamoIntegration<
      <
        T extends Table<any, any, any>,
        Key extends TableKey<
          Item<T>,
          PartitionKey<T>,
          RangeKey<T>,
          JsonFormat.AttributeValue
        >,
        ConditionExpression extends string | undefined,
        ReturnValue extends AWSDynamoDB.ReturnValue = "NONE"
      >(
        input: { TableName: T } & Omit<
          DeleteItemInput<
            Item<T>,
            PartitionKey<T>,
            RangeKey<T>,
            Key,
            ConditionExpression,
            ReturnValue,
            JsonFormat.AttributeValue
          >,
          "TableName"
        >
      ) => DeleteItemOutput<Item<T>, ReturnValue, JsonFormat.AttributeValue>,
      "deleteItem"
    >("deleteItem");

    /**
     * @see https://docs.aws.amazon.com/step-functions/latest/dg/connect-ddb.html
     */
    export const GetItem = makeDynamoIntegration<
      <
        T extends Table<any, any, any>,
        Key extends TableKey<
          Item<T>,
          PartitionKey<T>,
          RangeKey<T>,
          JsonFormat.AttributeValue
        >,
        AttributesToGet extends keyof Item<T> | undefined = undefined,
        ProjectionExpression extends string | undefined = undefined
      >(
        input: { TableName: T } & Omit<
          GetItemInput<
            Item<T>,
            PartitionKey<T>,
            RangeKey<T>,
            Key,
            AttributesToGet,
            ProjectionExpression,
            JsonFormat.AttributeValue
          >,
          "TableName"
        >
      ) => GetItemOutput<
        Item<T>,
        PartitionKey<T>,
        RangeKey<T>,
        Key,
        AttributesToGet,
        ProjectionExpression,
        JsonFormat.AttributeValue
      >,
      "getItem"
    >("getItem");

    /**
     * @see https://docs.aws.amazon.com/step-functions/latest/dg/connect-ddb.html
     */
    export const UpdateItem = makeDynamoIntegration<
      <
        T extends Table<any, any, any>,
        Key extends TableKey<
          Item<T>,
          PartitionKey<T>,
          RangeKey<T>,
          JsonFormat.AttributeValue
        >,
        UpdateExpression extends string,
        ConditionExpression extends string | undefined = undefined,
        ReturnValue extends AWSDynamoDB.ReturnValue = "NONE"
      >(
        input: { TableName: T } & Omit<
          UpdateItemInput<
            Item<T>,
            PartitionKey<T>,
            RangeKey<T>,
            Key,
            UpdateExpression,
            ConditionExpression,
            ReturnValue,
            JsonFormat.AttributeValue
          >,
          "TableName"
        >
      ) => UpdateItemOutput<
        Item<T>,
        PartitionKey<T>,
        RangeKey<T>,
        Key,
        ReturnValue,
        JsonFormat.AttributeValue
      >,
      "updateItem"
    >("updateItem");

    /**
     * @see https://docs.aws.amazon.com/step-functions/latest/dg/connect-ddb.html
     */
    export const PutItem = makeDynamoIntegration<
      <
        T extends Table<any, any, any>,
        I extends Item<T>,
        ConditionExpression extends string | undefined = undefined,
        ReturnValue extends AWSDynamoDB.ReturnValue = "NONE"
      >(
        input: { TableName: T } & Omit<
          PutItemInput<
            Item<T>,
            ConditionExpression,
            ReturnValue,
            JsonFormat.AttributeValue
          >,
          "TableName"
        >
      ) => PutItemOutput<I, ReturnValue, JsonFormat.AttributeValue>,
      "putItem"
    >("putItem");

    export const Query = makeDynamoIntegration<
      <
        T extends Table<any, any, any>,
        KeyConditionExpression extends string,
        FilterExpression extends string | undefined = undefined,
        ProjectionExpression extends string | undefined = undefined,
        AttributesToGet extends keyof Item<T> | undefined = undefined
      >(
        input: { TableName: T } & Omit<
          QueryInput<
            Item<T>,
            KeyConditionExpression,
            FilterExpression,
            ProjectionExpression,
            AttributesToGet,
            JsonFormat.AttributeValue
          >,
          "TableName"
        >
      ) => QueryOutput<Item<T>, AttributesToGet, JsonFormat.AttributeValue>,
      "query"
    >("query");

    export const Scan = makeDynamoIntegration<
      <
        T extends Table<any, any, any>,
        FilterExpression extends string | undefined = undefined,
        ProjectionExpression extends string | undefined = undefined,
        AttributesToGet extends keyof Item<T> | undefined = undefined
      >(
        input: { TableName: T } & Omit<
          ScanInput<
            Item<T>,
            FilterExpression,
            ProjectionExpression,
            AttributesToGet,
            JsonFormat.AttributeValue
          >,
          "TableName"
        >
      ) => ScanOutput<Item<T>, AttributesToGet, JsonFormat.AttributeValue>,
      "scan"
    >("scan");
<<<<<<< HEAD

    type OperationName =
      | "deleteItem"
      | "getItem"
      | "putItem"
      | "updateItem"
      | "scan"
      | "query";

=======

    type OperationName =
      | "deleteItem"
      | "getItem"
      | "putItem"
      | "updateItem"
      | "scan"
      | "query";

>>>>>>> c3a117e3
    function makeDynamoIntegration<
      F extends AnyFunction,
      Op extends OperationName
    >(operationName: Op, integration?: Omit<Integration, "kind">) {
      return makeIntegration<F, `$AWS.DynamoDB.${Op}`>({
        kind: `$AWS.DynamoDB.${operationName}`,
        asl(call, context) {
          const input = call.getArgument("input")?.expr;
          if (!isObjectLiteralExpr(input)) {
            throw new Error(
              `input parameter must be an ObjectLiteralExpr, but was ${input?.kind}`
            );
          }
          const tableProp = (input as ObjectLiteralExpr).getProperty(
            "TableName"
          );

          if (
            tableProp?.kind !== "PropAssignExpr" ||
            tableProp.expr.kind !== "ReferenceExpr"
          ) {
            throw new Error(``);
          }

          const table = tableProp.expr.ref();
          if (!isTable(table)) {
            throw new Error(``);
          }
          if (
            operationName === "deleteItem" ||
            operationName === "putItem" ||
            operationName === "updateItem"
          ) {
            table.resource.grantWriteData(context.role);
          } else {
            table.resource.grantReadData(context.role);
          }

          return {
            Type: "Task",
            Resource: `arn:aws:states:::aws-sdk:dynamodb:${operationName}`,
            Parameters: ASL.toJson(input),
          };
        },
        unhandledContext(kind, contextKind) {
          throw new Error(
<<<<<<< HEAD
            `${kind} is only available within an '${ASL.ContextName}' context, but was called from within a '${context}' context.`
=======
            `${kind} is only available within an '${ASL.ContextName}' context, but was called from within a '${contextKind}' context.`
>>>>>>> c3a117e3
          );
        },
        ...integration,
      });
    }
  }

  export namespace Lambda {
    /**
     * @param input
     * @see https://docs.aws.amazon.com/lambda/latest/dg/API_Invoke.html
     */
    export const Invoke = makeIntegration<
      <Input, Output>(input: {
        FunctionName: Function<Input, Output>;
        Payload: Input;
        ClientContext?: string;
        InvocationType?: "Event" | "RequestResponse" | "DryRun";
        LogType?: "None" | "Tail";
        Qualifier?: string;
      }) => Omit<AWS.Lambda.InvocationResponse, "payload"> & {
        Payload: Output;
      },
      "Lambda.Invoke"
    >({
      kind: "Lambda.Invoke",
      asl(call) {
        const input = call.args[0].expr;
        if (input === undefined) {
          throw new Error(`missing argument 'input'`);
        } else if (input.kind !== "ObjectLiteralExpr") {
          throw new Error(`argument 'input' must be an ObjectLiteralExpr`);
        }
        const functionName = input.getProperty("FunctionName")?.expr;
        if (functionName === undefined) {
          throw new Error(`missing required property 'FunctionName'`);
        } else if (functionName.kind !== "ReferenceExpr") {
          throw new Error(
            `property 'FunctionName' must reference a functionless.Function`
          );
        }
        const functionRef = functionName.ref();
        if (!isFunction(functionRef)) {
          throw new Error(
            `property 'FunctionName' must reference a functionless.Function`
          );
        }
        const payload = input.getProperty("Payload")?.expr;
        if (payload === undefined) {
          throw new Error(`missing property 'payload'`);
        }
        return {
          Type: "Task",
          Resource: "arn:aws:states:::lambda:invoke",
          Parameters: {
            FunctionName: functionRef.resource.functionName,
            [`Payload${payload && isVariableReference(payload) ? ".$" : ""}`]:
              payload ? ASL.toJson(payload) : null,
          },
        };
      },
      unhandledContext(kind, contextKind) {
        throw new Error(
<<<<<<< HEAD
          `$AWS.${kind} is only available within an '${ASL.ContextName}' context, but was called from within a '${context}' context.`
=======
          `$AWS.${kind} is only available within an '${ASL.ContextName}' context, but was called from within a '${contextKind}' context.`
>>>>>>> c3a117e3
        );
      },
    });
  }

  export namespace EventBridge {
    /**
     * @see https://docs.aws.amazon.com/eventbridge/latest/APIReference/API_PutEvents.html
     */
    export const putEvents = makeIntegration<
      (
        request: AWS.EventBridge.Types.PutEventsRequest
      ) => AWS.EventBridge.Types.PutEventsResponse,
      "EventBridge.putEvent"
    >({
      kind: "EventBridge.putEvent",
      native: {
        // Access needs to be granted manually
        bootstrap: () => {},
        preWarm: (prewarmContext: NativePreWarmContext) => {
          prewarmContext.eventBridge();
        },
        call: async ([request], preWarmContext) => {
          const eventBridge = preWarmContext.eventBridge();
          return await eventBridge
            .putEvents({
              Entries: request.Entries.map((e) => ({
                ...e,
              })),
            })
            .promise();
        },
      },
    });
  }
}<|MERGE_RESOLUTION|>--- conflicted
+++ resolved
@@ -18,11 +18,7 @@
   ObjectLiteralExpr,
 } from "./expression";
 import { ASL } from "./asl";
-<<<<<<< HEAD
 import { Function, isFunction, NativePreWarmContext } from "./function";
-=======
-import { Function, isFunction } from "./function";
->>>>>>> c3a117e3
 import { Table, isTable } from "./table";
 
 import type { DynamoDB as AWSDynamoDB } from "aws-sdk";
@@ -241,7 +237,6 @@
       ) => ScanOutput<Item<T>, AttributesToGet, JsonFormat.AttributeValue>,
       "scan"
     >("scan");
-<<<<<<< HEAD
 
     type OperationName =
       | "deleteItem"
@@ -251,17 +246,6 @@
       | "scan"
       | "query";
 
-=======
-
-    type OperationName =
-      | "deleteItem"
-      | "getItem"
-      | "putItem"
-      | "updateItem"
-      | "scan"
-      | "query";
-
->>>>>>> c3a117e3
     function makeDynamoIntegration<
       F extends AnyFunction,
       Op extends OperationName
@@ -308,11 +292,7 @@
         },
         unhandledContext(kind, contextKind) {
           throw new Error(
-<<<<<<< HEAD
-            `${kind} is only available within an '${ASL.ContextName}' context, but was called from within a '${context}' context.`
-=======
             `${kind} is only available within an '${ASL.ContextName}' context, but was called from within a '${contextKind}' context.`
->>>>>>> c3a117e3
           );
         },
         ...integration,
@@ -376,11 +356,7 @@
       },
       unhandledContext(kind, contextKind) {
         throw new Error(
-<<<<<<< HEAD
-          `$AWS.${kind} is only available within an '${ASL.ContextName}' context, but was called from within a '${context}' context.`
-=======
           `$AWS.${kind} is only available within an '${ASL.ContextName}' context, but was called from within a '${contextKind}' context.`
->>>>>>> c3a117e3
         );
       },
     });
