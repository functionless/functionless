import type { DynamoDB as AWSDynamoDB, EventBridge } from "aws-sdk";
import { JsonFormat } from "typesafe-dynamodb";
import { TypeSafeDynamoDBv2 } from "typesafe-dynamodb/lib/client-v2";
import {
  DeleteItemInput,
  DeleteItemOutput,
} from "typesafe-dynamodb/lib/delete-item";
import { GetItemInput, GetItemOutput } from "typesafe-dynamodb/lib/get-item";
import { TableKey } from "typesafe-dynamodb/lib/key";
import { PutItemInput, PutItemOutput } from "typesafe-dynamodb/lib/put-item";
import { QueryInput, QueryOutput } from "typesafe-dynamodb/lib/query";
import { ScanInput, ScanOutput } from "typesafe-dynamodb/lib/scan";
import {
  UpdateItemInput,
  UpdateItemOutput,
} from "typesafe-dynamodb/lib/update-item";
import { ASL } from "./asl";
import {
  Expr,
  isObjectLiteralExpr,
  isPropAssignExpr,
  isReferenceExpr,
  isVariableReference,
  ObjectLiteralExpr,
} from "./expression";
import {
  Function,
  isFunction,
  NativeIntegration,
  NativePreWarmContext,
  PrewarmClients,
} from "./function";
import { Integration, makeIntegration } from "./integration";
import { Table, isTable, AnyTable } from "./table";

import type { AnyFunction } from "./util";

type Item<T extends Table<any, any, any>> = T extends Table<infer I, any, any>
  ? I
  : never;

type PartitionKey<T extends Table<any, any, any>> = T extends Table<
  any,
  infer PK,
  any
>
  ? PK
  : never;

type RangeKey<T extends Table<any, any, any>> = T extends Table<
  any,
  any,
  infer SK
>
  ? SK
  : never;

export function isAWS(a: any): a is typeof $AWS {
  return a?.kind === "AWS";
}

/**
 * The `AWS` namespace exports functions that map to AWS Step Functions AWS-SDK Integrations.
 *
 * @see https://docs.aws.amazon.com/step-functions/latest/dg/supported-services-awssdk.html
 */
export namespace $AWS {
  export const kind = "AWS";

  /**
   * @see https://docs.aws.amazon.com/step-functions/latest/dg/connect-ddb.html
   */
  export namespace DynamoDB {
    /**
     * @see https://docs.aws.amazon.com/step-functions/latest/dg/connect-ddb.html
     */
    export const DeleteItem = makeDynamoIntegration<
      <
        T extends Table<any, any, any>,
        Key extends TableKey<
          Item<T>,
          PartitionKey<T>,
          RangeKey<T>,
          JsonFormat.AttributeValue
        >,
        ConditionExpression extends string | undefined,
        ReturnValue extends AWSDynamoDB.ReturnValue = "NONE"
      >(
        input: { TableName: T } & Omit<
          DeleteItemInput<
            Item<T>,
            PartitionKey<T>,
            RangeKey<T>,
            Key,
            ConditionExpression,
            ReturnValue,
            JsonFormat.AttributeValue
          >,
          "TableName"
        >
      ) => DeleteItemOutput<Item<T>, ReturnValue, JsonFormat.AttributeValue>,
      "deleteItem"
    >("deleteItem", {
      native: {
        bind: (context, table) => {
          table.resource.grantWriteData(context.resource);
        },
        call: async (args, preWarmContext) => {
          const dynamo = preWarmContext.getOrInit<
            TypeSafeDynamoDBv2<
              Item<AnyTable>,
              PartitionKey<AnyTable>,
              RangeKey<AnyTable>
            >
          >(PrewarmClients.DYNAMO);

          const [input] = args;

          const { TableName: table, ...rest } = input;

          return dynamo
            .deleteItem({
              ...rest,
              TableName: input.TableName.resource.tableName,
            })
            .promise();
        },
      },
    });

    /**
     * @see https://docs.aws.amazon.com/step-functions/latest/dg/connect-ddb.html
     */
    export const GetItem = makeDynamoIntegration<
      <
        T extends Table<any, any, any>,
        Key extends TableKey<
          Item<T>,
          PartitionKey<T>,
          RangeKey<T>,
          JsonFormat.AttributeValue
        >,
        AttributesToGet extends keyof Item<T> | undefined = undefined,
        ProjectionExpression extends string | undefined = undefined
      >(
        input: { TableName: T } & Omit<
          GetItemInput<
            Item<T>,
            PartitionKey<T>,
            RangeKey<T>,
            Key,
            AttributesToGet,
            ProjectionExpression,
            JsonFormat.AttributeValue
          >,
          "TableName"
        >
      ) => GetItemOutput<
        Item<T>,
        PartitionKey<T>,
        RangeKey<T>,
        Key,
        AttributesToGet,
        ProjectionExpression,
        JsonFormat.AttributeValue
      >,
      "getItem"
    >("getItem", {
      native: {
        bind: (context: Function<any, any>, table: AnyTable) => {
          table.resource.grantReadData(context.resource);
        },
        call: async (
          args: [
            { TableName: AnyTable } & Omit<
              GetItemInput<
                Item<AnyTable>,
                PartitionKey<AnyTable>,
                RangeKey<AnyTable>,
                any,
                any,
                any,
                any
              >,
              "TableName"
            >
          ],
          preWarmContext: NativePreWarmContext
        ) => {
          const dynamo = preWarmContext.getOrInit<
            TypeSafeDynamoDBv2<
              Item<AnyTable>,
              PartitionKey<AnyTable>,
              RangeKey<AnyTable>
            >
          >(PrewarmClients.DYNAMO);

          const [input] = args;

          const { TableName: table, AttributesToGet, ...rest } = input;

          const payload = {
            ...rest,
            AttributesToGet: AttributesToGet as any,
            TableName: table.resource.tableName,
          };

          return dynamo.getItem(payload).promise();
        },
        // Typesafe DynamoDB was causing a "excessive depth error"
      } as any,
    });

    /**
     * @see https://docs.aws.amazon.com/step-functions/latest/dg/connect-ddb.html
     */
    export const UpdateItem = makeDynamoIntegration<
      <
        T extends Table<any, any, any>,
        Key extends TableKey<
          Item<T>,
          PartitionKey<T>,
          RangeKey<T>,
          JsonFormat.AttributeValue
        >,
        UpdateExpression extends string,
        ConditionExpression extends string | undefined = undefined,
        ReturnValue extends AWSDynamoDB.ReturnValue = "NONE"
      >(
        input: { TableName: T } & Omit<
          UpdateItemInput<
            Item<T>,
            PartitionKey<T>,
            RangeKey<T>,
            Key,
            UpdateExpression,
            ConditionExpression,
            ReturnValue,
            JsonFormat.AttributeValue
          >,
          "TableName"
        >
      ) => UpdateItemOutput<
        Item<T>,
        PartitionKey<T>,
        RangeKey<T>,
        Key,
        ReturnValue,
        JsonFormat.AttributeValue
      >,
      "updateItem"
    >("updateItem", {
      native: {
        bind: (context, table) => {
          table.resource.grantWriteData(context.resource);
        },
        call: async (args, preWarmContext) => {
          const dynamo = preWarmContext.getOrInit<
            TypeSafeDynamoDBv2<
              Item<AnyTable>,
              PartitionKey<AnyTable>,
              RangeKey<AnyTable>
            >
          >(PrewarmClients.DYNAMO);

          const [input] = args;

          const { TableName: table, ...rest } = input;

          return dynamo
            .updateItem({
              ...rest,
              TableName: table.resource.tableName,
            })
            .promise();
        },
      },
    });

    /**
     * @see https://docs.aws.amazon.com/step-functions/latest/dg/connect-ddb.html
     */
    export const PutItem = makeDynamoIntegration<
      <
        T extends Table<any, any, any>,
        I extends Item<T>,
        ConditionExpression extends string | undefined = undefined,
        ReturnValue extends AWSDynamoDB.ReturnValue = "NONE"
      >(
        input: { TableName: T } & Omit<
          PutItemInput<
            Item<T>,
            ConditionExpression,
            ReturnValue,
            JsonFormat.AttributeValue
          >,
          "TableName"
        >
      ) => PutItemOutput<I, ReturnValue, JsonFormat.AttributeValue>,
      "putItem"
    >("putItem", {
      native: {
        bind: (context, table) => {
          table.resource.grantWriteData(context.resource);
        },
        call: async (args, preWarmContext) => {
          const dynamo = preWarmContext.getOrInit<
            TypeSafeDynamoDBv2<
              Item<AnyTable>,
              PartitionKey<AnyTable>,
              RangeKey<AnyTable>
            >
          >(PrewarmClients.DYNAMO);

          const [input] = args;

          const { TableName: table, Item, ...rest } = input;

          return dynamo
            .putItem({
              ...rest,
              Item: Item as any,
              TableName: table.resource.tableName,
            })
            .promise();
        },
      },
    });

    export const Query = makeDynamoIntegration<
      <
        T extends Table<any, any, any>,
        KeyConditionExpression extends string,
        FilterExpression extends string | undefined = undefined,
        ProjectionExpression extends string | undefined = undefined,
        AttributesToGet extends keyof Item<T> | undefined = undefined
      >(
        input: { TableName: T } & Omit<
          QueryInput<
            Item<T>,
            KeyConditionExpression,
            FilterExpression,
            ProjectionExpression,
            AttributesToGet,
            JsonFormat.AttributeValue
          >,
          "TableName"
        >
      ) => QueryOutput<Item<T>, AttributesToGet, JsonFormat.AttributeValue>,
      "query"
    >("query", {
      native: {
        bind: (context, table) => {
          table.resource.grantReadData(context.resource);
        },
        call: async (args, preWarmContext) => {
          const dynamo = preWarmContext.getOrInit<
            TypeSafeDynamoDBv2<
              Item<AnyTable>,
              PartitionKey<AnyTable>,
              RangeKey<AnyTable>
            >
          >(PrewarmClients.DYNAMO);

          const [input] = args;

          const { TableName: table, AttributesToGet, ...rest } = input;

          return dynamo
            .query({
              ...rest,
              AttributesToGet: AttributesToGet as any,
              TableName: table.resource.tableName,
            })
            .promise();
        },
      },
    });

    export const Scan = makeDynamoIntegration<
      <
        T extends Table<any, any, any>,
        FilterExpression extends string | undefined = undefined,
        ProjectionExpression extends string | undefined = undefined,
        AttributesToGet extends keyof Item<T> | undefined = undefined
      >(
        input: { TableName: T } & Omit<
          ScanInput<
            Item<T>,
            FilterExpression,
            ProjectionExpression,
            AttributesToGet,
            JsonFormat.AttributeValue
          >,
          "TableName"
        >
      ) => ScanOutput<Item<T>, AttributesToGet, JsonFormat.AttributeValue>,
      "scan"
    >("scan", {
      native: {
        bind: (context, table) => {
          table.resource.grantReadData(context.resource);
        },
        call: async (args, preWarmContext) => {
          const dynamo = preWarmContext.getOrInit<
            TypeSafeDynamoDBv2<
              Item<AnyTable>,
              PartitionKey<AnyTable>,
              RangeKey<AnyTable>
            >
          >(PrewarmClients.DYNAMO);

          const [input] = args;

          const { TableName: table, AttributesToGet, ...rest } = input;

          return dynamo
            .scan({
              ...rest,
              AttributesToGet: AttributesToGet as any,
              TableName: table.resource.tableName,
            })
            .promise();
        },
      },
    });

    type OperationName =
      | "deleteItem"
      | "getItem"
      | "putItem"
      | "updateItem"
      | "scan"
      | "query";

    function makeDynamoIntegration<
      F extends AnyFunction,
      Op extends OperationName
<<<<<<< HEAD
    >(operationName: Op, integration?: Omit<Integration<F>, "kind">) {
=======
    >(
      operationName: Op,
      integration: Omit<
        Integration<F, `$AWS.DynamoDB.${Op}`>,
        "kind" | "native"
      > & {
        native: Omit<NativeIntegration<F>, "preWarm" | "bind"> & {
          bind: (context: Function<any, any>, table: AnyTable) => void;
        };
      }
    ) {
>>>>>>> 0a8b5fe2
      return makeIntegration<F, `$AWS.DynamoDB.${Op}`>({
        ...integration,
        kind: `$AWS.DynamoDB.${operationName}`,
        asl(call, context) {
          const input = call.getArgument("input")?.expr;
          if (!isObjectLiteralExpr(input)) {
            throw new Error(
              `input parameter must be an ObjectLiteralExpr, but was ${input?.kind}`
            );
          }
          const tableProp = (input as ObjectLiteralExpr).getProperty(
            "TableName"
          );

          if (
            tableProp?.kind !== "PropAssignExpr" ||
            tableProp.expr.kind !== "ReferenceExpr"
          ) {
            throw new Error("");
          }

          const table = tableProp.expr.ref();
          if (!isTable(table)) {
            throw new Error("");
          }
          if (
            operationName === "deleteItem" ||
            operationName === "putItem" ||
            operationName === "updateItem"
          ) {
            table.resource.grantWriteData(context.role);
          } else {
            table.resource.grantReadData(context.role);
          }

          return {
            Type: "Task",
            Resource: `arn:aws:states:::aws-sdk:dynamodb:${operationName}`,
            Parameters: ASL.toJson(input),
          };
        },
        native: {
          ...integration.native,
          bind: (context, args) => {
            const table = getTableArgument(args);
            integration.native.bind(context, table);
          },
          preWarm(prewarmContext) {
            prewarmContext.getOrInit(PrewarmClients.DYNAMO);
          },
        },
        unhandledContext(kind, contextKind) {
          throw new Error(
            `${kind} is only available within an '${ASL.ContextName}' context, but was called from within a '${contextKind}' context.`
          );
        },
      });

      function getTableArgument(args: Expr[]) {
        const [inputArgument] = args;
        // integ(input: { TableName })
        if (!inputArgument || !isObjectLiteralExpr(inputArgument)) {
          throw Error(
            `First argument into deleteItem should be an input object, found ${inputArgument?.kind}`
          );
        }

        const tableProp = inputArgument.getProperty("TableName");

        if (!tableProp || !isPropAssignExpr(tableProp)) {
          throw Error(
            `First argument into deleteItem should be an input with a property TableName that is a Table.`
          );
        }

        const tableRef = tableProp.expr;

        if (!isReferenceExpr(tableRef)) {
          throw Error(
            `First argument into deleteItem should be an input with a property TableName that is a Table.`
          );
        }

        const table = tableRef.ref();
        if (!isTable(table)) {
          throw Error(`TableName argument should be a Table object.`);
        }

        return table;
      }
    }
  }

  export namespace Lambda {
    /**
     * @param input
     * @see https://docs.aws.amazon.com/lambda/latest/dg/API_Invoke.html
     */
    export const Invoke = makeIntegration<
      <Input, Output>(input: {
        FunctionName: Function<Input, Output>;
        Payload: Input;
        ClientContext?: string;
        InvocationType?: "Event" | "RequestResponse" | "DryRun";
        LogType?: "None" | "Tail";
        Qualifier?: string;
      }) => Omit<AWS.Lambda.InvocationResponse, "payload"> & {
        Payload: Output;
      },
      "Lambda.Invoke"
    >({
      kind: "Lambda.Invoke",
      asl(call) {
        const input = call.args[0].expr;
        if (input === undefined) {
          throw new Error("missing argument 'input'");
        } else if (input.kind !== "ObjectLiteralExpr") {
          throw new Error("argument 'input' must be an ObjectLiteralExpr");
        }
        const functionName = input.getProperty("FunctionName")?.expr;
        if (functionName === undefined) {
          throw new Error("missing required property 'FunctionName'");
        } else if (functionName.kind !== "ReferenceExpr") {
          throw new Error(
            "property 'FunctionName' must reference a functionless.Function"
          );
        }
        const functionRef = functionName.ref();
        if (!isFunction(functionRef)) {
          throw new Error(
            "property 'FunctionName' must reference a functionless.Function"
          );
        }
        const payload = input.getProperty("Payload")?.expr;
        if (payload === undefined) {
          throw new Error("missing property 'payload'");
        }
        return {
          Type: "Task",
          Resource: "arn:aws:states:::lambda:invoke",
          Parameters: {
            FunctionName: functionRef.resource.functionName,
            [`Payload${payload && isVariableReference(payload) ? ".$" : ""}`]:
              payload ? ASL.toJson(payload) : null,
          },
        };
      },
      unhandledContext(kind, contextKind) {
        throw new Error(
          `$AWS.${kind} is only available within an '${ASL.ContextName}' context, but was called from within a '${contextKind}' context.`
        );
      },
    });
  }

  export namespace EventBridge {
    /**
     * @see https://docs.aws.amazon.com/eventbridge/latest/APIReference/API_PutEvents.html
     */
    export const putEvents = makeIntegration<
      (
        request: AWS.EventBridge.Types.PutEventsRequest
      ) => AWS.EventBridge.Types.PutEventsResponse,
      "EventBridge.putEvent"
    >({
      kind: "EventBridge.putEvent",
      native: {
        // Access needs to be granted manually
        bind: () => {},
        preWarm: (prewarmContext: NativePreWarmContext) => {
          prewarmContext.getOrInit(PrewarmClients.EVENT_BRIDGE);
        },
        call: async ([request], preWarmContext) => {
          const eventBridge = preWarmContext.getOrInit<EventBridge>(
            PrewarmClients.EVENT_BRIDGE
          );
          return eventBridge
            .putEvents({
              Entries: request.Entries.map((e) => ({
                ...e,
              })),
            })
            .promise();
        },
      },
    });
  }
}<|MERGE_RESOLUTION|>--- conflicted
+++ resolved
@@ -436,21 +436,17 @@
     function makeDynamoIntegration<
       F extends AnyFunction,
       Op extends OperationName
-<<<<<<< HEAD
-    >(operationName: Op, integration?: Omit<Integration<F>, "kind">) {
-=======
     >(
       operationName: Op,
       integration: Omit<
         Integration<F, `$AWS.DynamoDB.${Op}`>,
-        "kind" | "native"
+        "kind" | "native" | "__functionBrand"
       > & {
         native: Omit<NativeIntegration<F>, "preWarm" | "bind"> & {
           bind: (context: Function<any, any>, table: AnyTable) => void;
         };
       }
     ) {
->>>>>>> 0a8b5fe2
       return makeIntegration<F, `$AWS.DynamoDB.${Op}`>({
         ...integration,
         kind: `$AWS.DynamoDB.${operationName}`,
