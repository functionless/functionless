--- conflicted
+++ resolved
@@ -37,14 +37,9 @@
   IntegrationInput,
   makeIntegration,
 } from "./integration";
-<<<<<<< HEAD
 import { AnyTable, isTable, ITable } from "./table";
 import type { AnyAsyncFunction } from "./util";
-=======
-import { isTable, AnyTable, ITable } from "./table";
-
-import { AnyFunction, renameObjectProperties } from "./util";
->>>>>>> 3a17d09f
+import { renameObjectProperties } from "./visit";
 
 /**
  * The `AWS` namespace exports functions that map to AWS Step Functions AWS-SDK Integrations.
