import type { DynamoDB as AWSDynamoDB } from "aws-sdk";
import { JsonFormat } from "typesafe-dynamodb";
import {
  DeleteItemInput,
  DeleteItemOutput,
} from "typesafe-dynamodb/lib/delete-item";
import { GetItemInput, GetItemOutput } from "typesafe-dynamodb/lib/get-item";
import { TableKey } from "typesafe-dynamodb/lib/key";
import { PutItemInput, PutItemOutput } from "typesafe-dynamodb/lib/put-item";
import { QueryInput, QueryOutput } from "typesafe-dynamodb/lib/query";
import { ScanInput, ScanOutput } from "typesafe-dynamodb/lib/scan";
import {
  UpdateItemInput,
  UpdateItemOutput,
} from "typesafe-dynamodb/lib/update-item";
import { ASL } from "./asl";
import {
  Expr,
  isObjectLiteralExpr,
  isPropAssignExpr,
  isReferenceExpr,
  isVariableReference,
  ObjectLiteralExpr,
} from "./expression";
<<<<<<< HEAD
import { ASL } from "./asl";
import {
  Function,
  isFunction,
  NativeIntegration,
  NativePreWarmContext,
  PrewarmClients,
} from "./function";
import { Table, isTable, AnyTable } from "./table";
=======
import { Function, isFunction } from "./function";
import { Integration, makeIntegration } from "./integration";
import { Table, isTable } from "./table";
>>>>>>> 10eb43fe

import type { AnyFunction } from "./util";
import { TypeSafeDynamoDBv2 } from "typesafe-dynamodb/lib/client-v2";

type Item<T extends Table<any, any, any>> = T extends Table<infer I, any, any>
  ? I
  : never;

type PartitionKey<T extends Table<any, any, any>> = T extends Table<
  any,
  infer PK,
  any
>
  ? PK
  : never;

type RangeKey<T extends Table<any, any, any>> = T extends Table<
  any,
  any,
  infer SK
>
  ? SK
  : never;

export function isAWS(a: any): a is typeof $AWS {
  return a?.kind === "AWS";
}

/**
 * The `AWS` namespace exports functions that map to AWS Step Functions AWS-SDK Integrations.
 *
 * @see https://docs.aws.amazon.com/step-functions/latest/dg/supported-services-awssdk.html
 */
export namespace $AWS {
  export const kind = "AWS";

  /**
   * @see https://docs.aws.amazon.com/step-functions/latest/dg/connect-ddb.html
   */
  export namespace DynamoDB {
    /**
     * @see https://docs.aws.amazon.com/step-functions/latest/dg/connect-ddb.html
     */
    export const DeleteItem = makeDynamoIntegration<
      <
        T extends Table<any, any, any>,
        Key extends TableKey<
          Item<T>,
          PartitionKey<T>,
          RangeKey<T>,
          JsonFormat.AttributeValue
        >,
        ConditionExpression extends string | undefined,
        ReturnValue extends AWSDynamoDB.ReturnValue = "NONE"
      >(
        input: { TableName: T } & Omit<
          DeleteItemInput<
            Item<T>,
            PartitionKey<T>,
            RangeKey<T>,
            Key,
            ConditionExpression,
            ReturnValue,
            JsonFormat.AttributeValue
          >,
          "TableName"
        >
      ) => DeleteItemOutput<Item<T>, ReturnValue, JsonFormat.AttributeValue>,
      "deleteItem"
    >("deleteItem", {
      native: {
        bind: (context, table) => {
          table.resource.grantWriteData(context.resource);
        },
        call: async (args, preWarmContext) => {
          const dynamo = preWarmContext.getOrInit<
            TypeSafeDynamoDBv2<
              Item<AnyTable>,
              PartitionKey<AnyTable>,
              RangeKey<AnyTable>
            >
          >(PrewarmClients.DYNAMO);

          const [input] = args;

          const { TableName: table, ...rest } = input;

          return await dynamo
            .deleteItem({
              ...rest,
              TableName: input.TableName.resource.tableName,
            })
            .promise();
        },
      },
    });

    /**
     * @see https://docs.aws.amazon.com/step-functions/latest/dg/connect-ddb.html
     */
    export const GetItem = makeDynamoIntegration<
      <
        T extends Table<any, any, any>,
        Key extends TableKey<
          Item<T>,
          PartitionKey<T>,
          RangeKey<T>,
          JsonFormat.AttributeValue
        >,
        AttributesToGet extends keyof Item<T> | undefined = undefined,
        ProjectionExpression extends string | undefined = undefined
      >(
        input: { TableName: T } & Omit<
          GetItemInput<
            Item<T>,
            PartitionKey<T>,
            RangeKey<T>,
            Key,
            AttributesToGet,
            ProjectionExpression,
            JsonFormat.AttributeValue
          >,
          "TableName"
        >
      ) => GetItemOutput<
        Item<T>,
        PartitionKey<T>,
        RangeKey<T>,
        Key,
        AttributesToGet,
        ProjectionExpression,
        JsonFormat.AttributeValue
      >,
      "getItem"
    >("getItem", {
      native: {
        bind: (context: Function<any, any>, table: AnyTable) => {
          table.resource.grantReadData(context.resource);
        },
        call: async (
          args: [
            { TableName: AnyTable } & Omit<
              GetItemInput<
                Item<AnyTable>,
                PartitionKey<AnyTable>,
                RangeKey<AnyTable>,
                any,
                any,
                any,
                any
              >,
              "TableName"
            >
          ],
          preWarmContext: NativePreWarmContext
        ) => {
          const dynamo = preWarmContext.getOrInit<
            TypeSafeDynamoDBv2<
              Item<AnyTable>,
              PartitionKey<AnyTable>,
              RangeKey<AnyTable>
            >
          >(PrewarmClients.DYNAMO);

          const [input] = args;

          const { TableName: table, AttributesToGet, ...rest } = input;

          const payload = {
            ...rest,
            AttributesToGet: AttributesToGet as any,
            TableName: table.resource.tableName,
          };

          return await dynamo.getItem(payload).promise();
        },
        // Typesafe DynamoDB was causing a "excessive depth error"
      } as any,
    });

    /**
     * @see https://docs.aws.amazon.com/step-functions/latest/dg/connect-ddb.html
     */
    export const UpdateItem = makeDynamoIntegration<
      <
        T extends Table<any, any, any>,
        Key extends TableKey<
          Item<T>,
          PartitionKey<T>,
          RangeKey<T>,
          JsonFormat.AttributeValue
        >,
        UpdateExpression extends string,
        ConditionExpression extends string | undefined = undefined,
        ReturnValue extends AWSDynamoDB.ReturnValue = "NONE"
      >(
        input: { TableName: T } & Omit<
          UpdateItemInput<
            Item<T>,
            PartitionKey<T>,
            RangeKey<T>,
            Key,
            UpdateExpression,
            ConditionExpression,
            ReturnValue,
            JsonFormat.AttributeValue
          >,
          "TableName"
        >
      ) => UpdateItemOutput<
        Item<T>,
        PartitionKey<T>,
        RangeKey<T>,
        Key,
        ReturnValue,
        JsonFormat.AttributeValue
      >,
      "updateItem"
    >("updateItem", {
      native: {
        bind: (context, table) => {
          table.resource.grantWriteData(context.resource);
        },
        call: async (args, preWarmContext) => {
          const dynamo = preWarmContext.getOrInit<
            TypeSafeDynamoDBv2<
              Item<AnyTable>,
              PartitionKey<AnyTable>,
              RangeKey<AnyTable>
            >
          >(PrewarmClients.DYNAMO);

          const [input] = args;

          const { TableName: table, ...rest } = input;

          return await dynamo
            .updateItem({
              ...rest,
              TableName: table.resource.tableName,
            })
            .promise();
        },
      },
    });

    /**
     * @see https://docs.aws.amazon.com/step-functions/latest/dg/connect-ddb.html
     */
    export const PutItem = makeDynamoIntegration<
      <
        T extends Table<any, any, any>,
        I extends Item<T>,
        ConditionExpression extends string | undefined = undefined,
        ReturnValue extends AWSDynamoDB.ReturnValue = "NONE"
      >(
        input: { TableName: T } & Omit<
          PutItemInput<
            Item<T>,
            ConditionExpression,
            ReturnValue,
            JsonFormat.AttributeValue
          >,
          "TableName"
        >
      ) => PutItemOutput<I, ReturnValue, JsonFormat.AttributeValue>,
      "putItem"
    >("putItem", {
      native: {
        bind: (context, table) => {
          table.resource.grantWriteData(context.resource);
        },
        call: async (args, preWarmContext) => {
          const dynamo = preWarmContext.getOrInit<
            TypeSafeDynamoDBv2<
              Item<AnyTable>,
              PartitionKey<AnyTable>,
              RangeKey<AnyTable>
            >
          >(PrewarmClients.DYNAMO);

          const [input] = args;

          const { TableName: table, Item, ...rest } = input;

          return await dynamo
            .putItem({
              ...rest,
              Item: Item as any,
              TableName: table.resource.tableName,
            })
            .promise();
        },
      },
    });

    export const Query = makeDynamoIntegration<
      <
        T extends Table<any, any, any>,
        KeyConditionExpression extends string,
        FilterExpression extends string | undefined = undefined,
        ProjectionExpression extends string | undefined = undefined,
        AttributesToGet extends keyof Item<T> | undefined = undefined
      >(
        input: { TableName: T } & Omit<
          QueryInput<
            Item<T>,
            KeyConditionExpression,
            FilterExpression,
            ProjectionExpression,
            AttributesToGet,
            JsonFormat.AttributeValue
          >,
          "TableName"
        >
      ) => QueryOutput<Item<T>, AttributesToGet, JsonFormat.AttributeValue>,
      "query"
    >("query", {
      native: {
        bind: (context, table) => {
          table.resource.grantReadData(context.resource);
        },
        call: async (args, preWarmContext) => {
          const dynamo = preWarmContext.getOrInit<
            TypeSafeDynamoDBv2<
              Item<AnyTable>,
              PartitionKey<AnyTable>,
              RangeKey<AnyTable>
            >
          >(PrewarmClients.DYNAMO);

          const [input] = args;

          const { TableName: table, AttributesToGet, ...rest } = input;

          return await dynamo
            .query({
              ...rest,
              AttributesToGet: AttributesToGet as any,
              TableName: table.resource.tableName,
            })
            .promise();
        },
      },
    });

    export const Scan = makeDynamoIntegration<
      <
        T extends Table<any, any, any>,
        FilterExpression extends string | undefined = undefined,
        ProjectionExpression extends string | undefined = undefined,
        AttributesToGet extends keyof Item<T> | undefined = undefined
      >(
        input: { TableName: T } & Omit<
          ScanInput<
            Item<T>,
            FilterExpression,
            ProjectionExpression,
            AttributesToGet,
            JsonFormat.AttributeValue
          >,
          "TableName"
        >
      ) => ScanOutput<Item<T>, AttributesToGet, JsonFormat.AttributeValue>,
      "scan"
    >("scan", {
      native: {
        bind: (context, table) => {
          table.resource.grantReadData(context.resource);
        },
        call: async (args, preWarmContext) => {
          const dynamo = preWarmContext.getOrInit<
            TypeSafeDynamoDBv2<
              Item<AnyTable>,
              PartitionKey<AnyTable>,
              RangeKey<AnyTable>
            >
          >(PrewarmClients.DYNAMO);

          const [input] = args;

          const { TableName: table, AttributesToGet, ...rest } = input;

          return await dynamo
            .scan({
              ...rest,
              AttributesToGet: AttributesToGet as any,
              TableName: table.resource.tableName,
            })
            .promise();
        },
      },
    });

    type OperationName =
      | "deleteItem"
      | "getItem"
      | "putItem"
      | "updateItem"
      | "scan"
      | "query";

    function makeDynamoIntegration<
      F extends AnyFunction,
      Op extends OperationName
    >(
      operationName: Op,
      integration: Omit<
        Integration<F, `$AWS.DynamoDB.${Op}`>,
        "kind" | "native"
      > & {
        native: Omit<NativeIntegration<F>, "preWarm" | "bind"> & {
          bind: (context: Function<any, any>, table: AnyTable) => void;
        };
      }
    ) {
      return makeIntegration<F, `$AWS.DynamoDB.${Op}`>({
        ...integration,
        kind: `$AWS.DynamoDB.${operationName}`,
        asl(call, context) {
          const input = call.getArgument("input")?.expr;
          if (!isObjectLiteralExpr(input)) {
            throw new Error(
              `input parameter must be an ObjectLiteralExpr, but was ${input?.kind}`
            );
          }
          const tableProp = (input as ObjectLiteralExpr).getProperty(
            "TableName"
          );

          if (
            tableProp?.kind !== "PropAssignExpr" ||
            tableProp.expr.kind !== "ReferenceExpr"
          ) {
            throw new Error("");
          }

          const table = tableProp.expr.ref();
          if (!isTable(table)) {
            throw new Error("");
          }
          if (
            operationName === "deleteItem" ||
            operationName === "putItem" ||
            operationName === "updateItem"
          ) {
            table.resource.grantWriteData(context.role);
          } else {
            table.resource.grantReadData(context.role);
          }

          return {
            Type: "Task",
            Resource: `arn:aws:states:::aws-sdk:dynamodb:${operationName}`,
            Parameters: ASL.toJson(input),
          };
        },
        native: {
          ...integration.native,
          bind: (context, args) => {
            const table = getTableArgument(args);
            integration.native.bind(context, table);
          },
          preWarm(prewarmContext) {
            prewarmContext.getOrInit(PrewarmClients.DYNAMO);
          },
        },
        unhandledContext(kind, contextKind) {
          throw new Error(
            `${kind} is only available within an '${ASL.ContextName}' context, but was called from within a '${contextKind}' context.`
          );
        },
      });

      function getTableArgument(args: Expr[]) {
        const [inputArgument] = args;
        // integ(input: { TableName })
        if (!inputArgument || !isObjectLiteralExpr(inputArgument)) {
          throw Error(
            `First argument into deleteItem should be an input object, found ${inputArgument?.kind}`
          );
        }

        const tableProp = inputArgument.getProperty("TableName");

        if (!tableProp || !isPropAssignExpr(tableProp)) {
          throw Error(
            `First argument into deleteItem should be an input with a property TableName that is a Table.`
          );
        }

        const tableRef = tableProp.expr;

        if (!isReferenceExpr(tableRef)) {
          throw Error(
            `First argument into deleteItem should be an input with a property TableName that is a Table.`
          );
        }

        const table = tableRef.ref();
        if (!isTable(table)) {
          throw Error(`TableName argument should be a Table object.`);
        }

        return table;
      }
    }
  }

  export namespace Lambda {
    /**
     * @param input
     * @see https://docs.aws.amazon.com/lambda/latest/dg/API_Invoke.html
     */
    export const Invoke = makeIntegration<
      <Input, Output>(input: {
        FunctionName: Function<Input, Output>;
        Payload: Input;
        ClientContext?: string;
        InvocationType?: "Event" | "RequestResponse" | "DryRun";
        LogType?: "None" | "Tail";
        Qualifier?: string;
      }) => Omit<AWS.Lambda.InvocationResponse, "payload"> & {
        Payload: Output;
      },
      "Lambda.Invoke"
    >({
      kind: "Lambda.Invoke",
      asl(call) {
        const input = call.args[0].expr;
        if (input === undefined) {
          throw new Error("missing argument 'input'");
        } else if (input.kind !== "ObjectLiteralExpr") {
          throw new Error("argument 'input' must be an ObjectLiteralExpr");
        }
        const functionName = input.getProperty("FunctionName")?.expr;
        if (functionName === undefined) {
          throw new Error("missing required property 'FunctionName'");
        } else if (functionName.kind !== "ReferenceExpr") {
          throw new Error(
            "property 'FunctionName' must reference a functionless.Function"
          );
        }
        const functionRef = functionName.ref();
        if (!isFunction(functionRef)) {
          throw new Error(
            "property 'FunctionName' must reference a functionless.Function"
          );
        }
        const payload = input.getProperty("Payload")?.expr;
        if (payload === undefined) {
          throw new Error("missing property 'payload'");
        }
        return {
          Type: "Task",
          Resource: "arn:aws:states:::lambda:invoke",
          Parameters: {
            FunctionName: functionRef.resource.functionName,
            [`Payload${payload && isVariableReference(payload) ? ".$" : ""}`]:
              payload ? ASL.toJson(payload) : null,
          },
        };
      },
      unhandledContext(kind, contextKind) {
        throw new Error(
          `$AWS.${kind} is only available within an '${ASL.ContextName}' context, but was called from within a '${contextKind}' context.`
        );
      },
    });
  }

  export namespace EventBridge {
    /**
     * @see https://docs.aws.amazon.com/eventbridge/latest/APIReference/API_PutEvents.html
     */
    export const putEvents = makeIntegration<
      (
        request: AWS.EventBridge.Types.PutEventsRequest
      ) => AWS.EventBridge.Types.PutEventsResponse,
      "EventBridge.putEvent"
    >({
      kind: "EventBridge.putEvent",
      native: {
        // Access needs to be granted manually
        bind: () => {},
        preWarm: (prewarmContext: NativePreWarmContext) => {
          prewarmContext.getOrInit(PrewarmClients.EVENT_BRIDGE);
        },
        call: async ([request], preWarmContext) => {
          const eventBridge = preWarmContext.getOrInit(
            PrewarmClients.EVENT_BRIDGE
          );
          return await eventBridge
            .putEvents({
              Entries: request.Entries.map((e) => ({
                ...e,
              })),
            })
            .promise();
        },
      },
    });
  }
}<|MERGE_RESOLUTION|>--- conflicted
+++ resolved
@@ -1,5 +1,6 @@
-import type { DynamoDB as AWSDynamoDB } from "aws-sdk";
+import type { DynamoDB as AWSDynamoDB, EventBridge } from "aws-sdk";
 import { JsonFormat } from "typesafe-dynamodb";
+import { TypeSafeDynamoDBv2 } from "typesafe-dynamodb/lib/client-v2";
 import {
   DeleteItemInput,
   DeleteItemOutput,
@@ -22,8 +23,6 @@
   isVariableReference,
   ObjectLiteralExpr,
 } from "./expression";
-<<<<<<< HEAD
-import { ASL } from "./asl";
 import {
   Function,
   isFunction,
@@ -31,15 +30,10 @@
   NativePreWarmContext,
   PrewarmClients,
 } from "./function";
+import { Integration, makeIntegration } from "./integration";
 import { Table, isTable, AnyTable } from "./table";
-=======
-import { Function, isFunction } from "./function";
-import { Integration, makeIntegration } from "./integration";
-import { Table, isTable } from "./table";
->>>>>>> 10eb43fe
 
 import type { AnyFunction } from "./util";
-import { TypeSafeDynamoDBv2 } from "typesafe-dynamodb/lib/client-v2";
 
 type Item<T extends Table<any, any, any>> = T extends Table<infer I, any, any>
   ? I
@@ -124,7 +118,7 @@
 
           const { TableName: table, ...rest } = input;
 
-          return await dynamo
+          return dynamo
             .deleteItem({
               ...rest,
               TableName: input.TableName.resource.tableName,
@@ -211,7 +205,7 @@
             TableName: table.resource.tableName,
           };
 
-          return await dynamo.getItem(payload).promise();
+          return dynamo.getItem(payload).promise();
         },
         // Typesafe DynamoDB was causing a "excessive depth error"
       } as any,
@@ -273,7 +267,7 @@
 
           const { TableName: table, ...rest } = input;
 
-          return await dynamo
+          return dynamo
             .updateItem({
               ...rest,
               TableName: table.resource.tableName,
@@ -322,7 +316,7 @@
 
           const { TableName: table, Item, ...rest } = input;
 
-          return await dynamo
+          return dynamo
             .putItem({
               ...rest,
               Item: Item as any,
@@ -372,7 +366,7 @@
 
           const { TableName: table, AttributesToGet, ...rest } = input;
 
-          return await dynamo
+          return dynamo
             .query({
               ...rest,
               AttributesToGet: AttributesToGet as any,
@@ -420,7 +414,7 @@
 
           const { TableName: table, AttributesToGet, ...rest } = input;
 
-          return await dynamo
+          return dynamo
             .scan({
               ...rest,
               AttributesToGet: AttributesToGet as any,
@@ -626,10 +620,10 @@
           prewarmContext.getOrInit(PrewarmClients.EVENT_BRIDGE);
         },
         call: async ([request], preWarmContext) => {
-          const eventBridge = preWarmContext.getOrInit(
+          const eventBridge = preWarmContext.getOrInit<EventBridge>(
             PrewarmClients.EVENT_BRIDGE
           );
-          return await eventBridge
+          return eventBridge
             .putEvents({
               Entries: request.Entries.map((e) => ({
                 ...e,
