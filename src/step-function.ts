--- conflicted
+++ resolved
@@ -12,16 +12,8 @@
 import { AppSyncVtlIntegration } from "./appsync";
 import { ASL, MapTask, StateMachine, States, Task } from "./asl";
 import { assertDefined } from "./assert";
-<<<<<<< HEAD
-import {
-  validateFunctionDecl,
-  FunctionDecl,
-  isFunctionDeclOrErr,
-} from "./declaration";
-=======
 import { validateFunctionDecl, FunctionDecl } from "./declaration";
 import { ErrorCodes, SynthError } from "./error-code";
->>>>>>> 774ae373
 import { EventBus, PredicateRuleBase, Rule } from "./event-bridge";
 import {
   EventBusTargetIntegration,
@@ -56,11 +48,6 @@
   | StepFunction<any, any>;
 
 export type StepFunctionClosure<
-<<<<<<< HEAD
-  P extends Record<string, any> | undefined,
-  O
-> = (arg: P) => Promise<O> | O;
-=======
   Payload extends Record<string, any> | undefined,
   Out
 > = (arg: Payload) => Promise<Out> | Out;
@@ -69,7 +56,6 @@
 
 type ParallelFunctionReturnType<T extends ParallelFunction<T>> =
   T extends ParallelFunction<infer P> ? P : never;
->>>>>>> 774ae373
 
 export namespace $SFN {
   export const kind = "SFN";
@@ -248,19 +234,11 @@
     const props = call.getArgument("props")?.expr;
     let maxConcurrency: number | undefined;
     if (props !== undefined) {
-<<<<<<< HEAD
-      if (props.kind === "ObjectLiteralExpr") {
-        const maxConcurrencyProp = props.getProperty("maxConcurrency");
-        if (
-          maxConcurrencyProp?.kind === "PropAssignExpr" &&
-          maxConcurrencyProp.expr.kind === "NumberLiteralExpr"
-=======
       if (isObjectLiteralExpr(props)) {
         const maxConcurrencyProp = props.getProperty("maxConcurrency");
         if (
           isPropAssignExpr(maxConcurrencyProp) &&
           isNumberLiteralExpr(maxConcurrencyProp.expr)
->>>>>>> 774ae373
         ) {
           maxConcurrency = maxConcurrencyProp.expr.value;
           if (maxConcurrency <= 0) {
@@ -412,14 +390,10 @@
     Integration<
       "StepFunction",
       (input: CallIn) => Promise<CallOut>,
-<<<<<<< HEAD
-      EventBusTargetIntegration<P, StepFunctionEventBusTargetProps | undefined>
-=======
       EventBusTargetIntegration<
         Payload,
         StepFunctionEventBusTargetProps | undefined
       >
->>>>>>> 774ae373
     >
 {
   readonly kind = "StepFunction";
@@ -429,78 +403,6 @@
 
   // @ts-ignore
   readonly __functionBrand: (input: CallIn) => Promise<CallOut>;
-<<<<<<< HEAD
-
-  readonly stateMachineName: string;
-  readonly stateMachineArn: string;
-  readonly role: aws_iam.IRole;
-  readonly definition: StateMachine<States>;
-
-  /**
-   * The principal this state machine is running as
-   */
-  readonly grantPrincipal;
-
-  constructor(
-    scope: Construct,
-    id: string,
-    props: StepFunctionProps,
-    func: StepFunctionClosure<P, O>
-  );
-
-  constructor(scope: Construct, id: string, func: StepFunctionClosure<P, O>);
-
-  constructor(
-    scope: Construct,
-    id: string,
-    ...args:
-      | [props: StepFunctionProps, func: StepFunctionClosure<P, O>]
-      | [func: StepFunctionClosure<P, O>]
-  ) {
-    const props =
-      isFunctionDeclOrErr(args[0]) || typeof args[0] === "function"
-        ? undefined
-        : args[0];
-    if (props?.stateMachineName !== undefined) {
-      validateStateMachineName(props.stateMachineName);
-    }
-    super(scope, id, {
-      ...props,
-      physicalName: props?.stateMachineName,
-    });
-    this.decl = validateFunctionDecl(
-      isFunctionDeclOrErr(args[0]) ? args[0] : args[1],
-      "StepFunction"
-    );
-
-    this.role =
-      props?.role ??
-      new aws_iam.Role(this, "Role", {
-        assumedBy: new aws_iam.ServicePrincipal("states.amazonaws.com"),
-      });
-
-    this.grantPrincipal = this.role.grantPrincipal;
-
-    this.definition = new ASL(this, this.role, this.decl).definition;
-
-    this.resource = new aws_stepfunctions.CfnStateMachine(this, "Resource", {
-      roleArn: this.role.roleArn,
-      definitionString: JSON.stringify(this.definition),
-      stateMachineType: this.getStepFunctionType(),
-      loggingConfiguration: props?.logs
-        ? this.buildLoggingConfiguration(props?.logs)
-        : undefined,
-      tracingConfiguration: props?.tracingEnabled
-        ? this.buildTracingConfiguration()
-        : undefined,
-    });
-    // required or else adding logs can fail due invalid IAM policy
-    this.resource.node.addDependency(this.role);
-
-    this.stateMachineName = this.resource.attrName;
-    this.stateMachineArn = this.resource.attrArn;
-=======
->>>>>>> 774ae373
 
   constructor(readonly resource: aws_stepfunctions.StateMachine) {
     // Integration object for appsync vtl
@@ -890,35 +792,6 @@
   public static readonly FunctionlessType = "ExpressStepFunction";
 
   readonly native: NativeIntegration<
-<<<<<<< HEAD
-    (input: StepFunctionRequest<P>) => Promise<SyncExecutionResult<O>>
-  >;
-
-  constructor(
-    scope: Construct,
-    id: string,
-    props: StepFunctionProps,
-    func: StepFunctionClosure<P, O>
-  );
-
-  constructor(scope: Construct, id: string, func: StepFunctionClosure<P, O>);
-
-  constructor(
-    scope: Construct,
-    id: string,
-    ...args:
-      | [props: StepFunctionProps, func: StepFunctionClosure<P, O>]
-      | [func: StepFunctionClosure<P, O>]
-  ) {
-    super(
-      scope,
-      id,
-      args[0] as any,
-      (args.length > 1 ? args[1] : undefined) as any
-    );
-
-    const stateMachineArn = this.stateMachineArn;
-=======
     (input: StepFunctionRequest<Payload>) => Promise<SyncExecutionResult<Out>>
   >;
 
@@ -926,7 +799,6 @@
     super(machine);
 
     const stateMachineArn = this.resource.stateMachineArn;
->>>>>>> 774ae373
 
     this.native = {
       bind: (context) => {
@@ -1172,11 +1044,7 @@
   Payload extends Record<string, any> | undefined,
   Out
 > {
-<<<<<<< HEAD
-  (input: StepFunctionRequest<P>): Promise<SyncExecutionResult<O>>;
-=======
   (input: StepFunctionRequest<Payload>): Promise<SyncExecutionResult<Out>>;
->>>>>>> 774ae373
 }
 
 /**
@@ -1248,36 +1116,6 @@
 
   readonly native: NativeIntegration<
     (
-<<<<<<< HEAD
-      input: StepFunctionRequest<P>
-    ) => Promise<AWS.StepFunctions.StartExecutionOutput>
-  >;
-
-  constructor(
-    scope: Construct,
-    id: string,
-    props: StepFunctionProps,
-    func: StepFunctionClosure<P, O>
-  );
-
-  constructor(scope: Construct, id: string, func: StepFunctionClosure<P, O>);
-
-  constructor(
-    scope: Construct,
-    id: string,
-    ...args:
-      | [props: StepFunctionProps, func: StepFunctionClosure<P, O>]
-      | [func: StepFunctionClosure<P, O>]
-  ) {
-    super(
-      scope,
-      id,
-      args[0] as any,
-      (args.length > 1 ? args[1] : undefined) as any
-    );
-
-    const stateMachineArn = this.stateMachineArn;
-=======
       input: StepFunctionRequest<Payload>
     ) => Promise<AWS.StepFunctions.StartExecutionOutput>
   >;
@@ -1286,7 +1124,6 @@
     super(resource);
 
     const stateMachineArn = this.resource.stateMachineArn;
->>>>>>> 774ae373
 
     this.native = {
       bind: (context) => {
@@ -1382,12 +1219,6 @@
   });
 }
 
-<<<<<<< HEAD
-export interface StepFunction<P extends Record<string, any> | undefined, O> {
-  (
-    input: StepFunctionRequest<P>
-  ): Promise<AWS.StepFunctions.StartExecutionOutput>;
-=======
 interface BaseStandardStepFunction<
   Payload extends Record<string, any> | undefined,
   Out
@@ -1545,7 +1376,6 @@
 
     super(machine);
   }
->>>>>>> 774ae373
 }
 
 function getArgs(call: CallExpr) {
