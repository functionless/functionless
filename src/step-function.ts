import * as appsync from "@aws-cdk/aws-appsync-alpha";
import {
  Arn,
  ArnFormat,
  aws_cloudwatch,
  aws_events_targets,
  aws_iam,
  aws_stepfunctions,
  Resource,
  Stack,
  Token,
} from "aws-cdk-lib";
// eslint-disable-next-line import/no-extraneous-dependencies
import { StepFunctions } from "aws-sdk";
import { Construct } from "constructs";
import { AppSyncVtlIntegration } from "./appsync";
import {
  ASL,
  isMapOrForEach,
  MapTask,
  StateMachine,
  States,
  Task,
} from "./asl";
import { assertDefined, assertNodeKind } from "./assert";
import { FunctionDecl, isFunctionDecl } from "./declaration";
import {
  EventBus,
  EventBusPredicateRuleBase,
  EventBusRule,
  EventBusTargetIntegration,
} from "./event-bridge";
import { EventBusRuleInput } from "./event-bridge/types";
import {
  CallExpr,
  isComputedPropertyNameExpr,
  isFunctionExpr,
  isObjectLiteralExpr,
  isSpreadAssignExpr,
} from "./expression";
import { NativeIntegration, PrewarmClients } from "./function";
import { Integration, makeIntegration } from "./integration";
import { AnyFunction, ensureItemOf } from "./util";
import { VTL } from "./vtl";

export type AnyStepFunction =
  | ExpressStepFunction<any, any>
  | StepFunction<any, any>;

export namespace $SFN {
  export const kind = "SFN";
  /**
   * Wait for a specific number of {@link seconds}.
   *
   * ```ts
   * new ExpressStepFunction(this, "F", (seconds: number) => $SFN.waitFor(seconds))
   * ```
   *
   * @see https://docs.aws.amazon.com/step-functions/latest/dg/amazon-states-language-wait-state.html
   */
  export const waitFor = makeStepFunctionIntegration<
    (seconds: number) => void,
    "waitFor"
  >("waitFor", {
    asl(call) {
      const seconds = call.args[0].expr;
      if (seconds === undefined) {
        throw new Error("the 'seconds' argument is required");
      }

      if (seconds.kind === "NumberLiteralExpr") {
        return {
          Type: "Wait" as const,
          Seconds: seconds.value,
        };
      } else {
        return {
          Type: "Wait" as const,
          SecondsPath: ASL.toJsonPath(seconds),
        };
      }
    },
  });

  /**
   * Wait until a {@link timestamp}.
   *
   * ```ts
   * new ExpressStepFunction(this, "F", (timestamp: string) => $SFN.waitUntil(timestamp))
   * ```
   *
   * @see https://docs.aws.amazon.com/step-functions/latest/dg/amazon-states-language-wait-state.html
   */
  export const waitUntil = makeStepFunctionIntegration<
    (timestamp: string) => void,
    "waitUntil"
  >("waitUntil", {
    asl(call) {
      const timestamp = call.args[0]?.expr;
      if (timestamp === undefined) {
        throw new Error("the 'timestamp' argument is required");
      }

      if (timestamp.kind === "StringLiteralExpr") {
        return {
          Type: "Wait",
          Timestamp: timestamp.value,
        };
      } else {
        return {
          Type: "Wait",
          TimestampPath: ASL.toJsonPath(timestamp),
        };
      }
    },
  });

  interface ForEach {
    /**
     * Process each item in an {@link array} in parallel and run with the default maxConcurrency.
     *
     * Example:
     * ```ts
     * new ExpressStepFunction(this, "F"} (items: string[]) => {
     *   $SFN.forEach(items, { maxConcurrency: 2 }, item => task(item));
     * });
     * ```
     *
     * @param array the list of items to process
     * @param callbackfn function to process each item
     */
    <T>(
      array: T[],
      callbackfn: (item: T, index: number, array: T[]) => void
    ): void;
    /**
     * Process each item in an {@link array} in parallel and run with the default maxConcurrency.
     *
     * Example:
     * ```ts
     * new ExpressStepFunction(this, "F"} (items: string[]) => {
     *   $SFN.forEach(items, { maxConcurrency: 2 }, item => task(item));
     * });
     * ```
     *
     * @param array the list of items to process
     * @param props configure the maxConcurrency
     * @param callbackfn function to process each item
     */
    <T>(
      array: T[],
      props: {
        maxConcurrency: number;
      },
      callbackfn: (item: T, index: number, array: T[]) => void
    ): void;
  }

  export const forEach = makeStepFunctionIntegration<ForEach, "forEach">(
    "forEach",
    {
      asl(call, context) {
        return mapOrForEach(call, context);
      },
    }
  );

  interface Map {
    /**
     * Map over each item in an {@link array} in parallel and run with the default maxConcurrency.
     *
     * Example:
     * ```ts
     * new ExpressStepFunction(this, "F", (items: string[]) => {
     *   return $SFN.map(items, item => task(item))
     * });
     * ```
     *
     * @param array the list of items to map over
     * @param callbackfn function to process each item
     * @returns an array containing the result of each mapped item
     */
    <T, U>(
      array: T[],
      callbackfn: (item: T, index: number, array: T[]) => U
    ): U[];
    /**
     * Map over each item in an {@link array} in parallel and run with the default maxConcurrency.
     *
     * Example:
     * ```ts
     * new ExpressStepFunction(this, "F", (items: string[]) => {
     *   return $SFN.map(items, item => task(item))
     * });
     * ```
     *
     * @param array the list of items to map over
     * @param props configure the maxConcurrency
     * @param callbackfn function to process each item
     * @returns an array containing the result of each mapped item
     */
    <T, U>(
      array: T[],
      props: {
        maxConcurrency: number;
      },
      callbackfn: (item: T, index: number, array: T[]) => U
    ): U[];
  }

  export const map = makeStepFunctionIntegration<Map, "map">("map", {
    asl(call, context) {
      return mapOrForEach(call, context);
    },
  });

  function mapOrForEach(call: CallExpr, context: ASL): MapTask {
    if (isMapOrForEach(call)) {
      const callbackfn = call.getArgument("callbackfn")?.expr;
      if (callbackfn === undefined || callbackfn.kind !== "FunctionExpr") {
        throw new Error("missing callbackfn in $SFN.map");
      }
      const callbackStates = context.execute(callbackfn.body);
      const callbackStart = context.getStateName(callbackfn.body.step()!);
      const props = call.getArgument("props")?.expr;
      let maxConcurrency: number | undefined;
      if (props !== undefined) {
        if (props.kind === "ObjectLiteralExpr") {
          const maxConcurrencyProp = props.getProperty("maxConcurrency");
          if (
            maxConcurrencyProp?.kind === "PropAssignExpr" &&
            maxConcurrencyProp.expr.kind === "NumberLiteralExpr"
          ) {
            maxConcurrency = maxConcurrencyProp.expr.value;
            if (maxConcurrency <= 0) {
              throw new Error("maxConcurrency must be > 0");
            }
          } else {
            throw new Error(
              "property 'maxConcurrency' must be a NumberLiteralExpr"
            );
          }
        } else {
          throw new Error("argument 'props' must be an ObjectLiteralExpr");
        }
      }
      const array = call.getArgument("array")?.expr;
      if (array === undefined) {
        throw new Error("missing argument 'array'");
      }
      const arrayPath = ASL.toJsonPath(array);
      return {
        Type: "Map",
        ...(maxConcurrency
          ? {
              MaxConcurrency: maxConcurrency,
            }
          : {}),
        Iterator: {
          States: callbackStates,
          StartAt: callbackStart,
        },
        ItemsPath: arrayPath,
        Parameters: Object.fromEntries(
          callbackfn.parameters.map((param, i) => [
            `${param.name}.$`,
            i === 0
              ? "$$.Map.Item.Value"
              : i == 1
              ? "$$.Map.Item.Index"
              : arrayPath,
          ])
        ),
      };
    }
    throw new Error("invalid arguments to $SFN.map");
  }

  /**
   * Run 1 or more workflows in parallel.
   *
   * ```ts
   * new ExpressStepFunction(this, "F", (id: string) => {
   *   const results = $SFN.parallel(
   *     () => task1(id)
   *     () => task2(id)
   *   )
   * })
   * ```
   * @param paths
   */
  export const parallel = makeStepFunctionIntegration<
    <Paths extends readonly (() => any)[]>(
      ...paths: Paths
    ) => {
      [i in keyof Paths]: i extends `${number}`
        ? ReturnType<Extract<Paths[i], () => any>>
        : Paths[i];
    },
    "parallel"
  >("parallel", {
    asl(call, context) {
      const paths = call.getArgument("paths")?.expr;
      if (paths === undefined) {
        throw new Error("missing required argument 'paths'");
      }
      if (paths.kind !== "ArrayLiteralExpr") {
        throw new Error("invalid arguments to $SFN.parallel");
      }
      ensureItemOf(
        paths.items,
        isFunctionExpr,
        "each parallel path must be an inline FunctionExpr"
      );

      return {
        Type: "Parallel",
        Branches: paths.items.map((func) => ({
          StartAt: context.getStateName(func.body.step()!),
          States: context.execute(func.body),
        })),
      };
    },
  });
}

function makeStepFunctionIntegration<F extends AnyFunction, K extends string>(
  methodName: K,
  integration: Omit<Integration<F>, "kind" | "__functionBrand">
): F {
  return makeIntegration<F, `$SFN.${K}`>({
    kind: `$SFN.${methodName}`,
    unhandledContext(kind, context) {
      throw new Error(
        `${kind} is only allowed within a '${VTL.ContextName}' context, but was called within a '${context}' context.`
      );
    },
    ...integration,
  });
}

export function isStepFunction<P = any, O = any>(
  a: any
): a is StepFunction<P, O> | ExpressStepFunction<P, O> {
  return a?.kind === "StepFunction";
}

/**
 * {@see https://docs.aws.amazon.com/step-functions/latest/dg/cw-events.html}
 */
interface StepFunctionDetail {
  executionArn: string;
  stateMachineArn: string;
  name: string;
  status: "SUCCEEDED" | "RUNNING" | "FAILED" | "TIMED_OUT" | "ABORTED";
  startDate: number;
  stopDate: number | null;
  input: string;
  inputDetails: {
    included: boolean;
  };
  output: null | string;
  outputDetails: null | {
    included: boolean;
  };
}

interface StepFunctionStatusChangedEvent
  extends EventBusRuleInput<
    StepFunctionDetail,
    "Step Functions Execution Status Change",
    "aws.states"
  > {}

<<<<<<< HEAD
interface StepFunctionEventBusTargetProps
  extends Omit<aws_events_targets.SfnStateMachineProps, "input"> {}

abstract class BaseStepFunction<P extends Record<string, any> | undefined, O>
  extends Resource
  implements
    aws_stepfunctions.IStateMachine,
    Integration<
      (arg: P) => O,
      "StepFunction",
      StepFunctionEventBusTargetProps | undefined
    >
=======
abstract class BaseStepFunction<
    P extends Record<string, any> | undefined,
    O,
    CallIn,
    CallOut
  >
  extends Resource
  implements
    aws_stepfunctions.IStateMachine,
    Integration<(input: CallIn) => CallOut>
>>>>>>> 0a8b5fe2
{
  readonly kind = "StepFunction";
  readonly functionlessKind = "StepFunction";

  readonly decl: FunctionDecl<(arg: P) => O>;
  readonly resource: aws_stepfunctions.CfnStateMachine;

  readonly appSyncVtl: AppSyncVtlIntegration;

  // @ts-ignore
  readonly __functionBrand: (arg: P) => CallOut;

  readonly stateMachineName: string;
  readonly stateMachineArn: string;
  readonly role: aws_iam.IRole;
  readonly definition: StateMachine<States>;

  /**
   * The principal this state machine is running as
   */
  readonly grantPrincipal;

  constructor(
    scope: Construct,
    id: string,
    props: StepFunctionProps,
    func: (arg: P) => O
  );

  constructor(scope: Construct, id: string, func: (arg: P) => O);

  constructor(
    scope: Construct,
    id: string,
    ...args:
      | [props: StepFunctionProps, func: (arg: P) => O]
      | [func: (arg: P) => O]
  ) {
    const props =
      isFunctionDecl(args[0]) || typeof args[0] === "function"
        ? undefined
        : args[0];
    if (props?.stateMachineName !== undefined) {
      validateStateMachineName(props.stateMachineName);
    }
    super(scope, id, {
      ...props,
      physicalName: props?.stateMachineName,
    });
    this.decl = isFunctionDecl(args[0])
      ? args[0]
      : assertNodeKind<FunctionDecl>(args[1] as any, "FunctionDecl");

    this.role =
      props?.role ??
      new aws_iam.Role(this, "Role", {
        assumedBy: new aws_iam.ServicePrincipal("states.amazonaws.com"),
      });

    this.grantPrincipal = this.role.grantPrincipal;

    this.definition = new ASL(this, this.role, this.decl).definition;

    this.resource = new aws_stepfunctions.CfnStateMachine(this, "Resource", {
      roleArn: this.role.roleArn,
      definitionString: JSON.stringify(this.definition),
      stateMachineType: this.getStepFunctionType(),
      loggingConfiguration: props?.logs
        ? this.buildLoggingConfiguration(props?.logs)
        : undefined,
      tracingConfiguration: props?.tracingEnabled
        ? this.buildTracingConfiguration()
        : undefined,
    });
    // required or else adding logs can fail due invalid IAM policy
    this.resource.node.addDependency(this.role);

    this.stateMachineName = this.resource.attrName;
    this.stateMachineArn = this.resource.attrArn;

    // Integration object for appsync vtl
    this.appSyncVtl = this.appSyncIntegration({
      request: (call, context) => {
        const { name, input, traceHeader } = retrieveMachineArgs(call);

        const inputObj = context.var("{}");
        input &&
          context.put(
            inputObj,
            context.str("input"),
            `$util.toJson(${context.eval(input)})`
          );
        name && context.put(inputObj, context.str("name"), context.eval(name));
        traceHeader &&
          context.put(
            inputObj,
            context.str("traceHeader"),
            context.eval(traceHeader)
          );
        context.put(
          inputObj,
          context.str("stateMachineArn"),
          context.str(this.stateMachineArn)
        );

        return `{
  "version": "2018-05-29",
  "method": "POST",
  "resourcePath": "/",
  "params": {
    "headers": {
      "content-type": "application/x-amz-json-1.0",
      "x-amz-target": "${
        this.getStepFunctionType() ===
        aws_stepfunctions.StateMachineType.EXPRESS
          ? "AWSStepFunctions.StartSyncExecution"
          : "AWSStepFunctions.StartExecution"
      }"
    },
    "body": $util.toJson(${inputObj})
  }
}`;
      },
    });
  }

  appSyncIntegration(
    integration: Pick<AppSyncVtlIntegration, "request">
  ): AppSyncVtlIntegration {
    return {
      ...integration,
      dataSourceId: () => this.resource.node.addr,
      dataSource: (api, dataSourceId) => {
        const ds = new appsync.HttpDataSource(api, dataSourceId, {
          api,
          endpoint: `https://${
            this.getStepFunctionType() ===
            aws_stepfunctions.StateMachineType.EXPRESS
              ? "sync-states"
              : "states"
          }.${this.resource.stack.region}.amazonaws.com/`,
          authorizationConfig: {
            signingRegion: api.stack.region,
            signingServiceName: "states",
          },
        });

        this.grantRead(ds.grantPrincipal);
        if (
          this.getStepFunctionType() ===
          aws_stepfunctions.StateMachineType.EXPRESS
        ) {
          this.grantStartSyncExecution(ds.grantPrincipal);
        } else {
          this.grantStartExecution(ds.grantPrincipal);
        }
        return ds;
      },
      result: (resultVariable) => {
        const returnValName = "$sfn__result";

        if (
          this.getStepFunctionType() ===
          aws_stepfunctions.StateMachineType.EXPRESS
        ) {
          return {
            returnVariable: returnValName,
            template: `#if(${resultVariable}.statusCode == 200)
    #set(${returnValName} = $util.parseJson(${resultVariable}.body))
    #if(${returnValName}.output == 'null')
    $util.qr(${returnValName}.put("output", $null))
    #else
    #set(${returnValName}.output = $util.parseJson(${returnValName}.output))
    #end
    #else 
    $util.error(${resultVariable}.body, "${resultVariable}.statusCode")
    #end`,
          };
        } else {
          return {
            returnVariable: returnValName,
            template: `#if(${resultVariable}.statusCode == 200)
    #set(${returnValName} = $util.parseJson(${resultVariable}.body))
    #else 
    $util.error(${resultVariable}.body, "${resultVariable}.statusCode")
    #end`,
          };
        }
      },
    };
  }

  asl(call: CallExpr, context: ASL) {
    this.grantStartExecution(context.role);
    if (
      this.getStepFunctionType() === aws_stepfunctions.StateMachineType.EXPRESS
    ) {
      this.grantStartSyncExecution(context.role);
    }

    const { name, input, traceHeader } = retrieveMachineArgs(call);

    return {
      Type: "Task" as const,
      Resource: `arn:aws:states:::aws-sdk:sfn:${
        this.getStepFunctionType() ===
        aws_stepfunctions.StateMachineType.EXPRESS
          ? "startSyncExecution"
          : "startExecution"
      }`,
      Parameters: {
        StateMachineArn: this.stateMachineArn,
        ...(input ? ASL.toJsonAssignment("Input", input) : {}),
        ...(name ? ASL.toJsonAssignment("Name", name) : {}),
        ...(traceHeader
          ? ASL.toJsonAssignment("TraceHeader", traceHeader)
          : {}),
      },
    };
  }

  /**
   * @internal
   */
  public readonly eventBus: EventBusTargetIntegration<
    P,
    aws_events_targets.EventBusProps | undefined
  > = {
    target: (props, targetInput) => {
      return new aws_events_targets.SfnStateMachine(this, {
        ...props,
        input: targetInput,
      });
    },
  };

  private statusChangeEventDocument() {
    return {
      doc: {
        source: { value: "aws.states" },
        "detail-type": { value: "Step Functions Execution Status Change" },
        detail: {
          doc: {
            stateMachineArn: { value: this.stateMachineArn },
          },
        },
      },
    };
  }

  public onSucceeded(
    scope: Construct,
    id: string
  ): EventBusRule<StepFunctionStatusChangedEvent> {
    const bus = EventBus.default<StepFunctionStatusChangedEvent>(this);

    return new EventBusPredicateRuleBase(
      scope,
      id,
      bus,
      this.statusChangeEventDocument(),
      {
        doc: {
          detail: {
            doc: {
              status: { value: "SUCCEEDED" },
            },
          },
        },
      }
    );
  }

  public onFailed(
    scope: Construct,
    id: string
  ): EventBusRule<StepFunctionStatusChangedEvent> {
    const bus = EventBus.default<StepFunctionStatusChangedEvent>(this);

    return new EventBusPredicateRuleBase(
      scope,
      id,
      bus,
      this.statusChangeEventDocument(),
      {
        doc: {
          detail: {
            doc: {
              status: { value: "FAILED" },
            },
          },
        },
      }
    );
  }

  public onStarted(
    scope: Construct,
    id: string
  ): EventBusRule<StepFunctionStatusChangedEvent> {
    const bus = EventBus.default<StepFunctionStatusChangedEvent>(this);

    return new EventBusPredicateRuleBase(
      scope,
      id,
      bus,
      this.statusChangeEventDocument(),
      {
        doc: {
          detail: {
            doc: {
              status: { value: "RUNNING" },
            },
          },
        },
      }
    );
  }

  public onTimedOut(
    scope: Construct,
    id: string
  ): EventBusRule<StepFunctionStatusChangedEvent> {
    const bus = EventBus.default<StepFunctionStatusChangedEvent>(this);

    return new EventBusPredicateRuleBase(
      scope,
      id,
      bus,
      this.statusChangeEventDocument(),
      {
        doc: {
          detail: {
            doc: {
              status: { value: "TIMED_OUT" },
            },
          },
        },
      }
    );
  }

  public onAborted(
    scope: Construct,
    id: string
  ): EventBusRule<StepFunctionStatusChangedEvent> {
    const bus = EventBus.default<StepFunctionStatusChangedEvent>(this);

    return new EventBusPredicateRuleBase(
      scope,
      id,
      bus,
      this.statusChangeEventDocument(),
      {
        doc: {
          detail: {
            doc: {
              status: { value: "ABORTED" },
            },
          },
        },
      }
    );
  }

  /**
   * Create event bus rule that matches any status change on this machine.
   */
  public onStatusChanged(
    scope: Construct,
    id: string
  ): EventBusRule<StepFunctionStatusChangedEvent> {
    const bus = EventBus.default<StepFunctionStatusChangedEvent>(this);

    // We are not able to use the nice "when" function here because we don't compile
    return new EventBusPredicateRuleBase(
      scope,
      id,
      bus,
      this.statusChangeEventDocument()
    );
  }

  public abstract getStepFunctionType(): aws_stepfunctions.StateMachineType;

  /**
   * Add the given statement to the role's policy
   */
  public addToRolePolicy(statement: aws_iam.PolicyStatement) {
    this.role.addToPrincipalPolicy(statement);
  }

  /**
   * Grant the given identity permissions to start an execution of this state
   * machine.
   */
  public grantStartExecution(identity: aws_iam.IGrantable): aws_iam.Grant {
    return aws_iam.Grant.addToPrincipal({
      grantee: identity,
      actions: ["states:StartExecution"],
      resourceArns: [this.stateMachineArn],
    });
  }

  /**
   * Grant the given identity permissions to start a synchronous execution of
   * this state machine.
   */
  public grantStartSyncExecution(identity: aws_iam.IGrantable): aws_iam.Grant {
    return aws_iam.Grant.addToPrincipal({
      grantee: identity,
      actions: ["states:StartSyncExecution"],
      resourceArns: [this.stateMachineArn],
    });
  }

  /**
   * Grant the given identity permissions to read results from state
   * machine.
   */
  public grantRead(identity: aws_iam.IGrantable): aws_iam.Grant {
    aws_iam.Grant.addToPrincipal({
      grantee: identity,
      actions: ["states:ListExecutions", "states:ListStateMachines"],
      resourceArns: [this.stateMachineArn],
    });
    aws_iam.Grant.addToPrincipal({
      grantee: identity,
      actions: [
        "states:DescribeExecution",
        "states:DescribeStateMachineForExecution",
        "states:GetExecutionHistory",
      ],
      resourceArns: [`${this.executionArn()}:*`],
    });
    return aws_iam.Grant.addToPrincipal({
      grantee: identity,
      actions: [
        "states:ListActivities",
        "states:DescribeStateMachine",
        "states:DescribeActivity",
      ],
      resourceArns: ["*"],
    });
  }

  /**
   * Grant the given identity task response permissions on a state machine
   */
  public grantTaskResponse(identity: aws_iam.IGrantable): aws_iam.Grant {
    return aws_iam.Grant.addToPrincipal({
      grantee: identity,
      actions: [
        "states:SendTaskSuccess",
        "states:SendTaskFailure",
        "states:SendTaskHeartbeat",
      ],
      resourceArns: [this.stateMachineArn],
    });
  }

  /**
   * Grant the given identity permissions on all executions of the state machine
   */
  public grantExecution(identity: aws_iam.IGrantable, ...actions: string[]) {
    return aws_iam.Grant.addToPrincipal({
      grantee: identity,
      actions,
      resourceArns: [`${this.executionArn()}:*`],
    });
  }

  /**
   * Grant the given identity custom permissions
   */
  public grant(
    identity: aws_iam.IGrantable,
    ...actions: string[]
  ): aws_iam.Grant {
    return aws_iam.Grant.addToPrincipal({
      grantee: identity,
      actions,
      resourceArns: [this.stateMachineArn],
    });
  }

  /**
   * Return the given named metric for this State Machine's executions
   *
   * @default - sum over 5 minutes
   */
  public metric(
    metricName: string,
    props?: aws_cloudwatch.MetricOptions
  ): aws_cloudwatch.Metric {
    return new aws_cloudwatch.Metric({
      namespace: "AWS/States",
      metricName,
      dimensionsMap: { StateMachineArn: this.stateMachineArn },
      statistic: "sum",
      ...props,
    }).attachTo(this);
  }

  /**
   * Metric for the number of executions that failed
   *
   * @default - sum over 5 minutes
   */
  public metricFailed(
    props?: aws_cloudwatch.MetricOptions
  ): aws_cloudwatch.Metric {
    return this.cannedMetric(
      (dimensions) => ({
        namespace: "AWS/States",
        metricName: "ExecutionsFailed",
        dimensionsMap: dimensions,
        statistic: "Sum",
      }),
      props
    );
  }

  /**
   * Metric for the number of executions that were throttled
   *
   * @default - sum over 5 minutes
   */
  public metricThrottled(
    props?: aws_cloudwatch.MetricOptions
  ): aws_cloudwatch.Metric {
    // There's a typo in the "canned" version of this
    return this.metric("ExecutionThrottled", props);
  }

  /**
   * Metric for the number of executions that were aborted
   *
   * @default - sum over 5 minutes
   */
  public metricAborted(
    props?: aws_cloudwatch.MetricOptions
  ): aws_cloudwatch.Metric {
    return this.cannedMetric(
      (dimensions) => ({
        namespace: "AWS/States",
        metricName: "ExecutionsAborted",
        dimensionsMap: dimensions,
        statistic: "Sum",
      }),
      props
    );
  }

  /**
   * Metric for the number of executions that succeeded
   *
   * @default - sum over 5 minutes
   */
  public metricSucceeded(
    props?: aws_cloudwatch.MetricOptions
  ): aws_cloudwatch.Metric {
    return this.cannedMetric(
      (dimensions) => ({
        namespace: "AWS/States",
        metricName: "ExecutionsSucceeded",
        dimensionsMap: dimensions,
        statistic: "Sum",
      }),
      props
    );
  }

  /**
   * Metric for the number of executions that timed out
   *
   * @default - sum over 5 minutes
   */
  public metricTimedOut(
    props?: aws_cloudwatch.MetricOptions
  ): aws_cloudwatch.Metric {
    return this.cannedMetric(
      (dimensions) => ({
        namespace: "AWS/States",
        metricName: "ExecutionsTimedOut",
        dimensionsMap: dimensions,
        statistic: "Sum",
      }),
      props
    );
  }

  /**
   * Metric for the number of executions that were started
   *
   * @default - sum over 5 minutes
   */
  public metricStarted(
    props?: aws_cloudwatch.MetricOptions
  ): aws_cloudwatch.Metric {
    return this.metric("ExecutionsStarted", props);
  }

  /**
   * Metric for the interval, in milliseconds, between the time the execution starts and the time it closes
   *
   * @default - average over 5 minutes
   */
  public metricTime(
    props?: aws_cloudwatch.MetricOptions
  ): aws_cloudwatch.Metric {
    return this.cannedMetric(
      (dimensions) => ({
        namespace: "AWS/States",
        metricName: "ExecutionTime",
        dimensionsMap: dimensions,
        statistic: "Average",
      }),
      props
    );
  }

  /**
   * Returns the pattern for the execution ARN's of the state machine
   */
  private executionArn(): string {
    return Stack.of(this).formatArn({
      resource: "execution",
      service: "states",
      resourceName: Arn.split(
        this.stateMachineArn,
        ArnFormat.COLON_RESOURCE_NAME
      ).resourceName,
      arnFormat: ArnFormat.COLON_RESOURCE_NAME,
    });
  }

  private cannedMetric(
    fn: (dims: { StateMachineArn: string }) => aws_cloudwatch.MetricProps,
    props?: aws_cloudwatch.MetricOptions
  ): aws_cloudwatch.Metric {
    return new aws_cloudwatch.Metric({
      ...fn({ StateMachineArn: this.stateMachineArn }),
      ...props,
    }).attachTo(this);
  }

  private buildLoggingConfiguration(
    logOptions: aws_stepfunctions.LogOptions
  ): aws_stepfunctions.CfnStateMachine.LoggingConfigurationProperty {
    // https://docs.aws.amazon.com/step-functions/latest/dg/cw-logs.html#cloudwatch-iam-policy
    this.addToRolePolicy(
      new aws_iam.PolicyStatement({
        effect: aws_iam.Effect.ALLOW,
        actions: [
          "logs:CreateLogDelivery",
          "logs:GetLogDelivery",
          "logs:UpdateLogDelivery",
          "logs:DeleteLogDelivery",
          "logs:ListLogDeliveries",
          "logs:PutResourcePolicy",
          "logs:DescribeResourcePolicies",
          "logs:DescribeLogGroups",
        ],
        resources: ["*"],
      })
    );

    return {
      destinations: [
        {
          cloudWatchLogsLogGroup: {
            logGroupArn: logOptions.destination.logGroupArn,
          },
        },
      ],
      includeExecutionData: logOptions.includeExecutionData,
      level: logOptions.level || "ERROR",
    };
  }

  private buildTracingConfiguration(): aws_stepfunctions.CfnStateMachine.TracingConfigurationProperty {
    this.addToRolePolicy(
      new aws_iam.PolicyStatement({
        // https://docs.aws.amazon.com/xray/latest/devguide/security_iam_id-based-policy-examples.html#xray-permissions-resources
        // https://docs.aws.amazon.com/step-functions/latest/dg/xray-iam.html
        actions: [
          "xray:PutTraceSegments",
          "xray:PutTelemetryRecords",
          "xray:GetSamplingRules",
          "xray:GetSamplingTargets",
        ],
        resources: ["*"],
      })
    );

    return {
      enabled: true,
    };
  }
}

function retrieveMachineArgs(call: CallExpr) {
  // object reference
  // machine(inputObj) => inputObj: { name: "hi", input: ... }
  // Inline Object
  // machine({ input: { ... } })
  // Inline with reference
  // machine({ input: ref, name: "hi", traceHeader: "hi" })
  const arg = call.args[0];

  if (!arg.expr || !isObjectLiteralExpr(arg.expr)) {
    throw Error(
      "Step function invocation must use a single, inline object parameter. Variable references are not supported currently."
    );
  } else if (
    arg.expr.properties.some(
      (x) => isSpreadAssignExpr(x) || isComputedPropertyNameExpr(x.name)
    )
  ) {
    throw Error(
      "Step function invocation must use a single, inline object instantiated without computed or spread keys."
    );
  }

  // we know the keys cannot be computed, so it is safe to use getProperty
  return {
    name: arg.expr.getProperty("name")?.expr,
    traceHeader: arg.expr.getProperty("traceHeader")?.expr,
    input: arg.expr.getProperty("input")?.expr,
  };
}

function validateStateMachineName(stateMachineName: string) {
  if (!Token.isUnresolved(stateMachineName)) {
    if (stateMachineName.length < 1 || stateMachineName.length > 80) {
      throw new Error(
        `State Machine name must be between 1 and 80 characters. Received: ${stateMachineName}`
      );
    }

    if (!stateMachineName.match(/^[a-z0-9\+\!\@\.\(\)\-\=\_\']+$/i)) {
      throw new Error(
        `State Machine name must match "^[a-z0-9+!@.()-=_']+$/i". Received: ${stateMachineName}`
      );
    }
  }
}

export interface StepFunctionProps
  extends Omit<
    aws_stepfunctions.StateMachineProps,
    "definition" | "stateMachineType"
  > {}

/**
 * An {@link ExpressStepFunction} is a callable Function which executes on the managed
 * AWS Step Function infrastructure. Like a Lambda Function, it runs within memory of
 * a single machine, except unlike Lambda, the entire environment is managed and operated
 * by AWS. Meaning, there is no Operating System, Memory, CPU, Credentials or API Clients
 * to manage. The entire workflow is configured at build-time via the Amazon State Language (ASL).
 *
 * With Functionless, the ASL is derived from type-safe TypeScript code instead of JSON.
 *
 * ```ts
 * import * as f from "functionless";
 *
 * const table = new f.Function<string, number>(new aws_lambda.Function(..))
 *
 * const getItem = new ExpressStepFunction(this, "F", () => {
 *   return f.$AWS.DynamoDB.GetItem({
 *     TableName: table,
 *     Key: {
 *       ..
 *     }
 *   });
 * });
 * ```
 */
export class ExpressStepFunction<
  P extends Record<string, any> | undefined,
  O
> extends BaseStepFunction<
  P,
  O,
  StepFunctionRequest<P>,
  SyncExecutionResult<O>
> {
  /**
   * This static property identifies this class as an ExpressStepFunction to the TypeScript plugin.
   */
  public static readonly FunctionlessType = "ExpressStepFunction";

  public getStepFunctionType(): aws_stepfunctions.StateMachineType.EXPRESS {
    return aws_stepfunctions.StateMachineType.EXPRESS;
  }

  readonly native: NativeIntegration<
    (input: StepFunctionRequest<P>) => SyncExecutionResult<O>
  >;

  constructor(
    scope: Construct,
    id: string,
    props: StepFunctionProps,
    func: (arg: P) => O
  );

  constructor(scope: Construct, id: string, func: (arg: P) => O);

  constructor(
    scope: Construct,
    id: string,
    ...args:
      | [props: StepFunctionProps, func: (arg: P) => O]
      | [func: (arg: P) => O]
  ) {
    super(
      scope,
      id,
      args[0] as any,
      (args.length > 1 ? args[1] : undefined) as any
    );

    const stateMachineArn = this.stateMachineArn;

    this.native = {
      bind: (context) => {
        this.grantStartSyncExecution(context.resource);
      },
      preWarm(preWarmContext) {
        preWarmContext.getOrInit(PrewarmClients.STEP_FUNCTIONS);
      },
      call: async (args, prewarmContext) => {
        const stepFunctionsClient = prewarmContext.getOrInit<StepFunctions>(
          PrewarmClients.STEP_FUNCTIONS
        );
        const [payload] = args;
        const result = await stepFunctionsClient
          .startSyncExecution({
            ...payload,
            stateMachineArn: stateMachineArn,
            input: payload.input ? JSON.stringify(payload.input) : undefined,
          })
          .promise();

        return result.error
          ? ({
              ...result,
              error: result.error,
              status: result.status as "FAILED" | "TIMED_OUT",
              startDate: result.startDate.getUTCMilliseconds(),
              stopDate: result.stopDate.getUTCMilliseconds(),
            } as SyncExecutionFailedResult)
          : ({
              ...result,
              startDate: result.startDate.getUTCMilliseconds(),
              stopDate: result.stopDate.getUTCMilliseconds(),
              output: result.output ? JSON.parse(result.output) : undefined,
            } as SyncExecutionSuccessResult<O>);
      },
    };
  }
}

interface BaseSyncExecutionResult {
  billingDetails?: {
    billedDurationInMilliseconds: number;
    billedMemoryUsedInMB: number;
  };
  executionArn: string;
  input: string;
  inputDetails: {
    included: boolean;
  };
  name: string;

  outputDetails: {
    included: boolean;
  };
  startDate: number;
  stateMachineArn: string;
  status: "SUCCEEDED" | "FAILED" | "TIMED_OUT";
  stopDate: number;
  traceHeader: string;
}
export interface SyncExecutionFailedResult extends BaseSyncExecutionResult {
  cause: string;
  error: string;
  status: "FAILED" | "TIMED_OUT";
}
export interface SyncExecutionSuccessResult<T> extends BaseSyncExecutionResult {
  output: T;
  status: "SUCCEEDED";
}
export type SyncExecutionResult<T> =
  | SyncExecutionFailedResult
  | SyncExecutionSuccessResult<T>;

// do not support undefined values, arguments must be present or missing
export type StepFunctionRequest<P extends Record<string, any> | undefined> =
  (P extends undefined ? { input?: P } : { input: P }) &
    (
      | {
          name: string;
          traceHeader: string;
        }
      | {
          name: string;
        }
      | {
          traceHeader: string;
        }
      | {}
    );

export interface ExpressStepFunction<
  P extends Record<string, any> | undefined,
  O
> {
  (input: StepFunctionRequest<P>): SyncExecutionResult<O>;
}

export class StepFunction<
  P extends Record<string, any> | undefined,
  O
> extends BaseStepFunction<
  P,
  O,
  StepFunctionRequest<P>,
  AWS.StepFunctions.StartExecutionOutput
> {
  /**
   * This static property identifies this class as an StepFunction to the TypeScript plugin.
   */
  public static readonly FunctionlessType = "StepFunction";

  readonly native: NativeIntegration<
    (input: StepFunctionRequest<P>) => AWS.StepFunctions.StartExecutionOutput
  >;

  constructor(
    scope: Construct,
    id: string,
    props: StepFunctionProps,
    func: (arg: P) => O
  );

  constructor(scope: Construct, id: string, func: (arg: P) => O);

  constructor(
    scope: Construct,
    id: string,
    ...args:
      | [props: StepFunctionProps, func: (arg: P) => O]
      | [func: (arg: P) => O]
  ) {
    super(
      scope,
      id,
      args[0] as any,
      (args.length > 1 ? args[1] : undefined) as any
    );

    const stateMachineArn = this.stateMachineArn;

    this.native = {
      bind: (context) => {
        this.grantStartExecution(context.resource);
      },
      preWarm(preWarmContext) {
        preWarmContext.getOrInit(PrewarmClients.STEP_FUNCTIONS);
      },
      call: async (args, prewarmContext) => {
        const stepFunctionsClient = prewarmContext.getOrInit<StepFunctions>(
          PrewarmClients.STEP_FUNCTIONS
        );
        const [payload] = args;
        const result = await stepFunctionsClient
          .startExecution({
            ...payload,
            stateMachineArn: stateMachineArn,
            input: payload.input ? JSON.stringify(payload.input) : undefined,
          })
          .promise();

        return result;
      },
    };
  }

  public getStepFunctionType(): aws_stepfunctions.StateMachineType.STANDARD {
    return aws_stepfunctions.StateMachineType.STANDARD;
  }

  public describeExecution = makeIntegration<
    (executionArn: string) => AWS.StepFunctions.DescribeExecutionOutput,
    "StepFunction.describeExecution"
  >({
    kind: "StepFunction.describeExecution",
    appSyncVtl: this.appSyncIntegration({
      request(call, context) {
        const executionArn = getArgs(call);
        return `{
  "version": "2018-05-29",
  "method": "POST",
  "resourcePath": "/",
  "params": {
    "headers": {
      "content-type": "application/x-amz-json-1.0",
      "x-amz-target": "AWSStepFunctions.DescribeExecution"
    },
    "body": {
      "executionArn": ${context.json(context.eval(executionArn))}
    }
  }
}`;
      },
    }),
    asl: (call, context) => {
      // need DescribeExecution
      this.grantRead(context.role);

      const executionArnExpr = assertDefined(
        call.args[0].expr,
        "Describe Execution requires a single string argument."
      );

      const argValue = ASL.toJsonAssignment("ExecutionArn", executionArnExpr);

      const task: Task = {
        Type: "Task",
        Resource: "arn:aws:states:::aws-sdk:sfn:describeExecution",
        Parameters: argValue,
      };
      return task;
    },
    native: {
      bind: (context) => this.grantRead(context.resource),
      preWarm(prewarmContext) {
        prewarmContext.getOrInit(PrewarmClients.STEP_FUNCTIONS);
      },
      call: async (args, prewarmContext) => {
        const stepFunctionClient = prewarmContext.getOrInit<StepFunctions>(
          PrewarmClients.STEP_FUNCTIONS
        );

        const [arn] = args;

        const result = await stepFunctionClient
          .describeExecution({
            executionArn: arn,
          })
          .promise();

        return result;
      },
    },
    unhandledContext: (kind, contextKind) => {
      throw new Error(
        `${kind} is only available in the ${ASL.ContextName} and ${VTL.ContextName} context, but was used in ${contextKind}.`
      );
    },
  });
}

export interface StepFunction<P extends Record<string, any> | undefined, O> {
  (input: StepFunctionRequest<P>): AWS.StepFunctions.StartExecutionOutput;
}

function getArgs(call: CallExpr) {
  const executionArn = call.args[0]?.expr;
  if (executionArn === undefined) {
    throw new Error("missing argument 'executionArn'");
  }
  return executionArn;
}<|MERGE_RESOLUTION|>--- conflicted
+++ resolved
@@ -30,6 +30,7 @@
   EventBusRule,
   EventBusTargetIntegration,
 } from "./event-bridge";
+import { makeEventBusIntegration } from "./event-bridge/event-bus";
 import { EventBusRuleInput } from "./event-bridge/types";
 import {
   CallExpr,
@@ -372,20 +373,9 @@
     "aws.states"
   > {}
 
-<<<<<<< HEAD
 interface StepFunctionEventBusTargetProps
   extends Omit<aws_events_targets.SfnStateMachineProps, "input"> {}
 
-abstract class BaseStepFunction<P extends Record<string, any> | undefined, O>
-  extends Resource
-  implements
-    aws_stepfunctions.IStateMachine,
-    Integration<
-      (arg: P) => O,
-      "StepFunction",
-      StepFunctionEventBusTargetProps | undefined
-    >
-=======
 abstract class BaseStepFunction<
     P extends Record<string, any> | undefined,
     O,
@@ -395,8 +385,11 @@
   extends Resource
   implements
     aws_stepfunctions.IStateMachine,
-    Integration<(input: CallIn) => CallOut>
->>>>>>> 0a8b5fe2
+    Integration<
+      (input: CallIn) => CallOut,
+      "StepFunction",
+      EventBusTargetIntegration<P, StepFunctionEventBusTargetProps | undefined>
+    >
 {
   readonly kind = "StepFunction";
   readonly functionlessKind = "StepFunction";
@@ -407,7 +400,7 @@
   readonly appSyncVtl: AppSyncVtlIntegration;
 
   // @ts-ignore
-  readonly __functionBrand: (arg: P) => CallOut;
+  readonly __functionBrand: (arg: CallIn) => CallOut;
 
   readonly stateMachineName: string;
   readonly stateMachineArn: string;
@@ -621,17 +614,17 @@
   /**
    * @internal
    */
-  public readonly eventBus: EventBusTargetIntegration<
+  public readonly eventBus = makeEventBusIntegration<
     P,
-    aws_events_targets.EventBusProps | undefined
-  > = {
+    StepFunctionEventBusTargetProps | undefined
+  >({
     target: (props, targetInput) => {
       return new aws_events_targets.SfnStateMachine(this, {
         ...props,
         input: targetInput,
       });
     },
-  };
+  });
 
   private statusChangeEventDocument() {
     return {
