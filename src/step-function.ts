import * as appsync from "@aws-cdk/aws-appsync-alpha";
import {
  aws_apigateway,
  aws_events_targets,
  aws_stepfunctions,
  Stack,
} from "aws-cdk-lib";
// eslint-disable-next-line import/no-extraneous-dependencies
import { StepFunctions } from "aws-sdk";
import { Construct } from "constructs";
import { ApiGatewayVtlIntegration } from "./api";
import { AppSyncVtlIntegration } from "./appsync";
import { ASL, MapTask, StateMachine, States, Task } from "./asl";
import { assertDefined } from "./assert";
import { validateFunctionDecl, FunctionDecl } from "./declaration";
import { ErrorCodes, SynthError } from "./error-code";
import { EventBus, PredicateRuleBase, Rule } from "./event-bridge";
import {
  EventBusTargetIntegration,
  makeEventBusIntegration,
} from "./event-bridge/event-bus";
import { Event } from "./event-bridge/types";
import { CallExpr } from "./expression";
import { NativeIntegration, PrewarmClients } from "./function";
import {
  isComputedPropertyNameExpr,
  isErr,
  isFunctionDecl,
  isFunctionExpr,
  isNumberLiteralExpr,
  isObjectLiteralExpr,
  isPropAssignExpr,
  isSpreadAssignExpr,
  isStringLiteralExpr,
} from "./guards";
import {
  Integration,
  IntegrationCall,
  IntegrationInput,
  makeIntegration,
} from "./integration";
import { AnyFunction, ensureItemOf } from "./util";
import { VTL } from "./vtl";

export type AnyStepFunction =
  | ExpressStepFunction<any, any>
  | StepFunction<any, any>;

export type StepFunctionClosure<
  Payload extends Record<string, any> | undefined,
  Out
> = (arg: Payload) => Promise<Out> | Out;

export namespace $SFN {
  export const kind = "SFN";
  /**
   * Wait for a specific number of {@link seconds}.
   *
   * ```ts
   * new ExpressStepFunction(this, "F", (seconds: number) => $SFN.waitFor(seconds))
   * ```
   *
   * @see https://docs.aws.amazon.com/step-functions/latest/dg/amazon-states-language-wait-state.html
   */
  export const waitFor = makeStepFunctionIntegration<
    "waitFor",
    (seconds: number) => void
  >("waitFor", {
    asl(call) {
      const seconds = call.args[0].expr;
      if (seconds === undefined) {
        throw new Error("the 'seconds' argument is required");
      }

      if (isNumberLiteralExpr(seconds)) {
        return {
          Type: "Wait" as const,
          Seconds: seconds.value,
        };
      } else {
        return {
          Type: "Wait" as const,
          SecondsPath: ASL.toJsonPath(seconds),
        };
      }
    },
  });

  /**
   * Wait until a {@link timestamp}.
   *
   * ```ts
   * new ExpressStepFunction(this, "F", (timestamp: string) => $SFN.waitUntil(timestamp))
   * ```
   *
   * @see https://docs.aws.amazon.com/step-functions/latest/dg/amazon-states-language-wait-state.html
   */
  export const waitUntil = makeStepFunctionIntegration<
    "waitUntil",
    (timestamp: string) => void
  >("waitUntil", {
    asl(call) {
      const timestamp = call.args[0]?.expr;
      if (timestamp === undefined) {
        throw new Error("the 'timestamp' argument is required");
      }

      if (isStringLiteralExpr(timestamp)) {
        return {
          Type: "Wait",
          Timestamp: timestamp.value,
        };
      } else {
        return {
          Type: "Wait",
          TimestampPath: ASL.toJsonPath(timestamp),
        };
      }
    },
  });

  interface ForEach {
    /**
     * Process each item in an {@link array} in parallel and run with the default maxConcurrency.
     *
     * Example:
     * ```ts
     * new ExpressStepFunction(this, "F"} (items: string[]) => {
     *   $SFN.forEach(items, { maxConcurrency: 2 }, item => task(item));
     * });
     * ```
     *
     * @param array the list of items to process
     * @param callbackfn function to process each item
     */
    <T>(
      array: T[],
      callbackfn: (item: T, index: number, array: T[]) => void
    ): Promise<void>;
    /**
     * Process each item in an {@link array} in parallel and run with the default maxConcurrency.
     *
     * Example:
     * ```ts
     * new ExpressStepFunction(this, "F"} (items: string[]) => {
     *   $SFN.forEach(items, { maxConcurrency: 2 }, item => task(item));
     * });
     * ```
     *
     * @param array the list of items to process
     * @param props configure the maxConcurrency
     * @param callbackfn function to process each item
     */
    <T>(
      array: T[],
      props: {
        maxConcurrency: number;
      },
      callbackfn: (item: T, index: number, array: T[]) => void
    ): Promise<void>;
  }

  export const forEach = makeStepFunctionIntegration<"forEach", ForEach>(
    "forEach",
    {
      asl(call, context) {
        return mapOrForEach(call, context);
      },
    }
  );

  interface Map {
    /**
     * Map over each item in an {@link array} in parallel and run with the default maxConcurrency.
     *
     * Example:
     * ```ts
     * new ExpressStepFunction(this, "F", (items: string[]) => {
     *   return $SFN.map(items, item => task(item))
     * });
     * ```
     *
     * @param array the list of items to map over
     * @param callbackfn function to process each item
     * @returns an array containing the result of each mapped item
     */
    <T, U>(
      array: T[],
      callbackfn: (item: T, index: number, array: T[]) => U | Promise<U>
    ): Promise<U[]>;
    /**
     * Map over each item in an {@link array} in parallel and run with the default maxConcurrency.
     *
     * Example:
     * ```ts
     * new ExpressStepFunction(this, "F", (items: string[]) => {
     *   return $SFN.map(items, item => task(item))
     * });
     * ```
     *
     * @param array the list of items to map over
     * @param props configure the maxConcurrency
     * @param callbackfn function to process each item
     * @returns an array containing the result of each mapped item
     */
    <T, U>(
      array: T[],
      props: {
        maxConcurrency: number;
      },
      callbackfn: (item: T, index: number, array: T[]) => U | Promise<U>
    ): Promise<U[]>;
  }

  export const map = makeStepFunctionIntegration<"map", Map>("map", {
    asl(call, context) {
      return mapOrForEach(call, context);
    },
  });

  function mapOrForEach(call: CallExpr, context: ASL): MapTask {
<<<<<<< HEAD
    const callbackfn = call.getArgument("callbackfn")?.expr;
    if (callbackfn === undefined || callbackfn.kind !== "FunctionExpr") {
      throw new Error("missing callbackfn in $SFN.map");
    }
    const callbackStates = context.execute(callbackfn.body);
    const callbackStart = context.getStateName(callbackfn.body.step()!);
    const props = call.getArgument("props")?.expr;
    let maxConcurrency: number | undefined;
    if (props !== undefined) {
      if (props.kind === "ObjectLiteralExpr") {
        const maxConcurrencyProp = props.getProperty("maxConcurrency");
        if (
          maxConcurrencyProp?.kind === "PropAssignExpr" &&
          maxConcurrencyProp.expr.kind === "NumberLiteralExpr"
        ) {
          maxConcurrency = maxConcurrencyProp.expr.value;
          if (maxConcurrency <= 0) {
            throw new Error("maxConcurrency must be > 0");
=======
    if (isMapOrForEach(call)) {
      const callbackfn = call.getArgument("callbackfn")?.expr;
      if (callbackfn === undefined || callbackfn.kind !== "FunctionExpr") {
        throw new Error("missing callbackfn in $SFN.map");
      }
      const callbackStates = context.execute(callbackfn.body);
      const callbackStart = context.getStateName(callbackfn.body.step()!);
      const props = call.getArgument("props")?.expr;
      let maxConcurrency: number | undefined;
      if (props !== undefined) {
        if (isObjectLiteralExpr(props)) {
          const maxConcurrencyProp = props.getProperty("maxConcurrency");
          if (
            isPropAssignExpr(maxConcurrencyProp) &&
            isNumberLiteralExpr(maxConcurrencyProp.expr)
          ) {
            maxConcurrency = maxConcurrencyProp.expr.value;
            if (maxConcurrency <= 0) {
              throw new Error("maxConcurrency must be > 0");
            }
          } else {
            throw new Error(
              "property 'maxConcurrency' must be a NumberLiteralExpr"
            );
>>>>>>> 23c6be4e
          }
        } else {
          throw new Error(
            "property 'maxConcurrency' must be a NumberLiteralExpr"
          );
        }
      } else {
        throw new Error("argument 'props' must be an ObjectLiteralExpr");
      }
    }
    const array = call.getArgument("array")?.expr;
    if (array === undefined) {
      throw new Error("missing argument 'array'");
    }
    const arrayPath = ASL.toJsonPath(array);
    return {
      Type: "Map",
      ...(maxConcurrency
        ? {
            MaxConcurrency: maxConcurrency,
          }
        : {}),
      Iterator: {
        States: callbackStates,
        StartAt: callbackStart,
      },
      ItemsPath: arrayPath,
      Parameters: Object.fromEntries(
        callbackfn.parameters.map((param, i) => [
          `${param.name}.$`,
          i === 0
            ? "$$.Map.Item.Value"
            : i == 1
            ? "$$.Map.Item.Index"
            : arrayPath,
        ])
      ),
    };
  }

  /**
   * Run 1 or more workflows in parallel.
   *
   * ```ts
   * new ExpressStepFunction(this, "F", (id: string) => {
   *   const results = $SFN.parallel(
   *     () => task1(id)
   *     () => task2(id)
   *   )
   * })
   * ```
   * @param paths
   */
  export const parallel = makeStepFunctionIntegration<
    "parallel",
    <Paths extends readonly (() => any)[]>(
      ...paths: Paths
    ) => {
      [i in keyof Paths]: i extends `${number}`
        ? ReturnType<Extract<Paths[i], () => any>>
        : Paths[i];
    }
  >("parallel", {
    asl(call, context) {
      const paths = call.getArgument("paths")?.expr;
      if (paths === undefined) {
        throw new Error("missing required argument 'paths'");
      }
      if (paths.kind !== "ArrayLiteralExpr") {
        throw new Error("invalid arguments to $SFN.parallel");
      }
      ensureItemOf(
        paths.items,
        isFunctionExpr,
        "each parallel path must be an inline FunctionExpr"
      );

      return {
        Type: "Parallel",
        Branches: paths.items.map((func) => ({
          StartAt: context.getStateName(func.body.step()!),
          States: context.execute(func.body),
        })),
      };
    },
  });
}

function makeStepFunctionIntegration<K extends string, F extends AnyFunction>(
  methodName: K,
  integration: Omit<IntegrationInput<`$SFN.${K}`, F>, "kind">
) {
  return makeIntegration<`$SFN.${K}`, F>({
    kind: `$SFN.${methodName}`,
    unhandledContext(kind, context) {
      throw new Error(
        `${kind} is only allowed within a '${VTL.ContextName}' context, but was called within a '${context}' context.`
      );
    },
    ...integration,
  });
}

export function isStepFunction<P = any, O = any>(
  a: any
): a is StepFunction<P, O> | ExpressStepFunction<P, O> {
  return a?.kind === "StepFunction";
}

/**
 * {@see https://docs.aws.amazon.com/step-functions/latest/dg/cw-events.html}
 */
interface StepFunctionDetail {
  executionArn: string;
  stateMachineArn: string;
  name: string;
  status: "SUCCEEDED" | "RUNNING" | "FAILED" | "TIMED_OUT" | "ABORTED";
  startDate: number;
  stopDate: number | null;
  input: string;
  inputDetails: {
    included: boolean;
  };
  output: null | string;
  outputDetails: null | {
    included: boolean;
  };
}

export interface StepFunctionStatusChangedEvent
  extends Event<
    StepFunctionDetail,
    "Step Functions Execution Status Change",
    "aws.states"
  > {}

interface StepFunctionEventBusTargetProps
  extends Omit<aws_events_targets.SfnStateMachineProps, "input"> {}

abstract class BaseStepFunction<
  Payload extends Record<string, any> | undefined,
  CallIn,
  CallOut
> implements
    Integration<
      "StepFunction",
      (input: CallIn) => Promise<CallOut>,
      EventBusTargetIntegration<
        Payload,
        StepFunctionEventBusTargetProps | undefined
      >
    >
{
  readonly kind = "StepFunction";
  readonly functionlessKind = "StepFunction";

  readonly appSyncVtl: AppSyncVtlIntegration;

  // @ts-ignore
  readonly __functionBrand: (input: CallIn) => Promise<CallOut>;

  constructor(readonly resource: aws_stepfunctions.StateMachine) {
    // Integration object for appsync vtl
    this.appSyncVtl = this.appSyncIntegration({
      request: (call, context) => {
        const { name, input, traceHeader } = retrieveMachineArgs(call);

        const inputObj = context.var("{}");
        input &&
          context.put(
            inputObj,
            context.str("input"),
            `$util.toJson(${context.eval(input)})`
          );
        name && context.put(inputObj, context.str("name"), context.eval(name));
        traceHeader &&
          context.put(
            inputObj,
            context.str("traceHeader"),
            context.eval(traceHeader)
          );
        context.put(
          inputObj,
          context.str("stateMachineArn"),
          context.str(resource.stateMachineArn)
        );

        return `{
  "version": "2018-05-29",
  "method": "POST",
  "resourcePath": "/",
  "params": {
    "headers": {
      "content-type": "application/x-amz-json-1.0",
      "x-amz-target": "${
        this.resource.stateMachineType ===
        aws_stepfunctions.StateMachineType.EXPRESS
          ? "AWSStepFunctions.StartSyncExecution"
          : "AWSStepFunctions.StartExecution"
      }"
    },
    "body": $util.toJson(${inputObj})
  }
}`;
      },
    });
  }

  public appSyncIntegration(
    integration: Pick<AppSyncVtlIntegration, "request">
  ): AppSyncVtlIntegration {
    return {
      ...integration,
      dataSourceId: () => this.resource.node.addr,
      dataSource: (api, dataSourceId) => {
        const ds = new appsync.HttpDataSource(api, dataSourceId, {
          api,
          endpoint: `https://${
            this.resource.stateMachineType ===
            aws_stepfunctions.StateMachineType.EXPRESS
              ? "sync-states"
              : "states"
          }.${this.resource.stack.region}.amazonaws.com/`,
          authorizationConfig: {
            signingRegion: api.stack.region,
            signingServiceName: "states",
          },
        });

        this.resource.grantRead(ds.grantPrincipal);
        if (
          this.resource.stateMachineType ===
          aws_stepfunctions.StateMachineType.EXPRESS
        ) {
          this.resource.grantStartSyncExecution(ds.grantPrincipal);
        } else {
          this.resource.grantStartExecution(ds.grantPrincipal);
        }
        return ds;
      },
      result: (resultVariable) => {
        const returnValName = "$sfn__result";

        if (
          this.resource.stateMachineType ===
          aws_stepfunctions.StateMachineType.EXPRESS
        ) {
          return {
            returnVariable: returnValName,
            template: `#if(${resultVariable}.statusCode == 200)
    #set(${returnValName} = $util.parseJson(${resultVariable}.body))
    #if(${returnValName}.output == 'null')
    $util.qr(${returnValName}.put("output", $null))
    #else
    #set(${returnValName}.output = $util.parseJson(${returnValName}.output))
    #end
    #else 
    $util.error(${resultVariable}.body, "${resultVariable}.statusCode")
    #end`,
          };
        } else {
          return {
            returnVariable: returnValName,
            template: `#if(${resultVariable}.statusCode == 200)
    #set(${returnValName} = $util.parseJson(${resultVariable}.body))
    #else 
    $util.error(${resultVariable}.body, "${resultVariable}.statusCode")
    #end`,
          };
        }
      },
    };
  }

  public asl(call: CallExpr, context: ASL) {
    this.resource.grantStartExecution(context.role);
    if (
      this.resource.stateMachineType ===
      aws_stepfunctions.StateMachineType.EXPRESS
    ) {
      this.resource.grantStartSyncExecution(context.role);
    }

    const { name, input, traceHeader } = retrieveMachineArgs(call);

    return {
      Type: "Task" as const,
      Resource: `arn:aws:states:::aws-sdk:sfn:${
        this.resource.stateMachineType ===
        aws_stepfunctions.StateMachineType.EXPRESS
          ? "startSyncExecution"
          : "startExecution"
      }`,
      Parameters: {
        StateMachineArn: this.resource.stateMachineArn,
        ...(input ? ASL.toJsonAssignment("Input", input) : {}),
        ...(name ? ASL.toJsonAssignment("Name", name) : {}),
        ...(traceHeader
          ? ASL.toJsonAssignment("TraceHeader", traceHeader)
          : {}),
      },
    };
  }

  public readonly eventBus = makeEventBusIntegration<
    Payload,
    StepFunctionEventBusTargetProps | undefined
  >({
    target: (props, targetInput) => {
      return new aws_events_targets.SfnStateMachine(this.resource, {
        ...props,
        input: targetInput,
      });
    },
  });

  private statusChangeEventDocument() {
    return {
      doc: {
        source: { value: "aws.states" },
        "detail-type": { value: "Step Functions Execution Status Change" },
        detail: {
          doc: {
            stateMachineArn: { value: this.resource.stateMachineArn },
          },
        },
      },
    };
  }

  public onSucceeded(
    scope: Construct,
    id: string
  ): Rule<StepFunctionStatusChangedEvent> {
    const bus = EventBus.default<StepFunctionStatusChangedEvent>(this.resource);

    return new PredicateRuleBase(
      scope,
      id,
      bus,
      this.statusChangeEventDocument(),
      {
        doc: {
          detail: {
            doc: {
              status: { value: "SUCCEEDED" },
            },
          },
        },
      }
    );
  }

  public onFailed(
    scope: Construct,
    id: string
  ): Rule<StepFunctionStatusChangedEvent> {
    const bus = EventBus.default<StepFunctionStatusChangedEvent>(this.resource);

    return new PredicateRuleBase<StepFunctionStatusChangedEvent>(
      scope,
      id,
      bus,
      this.statusChangeEventDocument(),
      {
        doc: {
          detail: {
            doc: {
              status: { value: "FAILED" },
            },
          },
        },
      }
    );
  }

  public onStarted(
    scope: Construct,
    id: string
  ): Rule<StepFunctionStatusChangedEvent> {
    const bus = EventBus.default<StepFunctionStatusChangedEvent>(this.resource);

    return new PredicateRuleBase<StepFunctionStatusChangedEvent>(
      scope,
      id,
      bus,
      this.statusChangeEventDocument(),
      {
        doc: {
          detail: {
            doc: {
              status: { value: "RUNNING" },
            },
          },
        },
      }
    );
  }

  public onTimedOut(
    scope: Construct,
    id: string
  ): Rule<StepFunctionStatusChangedEvent> {
    const bus = EventBus.default<StepFunctionStatusChangedEvent>(this.resource);

    return new PredicateRuleBase(
      scope,
      id,
      bus,
      this.statusChangeEventDocument(),
      {
        doc: {
          detail: {
            doc: {
              status: { value: "TIMED_OUT" },
            },
          },
        },
      }
    );
  }

  public onAborted(
    scope: Construct,
    id: string
  ): Rule<StepFunctionStatusChangedEvent> {
    const bus = EventBus.default<StepFunctionStatusChangedEvent>(this.resource);

    return new PredicateRuleBase<StepFunctionStatusChangedEvent>(
      scope,
      id,
      bus,
      this.statusChangeEventDocument(),
      {
        doc: {
          detail: {
            doc: {
              status: { value: "ABORTED" },
            },
          },
        },
      }
    );
  }

  /**
   * Create event bus rule that matches any status change on this machine.
   */
  public onStatusChanged(
    scope: Construct,
    id: string
  ): Rule<StepFunctionStatusChangedEvent> {
    const bus = EventBus.default<StepFunctionStatusChangedEvent>(this.resource);

    // We are not able to use the nice "when" function here because we don't compile
    return new PredicateRuleBase<StepFunctionStatusChangedEvent>(
      scope,
      id,
      bus,
      this.statusChangeEventDocument()
    );
  }
}

function retrieveMachineArgs(call: CallExpr) {
  // object reference
  // machine(inputObj) => inputObj: { name: "hi", input: ... }
  // Inline Object
  // machine({ input: { ... } })
  // Inline with reference
  // machine({ input: ref, name: "hi", traceHeader: "hi" })
  const arg = call.args[0];

  if (!arg.expr || !isObjectLiteralExpr(arg.expr)) {
    throw Error(
      "Step function invocation must use a single, inline object parameter. Variable references are not supported currently."
    );
  } else if (
    arg.expr.properties.some(
      (x) => isSpreadAssignExpr(x) || isComputedPropertyNameExpr(x.name)
    )
  ) {
    throw Error(
      "Step function invocation must use a single, inline object instantiated without computed or spread keys."
    );
  }

  // we know the keys cannot be computed, so it is safe to use getProperty
  return {
    name: arg.expr.getProperty("name")?.expr,
    traceHeader: arg.expr.getProperty("traceHeader")?.expr,
    input: arg.expr.getProperty("input")?.expr,
  };
}

export interface StepFunctionProps
  extends Omit<
    aws_stepfunctions.StateMachineProps,
    "definition" | "stateMachineType"
  > {}

/**
 * An {@link ExpressStepFunction} is a callable Function which executes on the managed
 * AWS Step Function infrastructure. Like a Lambda Function, it runs within memory of
 * a single machine, except unlike Lambda, the entire environment is managed and operated
 * by AWS. Meaning, there is no Operating System, Memory, CPU, Credentials or API Clients
 * to manage. The entire workflow is configured at build-time via the Amazon State Language (ASL).
 *
 * With Functionless, the ASL is derived from type-safe TypeScript code instead of JSON.
 *
 * ```ts
 * import * as f from "functionless";
 *
 * const table = new f.Table(this, "Table", { ... });
 *
 * const getItem = new ExpressStepFunction(this, "F", () => {
 *   return f.$AWS.DynamoDB.GetItem({
 *     TableName: table,
 *     Key: {
 *       ..
 *     }
 *   });
 * });
 * ```
 */
export interface IExpressStepFunction<
  Payload extends Record<string, any> | undefined,
  Out
> {
  (input: StepFunctionRequest<Payload>): SyncExecutionResult<Out>;
}

class BaseExpressStepFunction<
    Payload extends Record<string, any> | undefined,
    Out
  >
  extends BaseStepFunction<
    Payload,
    StepFunctionRequest<Payload>,
    SyncExecutionResult<Out>
  >
  implements IExpressStepFunction<Payload, Out>
{
  /**
   * This static property identifies this class as an ExpressStepFunction to the TypeScript plugin.
   */
  public static readonly FunctionlessType = "ExpressStepFunction";

  readonly native: NativeIntegration<
    (input: StepFunctionRequest<Payload>) => Promise<SyncExecutionResult<Out>>
  >;

  constructor(machine: aws_stepfunctions.StateMachine) {
    super(machine);

    const stateMachineArn = this.resource.stateMachineArn;

    this.native = {
      bind: (context) => {
        this.resource.grantStartSyncExecution(context.resource);
      },
      preWarm(preWarmContext) {
        preWarmContext.getOrInit(PrewarmClients.STEP_FUNCTIONS);
      },
      call: async (args, prewarmContext) => {
        const stepFunctionsClient = prewarmContext.getOrInit<StepFunctions>(
          PrewarmClients.STEP_FUNCTIONS
        );
        const [payload] = args;
        const result = await stepFunctionsClient
          .startSyncExecution({
            ...payload,
            stateMachineArn: stateMachineArn,
            input: payload.input ? JSON.stringify(payload.input) : undefined,
          })
          .promise();

        return result.error
          ? ({
              ...result,
              error: result.error,
              status: result.status as "FAILED" | "TIMED_OUT",
              startDate: result.startDate.getUTCMilliseconds(),
              stopDate: result.stopDate.getUTCMilliseconds(),
            } as SyncExecutionFailedResult)
          : ({
              ...result,
              startDate: result.startDate.getUTCMilliseconds(),
              stopDate: result.stopDate.getUTCMilliseconds(),
              output: result.output ? JSON.parse(result.output) : undefined,
            } as SyncExecutionSuccessResult<Out>);
      },
    };
  }
}

interface BaseExpressStepFunction<
  Payload extends Record<string, any> | undefined,
  Out
> {
  (input: StepFunctionRequest<Payload>): SyncExecutionResult<Out>;
}

/**
 * An {@link ExpressStepFunction} is a callable Function which executes on the managed
 * AWS Step Function infrastructure. Like a Lambda Function, it runs within memory of
 * a single machine, except unlike Lambda, the entire environment is managed and operated
 * by AWS. Meaning, there is no Operating System, Memory, CPU, Credentials or API Clients
 * to manage. The entire workflow is configured at build-time via the Amazon State Language (ASL).
 *
 * With Functionless, the ASL is derived from type-safe TypeScript code instead of JSON.
 *
 * ```ts
 * import * as f from "functionless";
 *
 * const table = new f.Table(this, "Table", { ... });
 *
 * const getItem = new ExpressStepFunction(this, "F", () => {
 *   return f.$AWS.DynamoDB.GetItem({
 *     TableName: table,
 *     Key: {
 *       ..
 *     }
 *   });
 * });
 * ```
 */
export class ExpressStepFunction<
  Payload extends Record<string, any> | undefined,
  Out
> extends BaseExpressStepFunction<Payload, Out> {
  readonly definition: StateMachine<States>;

  // Integration object for api gateway vtl
  readonly apiGWVtl: ApiGatewayVtlIntegration = {
    renderRequest: (call, context) => {
      const args = retrieveMachineArgs(call);

      return `{\n"stateMachineArn":"${
        this.resource.stateMachineArn
      }",\n${Object.entries(args)
        .filter(
          (arg): arg is [typeof arg[0], Exclude<typeof arg[1], undefined>] =>
            arg[1] !== undefined
        )
        .map(([argName, argVal]) => {
          if (argName === "input") {
            // stringify the JSON input
            const input = context.exprToJson(argVal).replace(/"/g, '\\"');
            return `"${argName}":"${input}"`;
          } else {
            return `"${argName}":${context.exprToJson(argVal)}`;
          }
        })
        .join(",")}\n}`;
    },

    createIntegration: (options) => {
      const credentialsRole = options.credentialsRole;

      this.resource.grantRead(credentialsRole);
      this.resource.grantStartSyncExecution(credentialsRole);

      return new aws_apigateway.AwsIntegration({
        service: "states",
        action: "StartSyncExecution",
        integrationHttpMethod: "POST",
        options: {
          ...options,
          credentialsRole,
          passthroughBehavior: aws_apigateway.PassthroughBehavior.NEVER,
        },
      });
    },
  };

  /**
   * Wrap a {@link aws_stepfunctions.StateMachine} with Functionless.
   *
   * A wrapped {@link StepFunction} provides common integrations like execute (`machine()`) and `describeExecution`.
   *
   * {@link ExpressStepFunction} should only be used to wrap a Express Step Function.
   * Express Step Functions should use {@link StepFunction}.
   *
   * ```ts
   * ExpressStepFunction.fromStateMachine(new aws_stepfunctions.StateMachine(this, "F", {
   *    stateMachineType: aws_stepfunctions.StateMachineType.EXPRESS,
   *    ...
   * }));
   * ```
   */
  public static fromStateMachine<
    Payload extends Record<string, any> | undefined,
    Out
  >(
    machine: aws_stepfunctions.StateMachine
  ): IExpressStepFunction<Payload, Out> {
    return new ImportedExpressStepFunction<Payload, Out>(machine);
  }

  constructor(
    scope: Construct,
    id: string,
    props: StepFunctionProps,
    func: StepFunctionClosure<Payload, Out>
  );
  constructor(
    scope: Construct,
    id: string,
    func: StepFunctionClosure<Payload, Out>
  );
  constructor(
    scope: Construct,
    id: string,
    ...args:
      | [props: StepFunctionProps, func: StepFunctionClosure<Payload, Out>]
      | [func: StepFunctionClosure<Payload, Out>]
  ) {
    const [props, func] = getStepFunctionArgs(...args);

    const [definition, machine] = synthesizeStateMachine(scope, id, func, {
      ...props,
      stateMachineType: aws_stepfunctions.StateMachineType.EXPRESS,
    });

    super(machine);

    this.definition = definition;
  }
}

class ImportedExpressStepFunction<
  Payload extends Record<string, any> | undefined,
  Out
> extends BaseExpressStepFunction<Payload, Out> {
  constructor(machine: aws_stepfunctions.StateMachine) {
    if (
      machine.stateMachineType !== aws_stepfunctions.StateMachineType.EXPRESS
    ) {
      throw new SynthError(ErrorCodes.Incorrect_StateMachine_Import_Type);
    }

    super(machine);
  }
}

interface BaseSyncExecutionResult {
  billingDetails?: {
    billedDurationInMilliseconds: number;
    billedMemoryUsedInMB: number;
  };
  executionArn: string;
  input: string;
  inputDetails: {
    included: boolean;
  };
  name: string;

  outputDetails: {
    included: boolean;
  };
  startDate: number;
  stateMachineArn: string;
  status: "SUCCEEDED" | "FAILED" | "TIMED_OUT";
  stopDate: number;
  traceHeader: string;
}
export interface SyncExecutionFailedResult extends BaseSyncExecutionResult {
  cause: string;
  error: string;
  status: "FAILED" | "TIMED_OUT";
}
export interface SyncExecutionSuccessResult<T> extends BaseSyncExecutionResult {
  output: T;
  status: "SUCCEEDED";
}
export type SyncExecutionResult<T> =
  | SyncExecutionFailedResult
  | SyncExecutionSuccessResult<T>;

// do not support undefined values, arguments must be present or missing
export type StepFunctionRequest<P extends Record<string, any> | undefined> =
  (P extends undefined ? { input?: P } : { input: P }) &
    (
      | {
          name: string;
          traceHeader: string;
        }
      | {
          name: string;
        }
      | {
          traceHeader: string;
        }
      | {}
    );

export interface ExpressStepFunction<
  Payload extends Record<string, any> | undefined,
  Out
> {
  (input: StepFunctionRequest<Payload>): Promise<SyncExecutionResult<Out>>;
}

/**
 * A {@link StepFunction} is a callable Function which executes on the managed
 * AWS Step Function infrastructure. Like a Lambda Function, it runs within memory of
 * a single machine, except unlike Lambda, the entire environment is managed and operated
 * by AWS. Meaning, there is no Operating System, Memory, CPU, Credentials or API Clients
 * to manage. The entire workflow is configured at build-time via the Amazon State Language (ASL).
 *
 * With Functionless, the ASL is derived from type-safe TypeScript code instead of JSON.
 *
 * ```ts
 * import * as f from "functionless";
 *
 * const table = new f.Table(this, "Table", { ... });
 *
 * const getItem = new StepFunction(this, "F", () => {
 *   return f.$AWS.DynamoDB.GetItem({
 *     TableName: table,
 *     Key: {
 *       ..
 *     }
 *   });
 * });
 * ```
 *
 * @typeParam Payload - the object payload to the step function.
 * @typeParam Out - the type of object the step function outputs.
 *                  currently not used: https://github.com/functionless/functionless/issues/129
 */
export interface IStepFunction<
  Payload extends Record<string, any> | undefined,
  _Out
> extends Integration<
    "StepFunction",
    (
      input: StepFunctionRequest<Payload>
    ) => Promise<AWS.StepFunctions.StartExecutionOutput>,
    EventBusTargetIntegration<
      Payload,
      StepFunctionEventBusTargetProps | undefined
    >
  > {
  describeExecution: IntegrationCall<
    "StepFunction.describeExecution",
    (executionArn: string) => Promise<AWS.StepFunctions.DescribeExecutionOutput>
  >;

  (
    input: StepFunctionRequest<Payload>
  ): Promise<AWS.StepFunctions.StartExecutionOutput>;
}

class BaseStandardStepFunction<
    Payload extends Record<string, any> | undefined,
    Out
  >
  extends BaseStepFunction<
    Payload,
    StepFunctionRequest<Payload>,
    AWS.StepFunctions.StartExecutionOutput
  >
  implements IStepFunction<Payload, Out>
{
  /**
   * This static property identifies this class as an StepFunction to the TypeScript plugin.
   */
  public static readonly FunctionlessType = "StepFunction";

  readonly native: NativeIntegration<
    (
      input: StepFunctionRequest<Payload>
    ) => Promise<AWS.StepFunctions.StartExecutionOutput>
  >;

  constructor(resource: aws_stepfunctions.StateMachine) {
    super(resource);

    const stateMachineArn = this.resource.stateMachineArn;

    this.native = {
      bind: (context) => {
        this.resource.grantStartExecution(context.resource);
      },
      preWarm(preWarmContext) {
        preWarmContext.getOrInit(PrewarmClients.STEP_FUNCTIONS);
      },
      call: async (args, prewarmContext) => {
        const stepFunctionsClient = prewarmContext.getOrInit<StepFunctions>(
          PrewarmClients.STEP_FUNCTIONS
        );
        const [payload] = args;
        const result = await stepFunctionsClient
          .startExecution({
            ...payload,
            stateMachineArn: stateMachineArn,
            input: payload.input ? JSON.stringify(payload.input) : undefined,
          })
          .promise();

        return result;
      },
    };
  }

  public describeExecution = makeIntegration<
    "StepFunction.describeExecution",
    (executionArn: string) => Promise<AWS.StepFunctions.DescribeExecutionOutput>
  >({
    kind: "StepFunction.describeExecution",
    appSyncVtl: this.appSyncIntegration({
      request(call, context) {
        const executionArn = getArgs(call);
        return `{
  "version": "2018-05-29",
  "method": "POST",
  "resourcePath": "/",
  "params": {
    "headers": {
      "content-type": "application/x-amz-json-1.0",
      "x-amz-target": "AWSStepFunctions.DescribeExecution"
    },
    "body": {
      "executionArn": ${context.json(context.eval(executionArn))}
    }
  }
}`;
      },
    }),
    asl: (call, context) => {
      // need DescribeExecution
      this.resource.grantRead(context.role);

      const executionArnExpr = assertDefined(
        call.args[0].expr,
        "Describe Execution requires a single string argument."
      );

      const argValue = ASL.toJsonAssignment("ExecutionArn", executionArnExpr);

      const task: Task = {
        Type: "Task",
        Resource: "arn:aws:states:::aws-sdk:sfn:describeExecution",
        Parameters: argValue,
      };
      return task;
    },
    native: {
      bind: (context) => this.resource.grantRead(context.resource),
      preWarm(prewarmContext) {
        prewarmContext.getOrInit(PrewarmClients.STEP_FUNCTIONS);
      },
      call: async (args, prewarmContext) => {
        const stepFunctionClient = prewarmContext.getOrInit<StepFunctions>(
          PrewarmClients.STEP_FUNCTIONS
        );

        const [arn] = args;

        return stepFunctionClient
          .describeExecution({
            executionArn: arn,
          })
          .promise();
      },
    },
    unhandledContext: (kind, contextKind) => {
      throw new Error(
        `${kind} is only available in the ${ASL.ContextName} and ${VTL.ContextName} context, but was used in ${contextKind}.`
      );
    },
  });
}

interface BaseStandardStepFunction<
  Payload extends Record<string, any> | undefined,
  Out
> {
  (
    input: StepFunctionRequest<Payload>
  ): Promise<AWS.StepFunctions.StartExecutionOutput>;
}

/**
 * A {@link StepFunction} is a callable Function which executes on the managed
 * AWS Step Function infrastructure. Like a Lambda Function, it runs within memory of
 * a single machine, except unlike Lambda, the entire environment is managed and operated
 * by AWS. Meaning, there is no Operating System, Memory, CPU, Credentials or API Clients
 * to manage. The entire workflow is configured at build-time via the Amazon State Language (ASL).
 *
 * With Functionless, the ASL is derived from type-safe TypeScript code instead of JSON.
 *
 * ```ts
 * import * as f from "functionless";
 *
 * const table = new f.Table(this, "Table", { ... });
 *
 * const getItem = new StepFunction(this, "F", () => {
 *   return f.$AWS.DynamoDB.GetItem({
 *     TableName: table,
 *     Key: {
 *       ..
 *     }
 *   });
 * });
 * ```
 *
 * @typeParam Payload - the object payload to the step function.
 * @typeParam Out - the type of object the step function outputs.
 *                  currently not used: https://github.com/functionless/functionless/issues/129
 */
export class StepFunction<Payload extends Record<string, any> | undefined, Out>
  extends BaseStandardStepFunction<Payload, Out>
  implements IStepFunction<Payload, Out>
{
  readonly definition: StateMachine<States>;

  /**
   * Wrap a {@link aws_stepfunctions.StateMachine} with Functionless.
   *
   * A wrapped {@link StepFunction} provides common integrations like execute (`machine()`) and `describeExecution`.
   *
   * {@link StepFunction} should only be used to wrap a Standard Step Function.
   * Express Step Functions should use {@link ExpressStepFunction}.
   *
   * ```ts
   * StepFunction.fromStateMachine(new aws_stepfunctions.StateMachine(this, "F", {
   *    ...
   * }));
   * ```
   */
  public static fromStateMachine<
    Payload extends Record<string, any> | undefined,
    Out
  >(machine: aws_stepfunctions.StateMachine): IStepFunction<Payload, Out> {
    return new ImportedStepFunction<Payload, Out>(machine);
  }

  constructor(
    scope: Construct,
    id: string,
    props: StepFunctionProps,
    func: StepFunctionClosure<Payload, Out>
  );

  constructor(
    scope: Construct,
    id: string,
    func: StepFunctionClosure<Payload, Out>
  );

  constructor(
    scope: Construct,
    id: string,
    ...args:
      | [props: StepFunctionProps, func: StepFunctionClosure<Payload, Out>]
      | [func: StepFunctionClosure<Payload, Out>]
  ) {
    const [props, func] = getStepFunctionArgs(...args);

    const [definition, machine] = synthesizeStateMachine(scope, id, func, {
      ...props,
      stateMachineType: aws_stepfunctions.StateMachineType.STANDARD,
    });

    super(machine);

    this.definition = definition;
  }
}

function getStepFunctionArgs<
  Payload extends Record<string, any> | undefined,
  Out
>(
  ...args:
    | [props: StepFunctionProps, func: StepFunctionClosure<Payload, Out>]
    | [func: StepFunctionClosure<Payload, Out>]
) {
  const props =
    isFunctionDecl(args[0]) || isErr(args[0])
      ? {}
      : (args[1] as StepFunctionProps);
  const func = validateFunctionDecl(
    args.length > 1 ? args[1] : args[0],
    "StepFunction"
  );

  return [props, func] as const;
}

function synthesizeStateMachine(
  scope: Construct,
  id: string,
  decl: FunctionDecl,
  props: StepFunctionProps & {
    stateMachineType: aws_stepfunctions.StateMachineType;
  }
): [StateMachine<States>, aws_stepfunctions.StateMachine] {
  const machine = new aws_stepfunctions.StateMachine(scope, id, {
    ...props,
    definition: new aws_stepfunctions.Pass(scope, "dummy"),
  });

  const definition = new ASL(scope, machine.role, decl).definition;

  const resource = machine.node.findChild(
    "Resource"
  ) as aws_stepfunctions.CfnStateMachine;

  resource.definitionString = Stack.of(resource).toJsonString(definition);

  // remove the dummy pass node because we don't need it.
  scope.node.tryRemoveChild("dummy");

  return [definition, machine];
}

class ImportedStepFunction<
  Payload extends Record<string, any> | undefined,
  Out
> extends BaseStandardStepFunction<Payload, Out> {
  constructor(machine: aws_stepfunctions.StateMachine) {
    if (
      machine.stateMachineType !== aws_stepfunctions.StateMachineType.STANDARD
    ) {
      throw new SynthError(ErrorCodes.Incorrect_StateMachine_Import_Type);
    }

    super(machine);
  }
}

function getArgs(call: CallExpr) {
  const executionArn = call.args[0]?.expr;
  if (executionArn === undefined) {
    throw new Error("missing argument 'executionArn'");
  }
  return executionArn;
}<|MERGE_RESOLUTION|>--- conflicted
+++ resolved
@@ -219,7 +219,6 @@
   });
 
   function mapOrForEach(call: CallExpr, context: ASL): MapTask {
-<<<<<<< HEAD
     const callbackfn = call.getArgument("callbackfn")?.expr;
     if (callbackfn === undefined || callbackfn.kind !== "FunctionExpr") {
       throw new Error("missing callbackfn in $SFN.map");
@@ -229,41 +228,15 @@
     const props = call.getArgument("props")?.expr;
     let maxConcurrency: number | undefined;
     if (props !== undefined) {
-      if (props.kind === "ObjectLiteralExpr") {
+      if (isObjectLiteralExpr(props)) {
         const maxConcurrencyProp = props.getProperty("maxConcurrency");
         if (
-          maxConcurrencyProp?.kind === "PropAssignExpr" &&
-          maxConcurrencyProp.expr.kind === "NumberLiteralExpr"
+          isPropAssignExpr(maxConcurrencyProp) &&
+          isNumberLiteralExpr(maxConcurrencyProp.expr)
         ) {
           maxConcurrency = maxConcurrencyProp.expr.value;
           if (maxConcurrency <= 0) {
             throw new Error("maxConcurrency must be > 0");
-=======
-    if (isMapOrForEach(call)) {
-      const callbackfn = call.getArgument("callbackfn")?.expr;
-      if (callbackfn === undefined || callbackfn.kind !== "FunctionExpr") {
-        throw new Error("missing callbackfn in $SFN.map");
-      }
-      const callbackStates = context.execute(callbackfn.body);
-      const callbackStart = context.getStateName(callbackfn.body.step()!);
-      const props = call.getArgument("props")?.expr;
-      let maxConcurrency: number | undefined;
-      if (props !== undefined) {
-        if (isObjectLiteralExpr(props)) {
-          const maxConcurrencyProp = props.getProperty("maxConcurrency");
-          if (
-            isPropAssignExpr(maxConcurrencyProp) &&
-            isNumberLiteralExpr(maxConcurrencyProp.expr)
-          ) {
-            maxConcurrency = maxConcurrencyProp.expr.value;
-            if (maxConcurrency <= 0) {
-              throw new Error("maxConcurrency must be > 0");
-            }
-          } else {
-            throw new Error(
-              "property 'maxConcurrency' must be a NumberLiteralExpr"
-            );
->>>>>>> 23c6be4e
           }
         } else {
           throw new Error(
