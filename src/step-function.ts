--- conflicted
+++ resolved
@@ -28,7 +28,8 @@
 } from "./event-bridge/event-bus";
 import { Event } from "./event-bridge/types";
 import { CallExpr } from "./expression";
-import { NativeIntegration, PrewarmClients } from "./function";
+import { NativeIntegration } from "./function";
+import { PrewarmClients } from "./function-prewarm";
 import {
   isComputedPropertyNameExpr,
   isErr,
@@ -38,14 +39,8 @@
   isObjectLiteralExpr,
   isPropAssignExpr,
   isSpreadAssignExpr,
-<<<<<<< HEAD
-} from "./expression";
-import { NativeIntegration } from "./function";
-import { PrewarmClients } from "./function-prewarm";
-=======
   isStringLiteralExpr,
 } from "./guards";
->>>>>>> 23c6be4e
 import {
   Integration,
   IntegrationCall,
