--- conflicted
+++ resolved
@@ -22,25 +22,17 @@
   States,
   Task,
 } from "./asl";
-<<<<<<< HEAD
 import { assertDefined } from "./assert";
 import {
+  validateFunctionDecl,
   FunctionDecl,
   isFunctionDecl,
-  validateFunctionDecl,
 } from "./declaration";
 import { EventBus, PredicateRuleBase, Rule } from "./event-bridge";
-=======
-import { assertDefined, assertNodeKind } from "./assert";
-import { FunctionDecl, isFunctionDecl } from "./declaration";
 import {
-  EventBus,
-  PredicateRuleBase,
-  Rule,
   EventBusTargetIntegration,
-} from "./event-bridge";
-import { makeEventBusIntegration } from "./event-bridge/event-bus";
->>>>>>> 55c6d40c
+  makeEventBusIntegration,
+} from "./event-bridge/event-bus";
 import { Event } from "./event-bridge/types";
 import {
   CallExpr,
