--- conflicted
+++ resolved
@@ -22,11 +22,7 @@
 } from "./asl";
 import { assertDefined, assertNodeKind } from "./assert";
 import { FunctionDecl, isFunctionDecl } from "./declaration";
-import {
-  EventBus,
-  EventBusPredicateRuleBase,
-  EventBusRule,
-} from "./event-bridge";
+import { EventBus, EventBusPredicateRuleBase, Rule } from "./event-bridge";
 import { EventBusRuleInput } from "./event-bridge/types";
 import {
   CallExpr,
@@ -35,13 +31,6 @@
   isObjectLiteralExpr,
   isSpreadAssignExpr,
 } from "./expression";
-<<<<<<< HEAD
-import { AnyFunction, ensureItemOf } from "./util";
-import { assertDefined, assertNodeKind } from "./assert";
-import { EventBusRuleInput } from "./event-bridge/types";
-import { EventBus, EventBusPredicateRuleBase, Rule } from "./event-bridge";
-=======
->>>>>>> 242f0867
 import { Integration, makeIntegration } from "./integration";
 import { AnyFunction, ensureItemOf } from "./util";
 import { VTL } from "./vtl";
