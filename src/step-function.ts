--- conflicted
+++ resolved
@@ -1264,11 +1264,7 @@
     },
     unhandledContext: (kind, contextKind) => {
       throw new Error(
-<<<<<<< HEAD
-        `${name} is only available in the ${ASL.ContextName} and ${VTL.ContextName} context, but was used in ${context}.`
-=======
         `${kind} is only available in the ${ASL.ContextName} and ${VTL.ContextName} context, but was used in ${contextKind}.`
->>>>>>> c3a117e3
       );
     },
   });
