--- conflicted
+++ resolved
@@ -10,11 +10,8 @@
 import { Construct } from "constructs";
 import { ApiGatewayVtlIntegration } from "./api";
 import { AppSyncVtlIntegration } from "./appsync";
-<<<<<<< HEAD
-import { ASL, ASLGraph, ASLOptions, StateMachine, States } from "./asl";
-=======
 import { ASL, ASLGraph, Retry, StateMachine, States } from "./asl";
->>>>>>> 0cf86ab7
+import { ASLOptions } from "./asl/synth";
 import { assertDefined } from "./assert";
 import { FunctionLike } from "./declaration";
 import { ErrorCodes, SynthError } from "./error-code";
@@ -2021,11 +2018,8 @@
   const props =
     isFunctionLike(args[0]) || isErr(args[0]) || typeof args[0] === "function"
       ? {}
-<<<<<<< HEAD
-      : (args[0] as StepFunctionProps);
-=======
       : args[0];
->>>>>>> 0cf86ab7
+
   const func = validateFunctionLike(
     args.length > 1 ? args[1] : args[0],
     "StepFunction"
