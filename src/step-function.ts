--- conflicted
+++ resolved
@@ -9,8 +9,9 @@
   Stack,
   Token,
 } from "aws-cdk-lib";
+// eslint-disable-next-line import/no-extraneous-dependencies
+import { StepFunctions } from "aws-sdk";
 import { Construct } from "constructs";
-
 import { AppSyncVtlIntegration } from "./appsync";
 import {
   ASL,
@@ -35,15 +36,10 @@
   isObjectLiteralExpr,
   isSpreadAssignExpr,
 } from "./expression";
+import { NativeIntegration, PrewarmClients } from "./function";
 import { Integration, makeIntegration } from "./integration";
-<<<<<<< HEAD
-import { AppSyncVtlIntegration } from "./appsync";
-import { NativeIntegration, PrewarmClients } from "./function";
-import { StepFunctions } from "aws-sdk";
-=======
 import { AnyFunction, ensureItemOf } from "./util";
 import { VTL } from "./vtl";
->>>>>>> 10eb43fe
 
 export type AnyStepFunction =
   | ExpressStepFunction<any, any>
