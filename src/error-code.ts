// @ts-ignore - imported for tsdoc
import type { AwsMethod } from "./api";
// @ts-ignore - imported for tsdoc
import { ExpressStepFunction } from "./step-function";

const BASE_URL = process.env.FUNCTIONLESS_LOCAL
  ? `http://localhost:3000`
  : `https://functionless.org`;

/**
 * Error to throw during synth failures
 */
export class SynthError extends Error {
  constructor(readonly code: ErrorCode, message?: string) {
    super(formatErrorMessage(code, message));
  }
}

/**
 * Formats an error message consistently across Functionless.
 *
 * Includes a deep link url to functionless.org's error code page.
 *
 * ```
 * [messageText | code.MessageText]
 *
 * http://functionless.org/docs/error-codes/#[Anchor from Message Text]
 * ```
 */
export const formatErrorMessage = (code: ErrorCode, messageText?: string) => `${
  messageText ?? code.title
}

${formatErrorUrl(code)}`;

/**
 * Deep link to functionless.org's error code page.
 *
 * `http://functionless.org/docs/error-codes/#[Anchor from Message Text]`
 */
export const formatErrorUrl = (code: ErrorCode) =>
  `${BASE_URL}/docs/error-codes#${code.title
    .toLowerCase()
    .replace(/\s/g, "-")}`;

export enum ErrorType {
  "ERROR" = "ERROR",
  "WARN" = "WARN",
  "INFO" = "INFO",
  "DEPRECATED" = "DEPRECATED",
}

export interface ErrorCode {
  /**
   * Error code, a unique number between 10000 and 99999.
   *
   * New error codes should be sequential.
   */
  readonly code: number;
  /**
   * The type of the error, determine how the error is displayed in the language service and on the website.
   */
  readonly type: ErrorType;
  /**
   * Title of the error which will appear on `https://functionless.org/docs/error-codes` and act as the deep link.
   * (https://functionless.org/docs/error-codes#title-with-dashes)
   */
  readonly title: string;
}

export namespace ErrorCodes {
  /**
   * The computations that [Amazon States Language](https://docs.aws.amazon.com/step-functions/latest/dg/concepts-amazon-states-language.html)
   * can do is restricted by JSON Path and the limited [Intrinsic Functions](https://docs.aws.amazon.com/step-functions/latest/dg/amazon-states-language-intrinsic-functions.html). Currently, arithmetic expressions are not supported.
   * ```ts
   * // ok
   * new StepFunction(scope, id, () => 1 + 2);
   *
   * // illegal!
   * new StepFunction(scope, id, (input: { num: number }) => input.number + 1);
   * ```
   *
   * To workaround, use a `Function` to implement the arithmetic expression. Be aware that this comes with added cost and operational risk.
   *
   * ```ts
   * const add = new Function(scope, "add", (input: { a: number, b: number }) => input.a + input.b);
   *
   * new StepFunction(scope, id, async (input: { num: number }) => {
   *   await add({a: input.number, b: 1});
   * });
   * ```
   */
  export const Cannot_perform_arithmetic_on_variables_in_Step_Function: ErrorCode =
    {
      code: 10000,
      type: ErrorType.ERROR,
      title: "Cannot perform arithmetic on variables in Step Function",
    };

  /**
   * During CDK synth a function was encountered which was not compiled by the Functionless compiler plugin.
   * This suggests that the plugin was not correctly configured for this project.
   *
   * Ensure you follow the instructions at https://functionless.org/docs/getting-started.
   */
  export const FunctionDecl_not_compiled_by_Functionless: ErrorCode = {
    code: 10001,
    type: ErrorType.ERROR,
    title: "Function not compiled by Functionless plugin",
  };

  /**
   * The argument must be an inline Function.
   *
   * ```ts
   * const func = () => {
   *   // ..
   * }
   * // invalid - `func` must be an inline Function
   * new Function(this, id, func);
   * ```
   *
   * To fix, inline the `func` implementation.
   *
   * ```ts
   * // option 1 - arrow function
   * new Function(this, id, async () => { .. });
   *
   * // option 2 - function
   * new Function(this, id, async function () { .. });
   * ```
   */
  export const Argument_must_be_an_inline_Function: ErrorCode = {
    code: 10002,
    type: ErrorType.ERROR,
    title: `Argument must be an inline Function`,
  };

  /**
   * When using the {@link AwsMethod}, the `request` argument must be a function
   * with exactly one integration call.
   *
   * ```ts
   * new AwsMethod(
   *   {
   *     httpMethod: "GET",
   *     resource: api.root
   *   },
   *   ($input) => {
   *     return $AWS.DynamoDB.GetItem({ .. });
   *   },
   *   // etc.
   * )
   * ```
   */
  export const AwsMethod_request_must_have_exactly_one_integration_call: ErrorCode =
    {
      code: 10003,
      type: ErrorType.ERROR,
      title: `AwsMethod request must have exactly one integration call`,
    };

  /**
   * Lambda Function closure synthesis runs async, but CDK does not normally support async.
   *
   * In order for the synthesis to complete successfully
   * 1. Use autoSynth `new App({ authSynth: true })` or `new App()` with the CDK Cli (`cdk synth`)
   * 2. Use `await asyncSynth(app)` exported from Functionless in place of `app.synth()`
   * 3. Manually await on the closure serializer promises `await Promise.all(Function.promises)`
   *
   * https://github.com/functionless/functionless/issues/128
   */
  export const Function_Closure_Serialization_Incomplete: ErrorCode = {
    code: 10004,
    type: ErrorType.ERROR,
    title: "Function closure serialization was not allowed to complete",
  };

  /**
   * Generic error message to denote errors that should not happen and are not the fault of the Functionless library consumer.
   *
   * Please [report this issue](https://github.com/functionless/functionless/issues).
   */
  export const Unexpected_Error: ErrorCode = {
    code: 10005,
    type: ErrorType.ERROR,
    title: "Unexpected Error",
  };

  /**
   * Incorrect State Machine Type Imported
   *
   * Functionless {@link StepFunction}s are separated into {@link ExpressStepFunction} and {@link StepFunction}
   * based on being {@link aws_stepfunctions.StateMachineType.EXPRESS} or {@link aws_stepfunctions.StateMachineType.STANDARD}
   * respectively.
   *
   * In order to ensure correct function of Functionless integrations, the correct import statement must be used.
   *
   * ```ts
   * const sfn = new aws_stepfunctions.StateMachine(scope, 'standardMachine', {...});
   * // valid
   * StateMachine.fromStepFunction(sfn);
   * // invalid - not an express machine
   * ExpressStateMachine.fromStepFunction(sfn);
   *
   * const exprSfn = new aws_stepfunctions.StateMachine(scope, 'standardMachine', {
   *    stateMachineType: aws_stepfunctions.StateMachineType.EXPRESS,
   * });
   * // valid
   * ExpressStateMachine.fromStepFunction(exprSfn);
   * // invalid - not a standard machine
   * StateMachine.fromStepFunction(exprSfn);
   * ```
   */
  export const Incorrect_StateMachine_Import_Type: ErrorCode = {
    code: 10006,
    type: ErrorType.ERROR,
    title: "Incorrect state machine type imported",
  };

  /**
   * Unsafe usage of Secrets.
   *
   * The use of secrets is unsafe or not supported by Functionless.
   *
   * @see https://github.com/functionless/functionless/issues/252 to track supported secret patterns.
   */
  export const Unsafe_use_of_secrets: ErrorCode = {
    code: 10007,
    type: ErrorType.ERROR,
    title: "Unsafe use of secrets",
  };

  /**
   * Unsupported initialization of Resources in a Function closure
   *
   * 1. Valid - EventBus resource is created outside of the closure.
   * ```ts
   * const bus = new EventBus(this, 'bus');
   * const function = new Function(this, 'func', () => {
   *    bus.putEvents(...);
   * });
   * ```
   *
   * 2. Invalid - EventBus resource is created in the closure.
   * ```ts
   * const function = new Function(this, 'func', () => {
   *    new EventBus(this, 'bus').putEvents(...);
   * });
   * ```
   *
   * 3. Invalid - EventBus resource is created in a method called by the closure.
   * ```ts
   * function bus() {
   *    return new EventBus(this, 'bus');
   * }
   * const function = new Function(this, 'func', () => {
   *    bus().putEvents(...);
   * });
   * ```
   *
   * 4. Valid - EventBus resource is created outside of the closure and called methods.
   * ```ts
   * const bus = new EventBus(this, 'bus');
   * function bus() {
   *    return bus;
   * }
   * const function = new Function(this, 'func', () => {
   *    bus().putEvents(...);
   * });
   * ```
   */
  export const Unsupported_initialization_of_resources: ErrorCode = {
    code: 10008,
    type: ErrorType.ERROR,
    title: "Unsupported initialization of Resources in a runtime closure",
  };

  /**
   * Cannot use Infrastructure resource in Function closure.
   *
   * The `.resource` property of `Function`, `StepFunction`, `ExpressStepFunction`, `EventBus`, and `Table` are not available
   * in Native Function Closures.
   *
   * ```ts
   * const table = new Table(this, 'table', { ... });
   * new Function(this, 'func', async () => {
   *    // valid use of a Table
   *    const $AWS.DynamoDB.GetItem({
   *        Table: table,
   *        ...
   *    })
   *    // invalid - .resource is not available
   *    const index = table.resource.tableStreamArn;
   * });
   * ```
   *
   * Workaround 1 - Functionless Resource Properties
   *
   * In many cases, common properties are available on the Functionless Resource, for example:
   *
   * ```ts
   * const table = new Table(this, 'table', { ... });
   * new Function(this, 'func', async () => {
   *    const tableArn = table.tableArn;
   * });
   * ```
   *
   * Workaround 2 - Dereference
   *
   * For some properties, referencing to a variable outside of the closure will work.
   *
   * ```ts
   * const table = new Table(this, 'table', { ... });
   * const tableStreamArn = table.resource.tableStreamArn;
   * new Function(this, 'func', async () => {
   *    const tableStreamArn = tableStreamArn;
   * });
   * ```
   *
   * Workaround 3 - Environment Variable
   *
   * Finally, if none of the above work, the lambda environment variables can be used.
   *
   * ```ts
   * const table = new Table(this, 'table', { ... });
   * new Function(this, 'func', {
   *    environment: {
   *       STREAM_ARN: table.resource.tableStreamArn
   *    }
   * }, async () => {
   *    const tableStreamArn = process.env.STREAM_ARN;
   * });
   * ```
   */
  export const Cannot_use_infrastructure_Resource_in_Function_closure: ErrorCode =
    {
      code: 10009,
      type: ErrorType.ERROR,
      title: "Cannot use infrastructure Resource in Function closure",
    };

  /**
   * Computed Property Names are not supported in API Gateway.
   *
   * For example:
   * ```ts
   * new AwsMethod(
   *   ($input) => $AWS.DynamoDB.GetItem({
   *     Table: table,
   *     // invalid, all property names must be literals
   *     [computedProperty]: prop
   *   })
   * );
   * ```
   *
   * To workaround, be sure to only use literal property names.
   */
  export const API_Gateway_does_not_support_computed_property_names: ErrorCode =
    {
      code: 10010,
      type: ErrorType.ERROR,
      title: "API Gateway does not supported computed property names",
    };

  /**
   * Due to limitations in API Gateway's VTL engine (no $util.toJson, for example)
   * it is not possible to fully support spread expressions.
   *
   * For example:
   * ```ts
   * new AwsMethod(
   *   () => {},
   *   ($input) => ({
   *     hello: "world",
   *     ...$input.data
   *   })
   * );
   * ```
   *
   * To workaround the limitation, explicitly specify each property.
   *
   * ```ts
   * new AwsMethod(
   *   () => {},
   *   ($input) => ({
   *     hello: "world",
   *     propA: $input.data.propA,
   *     propB: $input.data.propB,
   *   })
   * );
   * ```
   */
  export const API_Gateway_does_not_support_spread_assignment_expressions: ErrorCode =
    {
      code: 10011,
      type: ErrorType.ERROR,
      title: "API Gateway does not support spread assignment expressions",
    };

  /**
   * Due to limitations in respective Functionless interpreters, it is often a
   * requirement to specify an object literal instead of a variable reference.
   *
   * ```ts
   * const input = {
   *   Table: table,
   *   Key: {
   *     // etc.
   *   }
   * };
   * // invalid - input must be an object literal
   * $AWS.DynamoDB.GetItem(input)
   * ```
   *
   * To work around, ensure that you specify an object literal.
   *
   * ```ts
   * $AWS.DynamoDB.GetItem({
   *   Table: table,
   *   Key: {
   *     // etc.
   *   }
   * })
   * ```
   */
  export const Expected_an_object_literal: ErrorCode = {
    code: 10012,
    type: ErrorType.ERROR,
    title: "Expected an object literal",
  };

  /**
   * Code running within an API Gateway's response mapping template must not attempt
   * to call any integration. It can only perform data transformation.
   *
   * ```ts
   * new AwsMethod(
   *   ...,
   *   () => {
   *     // INVALID! - you cannot call an integration from within a response mapping template
   *     return $AWS.DynamoDB.GetItem({
   *       Table: table,
   *       ...
   *     });
   *   }
   * )
   * ```
   *
   * To workaround, make sure to only call an integration from within the `request` mapping function.
   */
  export const API_gateway_response_mapping_template_cannot_call_integration: ErrorCode =
    {
      code: 10013,
      type: ErrorType.ERROR,
      title: "API gateway response mapping template cannot call integration",
    };

  /**
   * {@link EventBus} Input Transformers do not support Integrations.
   *
   * ```ts
   * const func = new Function<string, string>(stack, 'func', async (input) => {
   *    return axios.get(input);
   * })
   *
   * // invalid
   * new EventBus(stack, 'bus').all().map(async event => ({ html: await func(event.detail.url) }));
   * ```
   *
   * Workaround - Send the event to a function.
   *
   * ```ts
   * const func = new Function<string, string>(stack, 'func', async (input) => {
   *    return `transform${input}`;
   * })
   *
   * // valid
   * new EventBus(stack, 'bus').all().pipe(new Function(stack, 'webpuller', async (event) => ({
   *    html: await func(event.detail.url)
   * })));
   * ```
   */
  export const EventBus_Input_Transformers_do_not_support_Integrations: ErrorCode =
    {
      code: 10014,
      type: ErrorType.ERROR,
      title: "EventBus Input Transformers do not support integrations",
    };

  /**
   * {@link EventBus} Rules do not support Integrations.
   *
   * ```ts
   * const validate = new Function<string, string>(stack, 'validate', async (input) => {
   *    return axios.get(`https://mydomain/validate/${input}`);
   * })
   *
   * // invalid
   * new EventBus(stack, 'bus').when(async (event) => await validate(input.detail.value)).pipe(...);
   * ```
   *
   * Workaround - Send the event to a function.
   *
   * ```ts
   * // valid
   * new EventBus(stack, 'bus').all().pipe(new Function(stack, 'webpuller', async (event) => {
   *    if(await validate(event.source)) {
   *       ...
   *    }
   * });
   * ```
   */
  export const EventBus_Rules_do_not_support_Integrations: ErrorCode = {
    code: 10015,
    type: ErrorType.ERROR,
    title: "EventBus Rules do not support integrations",
  };

  /**
   * Integrations within {@link StepFunction}, {@link ExpressStepFunction}, {@link AppsyncResolver}, and {@link AwsMethod} must be immediately awaited or returned.
   *
   * These services do not support references to asynchronous operations. In order to model an asynchronous call being handled synchronously, all integrations that return promises must be awaited or returned.
   *
   * ```ts
   * const func = new Function<string, string>(stack, 'func', async (input) => { return "hi" });
   *
   * new StepFunction(stack, 'sfn', async () => {
   *    // invalid
   *    const f = func();
   *    // valid
   *    const ff = await func();
   *    // valid
   *    return func();
   * });
   *
   * new AppsyncResolver(..., async () => {
   *    // invalid
   *    const f = func();
   *    // valid
   *    const ff = await func();
   *    // valid
   *    return func();
   * })
   *
   * new AwsMethod(
   *    ...,
   *    async () => {
   *       // invalid
   *       const f = func();
   *       // valid
   *       const ff = await func();
   *       // valid
   *       return func();
   *    }
   * );
   * ```
   *
   * Some Resources like {@link Function} support synchronous or asynchronous handing of Integrations.
   *
   * ```ts
   * new Function(stack, 'func2' , async () => {
   *    // valid
   *    const f = func();
   *    // valid
   *    const ff = await func();
   *    const fDone = await f;
   *    // valid
   *    return func();
   * });
   * ```
   *
   * > In the case of {@link Function}, any valid NodeJS `Promise` feature is supported.
   */
  export const Integration_must_be_immediately_awaited_or_returned: ErrorCode =
    {
      code: 10016,
      type: ErrorType.ERROR,
      title: "Integration must be immediately awaited or returned",
    };

  /**
   * Arrays of integrations within {@link StepFunction}, {@link ExpressStepFunction} must be immediately wrapped in Promise.all.
   *
   * These services support concurrent invocation, but do not support manipulation of the references.
   *
   * ```ts
   * const func = new Function<string, string>(stack, 'func', async (input) => { return "hi" });
   *
   * new StepFunction(stack, 'sfn, async () => {
   *    // invalid
   *    const f = [1,2].map(await () => func());
   *    // valid
   *    const ff = await Promise.all([1,2].map(await () => func()));
   *    // valid
   *    return Promise.all([1,2].map(await () => func()));
   * });
   * ```
   *
   * Some Resources like {@link Function} support synchronous or asynchronous handing of Integrations.
   *
   * ```ts
   * new Function(stack, 'func2', async () => {
   *    // valid
   *    const f = [1,2].map(await () => func())
   *    const f2 = [1,2].map(await () => func());;
   *    return Promise.all([...f, ...f2]);
   * });
   * ```
   *
   * > In the case of {@link Function}, any valid NodeJS `Promise` feature is supported.
   */
  export const Arrays_of_Integration_must_be_immediately_wrapped_in_Promise_all: ErrorCode =
    {
      code: 10017,
      type: ErrorType.ERROR,
      title: "Arrays of Integration must be immediately wrapped in Promise.all",
    };

  /**
   * Unsupported use of Promises
   *
   * In {@link StepFunction} and {@link ExpressStepFunction}, `Promise.all` can be used to turn an array of promises into a single promise. However, it must directly wrap a method which returns an array of promises.
   *
   * ```ts
   * const func = new Function(stack, id, async () => {});
   *
   * new StepFunction(stack, id, async () => {
   *    const c = [1,2];
   *    // invalid
   *    const p = await Promise.all(c);
   *    // valid
   *    const t = await Promise.all([1,2].map(i => func()));
   * });
   * ```
   *
   * {@link AppsyncResolver} and {@link AppsyncField} do not support `Promise.all` or arrays of `Promises`. AWS App Sync does not support concurrent or dynamic invocation of integrations.
   *
   * ```ts
   * const func = new Function(stack, id, async () => {});
   *
   * new AppsyncResolver(..., async ($context) => {
   *     // valid - series of integration invocations
   *     const t = await func();
   *     const tt = await func();
   *     // invalid - concurrent invocation
   *     const arr = await Promise.all([1,2].map(() => func()));
   *     // invalid - dynamic invocation
   *     const arr = await Promise.all($context.arguments.arr.map(() => func()));
   * });
   * ```
   */
  export const Unsupported_Use_of_Promises: ErrorCode = {
    code: 10018,
    type: ErrorType.ERROR,
    title: "Unsupported use of Promises",
  };

  /**
   * Unable to find reference out of application function.
   *
   * Functionless processes your application code to find infrastructure references, wire up permissions, build clients, and more.
   * All infrastructure must be created outside of your application logic closures.
   * References to those resources (Integrations) must be traceable back to their location outside of your application functions.
   *
   * ```ts
   * const func = new Function(...);
   *
   * new Function(stack, 'id', {
   *    // valid
   *    func();
   *    const f = func();
   *    // valid
   *    f();
   *    const a = { f };
   *    // valid
   *    a.f();
   *    // and more
   * })
   * ```
   *
   * Functionless attempts to handle all valid typescript referencing scenarios, but some may be missed.
   *
   * If this error is thrown and the reference should be valid, please [create an issue](https://github.com/functionless/functionless/issues).
   */
  export const Unable_to_find_reference_out_of_application_function: ErrorCode =
    {
      code: 10019,
      type: ErrorType.ERROR,
      title: "Unable to find reference out of application function",
    };

  /**
   * Appsync Integration invocations must be unidirectional and defined statically.
   *
   * As stated in the [AppSync Pipeline Resolvers Documents](https://docs.aws.amazon.com/appsync/latest/devguide/pipeline-resolvers.html):
   *
   * > Pipeline resolver execution flow is unidirectional and defined statically on the resolver.
   *
   * ```ts
   * const func = new Function(stack, 'id', async () => {});
   *
   * new AppsyncResolver(..., async ($context) => {
   *    // valid
   *    const f = await func();
   *    // valid
   *    await func();
   *    if($context.arguments.value) {
   *       // invalid - not statically defined
   *       await func();
   *    }
   *    while($context.arguments.value) {
   *       // invalid
   *       await func();
   *    }
   *    // valid
   *    return func();
   * });
   * ```
   *
   * Workaround:
   *
   * One workaround would be to invoke a `Function` (or {@link ExpressStepFunction}) which handles the conditional parts of the workflow.
   *
   * The result of this example would be to call the `conditionalFunc` statically and call `func` conditionally.
   *
   * ```ts
   * const func = new Function(stack, 'id', async () => {});
   *
   * const conditionalFunc = new Function(stack, 'id', async (value) => {
   *    if(value) {
   *       return func();
   *    }
   *    return null;
   * })
   *
   * new AppsyncResolver(..., async ($context) => {
   *    const conditionalResult = await conditionalFunc();
   *    return conditionalResult;
   * });
   * ```
   */
  export const Appsync_Integration_invocations_must_be_unidirectional_and_defined_statically: ErrorCode =
    {
      code: 10020,
      type: ErrorType.ERROR,
      title:
        "Appsync Integration invocations must be unidirectional and defined statically",
    };

  /**
   * Unsupported Feature
   *
   * Generic error for unsupported features.
   *
   * See error message provided for more details.
   */
  export const Unsupported_Feature: ErrorCode = {
    code: 10021,
    type: ErrorType.ERROR,
    title: "Unsupported feature",
  };

  /**
   * Step Functions does not support undefined
   *
   * In Step Functions, a property cannot be undefined when assigned to an object or passed into a state.
   *
   * For consistency, `undefined` is not allowed anytime a value is returned, for example in a ternary expression (`x ? undefined : value`).
   * The `undefined` literal is allowed for comparison. `if(x === undefined){}`.
   *
   * ```ts
   * const func = new Function(stack, 'func', () => { return undefined; })
   * new StepFunction<{ val: string | undefined }, undefined>(stack, 'sfn', async (input) => {
   *    const v = {
   *       // invalid - could be undefined
   *       val: input.val
   *    }
   *
   *    // invalid
   *    v ? undefined : "a"
   *
   *    // invalid, function outputs undefined.
   *    const output = await func();
   *
   *    // invalid - could be undefined
   *    return input.val;
   * });
   * ```
   *
   * 1. Workaround - use null instead of undefined
   *
   *    * ```ts
   * const func = new Function(stack, 'func', () => { return null; })
   * new StepFunction<{ val: string | null }, null>(stack, 'sfn', async () => {
   *    const v = {
   *       // valid
   *       val: null
   *    }
   *
   *    // valid
   *    v ? null : "a"
   *
   *    // valid, function outputs undefined.
   *    const output = await func();
   *
   *    // valid
   *    return null;
   * });
   * ```
   *
   * 2. Workaround - resolve undefined to null or a value before assignment
   *
   *    * ```ts
   * const func = new Function(stack, 'func', () => { return undefined; })
   * new StepFunction<{ val: string | undefined }, null>(stack, 'sfn', async (undefined) => {
   *    const v = {
   *       // valid - could replace null with any defined value
   *       val: input.val ?? null
   *    }
   *
   *    // valid - could replace null with any defined value
   *    const output = (await func()) ?? null;
   *
   *    // valid - could replace null with any defined value
   *    return input.val ?? null;
   * });
   * ```
   *
   * 3. Workaround - check for undefined
   *
   * ```ts
   * const func = new Function(stack, 'func', () => { return { val: undefined }; })
   * new StepFunction<{ val: string | undefined }, null>(stack, 'sfn', async (undefined) => {
   *    let v;
   *    if(input.val) {
   *        v = {
   *           val: input.val
   *        }
   *    } else {
   *        v = {}
   *    }
   *
   *    // valid - could replace null with any defined value
   *    const output = await func();
   *    const val = output ? output : null;
   *
   *    // valid - could replace null with any defined value
   *    if(input.val) {
   *       return input.val;
   *    }
   *    return null;
   * });
   * ```
   */
  export const Step_Functions_does_not_support_undefined: ErrorCode = {
    code: 10022,
    type: ErrorType.ERROR,
    title: "Step Functions does not support undefined",
  };

  /**
   * Events passed to an {@link EventBus} in a {@link StepFunction} must be one or more literal objects and may not use the spread (`...`) syntax or computed properties.
   *
   * ```ts
   * const sfn = new StepFunction(stack, "sfn", async () => {
   *   const sourceName = "source";
   *   const event = { source: "lambda", "detail-type": "type", detail: {} };
   *   // invalid
   *   await bus.putEvents(event);
   *   // invalid
   *   await bus.putEvents({ ...event });
   *   // invalid
   *   await bus.putEvents(...[event]);
   *   // invalid
   *   await bus.putEvents({
   *     [sourceName]: "lambda",
   *     "detail-type": "type",
   *     detail: {},
   *   });
   *   // valid
   *   await bus.putEvents({
   *     source: "lambda",
   *     "detail-type": "type",
   *     detail: {},
   *   });
   * });
   * ```
   *
   * Workaround - `Function` can be used to generate dynamic event collections.
   *
   * ```ts
   * const sender = new Function(stack, "sender", async (event) => {
   *   const sourceName = "source";
   *   const event = { source: "lambda", "detail-type": "type", detail: {} };
   *   await bus.putEvents(event); // valid
   *   await bus.putEvents({ ...event }); // valid
   *   await bus.putEvents(...[event]); // valid
   *   // valid
   *   await bus.putEvents({
   *     [sourceName]: "lambda",
   *     "detail-type": "type",
   *     detail: {},
   *   });
   *   // valid
   *   await bus.putEvents({
   *     source: "lambda",
   *     "detail-type": "type",
   *     detail: {},
   *   });
   * });
   *
   * const sfn = new StepFunction(stack, "sfn", async () => {
   *   const event = { source: "lambda", "detail-type": "type", detail: {} };
   *   await sender(event);
   * });
   * ```
   *
   * The limitation is due to Step Function's lack of optional or default value retrieval for fields.
   * Attempting to access a missing field in ASL leads to en error.
   * This can be fixed using Choice/Conditions to check for the existence of a single field,
   * but would take all permutations of all optional fields to support optional field at runtime.
   * Due to this limitation, we currently compute the transformation at compile time using the fields present on the literal object.
   * For more details and process see: https://github.com/functionless/functionless/issues/101.
   */
  export const StepFunctions_calls_to_EventBus_PutEvents_must_use_object_literals: ErrorCode =
    {
      code: 10023,
      type: ErrorType.ERROR,
      title:
        "StepFunctions calls to EventBus putEvents must use object literals",
    };

  /**
   * StepFunctions supports throwing errors with causes, however those errors do not support dynamic values.
   *
   * https://docs.aws.amazon.com/step-functions/latest/dg/amazon-states-language-fail-state.html
   *
   * ```ts
   * new StepFunction<{ value: undefined }, void>(this, 'sfn', async (input) => {
   *    // invalid - the error cause is not constant
   *    throw new Error(input.value);
   * });
   * ```
   *
   * Workaround - Return with the error message encoded in payload and let the machine succeed.
   *
   * ```ts
   * new StepFunction<{ value: undefined }, { error?: string }>(this, 'sfn', async (input) => {
   *    // valid
   *    return {
   *       error: input.value
   *    }
   * });
   * ```
   */
  export const StepFunctions_error_cause_must_be_a_constant: ErrorCode = {
    code: 10024,
    type: ErrorType.ERROR,
    title: "StepFunctions error cause must be a constant",
  };

  /**
   * Step Functions - Invalid Collection access.
   *
   *   1. Arrays can be accessed with numbers
   *   2. Objects can be accessed with strings
   *   3. Access Elements must be constant values - Step Functions does not support access using dynamic variables
   *
   * ```ts
   * const func = new Function(this, 'func', async () => { return { index: 0, elm: "a" }; });
   * new StepFunction(stack, 'sfn', () => {
   *    const obj = { a: "val" };
   *    // valid
   *    obj.a;
   *    // valid
   *    obj["a"];
   *    // invalid
   *    obj[await func().elm];
   *
   *    const arr = [1];
   *    // valid
   *    arr[0]
   *    // invalid
   *    arr[await func().index];
   * });
   * ```
   *
   * Workaround - use `Function`
   *
   * ```ts
   * const accessor = new Function<{ obj: [key: string]: string, acc: string }, string>(
   *    stack,
   *    'func',
   *    async (input) => {
   *       return input.obj[input.acc];
   *    }
   * );
   *
   * new StepFunction(stack, 'sfn', () => {
   *    // valid
   *    await accessor(obj, a);
   * });
   * ```
   */
  export const StepFunctions_Invalid_collection_access: ErrorCode = {
    code: 10025,
    type: ErrorType.ERROR,
    title: "StepFunctions Invalid collection access",
  };

  /**
   * StepFunctions does not support dynamic property names
   *
   * new StepFunction(stack, 'sfn', async () => {
   *    const c = "c";
   *    const {
   *       a: "valid",
   *       ["b"]: "valid",
   *       [c]: "invalid",
   *       [someMethod()] :"invalid"
   *    }
   * });
   *
   * Workaround - use `Function`
   *
   * const assign = new Function<{
   *    obj: { [key: string]: string },
   *    key: string, value: string
   * }>(stack, 'func', async (input) => {
   *     return {
   *        ...input.obj,
   *        [input.key]: input.value
   *     }
   * });
   * new StepFunction(stack, 'sfn', async () => {
   *    return await assign({}, someMethod(), "value");
   * })
   */
  export const StepFunctions_property_names_must_be_constant: ErrorCode = {
    code: 10026,
    type: ErrorType.ERROR,
    title: "StepFunction property names must be constant",
  };

  /**
   * Invalid Input
   *
   * Generic error code for when the user provided an unexpected input as documented and reflected in the types.
   *
   * See the error message for more details.
   */
  export const Invalid_Input: ErrorCode = {
    code: 10027,
    type: ErrorType.ERROR,
    title: "Invalid Input",
  };

  /**
   * AppSync supports the use of many integrations like {@link Function} and {@link StepFunction}.
   * It also supports special utility functions through {@link $util}.
   *
   * Other references to data outside of of the {@link AppsyncResolver} or {@link AppsyncField} are not supported.
   *
   * ```ts
   * const myObject = new Object();
   * const func = new Function(this, 'func', async () => { ... });
   * new AppsyncResolver(..., async () => {
   *    // invalid
   *    myObject;
   *    // valid
   *    $util.autoUlid();
   *    // valid
   *    return func();
   * });
   * ```
   */
  export const AppSync_Unsupported_Reference: ErrorCode = {
    code: 10028,
    type: ErrorType.ERROR,
    title: "AppSync Unsupported Reference",
  };

  /**
   * ApiGateway supports the use of many integrations like {@link Function} and {@link StepFunction}.
   *
   * Other references to data outside of of the {@link AwsMethod} are not supported.
   *
   * ```ts
   * const myObject = new Object();
   * const func = new Function(this, 'func', async () => { ... });
   * new AwsMethod(..., async () => {
   *    // invalid
   *    myObject;
   *    // invalid
   *    $util.autoUlid();
   *    // valid
   *    return func();
   * }, ...);
   * ```
   */
  export const ApiGateway_Unsupported_Reference: ErrorCode = {
    code: 10029,
    type: ErrorType.ERROR,
    title: "ApiGateway Unsupported Reference",
  };

  /**
<<<<<<< HEAD
   * Event Bridge does not allow for truthy comparisons.
   *
   * ```ts
   * .when(id, event => event.detail.prop)
   * ```
   *
   * To workaround, be explicit with `===`
   * ```ts
   * .when(id, event => event.detail.prop === true)
   * ```
   */
  export const EventBridge_DoesNotSupport_TruthyComparison: ErrorCode = {
    code: 10030,
    type: ErrorType.ERROR,
    title: "Event Bridge does not support a truthy comparison",
=======
   * Errors in Step Functions can only be thrown in one of two ways:
   *
   * 1. by throwing javascript's `Error` class
   * ```ts
   * throw Error("message");
   * throw new Error("message");
   * ```
   * 2. by throwing the `StepFunctionError` class
   * ```ts
   * throw new StepFunctionError("CustomErrorName", { error: "data" })
   * ```
   */
  export const StepFunction_Throw_must_be_Error_or_StepFunctionError_class: ErrorCode =
    {
      code: 10030,
      type: ErrorType.ERROR,
      title: "StepFunction throw must be Error or StepFunctionError class",
    };

  /**
   * Classes, methods and private identifiers are not yet supported by Functionless.
   *
   * To workaround, use Functions.
   *
   * ```ts
   * function foo () { .. }
   * const foo = () => { .. }
   * ```
   *
   * @see https://github.com/functionless/functionless/issues/362
   */
  export const Classes_are_not_supported: ErrorCode = {
    code: 10031,
    type: ErrorType.ERROR,
    title: "Classes are not yet supported by Functionless",
>>>>>>> 7f97cda4
  };
}

// to prevent the closure serializer from trying to import all of functionless.
export const deploymentOnlyModule = true;<|MERGE_RESOLUTION|>--- conflicted
+++ resolved
@@ -1106,23 +1106,6 @@
   };
 
   /**
-<<<<<<< HEAD
-   * Event Bridge does not allow for truthy comparisons.
-   *
-   * ```ts
-   * .when(id, event => event.detail.prop)
-   * ```
-   *
-   * To workaround, be explicit with `===`
-   * ```ts
-   * .when(id, event => event.detail.prop === true)
-   * ```
-   */
-  export const EventBridge_DoesNotSupport_TruthyComparison: ErrorCode = {
-    code: 10030,
-    type: ErrorType.ERROR,
-    title: "Event Bridge does not support a truthy comparison",
-=======
    * Errors in Step Functions can only be thrown in one of two ways:
    *
    * 1. by throwing javascript's `Error` class
@@ -1158,7 +1141,24 @@
     code: 10031,
     type: ErrorType.ERROR,
     title: "Classes are not yet supported by Functionless",
->>>>>>> 7f97cda4
+  };
+
+  /**
+   * Event Bridge does not allow for truthy comparisons.
+   *
+   * ```ts
+   * .when(id, event => event.detail.prop)
+   * ```
+   *
+   * To workaround, be explicit with `===`
+   * ```ts
+   * .when(id, event => event.detail.prop === true)
+   * ```
+   */
+  export const EventBridge_DoesNotSupport_TruthyComparison: ErrorCode = {
+    code: 10032,
+    type: ErrorType.ERROR,
+    title: "Event Bridge does not support a truthy comparison",
   };
 }
 
