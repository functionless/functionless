--- conflicted
+++ resolved
@@ -453,7 +453,6 @@
       type: ErrorType.ERROR,
       title: "API gateway response mapping template cannot call integration",
     };
-<<<<<<< HEAD
 
   /**
    * {@link EventBus} Input Transformers do not support Integrations.
@@ -587,9 +586,6 @@
       title: "Arrays of Integration must be immediately wrapped in Promise.all",
     };
 }
-=======
-}
 
 // to prevent the closure serializer from trying to import all of functionless.
-export const deploymentOnlyModule = true;
->>>>>>> 5ae1624e
+export const deploymentOnlyModule = true;