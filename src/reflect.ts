import { FunctionLike } from "./declaration";
import { Err } from "./error";
import { ErrorCodes, SynthError } from "./error-code";
import { isFunctionLike, isErr, isNewExpr } from "./guards";
<<<<<<< HEAD
import { tryFindIntegrations } from "./integration";
=======
import { tryResolveReferences } from "./integration";
>>>>>>> e94cb8a3
import type { FunctionlessNode } from "./node";
import { parseSExpr } from "./s-expression";
import { AnyAsyncFunction, AnyFunction } from "./util";
import { forEachChild } from "./visit";

/**
 * A macro (compile-time) function that converts an ArrowFunction or FunctionExpression to a {@link FunctionDecl}.
 *
 * Use this function to quickly grab the {@link FunctionDecl} (AST) representation of TypeScript syntax and
 * then perform interpretations of that representation.
 *
 * Valid uses  include an in-line ArrowFunction or FunctionExpression:
 * ```ts
 * const decl1 = reflect((arg: string) => {})
 * const decl2 = reflect(function (arg: string) {})
 * ```
 *
 * Illegal uses include references to functions or computed functions:
 * ```ts
 * const functionRef = () => {}
 * const decl1 = reflect(functionRef)
 *
 * function computeFunction() {
 *   return () => "hello"
 * }
 * const decl2 = reflect(computeFunction())
 * ```
 *
 * @param func an in-line ArrowFunction or FunctionExpression. It must be in-line and cannot reference
 *             a variable or a computed function/closure.
 */
export function reflect<F extends AnyFunction | AnyAsyncFunction>(
  func: F
): FunctionLike<F> | Err | undefined {
  if (func.name.startsWith("bound ")) {
    // native bound function
    const targetFunc = (<any>func)[ReflectionSymbols.TargetFunction];
    if (targetFunc) {
      return reflect(targetFunc);
    } else {
      throw new SynthError(
        ErrorCodes.FunctionDecl_not_compiled_by_Functionless,
        `bound function not compiled with Functionless, cannot introspect on its form`
      );
    }
  }

  const astCallback = (<any>func)[ReflectionSymbols.AST];
  if (typeof astCallback === "function") {
    if (!reflectCache.has(astCallback)) {
      reflectCache.set(
        astCallback,
        parseSExpr(astCallback()) as FunctionLike | Err
      );
    }
    return reflectCache.get(astCallback) as FunctionLike<F> | Err | undefined;
  }
  return undefined;
}

const Global: any = global;

// to prevent the closure serializer from trying to import all of functionless.
export const deploymentOnlyModule = true;

export const ReflectionSymbolNames = {
  AST: "functionless:AST",
  BoundThis: "functionless:BoundThis",
  BoundArgs: "functionless:BoundArgs",
  Reflect: "functionless:Reflect",
  TargetFunction: "functionless:TargetFunction",
} as const;

export const ReflectionSymbols = {
  AST: Symbol.for(ReflectionSymbolNames.AST),
  BoundArgs: Symbol.for(ReflectionSymbolNames.BoundArgs),
  BoundThis: Symbol.for(ReflectionSymbolNames.BoundThis),
  Reflect: Symbol.for(ReflectionSymbolNames.Reflect),
  TargetFunction: Symbol.for(ReflectionSymbolNames.TargetFunction),
} as const;

// a global singleton cache of Function -> its AST form
// this cache avoids redundant parsing of s-expression arrays
const reflectCache: WeakMap<Function, FunctionLike | Err> = (Global[
  ReflectionSymbols.Reflect
] = Global[ReflectionSymbols.Reflect] ?? new WeakMap());

/**
 * Validates and return the {@link FunctionLike} AST of {@link a} if it is:
 * 1. a `function` that has been registered with its AST form
 * 2. already a {@link FunctionLike}
 *
 * @param a any value
 * @param functionLocation string describing the location of this validation (for error message)
 * @returns a {@link FunctionLike}
 * @throws an Error if {@link a} has not been registered or failed to parse
 */
export function validateFunctionLike(
  a: any,
  functionLocation: string
): FunctionLike {
  return validateFunctionlessNode(a, functionLocation, isFunctionLike);
}

/**
 * Validates and return the {@link Node} AST form of {@link a} if it is:
 * 1. a `function` that has been registered with its AST form
 * 2. already an instance of {@link Node}
 *
 * @param a any value
 * @param functionLocation string describing the location of this validation (for error message)
 * @param validate a guard
 * @returns a {@link FunctionLike}
 * @throws an Error if {@link a} has not been registered or failed to parse
 */
function validateFunctionlessNode<Node extends FunctionlessNode>(
  a: any,
  functionLocation: string,
  validate: (e: FunctionlessNode) => e is Node
): Node {
  if (validate(a)) {
    return validateFunctionlessNodeSemantics(a);
  } else if (isErr(a)) {
    throw a.error;
  } else if (typeof a === "function") {
    return validateFunctionlessNode(reflect(a), functionLocation, validate);
  } else {
    throw new SynthError(
      ErrorCodes.FunctionDecl_not_compiled_by_Functionless,
      `Expected input function to ${functionLocation} to be compiled by Functionless. Make sure you have the Functionless compiler plugin configured correctly.`
    );
  }
}

<<<<<<< HEAD
export function validateFunctionlessNodeSemantics<N extends FunctionlessNode>(
  node: N
): N {
  forEachChild(node, (child) => {
    if (isNewExpr(child) && tryFindIntegrations(child)?.length > 0) {
      throw new SynthError(
        ErrorCodes.Unsupported_initialization_of_resources,
        "Cannot initialize new CDK resources in a runtime function."
      );
=======
/**
 * Applies broad-spectrum validations to a {@link FunctionLike} AST. These validations
 * apply to all interpreters and are therefore located here.
 *
 * For now, the only validation is that there are no NewExprs that instantiate Constructs.
 */
function validateFunctionlessNodeSemantics<N extends FunctionlessNode>(
  node: N
): N {
  forEachChild(node, (child) => {
    if (isNewExpr(child)) {
      const references = tryResolveReferences(child.expr).filter(
        (clazz) =>
          // all classes that extend Construct have the static property, Symbol(jsii.rtti)
          // so this detects new <expr> where <expr> resolves to a Construct class
          (typeof clazz[Symbol.for("jsii.rtti")]?.fqn === "string" &&
            (function isConstruct(proto): boolean {
              if (proto === null) {
                // root of the prototype chain
                return false;
              } else if (proto.constructor?.name === "Construct") {
                return true;
              } else {
                return isConstruct(Object.getPrototypeOf(proto));
              }
            })(clazz.prototype)) ||
          // all Functionless primitives have the property, FunctionlessType
          // we should definitely make this a Symbol
          typeof clazz.FunctionlessType === "string"
      );
      if (references?.length > 0) {
        throw new SynthError(
          ErrorCodes.Unsupported_initialization_of_resources,
          "Cannot initialize new CDK resources in a runtime function."
        );
      }
>>>>>>> e94cb8a3
    }
    validateFunctionlessNodeSemantics(child);
  });
  return node;
}<|MERGE_RESOLUTION|>--- conflicted
+++ resolved
@@ -2,11 +2,7 @@
 import { Err } from "./error";
 import { ErrorCodes, SynthError } from "./error-code";
 import { isFunctionLike, isErr, isNewExpr } from "./guards";
-<<<<<<< HEAD
-import { tryFindIntegrations } from "./integration";
-=======
 import { tryResolveReferences } from "./integration";
->>>>>>> e94cb8a3
 import type { FunctionlessNode } from "./node";
 import { parseSExpr } from "./s-expression";
 import { AnyAsyncFunction, AnyFunction } from "./util";
@@ -141,17 +137,6 @@
   }
 }
 
-<<<<<<< HEAD
-export function validateFunctionlessNodeSemantics<N extends FunctionlessNode>(
-  node: N
-): N {
-  forEachChild(node, (child) => {
-    if (isNewExpr(child) && tryFindIntegrations(child)?.length > 0) {
-      throw new SynthError(
-        ErrorCodes.Unsupported_initialization_of_resources,
-        "Cannot initialize new CDK resources in a runtime function."
-      );
-=======
 /**
  * Applies broad-spectrum validations to a {@link FunctionLike} AST. These validations
  * apply to all interpreters and are therefore located here.
@@ -188,7 +173,6 @@
           "Cannot initialize new CDK resources in a runtime function."
         );
       }
->>>>>>> e94cb8a3
     }
     validateFunctionlessNodeSemantics(child);
   });
