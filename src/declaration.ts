import {
  ArrowFunctionExpr,
  ClassExpr,
  Expr,
  FunctionExpr,
  Identifier,
  ObjectLiteralExpr,
  OmittedExpr,
  PropName,
} from "./expression";
import { Integration } from "./integration";
import { BaseNode, FunctionlessNode } from "./node";
import { NodeKind } from "./node-kind";
import type {
  BlockStmt,
  CatchClause,
  ForInStmt,
  ForOfStmt,
  ForStmt,
  VariableStmt,
} from "./statement";
import { AnyClass, AnyFunction } from "./util";

export type Decl =
  | BindingElem
  | ClassDecl
  | ClassMember
  | FunctionDecl
  | ParameterDecl
  | VariableDecl;

abstract class BaseDecl<
  Kind extends NodeKind,
  Parent extends FunctionlessNode | undefined = FunctionlessNode | undefined
> extends BaseNode<Kind, Parent> {
  readonly nodeKind: "Decl" = "Decl";
}

export class ClassDecl<C extends AnyClass = AnyClass> extends BaseDecl<
  NodeKind.ClassDecl,
  undefined
> {
  readonly _classBrand?: C;
  constructor(
    readonly name: string,
    readonly heritage: Expr | undefined,
    readonly members: ClassMember[]
  ) {
    super(NodeKind.ClassDecl, arguments);
    this.ensure(name, "name", ["string"]);
    this.ensureArrayOf(members, "members", NodeKind.ClassMember);
  }
}

export type ClassMember =
  | ClassStaticBlockDecl
  | ConstructorDecl
  | GetAccessorDecl
  | MethodDecl
  | PropDecl
  | SetAccessorDecl;

export class ClassStaticBlockDecl extends BaseDecl<NodeKind.ClassStaticBlockDecl> {
  constructor(readonly block: BlockStmt) {
    super(NodeKind.ClassStaticBlockDecl, arguments);
    this.ensure(block, "block", [NodeKind.BlockStmt]);
  }
}

export class ConstructorDecl extends BaseDecl<NodeKind.ConstructorDecl> {
  constructor(readonly parameters: ParameterDecl[], readonly body: BlockStmt) {
    super(NodeKind.ConstructorDecl, arguments);
    this.ensureArrayOf(parameters, "parameters", [NodeKind.ParameterDecl]);
    this.ensure(body, "body", [NodeKind.BlockStmt]);
  }
}

export class MethodDecl extends BaseDecl<NodeKind.MethodDecl> {
  constructor(
    readonly name: PropName,
    readonly parameters: ParameterDecl[],
    readonly body: BlockStmt,

    /**
     * true if this function has an `async` modifier
     * ```ts
     * class Foo {
     *   async foo() {}
     *
     *   // asterisk can co-exist
     *   async *foo() {}
     * }
     * ```
     */
    readonly isAsync: boolean,
    /**
     * true if this function has an `*` modifier
     *
     * ```ts
     * class Foo {
     *   foo*() {}
     *
     *   // async can co-exist
     *   async *foo() {}
     * }
     * ```
     */
    readonly isAsterisk: boolean
  ) {
    super(NodeKind.MethodDecl, arguments);
    this.ensure(name, "name", NodeKind.PropName);
    this.ensureArrayOf(parameters, "parameters", [NodeKind.ParameterDecl]);
    this.ensure(body, "body", [NodeKind.BlockStmt]);
    this.ensure(isAsync, "isAsync", ["boolean"]);
    this.ensure(isAsterisk, "isAsterisk", ["boolean"]);
  }
}

export class PropDecl extends BaseDecl<NodeKind.PropDecl> {
  constructor(
    readonly name: PropName,
    readonly isStatic: boolean,
    readonly initializer?: Expr
  ) {
    super(NodeKind.PropDecl, arguments);
    this.ensure(name, "name", NodeKind.PropName);
    this.ensure(isStatic, "isStatic", ["boolean"]);
    this.ensure(initializer, "initializer", ["undefined", "Expr"]);
  }
}

export class GetAccessorDecl extends BaseDecl<
  NodeKind.GetAccessorDecl,
  ClassDecl | ClassExpr | ObjectLiteralExpr
> {
  constructor(readonly name: PropName, readonly body: BlockStmt) {
    super(NodeKind.GetAccessorDecl, arguments);
    this.ensure(name, "name", NodeKind.PropName);
    this.ensure(body, "body", [NodeKind.BlockStmt]);
  }
}
export class SetAccessorDecl extends BaseDecl<
  NodeKind.SetAccessorDecl,
  ClassDecl | ClassExpr | ObjectLiteralExpr
> {
  constructor(
    readonly name: PropName,
    readonly parameter: ParameterDecl,
    readonly body: BlockStmt
  ) {
    super(NodeKind.SetAccessorDecl, arguments);
    this.ensure(name, "name", NodeKind.PropName);
    this.ensure(parameter, "parameter", [NodeKind.ParameterDecl]);
    this.ensure(body, "body", [NodeKind.BlockStmt]);
  }
}

export type FunctionLike<F extends AnyFunction = AnyFunction> =
  | FunctionDecl<F>
  | FunctionExpr<F>
  | ArrowFunctionExpr<F>;

export class FunctionDecl<
  F extends AnyFunction = AnyFunction
> extends BaseDecl<NodeKind.FunctionDecl> {
  readonly _functionBrand?: F;
  constructor(
    // TODO: narrow to string once we migrate compile.ts to produce a 1:1 AST node
    // right now, Arrow and FunctionExpr are parsed to FunctionDecl, so name can be undefined
    // according to the spec, name is mandatory on a FunctionDecl and FunctionExpr
    readonly name: string | undefined,
    readonly parameters: ParameterDecl[],
    readonly body: BlockStmt,
<<<<<<< HEAD
    readonly isAsync: boolean,
=======
    /**
     * true if this function has an `async` modifier
     * ```ts
     * async function foo() {}
     * // asterisk can co-exist
     * async function *foo() {}
     * ```
     */
    readonly isAsync: boolean,
    /**
     * true if this function has an `*` modifier
     *
     * ```ts
     * function foo*() {}
     *
     * // async can co-exist
     * async function *foo() {}
     * ```
     */
>>>>>>> 85e82eea
    readonly isAsterisk: boolean
  ) {
    super(NodeKind.FunctionDecl, arguments);
    this.ensure(name, "name", ["undefined", "string"]);
    this.ensureArrayOf(parameters, "parameters", [NodeKind.ParameterDecl]);
    this.ensure(body, "body", [NodeKind.BlockStmt]);
    this.ensure(isAsync, "isAsync", ["boolean"]);
    this.ensure(isAsterisk, "isAsterisk", ["boolean"]);
  }
}

export interface IntegrationInvocation {
  integration: Integration<any>;
  args: Expr[];
}
export class ParameterDecl extends BaseDecl<
  NodeKind.ParameterDecl,
  ArrowFunctionExpr | FunctionDecl | FunctionExpr | SetAccessorDecl
> {
  constructor(readonly name: BindingName, readonly initializer?: Expr) {
    super(NodeKind.ParameterDecl, arguments);
    this.ensure(name, "name", NodeKind.BindingNames);
    this.ensure(initializer, "initializer", ["undefined", "Expr"]);
  }
}

export type BindingPattern = ObjectBinding | ArrayBinding;

export type BindingName = Identifier | BindingPattern;

/**
 * A binding element declares new variable or acts as the root to a nested {@link BindingPattern}
 * when destructuring an object or an array.
 *
 * @see https://developer.mozilla.org/en-US/docs/Web/JavaScript/Reference/Operators/Destructuring_assignment
 *
 * It represents a single named element in a {@link BindingPattern}.
 *
 * ```ts
 * const { a } = right;
 *      // ^ BindingElm
 * const [ a ] = right;
 *      // ^ BindingElm
 * ```
 *
 * * `a` - creates a variable called a with the value of the right side (`const a = right.a`).
 * * `a: b` - creates a variable called b with the value of the right side (`const b = right.a`).
 * * `a = "value"` - creates a variable called a with the value of the right side or "value" when the right side is undefined (`const a = right.a ?? "value"`)
 * * `a: { b }` - creates a variable called b with the value of the right side's a value. (`const b = right.a.b`)
 * * `...rest`- creates a variable called rest with all of the unused keys in the right side
 *
 * > Note: for {@link ArrayBinding}, the accessor will be a numeric index instead of a named property
 * > `const a = right[0]`
 *
 * Rest (`...rest`) example:
 *
 * ```ts
 * const val = { a: 1, b:2 };
 * const { a, ...rest } = val;
 *             // ^ { b: 2 }
 * ```
 */
export class BindingElem extends BaseDecl<
  NodeKind.BindingElem,
  BindingPattern
> {
  constructor(
    readonly name: BindingName,
    readonly rest: boolean,
    readonly propertyName?: PropName,
    readonly initializer?: Expr
  ) {
    super(NodeKind.BindingElem, arguments);
    this.ensure(name, "name", NodeKind.BindingNames);
    this.ensure(rest, "rest", ["boolean"]);
    this.ensure(propertyName, "propertyName", [
      "undefined",
      ...NodeKind.PropName,
    ]);
    this.ensure(initializer, "initializer", ["undefined", "Expr"]);
  }
}

/**
 * Extract properties or sub-objects out of an object.
 *
 * @see https://developer.mozilla.org/en-US/docs/Web/JavaScript/Reference/Operators/Destructuring_assignment
 *
 * Container of {@link BindingElem}.
 *
 * ```ts
 * const { a: { b = "value" }, ...rest } = obj;
 * ```
 *
 * is the same as
 *
 * ```ts
 * const b = obj.a.b ?? "value"
 * const rest = { ...obj };
 * delete rest.a;
 * ```
 *
 * @see BindingElm for more details.
 */
export class ObjectBinding extends BaseNode<
  NodeKind.ObjectBinding,
  VariableDecl
> {
  readonly nodeKind: "Node" = "Node";

  constructor(readonly bindings: BindingElem[]) {
    super(NodeKind.ObjectBinding, arguments);
    this.ensureArrayOf(bindings, "bindings", [NodeKind.BindingElem]);
  }
}

/**
 * Extract properties or sub-objects out of an array.
 *
 * @see https://developer.mozilla.org/en-US/docs/Web/JavaScript/Reference/Operators/Destructuring_assignment
 *
 * Container of {@link BindingElem}.
 *
 * ```ts
 * const [ a: [ b = "value" ], ...rest ] = arr;
 * ```
 *
 * is the same as
 *
 * ```ts
 * const b = arr[0][0] ?? "value";
 * const rest = arr.slice(1);
 * ```
 *
 * @see BindingElm for more details.
 */
export class ArrayBinding extends BaseNode<
  NodeKind.ArrayBinding,
  VariableDecl
> {
  readonly nodeKind: "Node" = "Node";

  constructor(readonly bindings: (BindingElem | OmittedExpr)[]) {
    super(NodeKind.ArrayBinding, arguments);
    this.ensureArrayOf(bindings, "bindings", [
      NodeKind.BindingElem,
      NodeKind.OmittedExpr,
    ]);
  }
}

export type VariableDeclParent =
  | CatchClause
  | ForInStmt
  | ForOfStmt
  | VariableDeclList;

export class VariableDecl<
  E extends Expr | undefined = Expr | undefined
> extends BaseDecl<NodeKind.VariableDecl, VariableDeclParent> {
  constructor(readonly name: BindingName, readonly initializer: E) {
    super(NodeKind.VariableDecl, arguments);
    this.ensure(name, "name", NodeKind.BindingNames);
    this.ensure(initializer, "initializer", ["undefined", "Expr"]);
  }
}

export type VariableDeclListParent = ForStmt | VariableStmt;

export class VariableDeclList extends BaseNode<
  NodeKind.VariableDeclList,
  VariableDeclListParent
> {
  readonly nodeKind: "Node" = "Node";

  constructor(readonly decls: VariableDecl[]) {
    super(NodeKind.VariableDeclList, arguments);
    this.ensureArrayOf(decls, "decls", [NodeKind.VariableDecl]);
  }
}

// to prevent the closure serializer from trying to import all of functionless.
export const deploymentOnlyModule = true;<|MERGE_RESOLUTION|>--- conflicted
+++ resolved
@@ -171,9 +171,6 @@
     readonly name: string | undefined,
     readonly parameters: ParameterDecl[],
     readonly body: BlockStmt,
-<<<<<<< HEAD
-    readonly isAsync: boolean,
-=======
     /**
      * true if this function has an `async` modifier
      * ```ts
@@ -193,7 +190,6 @@
      * async function *foo() {}
      * ```
      */
->>>>>>> 85e82eea
     readonly isAsterisk: boolean
   ) {
     super(NodeKind.FunctionDecl, arguments);
