import {
  ArrowFunctionExpr,
  ClassExpr,
  Expr,
  FunctionExpr,
  Identifier,
  ObjectLiteralExpr,
  OmittedExpr,
  PropName,
  ReferenceExpr,
} from "./expression";
import { Integration } from "./integration";
import { BaseNode, FunctionlessNode } from "./node";
import { NodeKind } from "./node-kind";
import { Span } from "./span";
import type {
  BlockStmt,
  CatchClause,
  ForInStmt,
  ForOfStmt,
  ForStmt,
  VariableStmt,
} from "./statement";
import { AnyClass, AnyFunction } from "./util";

export type Decl =
  | BindingElem
  | ClassDecl
  | ClassMember
  | FunctionDecl
  | ParameterDecl
  | VariableDecl;

abstract class BaseDecl<
  Kind extends NodeKind,
  Parent extends FunctionlessNode | undefined = FunctionlessNode | undefined
> extends BaseNode<Kind, Parent> {
  readonly nodeKind: "Decl" = "Decl";
}

export class ClassDecl<C extends AnyClass = AnyClass> extends BaseDecl<
  NodeKind.ClassDecl,
  BlockStmt | undefined
> {
  readonly _classBrand?: C;
  constructor(
    /**
     * Range of text in the source file where this Node resides.
     */
    span: Span,
    readonly name: Identifier,
    readonly heritage: Expr | undefined,
    readonly members: ClassMember[],
    /**
     * Name of the source file this node originates from.
     *
     * Only set on the root of the tree, i.e. when `this` is `undefined`.
     */
    readonly filename?: string
  ) {
    super(NodeKind.ClassDecl, span, arguments);
    this.ensure(name, "name", [NodeKind.Identifier]);
    this.ensure(heritage, "heritage", ["undefined", "Expr"]);
    this.ensureArrayOf(members, "members", NodeKind.ClassMember);
    this.ensure(filename, "filename", ["undefined", "string"]);
  }
}

export type ClassMember =
  | ClassStaticBlockDecl
  | ConstructorDecl
  | GetAccessorDecl
  | MethodDecl
  | PropDecl
  | SetAccessorDecl;

export class ClassStaticBlockDecl extends BaseDecl<
  NodeKind.ClassStaticBlockDecl,
  ClassDecl | ClassExpr
> {
  constructor(
    /**
     * Range of text in the source file where this Node resides.
     */
    span: Span,
    readonly block: BlockStmt
  ) {
    super(NodeKind.ClassStaticBlockDecl, span, arguments);
    this.ensure(block, "block", [NodeKind.BlockStmt]);
  }
}

export class ConstructorDecl extends BaseDecl<NodeKind.ConstructorDecl> {
  constructor(
    /**
     * Range of text in the source file where this Node resides.
     */
    span: Span,
    readonly parameters: ParameterDecl[],
    readonly body: BlockStmt,
    /**
     * Name of the source file this node originates from.
     *
     * Only set on the root of the tree, i.e. when `this` is `undefined`.
     */
<<<<<<< HEAD
    readonly filename: string | undefined,
    /**
     * The class or object that owns this {@link ConstructorDecl}.
     *
     * This value is only set if this {@link ConstructorDecl} is the root node in the tree (parent === undefined).
     *
     * ```ts
     * class Foo {
     *     // ^
     *   constructor() {}
     * }
     * ```
     */
    readonly ownedBy: ReferenceExpr<AnyClass | object> | undefined
=======
    readonly filename?: string
>>>>>>> 2c5c7fad
  ) {
    super(NodeKind.ConstructorDecl, span, arguments);
    this.ensureArrayOf(parameters, "parameters", [NodeKind.ParameterDecl]);
    this.ensure(body, "body", [NodeKind.BlockStmt]);
    this.ensure(filename, "filename", ["undefined", "string"]);
<<<<<<< HEAD
    this.ensure(ownedBy, "ownedBy", ["undefined", NodeKind.ReferenceExpr]);
=======
>>>>>>> 2c5c7fad
  }
}

export class MethodDecl<F extends AnyFunction = AnyFunction> extends BaseDecl<
  NodeKind.MethodDecl,
  ClassDecl | ClassExpr | undefined
> {
  // @ts-ignore
  __methodBrand: F;

  constructor(
    /**
     * Range of text in the source file where this Node resides.
     */
    span: Span,
    readonly name: PropName,
    readonly parameters: ParameterDecl[],
    readonly body: BlockStmt,
    /**
     * true if this function has an `async` modifier
     * ```ts
     * class Foo {
     *   async foo() {}
     *
     *   // asterisk can co-exist
     *   async *foo() {}
     * }
     * ```
     */
    readonly isAsync: boolean,
    /**
     * true if this function has an `*` modifier
     *
     * ```ts
     * class Foo {
     *   foo*() {}
     *
     *   // async can co-exist
     *   async *foo() {}
     * }
     * ```
     */
    readonly isAsterisk: boolean,
    /**
     * Name of the source file this node originates from.
     *
     * Only set on the root of the tree, i.e. when `this` is `undefined`.
     */
<<<<<<< HEAD
    readonly filename: string | undefined,
    /**
     * `true` if this is a static setter on a class.
     *
     * ```ts
     * class Foo {
     *   static method() {
     *     return value;
     *   }
     * }
     * ```
     */
    readonly isStatic: boolean | undefined,
    /**
     * The class or object that owns this {@link MethodDecl}.
     *
     * This value is only set if this {@link MethodDecl} is the root node in the tree (parent === undefined).
     *
     * ```ts
     * class Foo {
     *     // ^
     *   static method() {
     *     return value;
     *   }
     * }
     * ```
     */
    readonly ownedBy: ReferenceExpr<AnyClass | object> | undefined
=======
    readonly filename?: string
>>>>>>> 2c5c7fad
  ) {
    super(NodeKind.MethodDecl, span, arguments);
    this.ensure(name, "name", NodeKind.PropName);
    this.ensureArrayOf(parameters, "parameters", [NodeKind.ParameterDecl]);
    this.ensure(body, "body", [NodeKind.BlockStmt]);
    this.ensure(isAsync, "isAsync", ["boolean"]);
    this.ensure(isAsterisk, "isAsterisk", ["boolean"]);
    this.ensure(filename, "filename", ["undefined", "string"]);
<<<<<<< HEAD
    this.ensure(isStatic, "isStatic", ["undefined", "boolean"]);
    this.ensure(ownedBy, "ownedBy", ["undefined", NodeKind.ReferenceExpr]);
=======
>>>>>>> 2c5c7fad
  }
}

export class PropDecl extends BaseDecl<
  NodeKind.PropDecl,
  ClassDecl | ClassExpr
> {
  constructor(
    /**
     * Range of text in the source file where this Node resides.
     */
    span: Span,
    /**
     * Name of the {@link PropDecl}.
     *
     * ```ts
     * class Foo {
     *   prop;
     * // ^
     * }
     * ```
     */
    readonly name: PropName,
    /**
     * `true` if this is a static setter on a class.
     *
     * ```ts
     * class Foo {
     *   static prop: string = ?
     * }
     * ```
     */
    readonly isStatic: boolean,
    /**
     * An optional initializer for the property.
     *
     * ```ts
     * class Foo {
     *   prop = <expr>
     *         // ^
     * }
     * ```
     */
    readonly initializer: Expr | undefined,
    /**
     * A reference to the {@link ClassDecl} or {@link ClassExpr} instance that owns this {@link PropDecl}
     *
     * This value is only set if this {@link PropDecl} is the root node in the tree (parent === undefined).
     *
     * ```ts
     * class Foo {
     *     // ^
     *   static prop: string = ?
     * }
     * ```
     */
    readonly ownedBy: ReferenceExpr<AnyClass> | undefined
  ) {
    super(NodeKind.PropDecl, span, arguments);
    this.ensure(name, "name", NodeKind.PropName);
    this.ensure(isStatic, "isStatic", ["boolean"]);
    this.ensure(initializer, "initializer", ["undefined", "Expr"]);
    this.ensure(ownedBy, "ownedBy", ["undefined", NodeKind.ReferenceExpr]);
  }
}

export class GetAccessorDecl<F extends () => any = () => any> extends BaseDecl<
  NodeKind.GetAccessorDecl,
  ClassDecl | ClassExpr | ObjectLiteralExpr
> {
  // @ts-ignore
  __getterBrand: F;

  constructor(
    /**
     * Range of text in the source file where this Node resides.
     */
    span: Span,
    readonly name: PropName,
    readonly body: BlockStmt,
    /**
<<<<<<< HEAD
     * `true` if this is a static getter on a class.
     *
     * ```ts
     * class Foo {
     *   static get getter() {
     *     return value;
     *   }
     * }
     * ```
     */
    readonly isStatic: boolean | undefined,
    /**
     * The class or object that owns this {@link GetAccessorDecl}. This value is only set
     * if this {@link GetAccessorDecl} is the root node in the tree (parent === undefined).
     *
     * ```ts
     * const object = {
     *     // ^
     *   get getter() {
     *     return value;
     *   }
     * }
     *
     * class Foo {
     *     // ^
     *   get getter() {
     *     return value;
     *   }
     * }
     * ```
     */
    readonly ownedBy: ReferenceExpr<AnyClass | object> | undefined
=======
     * Name of the source file this node originates from.
     *
     * Only set on the root of the tree, i.e. when `this` is `undefined`.
     */
    readonly filename?: string
>>>>>>> 2c5c7fad
  ) {
    super(NodeKind.GetAccessorDecl, span, arguments);
    this.ensure(name, "name", NodeKind.PropName);
    this.ensure(body, "body", [NodeKind.BlockStmt]);
<<<<<<< HEAD
    this.ensure(isStatic, "isStatic", ["undefined", "boolean"]);
    this.ensure(ownedBy, "ownedBy", ["undefined", NodeKind.ReferenceExpr]);
=======
    this.ensure(filename, "filename", ["undefined", "string"]);
>>>>>>> 2c5c7fad
  }
}
export class SetAccessorDecl<
  F extends (val: any) => typeof val = (val: any) => typeof val
> extends BaseDecl<
  NodeKind.SetAccessorDecl,
  ClassDecl | ClassExpr | ObjectLiteralExpr
> {
  // @ts-ignore
  __setterBrand: F;

  constructor(
    /**
     * Range of text in the source file where this Node resides.
     */
    span: Span,
    readonly name: PropName,
<<<<<<< HEAD
    /**
     * ```ts
     * class Foo {
     *   static get setter(value) {
     *                   // ^
     *     _value = value;
     *   }
     * }
     * ```
     */
    readonly parameter: ParameterDecl | undefined,
    readonly body: BlockStmt,
    /**
     * `true` if this is a static setter on a class.
     *
     * ```ts
     * class Foo {
     *   static get setter(value) {
     *     _value = value;
     *   }
     * }
     * ```
     */
    readonly isStatic: boolean | undefined,
    /**
     * The class or object that owns this {@link SetAccessorDecl}. This value is only set
     * if this {@link SetAccessorDecl} is the root node in the tree (parent === undefined).
     *
     * ```ts
     * const object = {
     *     // ^
     *   get setter(value) {
     *     _value = value;
     *   }
     * }
     *
     * class Foo {
     *     // ^
     *   get setter(value) {
     *     _value = value;
     *   }
     * }
     * ```
     */
    readonly ownedBy: ReferenceExpr<AnyClass | object> | undefined
=======
    readonly parameter: ParameterDecl,
    readonly body: BlockStmt,
    /**
     * Name of the source file this node originates from.
     *
     * Only set on the root of the tree, i.e. when `this` is `undefined`.
     */
    readonly filename?: string
>>>>>>> 2c5c7fad
  ) {
    super(NodeKind.SetAccessorDecl, span, arguments);
    this.ensure(name, "name", NodeKind.PropName);
    this.ensure(parameter, "parameter", ["undefined", NodeKind.ParameterDecl]);
    this.ensure(body, "body", [NodeKind.BlockStmt]);
<<<<<<< HEAD
    this.ensure(isStatic, "isStatic", ["undefined", "boolean"]);
    this.ensure(ownedBy, "ownedBy", ["undefined", NodeKind.ReferenceExpr]);
=======
    this.ensure(filename, "filename", ["undefined", "string"]);
>>>>>>> 2c5c7fad
  }
}

export type FunctionLike<F extends AnyFunction = AnyFunction> =
  | FunctionDecl<F>
  | FunctionExpr<F>
  | ArrowFunctionExpr<F>;

export class FunctionDecl<F extends AnyFunction = AnyFunction> extends BaseDecl<
  NodeKind.FunctionDecl,
  BlockStmt | undefined
> {
  readonly _functionBrand?: F;
  constructor(
    /**
     * Range of text in the source file where this Node resides.
     */
    span: Span,
    // TODO: narrow to string once we migrate compile.ts to produce a 1:1 AST node
    // right now, Arrow and FunctionExpr are parsed to FunctionDecl, so name can be undefined
    // according to the spec, name is mandatory on a FunctionDecl and FunctionExpr
    readonly name: string | undefined,
    readonly parameters: ParameterDecl[],
    readonly body: BlockStmt,
    /**
     * true if this function has an `async` modifier
     * ```ts
     * async function foo() {}
     * // asterisk can co-exist
     * async function *foo() {}
     * ```
     */
    readonly isAsync: boolean,
    /**
     * true if this function has an `*` modifier
     *
     * ```ts
     * function foo*() {}
     *
     * // async can co-exist
     * async function *foo() {}
     * ```
     */
    readonly isAsterisk: boolean,
    /**
     * Name of the source file this node originates from.
     *
     * Only set on the root of the tree, i.e. when `this` is `undefined`.
     */
    readonly filename?: string
  ) {
    super(NodeKind.FunctionDecl, span, arguments);
    this.ensure(name, "name", ["undefined", "string"]);
    this.ensureArrayOf(parameters, "parameters", [NodeKind.ParameterDecl]);
    this.ensure(body, "body", [NodeKind.BlockStmt]);
    this.ensure(isAsync, "isAsync", ["boolean"]);
    this.ensure(isAsterisk, "isAsterisk", ["boolean"]);
    this.ensure(filename, "filename", ["undefined", "string"]);
  }
}

export interface IntegrationInvocation {
  integration: Integration<any>;
  args: Expr[];
}
export class ParameterDecl extends BaseDecl<
  NodeKind.ParameterDecl,
  ArrowFunctionExpr | FunctionDecl | FunctionExpr | SetAccessorDecl
> {
  constructor(
    /**
     * Range of text in the source file where this Node resides.
     */
    span: Span,
    readonly name: BindingName,
    readonly initializer: Expr | undefined,
    /**
     * Whether this ParameterDecl is a rest parameter
     * ```ts
     * function foo(...rest) {}
     * ```
     */
    readonly isRest: boolean
  ) {
    super(NodeKind.ParameterDecl, span, arguments);
    this.ensure(name, "name", NodeKind.BindingNames);
    this.ensure(initializer, "initializer", ["undefined", "Expr"]);
    this.ensure(isRest, "isRest", ["boolean"]);
  }
}

export type BindingPattern = ObjectBinding | ArrayBinding;

export type BindingName = Identifier | BindingPattern;

/**
 * A binding element declares new variable or acts as the root to a nested {@link BindingPattern}
 * when destructuring an object or an array.
 *
 * @see https://developer.mozilla.org/en-US/docs/Web/JavaScript/Reference/Operators/Destructuring_assignment
 *
 * It represents a single named element in a {@link BindingPattern}.
 *
 * ```ts
 * const { a } = right;
 *      // ^ BindingElm
 * const [ a ] = right;
 *      // ^ BindingElm
 * ```
 *
 * * `a` - creates a variable called a with the value of the right side (`const a = right.a`).
 * * `a: b` - creates a variable called b with the value of the right side (`const b = right.a`).
 * * `a = "value"` - creates a variable called a with the value of the right side or "value" when the right side is undefined (`const a = right.a ?? "value"`)
 * * `a: { b }` - creates a variable called b with the value of the right side's a value. (`const b = right.a.b`)
 * * `...rest`- creates a variable called rest with all of the unused keys in the right side
 *
 * > Note: for {@link ArrayBinding}, the accessor will be a numeric index instead of a named property
 * > `const a = right[0]`
 *
 * Rest (`...rest`) example:
 *
 * ```ts
 * const val = { a: 1, b:2 };
 * const { a, ...rest } = val;
 *             // ^ { b: 2 }
 * ```
 */
export class BindingElem extends BaseDecl<
  NodeKind.BindingElem,
  BindingPattern
> {
  constructor(
    /**
     * Range of text in the source file where this Node resides.
     */
    span: Span,
    readonly name: BindingName,
    readonly rest: boolean,
    readonly propertyName?: PropName,
    readonly initializer?: Expr
  ) {
    super(NodeKind.BindingElem, span, arguments);
    this.ensure(name, "name", NodeKind.BindingNames);
    this.ensure(rest, "rest", ["boolean"]);
    this.ensure(propertyName, "propertyName", [
      "undefined",
      ...NodeKind.PropName,
    ]);
    this.ensure(initializer, "initializer", ["undefined", "Expr"]);
  }
}

/**
 * Extract properties or sub-objects out of an object.
 *
 * @see https://developer.mozilla.org/en-US/docs/Web/JavaScript/Reference/Operators/Destructuring_assignment
 *
 * Container of {@link BindingElem}.
 *
 * ```ts
 * const { a: { b = "value" }, ...rest } = obj;
 * ```
 *
 * is the same as
 *
 * ```ts
 * const b = obj.a.b ?? "value"
 * const rest = { ...obj };
 * delete rest.a;
 * ```
 *
 * @see BindingElm for more details.
 */
export class ObjectBinding extends BaseNode<
  NodeKind.ObjectBinding,
  VariableDecl
> {
  readonly nodeKind: "Node" = "Node";

  constructor(
    /**
     * Range of text in the source file where this Node resides.
     */
    span: Span,
    readonly bindings: BindingElem[]
  ) {
    super(NodeKind.ObjectBinding, span, arguments);
    this.ensureArrayOf(bindings, "bindings", [NodeKind.BindingElem]);
  }
}

/**
 * Extract properties or sub-objects out of an array.
 *
 * @see https://developer.mozilla.org/en-US/docs/Web/JavaScript/Reference/Operators/Destructuring_assignment
 *
 * Container of {@link BindingElem}.
 *
 * ```ts
 * const [ a: [ b = "value" ], ...rest ] = arr;
 * ```
 *
 * is the same as
 *
 * ```ts
 * const b = arr[0][0] ?? "value";
 * const rest = arr.slice(1);
 * ```
 *
 * @see BindingElm for more details.
 */
export class ArrayBinding extends BaseNode<
  NodeKind.ArrayBinding,
  VariableDecl
> {
  readonly nodeKind: "Node" = "Node";

  constructor(
    /**
     * Range of text in the source file where this Node resides.
     */
    span: Span,
    readonly bindings: (BindingElem | OmittedExpr)[]
  ) {
    super(NodeKind.ArrayBinding, span, arguments);
    this.ensureArrayOf(bindings, "bindings", [
      NodeKind.BindingElem,
      NodeKind.OmittedExpr,
    ]);
  }
}

export type VariableDeclParent =
  | CatchClause
  | ForInStmt
  | ForOfStmt
  | VariableDeclList;

export enum VariableDeclKind {
  Const = 0,
  Let = 1,
  Var = 2,
}

export class VariableDecl<
  E extends Expr | undefined = Expr | undefined
> extends BaseDecl<NodeKind.VariableDecl, VariableDeclParent> {
  constructor(
    /**
     * Range of text in the source file where this Node resides.
     */
    span: Span,
    readonly name: BindingName,
    readonly initializer: E
  ) {
    super(NodeKind.VariableDecl, span, arguments);
    this.ensure(name, "name", NodeKind.BindingNames);
    this.ensure(initializer, "initializer", ["undefined", "Expr"]);
  }
}

export type VariableDeclListParent = ForStmt | VariableStmt;

export class VariableDeclList extends BaseNode<
  NodeKind.VariableDeclList,
  VariableDeclListParent
> {
  readonly nodeKind: "Node" = "Node";

  constructor(
    /**
     * Range of text in the source file where this Node resides.
     */
    span: Span,
    readonly decls: VariableDecl[],
    readonly varKind: VariableDeclKind
  ) {
    super(NodeKind.VariableDeclList, span, arguments);
    this.ensureArrayOf(decls, "decls", [NodeKind.VariableDecl]);
  }
}

// to prevent the closure serializer from trying to import all of functionless.
export const deploymentOnlyModule = true;<|MERGE_RESOLUTION|>--- conflicted
+++ resolved
@@ -103,7 +103,6 @@
      *
      * Only set on the root of the tree, i.e. when `this` is `undefined`.
      */
-<<<<<<< HEAD
     readonly filename: string | undefined,
     /**
      * The class or object that owns this {@link ConstructorDecl}.
@@ -118,18 +117,12 @@
      * ```
      */
     readonly ownedBy: ReferenceExpr<AnyClass | object> | undefined
-=======
-    readonly filename?: string
->>>>>>> 2c5c7fad
   ) {
     super(NodeKind.ConstructorDecl, span, arguments);
     this.ensureArrayOf(parameters, "parameters", [NodeKind.ParameterDecl]);
     this.ensure(body, "body", [NodeKind.BlockStmt]);
     this.ensure(filename, "filename", ["undefined", "string"]);
-<<<<<<< HEAD
     this.ensure(ownedBy, "ownedBy", ["undefined", NodeKind.ReferenceExpr]);
-=======
->>>>>>> 2c5c7fad
   }
 }
 
@@ -178,7 +171,6 @@
      *
      * Only set on the root of the tree, i.e. when `this` is `undefined`.
      */
-<<<<<<< HEAD
     readonly filename: string | undefined,
     /**
      * `true` if this is a static setter on a class.
@@ -207,9 +199,6 @@
      * ```
      */
     readonly ownedBy: ReferenceExpr<AnyClass | object> | undefined
-=======
-    readonly filename?: string
->>>>>>> 2c5c7fad
   ) {
     super(NodeKind.MethodDecl, span, arguments);
     this.ensure(name, "name", NodeKind.PropName);
@@ -218,11 +207,8 @@
     this.ensure(isAsync, "isAsync", ["boolean"]);
     this.ensure(isAsterisk, "isAsterisk", ["boolean"]);
     this.ensure(filename, "filename", ["undefined", "string"]);
-<<<<<<< HEAD
     this.ensure(isStatic, "isStatic", ["undefined", "boolean"]);
     this.ensure(ownedBy, "ownedBy", ["undefined", NodeKind.ReferenceExpr]);
-=======
->>>>>>> 2c5c7fad
   }
 }
 
@@ -304,7 +290,6 @@
     readonly name: PropName,
     readonly body: BlockStmt,
     /**
-<<<<<<< HEAD
      * `true` if this is a static getter on a class.
      *
      * ```ts
@@ -336,24 +321,20 @@
      * }
      * ```
      */
-    readonly ownedBy: ReferenceExpr<AnyClass | object> | undefined
-=======
+    readonly ownedBy: ReferenceExpr<AnyClass | object> | undefined,
+    /**
      * Name of the source file this node originates from.
      *
      * Only set on the root of the tree, i.e. when `this` is `undefined`.
      */
     readonly filename?: string
->>>>>>> 2c5c7fad
   ) {
     super(NodeKind.GetAccessorDecl, span, arguments);
     this.ensure(name, "name", NodeKind.PropName);
     this.ensure(body, "body", [NodeKind.BlockStmt]);
-<<<<<<< HEAD
     this.ensure(isStatic, "isStatic", ["undefined", "boolean"]);
     this.ensure(ownedBy, "ownedBy", ["undefined", NodeKind.ReferenceExpr]);
-=======
     this.ensure(filename, "filename", ["undefined", "string"]);
->>>>>>> 2c5c7fad
   }
 }
 export class SetAccessorDecl<
@@ -371,7 +352,6 @@
      */
     span: Span,
     readonly name: PropName,
-<<<<<<< HEAD
     /**
      * ```ts
      * class Foo {
@@ -416,28 +396,22 @@
      * }
      * ```
      */
-    readonly ownedBy: ReferenceExpr<AnyClass | object> | undefined
-=======
-    readonly parameter: ParameterDecl,
-    readonly body: BlockStmt,
+    readonly ownedBy: ReferenceExpr<AnyClass | object> | undefined,
+
     /**
      * Name of the source file this node originates from.
      *
      * Only set on the root of the tree, i.e. when `this` is `undefined`.
      */
     readonly filename?: string
->>>>>>> 2c5c7fad
   ) {
     super(NodeKind.SetAccessorDecl, span, arguments);
     this.ensure(name, "name", NodeKind.PropName);
     this.ensure(parameter, "parameter", ["undefined", NodeKind.ParameterDecl]);
     this.ensure(body, "body", [NodeKind.BlockStmt]);
-<<<<<<< HEAD
     this.ensure(isStatic, "isStatic", ["undefined", "boolean"]);
     this.ensure(ownedBy, "ownedBy", ["undefined", NodeKind.ReferenceExpr]);
-=======
     this.ensure(filename, "filename", ["undefined", "string"]);
->>>>>>> 2c5c7fad
   }
 }
 
