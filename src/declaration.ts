--- conflicted
+++ resolved
@@ -289,7 +289,6 @@
     span: Span,
     readonly name: PropName,
     readonly body: BlockStmt,
-<<<<<<< HEAD
     /**
      * `true` if this is a static getter on a class.
      *
@@ -329,25 +328,16 @@
      * Only set on the root of the tree, i.e. when `this` is `undefined`.
      */
     readonly filename?: string
-=======
-    readonly isStatic: boolean | undefined,
-    readonly ownedBy: ReferenceExpr | undefined
->>>>>>> dcd7f5c6
   ) {
     super(NodeKind.GetAccessorDecl, span, arguments);
     this.ensure(name, "name", NodeKind.PropName);
     this.ensure(body, "body", [NodeKind.BlockStmt]);
-<<<<<<< HEAD
-    this.ensure(isStatic, "isStatic", ["undefined", "boolean"]);
-    this.ensure(ownedBy, "ownedBy", ["undefined", NodeKind.ReferenceExpr]);
-    this.ensure(filename, "filename", ["undefined", "string"]);
-=======
     this.ensure(isStatic, "isStatic", ["boolean", "undefined"]);
     this.ensure(ownedBy, "ReferenceExpr", [
       NodeKind.ReferenceExpr,
       "undefined",
     ]);
->>>>>>> dcd7f5c6
+    this.ensure(filename, "filename", ["string", "undefined"]);
   }
 }
 export class SetAccessorDecl<
@@ -377,7 +367,6 @@
      */
     readonly parameter: ParameterDecl | undefined,
     readonly body: BlockStmt,
-<<<<<<< HEAD
     /**
      * `true` if this is a static setter on a class.
      *
@@ -411,33 +400,20 @@
      * ```
      */
     readonly ownedBy: ReferenceExpr<AnyClass | object> | undefined,
-
     /**
      * Name of the source file this node originates from.
      *
      * Only set on the root of the tree, i.e. when `this` is `undefined`.
      */
     readonly filename?: string
-=======
-    readonly isStatic: boolean | undefined,
-    readonly ownedBy: ReferenceExpr | undefined
->>>>>>> dcd7f5c6
   ) {
     super(NodeKind.SetAccessorDecl, span, arguments);
     this.ensure(name, "name", NodeKind.PropName);
     this.ensure(parameter, "parameter", ["undefined", NodeKind.ParameterDecl]);
     this.ensure(body, "body", [NodeKind.BlockStmt]);
-<<<<<<< HEAD
     this.ensure(isStatic, "isStatic", ["undefined", "boolean"]);
     this.ensure(ownedBy, "ownedBy", ["undefined", NodeKind.ReferenceExpr]);
     this.ensure(filename, "filename", ["undefined", "string"]);
-=======
-    this.ensure(isStatic, "isStatic", ["boolean", "undefined"]);
-    this.ensure(ownedBy, "ReferenceExpr", [
-      NodeKind.ReferenceExpr,
-      "undefined",
-    ]);
->>>>>>> dcd7f5c6
   }
 }
 
