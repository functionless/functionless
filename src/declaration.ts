--- conflicted
+++ resolved
@@ -8,27 +8,7 @@
   PropName,
   StringLiteralExpr,
 } from "./expression";
-<<<<<<< HEAD
-import { isErr, isFunctionDecl } from "./guards";
-import { Integration } from "./integration";
-import { BaseNode, FunctionlessNode } from "./node";
-import { BlockStmt } from "./statement";
-import { AnyClass, AnyFunction, anyOf } from "./util";
-
-export type Decl =
-  | ClassDecl
-  | ClassMember
-  | FunctionDecl
-  | ParameterDecl
-  | BindingElem;
-=======
-import {
-  isBindingPattern,
-  isErr,
-  isFunctionDecl,
-  isNode,
-  isParameterDecl,
-} from "./guards";
+import { isBindingPattern, isErr, isFunctionDecl } from "./guards";
 import { Integration } from "./integration";
 import { BaseNode, FunctionlessNode } from "./node";
 import type {
@@ -39,14 +19,15 @@
   ForStmt,
   VariableStmt,
 } from "./statement";
-import { AnyFunction, anyOf } from "./util";
-
-export type Decl = FunctionDecl | ParameterDecl | BindingElem | VariableDecl;
-
-export function isDecl(a: any): a is Decl {
-  return isNode(a) && (isFunctionDecl(a) || isParameterDecl(a));
-}
->>>>>>> 15a013a3
+import { AnyClass, AnyFunction, anyOf } from "./util";
+
+export type Decl =
+  | BindingElem
+  | ClassDecl
+  | ClassMember
+  | FunctionDecl
+  | ParameterDecl
+  | VariableDecl;
 
 abstract class BaseDecl<
   Kind extends FunctionlessNode["kind"],
