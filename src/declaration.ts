import {
  ArrowFunctionExpr,
  ClassExpr,
  Expr,
  FunctionExpr,
  Identifier,
  ObjectLiteralExpr,
  OmittedExpr,
  PropName,
} from "./expression";
import { Integration } from "./integration";
import { BaseNode, FunctionlessNode } from "./node";
import { NodeKind } from "./node-kind";
<<<<<<< HEAD
import { Root } from "./root";
=======
>>>>>>> f9bca042
import { Span } from "./span";
import type {
  BlockStmt,
  CatchClause,
  ForInStmt,
  ForOfStmt,
  ForStmt,
  VariableStmt,
} from "./statement";
import { AnyClass, AnyFunction } from "./util";

export type Decl =
  | BindingElem
  | ClassDecl
  | ClassMember
  | FunctionDecl
  | ParameterDecl
  | VariableDecl;

abstract class BaseDecl<
  Kind extends NodeKind,
  Parent extends FunctionlessNode = FunctionlessNode
> extends BaseNode<Kind, Parent> {
  readonly nodeKind: "Decl" = "Decl";
}

export class ClassDecl<C extends AnyClass = AnyClass> extends BaseDecl<
  NodeKind.ClassDecl,
  Root
> {
  readonly _classBrand?: C;
  constructor(
    /**
     * Range of text in the source file where this Node resides.
     */
    span: Span,
    readonly name: string,
    readonly heritage: Expr | undefined,
    readonly members: ClassMember[]
  ) {
    super(NodeKind.ClassDecl, span, arguments);
    this.ensure(name, "name", ["string"]);
    this.ensureArrayOf(members, "members", NodeKind.ClassMember);
  }
}

export type ClassMember =
  | ClassStaticBlockDecl
  | ConstructorDecl
  | GetAccessorDecl
  | MethodDecl
  | PropDecl
  | SetAccessorDecl;

export class ClassStaticBlockDecl extends BaseDecl<NodeKind.ClassStaticBlockDecl> {
  constructor(
    /**
     * Range of text in the source file where this Node resides.
     */
    span: Span,
    readonly block: BlockStmt
  ) {
    super(NodeKind.ClassStaticBlockDecl, span, arguments);
    this.ensure(block, "block", [NodeKind.BlockStmt]);
  }
}

export class ConstructorDecl extends BaseDecl<NodeKind.ConstructorDecl> {
  constructor(
    /**
     * Range of text in the source file where this Node resides.
     */
    span: Span,
    readonly parameters: ParameterDecl[],
    readonly body: BlockStmt
  ) {
    super(NodeKind.ConstructorDecl, span, arguments);
    this.ensureArrayOf(parameters, "parameters", [NodeKind.ParameterDecl]);
    this.ensure(body, "body", [NodeKind.BlockStmt]);
  }
}

export class MethodDecl extends BaseDecl<NodeKind.MethodDecl> {
  constructor(
    /**
     * Range of text in the source file where this Node resides.
     */
    span: Span,
    readonly name: PropName,
    readonly parameters: ParameterDecl[],
    readonly body: BlockStmt,

    /**
     * true if this function has an `async` modifier
     * ```ts
     * class Foo {
     *   async foo() {}
     *
     *   // asterisk can co-exist
     *   async *foo() {}
     * }
     * ```
     */
    readonly isAsync: boolean,
    /**
     * true if this function has an `*` modifier
     *
     * ```ts
     * class Foo {
     *   foo*() {}
     *
     *   // async can co-exist
     *   async *foo() {}
     * }
     * ```
     */
    readonly isAsterisk: boolean
  ) {
    super(NodeKind.MethodDecl, span, arguments);
    this.ensure(name, "name", NodeKind.PropName);
    this.ensureArrayOf(parameters, "parameters", [NodeKind.ParameterDecl]);
    this.ensure(body, "body", [NodeKind.BlockStmt]);
    this.ensure(isAsync, "isAsync", ["boolean"]);
    this.ensure(isAsterisk, "isAsterisk", ["boolean"]);
  }
}

export class PropDecl extends BaseDecl<NodeKind.PropDecl> {
  constructor(
    /**
     * Range of text in the source file where this Node resides.
     */
    span: Span,
    readonly name: PropName,
    readonly isStatic: boolean,
    readonly initializer?: Expr
  ) {
    super(NodeKind.PropDecl, span, arguments);
    this.ensure(name, "name", NodeKind.PropName);
    this.ensure(isStatic, "isStatic", ["boolean"]);
    this.ensure(initializer, "initializer", ["undefined", "Expr"]);
  }
}

export class GetAccessorDecl extends BaseDecl<
  NodeKind.GetAccessorDecl,
  ClassDecl | ClassExpr | ObjectLiteralExpr
> {
  constructor(
    /**
     * Range of text in the source file where this Node resides.
     */
    span: Span,
    readonly name: PropName,
    readonly body: BlockStmt
  ) {
    super(NodeKind.GetAccessorDecl, span, arguments);
    this.ensure(name, "name", NodeKind.PropName);
    this.ensure(body, "body", [NodeKind.BlockStmt]);
  }
}
export class SetAccessorDecl extends BaseDecl<
  NodeKind.SetAccessorDecl,
  ClassDecl | ClassExpr | ObjectLiteralExpr
> {
  constructor(
    /**
     * Range of text in the source file where this Node resides.
     */
    span: Span,
    readonly name: PropName,
    readonly parameter: ParameterDecl,
    readonly body: BlockStmt
  ) {
    super(NodeKind.SetAccessorDecl, span, arguments);
    this.ensure(name, "name", NodeKind.PropName);
    this.ensure(parameter, "parameter", [NodeKind.ParameterDecl]);
    this.ensure(body, "body", [NodeKind.BlockStmt]);
  }
}

export type FunctionLike<F extends AnyFunction = AnyFunction> =
  | FunctionDecl<F>
  | FunctionExpr<F>
  | ArrowFunctionExpr<F>;

export class FunctionDecl<F extends AnyFunction = AnyFunction> extends BaseDecl<
  NodeKind.FunctionDecl,
  Root | BlockStmt
> {
  readonly _functionBrand?: F;
  constructor(
    /**
     * Range of text in the source file where this Node resides.
     */
    span: Span,
    // TODO: narrow to string once we migrate compile.ts to produce a 1:1 AST node
    // right now, Arrow and FunctionExpr are parsed to FunctionDecl, so name can be undefined
    // according to the spec, name is mandatory on a FunctionDecl and FunctionExpr
    readonly name: string | undefined,
    readonly parameters: ParameterDecl[],
    readonly body: BlockStmt,
    /**
     * true if this function has an `async` modifier
     * ```ts
     * async function foo() {}
     * // asterisk can co-exist
     * async function *foo() {}
     * ```
     */
    readonly isAsync: boolean,
    /**
     * true if this function has an `*` modifier
     *
     * ```ts
     * function foo*() {}
     *
     * // async can co-exist
     * async function *foo() {}
     * ```
     */
    readonly isAsterisk: boolean
  ) {
    super(NodeKind.FunctionDecl, span, arguments);
    this.ensure(name, "name", ["undefined", "string"]);
    this.ensureArrayOf(parameters, "parameters", [NodeKind.ParameterDecl]);
    this.ensure(body, "body", [NodeKind.BlockStmt]);
    this.ensure(isAsync, "isAsync", ["boolean"]);
    this.ensure(isAsterisk, "isAsterisk", ["boolean"]);
  }
}

export interface IntegrationInvocation {
  integration: Integration<any>;
  args: Expr[];
}
export class ParameterDecl extends BaseDecl<
  NodeKind.ParameterDecl,
  ArrowFunctionExpr | FunctionDecl | FunctionExpr | SetAccessorDecl
> {
  constructor(
    /**
     * Range of text in the source file where this Node resides.
     */
    span: Span,
    readonly name: BindingName,
    readonly initializer: Expr | undefined,
    /**
     * Whether this ParameterDecl is a rest parameter
     * ```ts
     * function foo(...rest) {}
     * ```
     */
    readonly isRest: boolean
  ) {
    super(NodeKind.ParameterDecl, span, arguments);
    this.ensure(name, "name", NodeKind.BindingNames);
    this.ensure(initializer, "initializer", ["undefined", "Expr"]);
    this.ensure(isRest, "isRest", ["boolean"]);
  }
}

export type BindingPattern = ObjectBinding | ArrayBinding;

export type BindingName = Identifier | BindingPattern;

/**
 * A binding element declares new variable or acts as the root to a nested {@link BindingPattern}
 * when destructuring an object or an array.
 *
 * @see https://developer.mozilla.org/en-US/docs/Web/JavaScript/Reference/Operators/Destructuring_assignment
 *
 * It represents a single named element in a {@link BindingPattern}.
 *
 * ```ts
 * const { a } = right;
 *      // ^ BindingElm
 * const [ a ] = right;
 *      // ^ BindingElm
 * ```
 *
 * * `a` - creates a variable called a with the value of the right side (`const a = right.a`).
 * * `a: b` - creates a variable called b with the value of the right side (`const b = right.a`).
 * * `a = "value"` - creates a variable called a with the value of the right side or "value" when the right side is undefined (`const a = right.a ?? "value"`)
 * * `a: { b }` - creates a variable called b with the value of the right side's a value. (`const b = right.a.b`)
 * * `...rest`- creates a variable called rest with all of the unused keys in the right side
 *
 * > Note: for {@link ArrayBinding}, the accessor will be a numeric index instead of a named property
 * > `const a = right[0]`
 *
 * Rest (`...rest`) example:
 *
 * ```ts
 * const val = { a: 1, b:2 };
 * const { a, ...rest } = val;
 *             // ^ { b: 2 }
 * ```
 */
export class BindingElem extends BaseDecl<
  NodeKind.BindingElem,
  BindingPattern
> {
  constructor(
    /**
     * Range of text in the source file where this Node resides.
     */
    span: Span,
    readonly name: BindingName,
    readonly rest: boolean,
    readonly propertyName?: PropName,
    readonly initializer?: Expr
  ) {
    super(NodeKind.BindingElem, span, arguments);
    this.ensure(name, "name", NodeKind.BindingNames);
    this.ensure(rest, "rest", ["boolean"]);
    this.ensure(propertyName, "propertyName", [
      "undefined",
      ...NodeKind.PropName,
    ]);
    this.ensure(initializer, "initializer", ["undefined", "Expr"]);
  }
}

/**
 * Extract properties or sub-objects out of an object.
 *
 * @see https://developer.mozilla.org/en-US/docs/Web/JavaScript/Reference/Operators/Destructuring_assignment
 *
 * Container of {@link BindingElem}.
 *
 * ```ts
 * const { a: { b = "value" }, ...rest } = obj;
 * ```
 *
 * is the same as
 *
 * ```ts
 * const b = obj.a.b ?? "value"
 * const rest = { ...obj };
 * delete rest.a;
 * ```
 *
 * @see BindingElm for more details.
 */
export class ObjectBinding extends BaseNode<
  NodeKind.ObjectBinding,
  VariableDecl
> {
  readonly nodeKind: "Node" = "Node";

  constructor(
    /**
     * Range of text in the source file where this Node resides.
     */
    span: Span,
    readonly bindings: BindingElem[]
  ) {
    super(NodeKind.ObjectBinding, span, arguments);
    this.ensureArrayOf(bindings, "bindings", [NodeKind.BindingElem]);
  }
}

/**
 * Extract properties or sub-objects out of an array.
 *
 * @see https://developer.mozilla.org/en-US/docs/Web/JavaScript/Reference/Operators/Destructuring_assignment
 *
 * Container of {@link BindingElem}.
 *
 * ```ts
 * const [ a: [ b = "value" ], ...rest ] = arr;
 * ```
 *
 * is the same as
 *
 * ```ts
 * const b = arr[0][0] ?? "value";
 * const rest = arr.slice(1);
 * ```
 *
 * @see BindingElm for more details.
 */
export class ArrayBinding extends BaseNode<
  NodeKind.ArrayBinding,
  VariableDecl
> {
  readonly nodeKind: "Node" = "Node";

  constructor(
    /**
     * Range of text in the source file where this Node resides.
     */
    span: Span,
    readonly bindings: (BindingElem | OmittedExpr)[]
  ) {
    super(NodeKind.ArrayBinding, span, arguments);
    this.ensureArrayOf(bindings, "bindings", [
      NodeKind.BindingElem,
      NodeKind.OmittedExpr,
    ]);
  }
}

export type VariableDeclParent =
  | CatchClause
  | ForInStmt
  | ForOfStmt
  | VariableDeclList;

export enum VariableDeclKind {
  Const = 0,
  Let = 1,
  Var = 2,
}

export class VariableDecl<
  E extends Expr | undefined = Expr | undefined
> extends BaseDecl<NodeKind.VariableDecl, VariableDeclParent> {
  constructor(
    /**
     * Range of text in the source file where this Node resides.
     */
    span: Span,
    readonly name: BindingName,
    readonly initializer: E
  ) {
    super(NodeKind.VariableDecl, span, arguments);
    this.ensure(name, "name", NodeKind.BindingNames);
    this.ensure(initializer, "initializer", ["undefined", "Expr"]);
  }
}

export type VariableDeclListParent = ForStmt | VariableStmt;

export class VariableDeclList extends BaseNode<
  NodeKind.VariableDeclList,
  VariableDeclListParent
> {
  readonly nodeKind: "Node" = "Node";

  constructor(
    /**
     * Range of text in the source file where this Node resides.
     */
    span: Span,
    readonly decls: VariableDecl[],
    readonly varKind: VariableDeclKind
  ) {
    super(NodeKind.VariableDeclList, span, arguments);
    this.ensureArrayOf(decls, "decls", [NodeKind.VariableDecl]);
  }
}

// to prevent the closure serializer from trying to import all of functionless.
export const deploymentOnlyModule = true;<|MERGE_RESOLUTION|>--- conflicted
+++ resolved
@@ -11,10 +11,6 @@
 import { Integration } from "./integration";
 import { BaseNode, FunctionlessNode } from "./node";
 import { NodeKind } from "./node-kind";
-<<<<<<< HEAD
-import { Root } from "./root";
-=======
->>>>>>> f9bca042
 import { Span } from "./span";
 import type {
   BlockStmt,
@@ -36,14 +32,14 @@
 
 abstract class BaseDecl<
   Kind extends NodeKind,
-  Parent extends FunctionlessNode = FunctionlessNode
+  Parent extends FunctionlessNode | undefined = FunctionlessNode | undefined
 > extends BaseNode<Kind, Parent> {
   readonly nodeKind: "Decl" = "Decl";
 }
 
 export class ClassDecl<C extends AnyClass = AnyClass> extends BaseDecl<
   NodeKind.ClassDecl,
-  Root
+  BlockStmt | undefined
 > {
   readonly _classBrand?: C;
   constructor(
@@ -53,11 +49,18 @@
     span: Span,
     readonly name: string,
     readonly heritage: Expr | undefined,
-    readonly members: ClassMember[]
+    readonly members: ClassMember[],
+    /**
+     * Name of the source file this node originates from.
+     *
+     * Only set on the root of the tree, i.e. when `this` is `undefined`.
+     */
+    readonly filename?: string
   ) {
     super(NodeKind.ClassDecl, span, arguments);
     this.ensure(name, "name", ["string"]);
     this.ensureArrayOf(members, "members", NodeKind.ClassMember);
+    this.ensure(filename, "filename", ["undefined", "string"]);
   }
 }
 
@@ -69,7 +72,10 @@
   | PropDecl
   | SetAccessorDecl;
 
-export class ClassStaticBlockDecl extends BaseDecl<NodeKind.ClassStaticBlockDecl> {
+export class ClassStaticBlockDecl extends BaseDecl<
+  NodeKind.ClassStaticBlockDecl,
+  ClassDecl | ClassExpr
+> {
   constructor(
     /**
      * Range of text in the source file where this Node resides.
@@ -89,15 +95,25 @@
      */
     span: Span,
     readonly parameters: ParameterDecl[],
-    readonly body: BlockStmt
+    readonly body: BlockStmt,
+    /**
+     * Name of the source file this node originates from.
+     *
+     * Only set on the root of the tree, i.e. when `this` is `undefined`.
+     */
+    readonly filename?: string
   ) {
     super(NodeKind.ConstructorDecl, span, arguments);
     this.ensureArrayOf(parameters, "parameters", [NodeKind.ParameterDecl]);
     this.ensure(body, "body", [NodeKind.BlockStmt]);
-  }
-}
-
-export class MethodDecl extends BaseDecl<NodeKind.MethodDecl> {
+    this.ensure(filename, "filename", ["undefined", "string"]);
+  }
+}
+
+export class MethodDecl extends BaseDecl<
+  NodeKind.MethodDecl,
+  ClassDecl | ClassExpr | undefined
+> {
   constructor(
     /**
      * Range of text in the source file where this Node resides.
@@ -106,7 +122,6 @@
     readonly name: PropName,
     readonly parameters: ParameterDecl[],
     readonly body: BlockStmt,
-
     /**
      * true if this function has an `async` modifier
      * ```ts
@@ -131,7 +146,13 @@
      * }
      * ```
      */
-    readonly isAsterisk: boolean
+    readonly isAsterisk: boolean,
+    /**
+     * Name of the source file this node originates from.
+     *
+     * Only set on the root of the tree, i.e. when `this` is `undefined`.
+     */
+    readonly filename?: string
   ) {
     super(NodeKind.MethodDecl, span, arguments);
     this.ensure(name, "name", NodeKind.PropName);
@@ -139,6 +160,7 @@
     this.ensure(body, "body", [NodeKind.BlockStmt]);
     this.ensure(isAsync, "isAsync", ["boolean"]);
     this.ensure(isAsterisk, "isAsterisk", ["boolean"]);
+    this.ensure(filename, "filename", ["undefined", "string"]);
   }
 }
 
@@ -203,7 +225,7 @@
 
 export class FunctionDecl<F extends AnyFunction = AnyFunction> extends BaseDecl<
   NodeKind.FunctionDecl,
-  Root | BlockStmt
+  BlockStmt | undefined
 > {
   readonly _functionBrand?: F;
   constructor(
@@ -236,7 +258,13 @@
      * async function *foo() {}
      * ```
      */
-    readonly isAsterisk: boolean
+    readonly isAsterisk: boolean,
+    /**
+     * Name of the source file this node originates from.
+     *
+     * Only set on the root of the tree, i.e. when `this` is `undefined`.
+     */
+    readonly filename?: string
   ) {
     super(NodeKind.FunctionDecl, span, arguments);
     this.ensure(name, "name", ["undefined", "string"]);
@@ -244,6 +272,7 @@
     this.ensure(body, "body", [NodeKind.BlockStmt]);
     this.ensure(isAsync, "isAsync", ["boolean"]);
     this.ensure(isAsterisk, "isAsterisk", ["boolean"]);
+    this.ensure(filename, "filename", ["undefined", "string"]);
   }
 }
 
