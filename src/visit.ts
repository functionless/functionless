import { VariableDecl, VariableDeclList } from "./declaration";
import { Expr, Identifier } from "./expression";
import { isNode } from "./guards";
import { FunctionlessNode } from "./node";
import { getCtor } from "./node-ctor";

import { BlockStmt, Stmt, VariableStmt } from "./statement";
import { DeterministicNameGenerator } from "./util";

import "./node-clone";

/**
 * Visits each child of a Node using the supplied visitor, possibly returning a new Node of the same kind in its place.
 *
 * @param node The Node whose children will be visited.
 * @param visitor The callback used to visit each child.
 * @param context A lexical environment context for the visitor.
 */
export function visitEachChild<T extends FunctionlessNode>(
  node: T,
  visit: (
    node: FunctionlessNode
  ) => FunctionlessNode | FunctionlessNode[] | undefined
): T {
  const ctor = getCtor(node.kind);
  const args = node._arguments.map((argument) => {
<<<<<<< HEAD
    if (!(typeof argument === "object" || Array.isArray(argument))) {
      // all primitives are simply returned as-is
      // all objects are assumed
=======
    if (argument === null || typeof argument !== "object") {
      // all primitives are simply returned as-is
>>>>>>> 1b6149ad
      return argument;
    } else if (isNode(argument)) {
      const transformed = visit(argument);
      if (transformed === undefined || isNode(transformed)) {
        return transformed;
      } else {
        throw new Error(
          `cannot spread nodes into an argument taking a single ${argument.kindName} node`
        );
      }
    } else if (Array.isArray(argument)) {
      // is an Array of nodes
      return argument.flatMap((item) => {
        const transformed = visit(item);
        if (transformed === undefined) {
          // the item was deleted, so remove it from the array
          return [];
        } else if (isNode(transformed)) {
          return [transformed];
        } else {
          // spread the nodes into the array
          return transformed;
        }
      });
    } else {
      return argument;
    }
  });

  return new ctor(...args) as T;
}

/**
 * Like {@link visitEachChild} but it only visits the statements of a block.
 *
 * Provides the hoist function that allows hoisting expressions into variable statements above the current statement.
 */
export function visitBlock(
  block: BlockStmt,
  cb: (stmt: Stmt, hoist: (expr: Expr) => Expr) => Stmt,
  nameGenerator: DeterministicNameGenerator
): BlockStmt {
  return visitEachChild(block, (stmt) => {
    const nestedTasks: FunctionlessNode[] = [];
    function hoist(expr: Expr): Identifier {
      const id = new Identifier(nameGenerator.generateOrGet(expr));
      const stmt = new VariableStmt(
        new VariableDeclList([new VariableDecl(id.clone(), expr.clone())])
      );
      nestedTasks.push(stmt);
      return id;
    }

    const updatedNode = cb(stmt as Stmt, hoist);

    return nestedTasks.length === 0
      ? updatedNode
      : [...nestedTasks, updatedNode];
  });
}

/**
 * Starting at the root, explore the children without processing until one or more start nodes are found.
 *
 * For each Start nodes, apply {@link visitEachChild} to it with the given callback.
 */
export function visitSpecificChildren<T extends FunctionlessNode>(
  root: T,
  starts: Expr[],
  cb: (
    node: FunctionlessNode
  ) => FunctionlessNode | FunctionlessNode[] | undefined
): T {
  return visitEachChild(root, function dive(expr: FunctionlessNode):
    | FunctionlessNode
    | FunctionlessNode[]
    | undefined {
    return starts.includes(expr as Expr)
      ? visitEachChild(expr, cb)
      : visitEachChild(expr, dive);
  });
}

// to prevent the closure serializer from trying to import all of functionless.
export const deploymentOnlyModule = true;<|MERGE_RESOLUTION|>--- conflicted
+++ resolved
@@ -24,14 +24,8 @@
 ): T {
   const ctor = getCtor(node.kind);
   const args = node._arguments.map((argument) => {
-<<<<<<< HEAD
-    if (!(typeof argument === "object" || Array.isArray(argument))) {
-      // all primitives are simply returned as-is
-      // all objects are assumed
-=======
     if (argument === null || typeof argument !== "object") {
       // all primitives are simply returned as-is
->>>>>>> 1b6149ad
       return argument;
     } else if (isNode(argument)) {
       const transformed = visit(argument);
