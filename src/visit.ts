import { assertNever } from "./assert";
import { FunctionDecl, ParameterDecl } from "./declaration";
import { Err } from "./error";
import {
  Argument,
  ArrayLiteralExpr,
  AwaitExpr,
  BinaryExpr,
  BooleanLiteralExpr,
  CallExpr,
  ComputedPropertyNameExpr,
  ConditionExpr,
  ElementAccessExpr,
  Expr,
  FunctionExpr,
  Identifier,
  NewExpr,
  NullLiteralExpr,
  NumberLiteralExpr,
  ObjectElementExpr,
  ObjectLiteralExpr,
  PropAccessExpr,
  PropAssignExpr,
  ReferenceExpr,
  SpreadAssignExpr,
  SpreadElementExpr,
  StringLiteralExpr,
  TemplateExpr,
  TypeOfExpr,
  UnaryExpr,
  UndefinedLiteralExpr,
  PromiseArrayExpr,
  PromiseExpr,
} from "./expression";
import {
  isArgument,
  isArrayLiteralExpr,
  isAwaitExpr,
  isBinaryExpr,
  isBlockStmt,
  isBooleanLiteralExpr,
  isBreakStmt,
  isCallExpr,
  isCatchClause,
  isComputedPropertyNameExpr,
  isConditionExpr,
  isContinueStmt,
  isDoStmt,
  isErr,
  isExpr,
  isExprStmt,
  isForInStmt,
  isForOfStmt,
  isFunctionDecl,
  isFunctionExpr,
  isIdentifier,
  isIfStmt,
  isNativeFunctionDecl,
  isNewExpr,
  isNullLiteralExpr,
  isNumberLiteralExpr,
  isObjectElementExpr,
  isObjectLiteralExpr,
  isParameterDecl,
  isPromiseArrayExpr,
  isPromiseExpr,
  isPropAccessExpr,
  isPropAssignExpr,
  isReferenceExpr,
  isReturnStmt,
  isSpreadAssignExpr,
  isSpreadElementExpr,
  isStmt,
  isStringLiteralExpr,
  isTemplateExpr,
  isThrowStmt,
  isTryStmt,
  isTypeOfExpr,
  isUnaryExpr,
  isUndefinedLiteralExpr,
  isVariableStmt,
  isWhileStmt,
} from "./guards";
import { FunctionlessNode } from "./node";

import {
  BlockStmt,
  BreakStmt,
  CatchClause,
  ContinueStmt,
  DoStmt,
  ExprStmt,
  FinallyBlock,
  ForInStmt,
  ForOfStmt,
  IfStmt,
  ReturnStmt,
  Stmt,
  ThrowStmt,
  TryStmt,
  VariableStmt,
  WhileStmt,
} from "./statement";
import {
  anyOf,
  DeterministicNameGenerator,
  ensure,
  ensureItemOf,
  flatten,
} from "./util";

/**
 * Visits each child of a Node using the supplied visitor, possibly returning a new Node of the same kind in its place.
 *
 * @param node The Node whose children will be visited.
 * @param visitor The callback used to visit each child.
 * @param context A lexical environment context for the visitor.
 */
export function visitEachChild<T extends FunctionlessNode>(
  node: T,
  visitor: (
    node: FunctionlessNode
  ) => FunctionlessNode | FunctionlessNode[] | undefined
): T {
  if (isArgument(node)) {
    if (!node.expr) {
      return node.clone() as T;
    }
    const expr = visitor(node.expr);
    ensure(expr, isExpr, "an Argument's expr must be an Expr");
    return new Argument(expr, node.name) as T;
  } else if (isArrayLiteralExpr(node)) {
    return new ArrayLiteralExpr(
      node.items.reduce((items: Expr[], item) => {
        let result = visitor(item);
        if (Array.isArray(result)) {
          result = flatten(result);
          ensureItemOf(
            result,
            isExpr,
            "Items of an ArrayLiteralExpr must be Expr nodes"
          );
          return items.concat(result as Expr[]);
        } else {
          return [...items, result] as any;
        }
      }, [])
    ) as T;
  } else if (isBinaryExpr(node)) {
    const left = visitor(node.left);
    const right = visitor(node.right);
    if (isExpr(left) && isExpr(right)) {
      return new BinaryExpr(left, node.op, right) as T;
    } else {
      throw new Error(
        "visitEachChild of BinaryExpr must return an Expr for both the left and right operands"
      );
    }
  } else if (isBlockStmt(node)) {
    return new BlockStmt(
      node.statements.reduce((stmts: Stmt[], stmt) => {
        let result = visitor(stmt);
        if (Array.isArray(result)) {
          result = flatten(result);
          ensureItemOf(
            result,
            isStmt,
            "Statements in BlockStmt must be Stmt nodes"
          );
          return stmts.concat(result);
        } else if (isStmt(result)) {
          return [...stmts, result];
        } else {
          debugger;
          throw new Error(
            "visitEachChild of a BlockStmt's child statements must return a Stmt"
          );
        }
      }, [])
    ) as T;
  } else if (isBooleanLiteralExpr(node)) {
    return new BooleanLiteralExpr(node.value) as T;
  } else if (isBreakStmt(node)) {
    return new BreakStmt() as T;
  } else if (isContinueStmt(node)) {
    return new ContinueStmt() as T;
  } else if (isCallExpr(node) || isNewExpr(node)) {
    const expr = visitor(node.expr);
    ensure(
      expr,
      isExpr,
      `visitEachChild of a ${node.kind}'s expr must return a single Expr`
    );
    const args = node.args.flatMap((arg) => {
      if (!arg.expr) {
        return arg.clone();
      }
      const expr = visitor(arg.expr);
      ensure(
        expr,
        isExpr,
        `visitEachChild of a ${node.kind}'s argument must return a single Expr`
      );
      return new Argument(expr, arg.name);
    });
    return (
      isCallExpr(node) ? new CallExpr(expr, args) : new NewExpr(expr, args)
    ) as T;
  } else if (isCatchClause(node)) {
    const variableDecl = node.variableDecl
      ? visitor(node.variableDecl)
      : undefined;
    if (variableDecl !== undefined && variableDecl) {
      ensure(
        variableDecl,
        isVariableStmt,
        "visitEachChild of a CatchClause's VariableStmt must return another VariableStmt"
      );
    }
    let block = visitor(node.block);
    if (Array.isArray(block)) {
      block = flatten(block);
      ensureItemOf(block, isStmt, "Statements in BlockStmt must be Stmt nodes");
      block = new BlockStmt(block);
    } else {
      ensure(
        block,
        isBlockStmt,
        "visitEachChild of a CatchClause's BlockStmt must return another BlockStmt or an Array of Stmt"
      );
    }

    return new CatchClause(variableDecl, block) as T;
  } else if (isComputedPropertyNameExpr(node)) {
    const expr = visitor(node.expr);
    ensure(
      expr,
      isExpr,
      "a ComputedPropertyNameExpr's expr property must be an Expr"
    );
    return new ComputedPropertyNameExpr(expr) as T;
  } else if (isConditionExpr(node)) {
    const when = visitor(node.when);
    const then = visitor(node.then);
    const _else = visitor(node._else);

    ensure(when, isExpr, "ConditionExpr's when must be an Expr");
    ensure(then, isExpr, "ConditionExpr's then must be an Expr");
    ensure(_else, isExpr, "ConditionExpr's else must be an Expr");

    return new ConditionExpr(when, then, _else) as T;
  } else if (isDoStmt(node)) {
    const block = visitor(node.block);
    ensure(block, isBlockStmt, "a DoStmt's block must be a BlockStmt");
    const condition = visitor(node.condition);
    ensure(condition, isExpr, "a DoStmt's condition must be an Expr");
    return new DoStmt(block, condition) as T;
  } else if (isErr(node)) {
    return new Err(node.error) as T;
  } else if (node.kind == "ElementAccessExpr") {
    const expr = visitor(node.expr);
    const element = visitor(node.element);
    ensure(expr, isExpr, "ElementAccessExpr's expr property must be an Expr");
    ensure(
      element,
      isExpr,
      "ElementAccessExpr's element property must be an Expr"
    );
    return new ElementAccessExpr(expr, element) as T;
  } else if (isExprStmt(node)) {
    const expr = visitor(node.expr);
    ensure(expr, isExpr, "The Expr in an ExprStmt must be an Expr");
    return new ExprStmt(expr) as T;
  } else if (isForInStmt(node) || isForOfStmt(node)) {
    const variableDecl = visitor(node.variableDecl);
    ensure(
      variableDecl,
      isVariableStmt,
      `VariableDecl in ${node.kind} must be a VariableDecl`
    );

    const expr = visitor(node.expr);
    ensure(expr, isExpr, `Expr in ${node.kind} must be an Expr`);

    let body = visitor(node.body);
    if (Array.isArray(body)) {
      body = flatten(body);
      ensureItemOf(body, isStmt, "Statements in BlockStmt must be Stmt nodes");
      body = new BlockStmt(body);
    } else {
      ensure(body, isBlockStmt, `Body in ${node.kind} must be a BlockStmt`);
    }

    return (
      isForInStmt(node)
        ? new ForInStmt(variableDecl, expr, body)
        : new ForOfStmt(variableDecl, expr, body)
    ) as T;
  } else if (isFunctionDecl(node) || isFunctionExpr(node)) {
    const parameters = node.parameters.reduce(
      (params: ParameterDecl[], parameter) => {
        let p = visitor(parameter);
        if (Array.isArray(p)) {
          p = flatten(p);
          ensureItemOf(
            p,
            isParameterDecl,
            `a ${node.kind}'s parameters must be ParameterDecl nodes`
          );
          return params.concat(p);
        } else {
          ensure(
            p,
            isParameterDecl,
            `a ${node.kind}'s parameters must be ParameterDecl nodes`
          );
          return [...params, p];
        }
      },
      []
    );

    const body = visitor(node.body);
    ensure(body, isBlockStmt, `a ${node.kind}'s body must be a BlockStmt`);
    return (
      isFunctionDecl(node)
        ? new FunctionDecl(parameters, body)
        : new FunctionExpr(parameters, body)
    ) as T;
  } else if (isIdentifier(node)) {
    return new Identifier(node.name) as T;
  } else if (isIfStmt(node)) {
    const when = visitor(node.when);
    const then = visitor(node.then);
    const _else = node._else ? visitor(node._else) : undefined;

    ensure(when, isExpr, "a IfStmt's when must be an Expr");
    ensure(then, isBlockStmt, "a IfStmt's then must be a BlockStmt");
    if (_else) {
      ensure(
        _else,
        anyOf(isIfStmt, isBlockStmt),
        "a IfStmt's else must be an IfStmt or BlockStmt"
      );
    }

    return new IfStmt(when, then, _else) as T;
  } else if (isNullLiteralExpr(node)) {
    return new NullLiteralExpr() as T;
  } else if (isNumberLiteralExpr(node)) {
    return new NumberLiteralExpr(node.value) as T;
  } else if (isObjectLiteralExpr(node)) {
    return new ObjectLiteralExpr(
      node.properties.reduce((props: ObjectElementExpr[], prop) => {
        let p = visitor(prop);
        if (Array.isArray(p)) {
          p = flatten(p);
          ensureItemOf(
            p,
            isObjectElementExpr,
            "an ObjectLiteralExpr's properties must be ObjectElementExpr nodes"
          );
          return props.concat(p);
        } else {
          ensure(
            p,
            isObjectElementExpr,
            "an ObjectLiteralExpr's properties must be ObjectElementExpr nodes"
          );
          return [...props, p];
        }
      }, [])
    ) as T;
  } else if (isParameterDecl(node)) {
    return new ParameterDecl(node.name) as T;
  } else if (isPropAccessExpr(node)) {
    const expr = visitor(node.expr);
    ensure(
      expr,
      isExpr,
      "a PropAccessExpr's expr property must be an Expr node type"
    );
    return new PropAccessExpr(expr, node.name) as T;
  } else if (isPropAssignExpr(node)) {
    const name = visitor(node.name);
    const expr = visitor(node.expr);
    ensure(
      name,
      anyOf(isIdentifier, isStringLiteralExpr, isComputedPropertyNameExpr),
      "a PropAssignExpr's name property must be an Identifier, StringLiteralExpr or ComputedNameProperty node type"
    );
    ensure(
      expr,
      isExpr,
      "a PropAssignExpr's expr property must be an Expr node type"
    );
    return new PropAssignExpr(name, expr) as T;
  } else if (isReferenceExpr(node)) {
    return new ReferenceExpr(node.name, node.ref) as T;
  } else if (isReturnStmt(node)) {
    const expr = visitor(node.expr);
    ensure(expr, isExpr, "a ReturnStmt's expr must be an Expr node type");
    return new ReturnStmt(expr) as T;
  } else if (isSpreadAssignExpr(node)) {
    const expr = visitor(node.expr);
    ensure(expr, isExpr, "a SpreadAssignExpr's expr must be an Expr node type");
    return new SpreadAssignExpr(expr) as T;
  } else if (isSpreadElementExpr(node)) {
    const expr = visitor(node.expr);
    ensure(
      expr,
      isExpr,
      "a SpreadElementExpr's expr must be an Expr node type"
    );
    return new SpreadElementExpr(expr) as T;
  } else if (isStringLiteralExpr(node)) {
    return new StringLiteralExpr(node.value) as T;
  } else if (isTemplateExpr(node)) {
    return new TemplateExpr(
      node.exprs.reduce((exprs: Expr[], expr) => {
        let e = visitor(expr);
        if (e === undefined) {
          return exprs;
        } else if (Array.isArray(e)) {
          e = flatten(e);
          ensureItemOf(
            e,
            isExpr,
            "a TemplateExpr's expr property must only contain Expr node types"
          );
          return exprs.concat(e);
        } else {
          ensure(
            e,
            isExpr,
            "a TemplateExpr's expr property must only contain Expr node types"
          );
          return [...exprs, e];
        }
      }, [])
    ) as T;
  } else if (isThrowStmt(node)) {
    const expr = visitor(node.expr);
    ensure(expr, isExpr, "a ThrowStmt's expr must be an Expr node type");
    return new ThrowStmt(expr) as T;
  } else if (isTryStmt(node)) {
    const tryBlock = visitor(node.tryBlock);
    ensure(tryBlock, isBlockStmt, "a TryStmt's tryBlock must be a BlockStmt");

    const catchClause = visitor(node.catchClause);
    ensure(
      catchClause,
      isCatchClause,
      "a TryStmt's catchClause must be a CatchClause"
    );

    const finallyBlock = node.finallyBlock
      ? visitor(node.finallyBlock)
      : undefined;
    if (finallyBlock) {
      ensure(
        finallyBlock,
        isBlockStmt,
        "a TryStmt's finallyBlock must be a BlockStmt"
      );
    }
    return new TryStmt(
      tryBlock,
      catchClause,
      finallyBlock as FinallyBlock
    ) as T;
  } else if (isTypeOfExpr(node)) {
    const expr = visitor(node.expr);
    ensure(expr, isExpr, "a TypeOfExpr's expr property must be an Expr");
    return new TypeOfExpr(expr) as T;
  } else if (isUnaryExpr(node)) {
    const expr = visitor(node.expr);
    ensure(expr, isExpr, "a UnaryExpr's expr property must be an Expr");
    return new UnaryExpr(node.op, expr) as T;
  } else if (isUndefinedLiteralExpr(node)) {
    return new UndefinedLiteralExpr() as T;
  } else if (isVariableStmt(node)) {
    const expr = node.expr ? visitor(node.expr) : undefined;
    if (expr) {
      ensure(expr, isExpr, "a VariableStmt's expr property must be an Expr");
    }
    return new VariableStmt(node.name, expr) as T;
  } else if (isWhileStmt(node)) {
    const condition = visitor(node.condition);
    ensure(condition, isExpr, "a WhileStmt's condition must be an Expr");
    const block = visitor(node.block);
    ensure(block, isBlockStmt, "a WhileStmt's block must be a BlockStmt");
    return new WhileStmt(condition, block) as T;
  } else if (isNativeFunctionDecl(node)) {
    throw Error(`${node.kind} are not supported.`);
  } else if (isAwaitExpr(node)) {
    const expr = visitor(node.expr);
    ensure(expr, isExpr, "an AwaitExpr's expr property must be an Expr");
    return new AwaitExpr(expr) as T;
  } else if (isPromiseExpr(node)) {
    const expr = visitor(node.expr);
    ensure(expr, isExpr, "a PromiseExpr's expr property must be an Expr");
    return new PromiseExpr(expr) as T;
  } else if (isPromiseArrayExpr(node)) {
    const expr = visitor(node.expr);
    ensure(expr, isExpr, "a PromiseArrayExpr's expr property must be an Expr");
    return new PromiseArrayExpr(expr) as T;
  }
  return assertNever(node);
}

/**
 * Like {@link visitEachChild} but it only visits the statements of a block.
 *
 * Provides the hoist function that allows hoisting expressions into variable statements above the current statement.
 */
export function visitBlock(
  block: BlockStmt,
  cb: (stmt: Stmt, hoist: (expr: Expr) => Expr) => Stmt,
  nameGenerator: DeterministicNameGenerator
): BlockStmt {
  return visitEachChild(block, (stmt) => {
    const nestedTasks: FunctionlessNode[] = [];
    function hoist(expr: Expr): Identifier {
      const id = new Identifier(nameGenerator.generateOrGet(expr));
      nestedTasks.push(new VariableStmt(id.name, expr));
      return id;
    }

    const updatedNode = cb(stmt as Stmt, hoist);

    return nestedTasks.length === 0
      ? updatedNode
      : [...nestedTasks, updatedNode];
  });
}

<<<<<<< HEAD
/**
 * Starting at the root, explore the children without processing until one or more start nodes are found.
 *
 * For each Start nodes, apply {@link visitEachChild} to it with the given callback.
 */
export function visitSpecificChildren<T extends FunctionlessNode>(
  root: T,
  starts: Expr[],
  cb: (
    node: FunctionlessNode
  ) => FunctionlessNode | FunctionlessNode[] | undefined
): T {
  return visitEachChild(root, function dive(expr: FunctionlessNode):
    | FunctionlessNode
    | FunctionlessNode[]
    | undefined {
    return starts.includes(expr as Expr)
      ? visitEachChild(expr, cb)
      : visitEachChild(expr, dive);
  });
}
=======
// to prevent the closure serializer from trying to import all of functionless.
export const deploymentOnlyModule = true;
>>>>>>> 5ae1624e
<|MERGE_RESOLUTION|>--- conflicted
+++ resolved
@@ -535,7 +535,6 @@
   });
 }
 
-<<<<<<< HEAD
 /**
  * Starting at the root, explore the children without processing until one or more start nodes are found.
  *
@@ -557,7 +556,6 @@
       : visitEachChild(expr, dive);
   });
 }
-=======
+
 // to prevent the closure serializer from trying to import all of functionless.
-export const deploymentOnlyModule = true;
->>>>>>> 5ae1624e
+export const deploymentOnlyModule = true;