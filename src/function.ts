--- conflicted
+++ resolved
@@ -1,22 +1,13 @@
 import fs from "fs";
 import path from "path";
 import * as appsync from "@aws-cdk/aws-appsync-alpha";
-<<<<<<< HEAD
-import { aws_events_targets, aws_lambda } from "aws-cdk-lib";
-import type { AppSyncVtlIntegration } from "./appsync";
-import { ASL } from "./asl";
 
 // @ts-ignore - imported for typedoc
-import { EventBusTargetIntegration } from "./event-bridge";
-import { CallExpr, isVariableReference } from "./expression";
-import { Integration } from "./integration";
-
-export function isFunction<P = any, O = any>(a: any): a is Function<P, O> {
-=======
 import { serializeFunction } from "@functionless/nodejs-closure-serializer";
 import {
   AssetHashType,
   aws_dynamodb,
+  aws_events_targets,
   aws_lambda,
   CfnResource,
   DockerImage,
@@ -37,6 +28,8 @@
   IntegrationInvocation,
 } from "./declaration";
 import { Err, isErr } from "./error";
+import { EventBusTargetIntegration } from "./event-bridge";
+import { makeEventBusIntegration } from "./event-bridge/event-bus";
 import { CallExpr, Expr, isVariableReference } from "./expression";
 import {
   IntegrationImpl,
@@ -46,15 +39,18 @@
 import { AnyFunction, anyOf } from "./util";
 
 export function isFunction<P = any, O = any>(a: any): a is IFunction<P, O> {
->>>>>>> 0a8b5fe2
   return a?.kind === "Function";
 }
 
 export type AnyLambda = Function<any, any>;
 
-<<<<<<< HEAD
 export interface FunctionEventBusTargetProps
   extends Omit<aws_events_targets.LambdaFunctionProps, "event"> {}
+
+export type FunctionClosure<P, O> = (
+  payload: P,
+  context: Context
+) => Promise<O>;
 
 /**
  * Wraps an {@link aws_lambda.Function} with a type-safe interface that can be
@@ -71,20 +67,12 @@
  * })
  * ```
  */
-export class Function<P, O>
-  implements
-    Integration<
-      ConditionalFunction<P, O>,
-      "Function",
-      FunctionEventBusTargetProps | undefined
-    >
-=======
-export type FunctionClosure<P, O> = (
-  payload: P,
-  context: Context
-) => Promise<O>;
-
-export interface IFunction<P, O> {
+export interface IFunction<P, O>
+  extends Integration<
+    ConditionalFunction<P, O>,
+    "Function",
+    EventBusTargetIntegration<P, FunctionEventBusTargetProps | undefined>
+  > {
   readonly functionlessKind: typeof Function.FunctionlessType;
   readonly kind: typeof Function.FunctionlessType;
   readonly resource: aws_lambda.IFunction;
@@ -92,14 +80,16 @@
   (...args: Parameters<ConditionalFunction<P, O>>): ReturnType<
     ConditionalFunction<P, O>
   >;
-}
-
-abstract class FunctionBase<P, O>
-  implements IFunction<P, O>, Integration<FunctionBase<P, O>>
->>>>>>> 0a8b5fe2
-{
+
+  readonly eventBus: EventBusTargetIntegration<
+    P,
+    FunctionEventBusTargetProps | undefined
+  >;
+}
+
+abstract class FunctionBase<P, O> implements IFunction<P, O> {
   readonly kind = "Function" as const;
-  readonly native: NativeIntegration<FunctionBase<P, O>>;
+  readonly native: NativeIntegration<ConditionalFunction<P, O>>;
   readonly functionlessKind = "Function";
   public static readonly FunctionlessType = "Function";
 
@@ -185,10 +175,10 @@
   /**
    * @internal
    */
-  public readonly eventBus: EventBusTargetIntegration<
+  public readonly eventBus = makeEventBusIntegration<
     P,
     FunctionEventBusTargetProps | undefined
-  > = {
+  >({
     target: (props, targetInput) =>
       new aws_events_targets.LambdaFunction(this.resource, {
         deadLetterQueue: props?.deadLetterQueue,
@@ -196,7 +186,7 @@
         retryAttempts: props?.retryAttempts,
         event: targetInput,
       }),
-  };
+  });
 }
 
 interface FunctionBase<P, O> {
@@ -514,7 +504,7 @@
              */
             const transformIntegration = (o: unknown): any => {
               if (o && typeof o === "object" && "kind" in o) {
-                const integ = o as Integration;
+                const integ = o as Integration<any>;
                 const copy = {
                   ...integ,
                   native: {
