--- conflicted
+++ resolved
@@ -1,17 +1,12 @@
 import * as appsync from "@aws-cdk/aws-appsync-alpha";
-<<<<<<< HEAD
 import { aws_events_targets, aws_lambda } from "aws-cdk-lib";
-import { CallExpr, isVariableReference } from "./expression";
-=======
-import { aws_lambda } from "aws-cdk-lib";
 import type { AppSyncVtlIntegration } from "./appsync";
->>>>>>> 242f0867
 import { ASL } from "./asl";
-import { CallExpr, isVariableReference } from "./expression";
 
 // @ts-ignore - imported for typedoc
+import { EventBusTargetIntegration } from "./event-bridge";
+import { CallExpr, isVariableReference } from "./expression";
 import { Integration } from "./integration";
-import { EventBusTargetIntegration } from "./event-bridge";
 
 export function isFunction<P = any, O = any>(a: any): a is Function<P, O> {
   return a?.kind === "Function";
