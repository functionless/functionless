--- conflicted
+++ resolved
@@ -1,14 +1,10 @@
 import { aws_lambda } from "aws-cdk-lib";
 import { CallExpr } from "./expression";
 import { VTL } from "./vtl";
+import { ASL } from "./asl";
 
 // @ts-ignore - imported for typedoc
-<<<<<<< HEAD
-import type { AppsyncFunction } from "./appsync";
-import { ASL } from "./asl";
-=======
 import type { AppsyncResolver } from "./appsync";
->>>>>>> be8d032c
 
 export type AnyFunction = (...args: any[]) => any;
 
