import fs from "fs";
import path from "path";
import * as appsync from "@aws-cdk/aws-appsync-alpha";
import { serializeFunction } from "@functionless/nodejs-closure-serializer";
import {
  AssetHashType,
  aws_dynamodb,
  aws_events_targets,
  aws_lambda,
  CfnResource,
  DockerImage,
  Resource,
  TagManager,
  Token,
  Tokenization,
} from "aws-cdk-lib";
import { IDestination } from "aws-cdk-lib/aws-lambda";
import {
  EventBridgeDestination,
  LambdaDestination,
} from "aws-cdk-lib/aws-lambda-destinations";
import type { Context } from "aws-lambda";
// eslint-disable-next-line import/no-extraneous-dependencies
import AWS from "aws-sdk";
import { Construct } from "constructs";
import type { AppSyncVtlIntegration } from "./appsync";
import { ASL } from "./asl";
import {
  NativeFunctionDecl,
  isNativeFunctionDecl,
  IntegrationInvocation,
} from "./declaration";
import { Err, isErr } from "./error";
import {
  IEventBus,
  isEventBus,
  Event,
  Rule,
  PredicateRuleBase,
} from "./event-bridge";
import {
  EventBusTargetIntegration,
  makeEventBusIntegration,
} from "./event-bridge/event-bus";
import { CallExpr, Expr, isVariableReference } from "./expression";
import {
  IntegrationImpl,
  Integration,
  INTEGRATION_TYPE_KEYS,
} from "./integration";
import { AnyFunction, anyOf } from "./util";

export function isFunction<Payload = any, Output = any>(a: any): a is IFunction<Payload, Output> {
  return a?.kind === "Function";
}

export type AnyLambda = Function<any, any>;

export interface FunctionEventBusTargetProps
  extends Omit<aws_events_targets.LambdaFunctionProps, "event"> {}

export type FunctionClosure<in Payload, out Output> = (
  payload: Payload,
  context: Context
) => Promise<Output>;

/**
 * Returns the payload type on the {@link IFunction}.
 */
export type FunctionPayloadType<Func extends IFunction<any, any>> = [Func] extends [
  IFunction<infer P, any>
]
  ? P
  : never;
/**
 * Returns the output type on the {@link IFunction}.
 */
export type FunctionOutputType<Func extends IFunction<any, any>> = [Func] extends [
  IFunction<any, infer O>
]
  ? O
  : never;

type FunctionAsyncOnFailureDestination<Payload> =
  | aws_lambda.FunctionProps["onFailure"]
  | IEventBus<AsyncResponseFailureEvent<Payload>>
  | IFunction<AsyncResponseFailure<Payload>, any>;

type FunctionAsyncOnSuccessDestination<Payload, Output> =
  | aws_lambda.FunctionProps["onSuccess"]
  | IEventBus<AsyncResponseSuccessEvent<Payload, Output>>
  | IFunction<AsyncResponseSuccess<Payload, Output>, any>;

/**
 * Wrapper around {@link aws_lambda.EventInvokeConfigOptions} which allows users to provide Functionless
 * {@link EventBus} and {@link Function} for the onSuccess and onFailure async event destinations.
 */
export interface EventInvokeConfigOptions<Payload, Output>
  extends Omit<aws_lambda.EventInvokeConfigOptions, "onSuccess" | "onFailure"> {
  onSuccess?: FunctionAsyncOnSuccessDestination<Payload, Output>;
  onFailure?: FunctionAsyncOnFailureDestination<Payload>;
}

/**
 * @typeParam Payload - The super-set payload type of the function.
 * @typeParam Output - The output type of the function.
 * @typeParam OutPayload - The covariant type of {@link Payload} used when the payload is output.
 *                         For example when the Payload is sent to a {@link Function} or {@link EventBus}
 *                         from onSuccess or onFailure event sources. This type parameter should be left
 *                         empty to be inferred. ex: `Function<Payload1, Output1 | Output2>`.
 */
export interface IFunction<in Payload, Output>
  extends Integration<
    "Function",
    ConditionalFunction<Payload, Output>,
    EventBusTargetIntegration<Payload, FunctionEventBusTargetProps | undefined>
  > {
  readonly functionlessKind: typeof Function.FunctionlessType;
  readonly kind: typeof Function.FunctionlessType;
  readonly resource: aws_lambda.IFunction;

  (...args: Parameters<ConditionalFunction<Payload, Output>>): ReturnType<
    ConditionalFunction<Payload, Output>
  >;

  /**
   * Event Source for the {@link Function} onSuccess async invocation destination.
   *
   * For Lambda, the onSuccess destination is not enabled by default.
   * It must first be configured via either the {@link Function} constructor
   * or by using {@link IFunction.enableAsyncInvoke} and that destination must match the bus provided here.
   *
   * ```ts
   * const bus = new EventBus(stack, 'bus');
   * new Function(stack, 'func', { onSuccess: bus }, async () => {});
   * ```
   *
   * or
   *
   * ```ts
   * const bus = new EventBus(stack, 'bus');
   * const func = new Function(stack, 'func', async () => {});
   * // if onSuccess or onFailure is already set, this will fail.
   * func.enableAsyncInvoke({ onSuccess: bus });
   * ```
   *
   * @see https://docs.aws.amazon.com/lambda/latest/dg/invocation-async.html#invocation-async-destinations
   *
   * The rule returned will contain the logic:
   *
   * ```ts
   * when(id, event => event.source === "lambda"
   *    && event["detail-type"] === "Lambda Function Invocation Result - Success"
   *      && event.resources.includes(this.resource.functionArn))
   * ```
   */
  onSuccess<OutPayload extends Payload>(
    bus: IEventBus<AsyncResponseSuccessEvent<OutPayload, Output>>,
    id: string
  ): Rule<AsyncResponseSuccessEvent<OutPayload, Output>>;
  /**
   * Event Source for the {@link Function} onFailure async invocation destination.
   *
   * The onFailure destination is not enabled by default.
   * It must first be configured via either the {@link Function} constructor
   * or by using {@link IFunction.enableAsyncInvoke} and that destination must match the bus provided here.
   *
   * ```ts
   * const bus = new EventBus(stack, 'bus');
   * new Function(stack, 'func', { onFailure: bus }, async () => {});
   * ```
   *
   * or
   *
   * ```ts
   * const bus = new EventBus(stack, 'bus');
   * const func = new Function(stack, 'func', async () => {});
   * // if onSuccess or onFailure is already set, this will fail.
   * func.enableAsyncInvoke({ onFailure: bus });
   * ```
   *
   * @see https://docs.aws.amazon.com/lambda/latest/dg/invocation-async.html#invocation-async-destinations
   *
   * The rule returned will contain the logic:
   *
   * ```ts
   * when(id, event => event.source === "lambda"
   *    && event["detail-type"] === "Lambda Function Invocation Result - Failure"
   *      && event.resources.includes(this.resource.functionArn))
   * ```
   */
  onFailure<OutPayload extends Payload>(
    bus: IEventBus<AsyncResponseFailureEvent<OutPayload>>,
    id: string
  ): Rule<AsyncResponseFailureEvent<OutPayload>>;

  /**
   * Set the async invocation options on a function. Can be use to enable and set the onSuccess and onFailure destinations.
   *
   * Wraps {@link aws_lambda.IFunction.configureAsyncInvoke} provided by CDK to support Functionless resources directly.
   *
   * If onSuccess or onFailure were already set either through {@link FunctionProps} or {@link IFunction.enableAsyncInvoke}
   * This method will fail.
   */
  enableAsyncInvoke<OutPayload extends Payload>(config: EventInvokeConfigOptions<OutPayload, Output>): void;

  readonly eventBus: EventBusTargetIntegration<
    Payload,
    FunctionEventBusTargetProps | undefined
  >;
}

export interface AsyncResponseBase<P> {
  version: string;
  /**
   * ISO 8601
   */
  timestamp: string;
  requestPayload: P;
  responseContext: {
    statusCode: number;
    executedVersion: "$LATEST" | string;
    functionError: string;
  };
}

export type AsyncFunctionResponseEvent<P, O> =
  | AsyncResponseSuccessEvent<P, O>
  | AsyncResponseFailureEvent<P>;

export interface AsyncResponseSuccess<P, O> extends AsyncResponseBase<P> {
  responsePayload: O;
  requestContext: {
    requestId: string;
    functionArn: string;
    condition: "Success";
    approximateInvokeCount: number;
  };
}

export interface AsyncResponseFailure<P> extends AsyncResponseBase<P> {
  requestContext: {
    requestId: string;
    functionArn: string;
    condition: "RetriesExhausted" | "EventAgeExceeded" | string;
    approximateInvokeCount: number;
  };
  responsePayload: {
    errorMessage: string;
    errorType: string;
    stackTrace: string[];
  };
}

export interface AsyncResponseSuccessEvent<P, O>
  extends Event<
    AsyncResponseSuccess<P, O>,
    "Lambda Function Invocation Result - Success",
    "lambda"
  > {}
export interface AsyncResponseFailureEvent<P>
  extends Event<
    AsyncResponseFailure<P>,
    "Lambda Function Invocation Result - Failure",
    "lambda"
  > {}

abstract class FunctionBase<in Payload, Out>
  implements
    IFunction<Payload, Out>,
    Integration<"Function", ConditionalFunction<Payload, Out>>
{
  readonly kind = "Function" as const;
  readonly native: NativeIntegration<ConditionalFunction<Payload, Out>>;
  readonly functionlessKind = "Function";
  public static readonly FunctionlessType = "Function";

  readonly appSyncVtl: AppSyncVtlIntegration;

  // @ts-ignore - this makes `F` easily available at compile time
  readonly __functionBrand: ConditionalFunction<Payload, Out>;

  constructor(readonly resource: aws_lambda.IFunction) {
    const functionName = this.resource.functionName;

    // Native is used when this function is called from another lambda function's serialized closure.
    // define this here to closure the functionName without using `this`
    this.native = {
      /**
       * Wire up permissions for this function to be called by the calling function
       */
      bind: (context: Function<any, any>) => {
        this.resource.grantInvoke(context.resource);
      },
      /**
       * Code that runs once per lambda invocation
       * The pre-warm client supports singleton invocation of clients (or other logic) across all integrations in the caller function.
       */
      preWarm: (preWarmContext: NativePreWarmContext) => {
        preWarmContext.getOrInit(PrewarmClients.LAMBDA);
      },
      /**
       * This method is called from the calling runtime lambda code (context) to invoke this lambda function.
       */
      // @ts-ignore - Typescript fails when comparing Promise<O> with ReturnType<ConditionalFunction<P, O>> though they should be the same.
      call: async (args, prewarmContext) => {
        const [payload] = args;
        const lambdaClient = prewarmContext.getOrInit<AWS.Lambda>(
          PrewarmClients.LAMBDA
        );
        const response = (
          await lambdaClient
            .invoke({
              FunctionName: functionName,
              ...(payload ? { Payload: JSON.stringify(payload) } : undefined),
            })
            .promise()
        ).Payload?.toString();
        return (response ? JSON.parse(response) : undefined) as O;
      },
    };

    this.appSyncVtl = {
      dataSourceId: () => resource.node.addr,
      dataSource(api, id) {
        return new appsync.LambdaDataSource(api, id, {
          api,
          lambdaFunction: resource,
        });
      },
      request(call, context) {
        const payloadArg = call.getArgument("payload");
        const payload = payloadArg?.expr
          ? context.eval(payloadArg.expr)
          : "$null";

        const request = context.var(
          `{"version": "2018-05-29", "operation": "Invoke", "payload": ${payload}}`
        );
        return context.json(request);
      },
    };
  }

  public asl(call: CallExpr, context: ASL) {
    const payloadArg = call.getArgument("payload")?.expr;
    this.resource.grantInvoke(context.role);
    return {
      Type: "Task" as const,
      Resource: "arn:aws:states:::lambda:invoke",
      Parameters: {
        FunctionName: this.resource.functionName,
        [`Payload${payloadArg && isVariableReference(payloadArg) ? ".$" : ""}`]:
          payloadArg ? ASL.toJson(payloadArg) : undefined,
      },
      ResultSelector: "$.Payload",
    };
  }

  protected static normalizeAsyncDestination<P, O>(
    destination:
      | FunctionAsyncOnSuccessDestination<P, O>
      | FunctionAsyncOnFailureDestination<P>
  ): IDestination | undefined {
    return destination === undefined
      ? undefined
      : isEventBus<IEventBus<AsyncResponseSuccessEvent<P, O>> | IEventBus<AsyncResponseFailureEvent<P>>>(
          destination
        )
      ? new EventBridgeDestination(destination.bus)
      : isFunction<
          FunctionPayloadType<Extract<typeof destination, IFunction<any, any>>>,
          FunctionOutputType<Extract<typeof destination, IFunction<any, any>>>
        >(destination)
      ? new LambdaDestination(destination.resource)
      : destination;
  }

  public enableAsyncInvoke<OutPayload extends Payload>(config: EventInvokeConfigOptions<OutPayload, Out>): void {
    this.resource.configureAsyncInvoke({
      ...config,
      onSuccess: FunctionBase.normalizeAsyncDestination<OutPayload, Out>(config.onSuccess),
      onFailure: FunctionBase.normalizeAsyncDestination<OutPayload, Out>(config.onFailure),
    });
  }

  public onSuccess<OutPayload extends Payload>(
    bus: IEventBus<AsyncResponseSuccessEvent<OutPayload, Out>>,
    id: string
  ): Rule<AsyncResponseSuccessEvent<OutPayload, Out>> {
    return new PredicateRuleBase<AsyncResponseSuccessEvent<OutPayload, Out>>(
      bus.bus,
      id,
      bus,
      /**
       * when(event => event.source === "lambda"
       *    && event["detail-type"] === "Lambda Function Invocation Result - Success"
       *      && event.resources.includes(this.resource.functionArn))
       */
      {
        doc: {
          source: { value: "lambda" },
          "detail-type": {
            value: "Lambda Function Invocation Result - Success",
          },
          resources: { value: this.resource.functionArn },
        },
      }
    );
  }

  public onFailure<OutPayload extends Payload>(
    bus: IEventBus<AsyncResponseFailureEvent<OutPayload>>,
    id: string
  ): Rule<AsyncResponseFailureEvent<OutPayload>> {
    return new PredicateRuleBase<AsyncResponseFailureEvent<OutPayload>>(
      bus.bus,
      id,
      bus,
      /**
       * when(event => event.source === "lambda"
       *    && event["detail-type"] === "Lambda Function Invocation Result - Failure"
       *      && event.resources.includes(this.resource.functionArn))
       */
      {
        doc: {
          source: { value: "lambda" },
          "detail-type": {
            value: "Lambda Function Invocation Result - Failure",
          },
          resources: { value: this.resource.functionArn },
        },
      }
    );
  }

  public readonly eventBus = makeEventBusIntegration<
    Payload,
    FunctionEventBusTargetProps | undefined
  >({
    target: (props, targetInput) =>
      new aws_events_targets.LambdaFunction(this.resource, {
        ...props,
        event: targetInput,
      }),
  });
}

interface FunctionBase<in Payload, Out> {
  (...args: Parameters<ConditionalFunction<Payload, Out>>): ReturnType<
    ConditionalFunction<Payload, Out>
  >;
}

const PromisesSymbol = Symbol.for("functionless.Function.promises");

export interface FunctionProps<in P = any, O = any, OutP extends P = P>
  extends Omit<
    aws_lambda.FunctionProps,
    "code" | "handler" | "runtime" | "onSuccess" | "onFailure"
  > {
  /**
   * Method which allows runtime computation of AWS client configuration.
   * ```ts
   * new Lambda(clientConfigRetriever('LAMBDA'))
   * ```
   *
   * @param clientName optionally return a different client config based on the {@link ClientName}.
   *
   */
  clientConfigRetriever?: (
    clientName: ClientName | string
  ) => Omit<AWS.Lambda.ClientConfiguration, keyof AWS.Lambda.ClientApiVersions>;
  /**
   * The destination for failed invocations.
   *
   * Supports use of Functionless {@link IEventBus} or {@link IFunction}.
   *
   * ```ts
   * const bus = new EventBus<>
   * ```
   *
   * @default - no destination
   */
  onSuccess?: FunctionAsyncOnSuccessDestination<OutP, O>;
  /**
   * The destination for successful invocations.
   *
   * @default - no destination
   */
  onFailure?: FunctionAsyncOnFailureDestination<OutP>;
}

const isNativeFunctionOrError = anyOf(isErr, isNativeFunctionDecl);

/**
 * A type-safe NodeJS Lambda Function generated from the closure provided.
 *
 * Can be called from within an {@link AppsyncResolver}.
 *
 * For example:
 * ```ts
 * const getPerson = new Function<string, Person>(stack, 'func', async () => {
 *  // get person logic
 * });
 *
 * new AppsyncResolver(() => {
 *   return getPerson("value");
 * })
 * ```
 *
 * Can wrap an existing {@link aws_lambda.Function}.
 *
 * ```ts
 * const getPerson = Function.fromFunction<string, Person>(
 *   new aws_lambda.Function(..)
 * );
 * ```
 */
export class Function<in Payload, Out, OutPayload extends Payload = Payload> extends FunctionBase<Payload, Out> {
  /**
   * Dangling promises which are processing Function handler code from the function serializer.
   * To correctly resolve these for CDK synthesis, either use `asyncSynth()` or use `cdk synth` in the CDK cli.
   * https://twitter.com/samgoodwin89/status/1516887131108438016?s=20&t=7GRGOQ1Bp0h_cPsJgFk3Ww
   */
  public static readonly promises = ((global as any)[PromisesSymbol] =
    (global as any)[PromisesSymbol] ?? []);

  /**
   * Wrap a {@link aws_lambda.Function} with Functionless.
   *
   * A wrapped function can be invoked, but the code is provided in the CDK Construct.
   */
  public static fromFunction<Payload = any, Out = any>(
    func: aws_lambda.IFunction
  ): ImportedFunction<Payload, Out> {
    return new ImportedFunction<Payload, Out>(func);
  }

  /**
   * Create a lambda function using a native typescript closure.
   *
   * ```ts
   * new Function<{ val: string }, string>(this, 'myFunction', async (event) => event.val);
   * ```
   */
  constructor(scope: Construct, id: string, func: FunctionClosure<Payload, Out>);
  constructor(
    scope: Construct,
    id: string,
    props: FunctionProps<Payload, Out, OutPayload>,
    func: FunctionClosure<Payload, Out>
  );
  /**
   * @private
   */
  constructor(
    scope: Construct,
    id: string,
    props: FunctionProps<Payload, Out, OutPayload>,
    func: NativeFunctionDecl | Err
  );
  /**
   * @private
   */
  constructor(scope: Construct, id: string, func: NativeFunctionDecl | Err);
  /**
   * Wrap an existing lambda function with Functionless.
   * @deprecated use `Function.fromFunction()`
   */
  constructor(resource: aws_lambda.IFunction);
  /**
   * @private
   */
  constructor(
    resource: aws_lambda.IFunction | Construct,
    id?: string,
    propsOrFunc?:
      | FunctionProps<Payload, Out, OutPayload>
      | NativeFunctionDecl
      | Err
      | FunctionClosure<Payload, Out>,
    funcOrNothing?: NativeFunctionDecl | Err | FunctionClosure<Payload, Out>
  ) {
    let _resource: aws_lambda.IFunction;
    let integrations: IntegrationInvocation[] = [];
    let callbackLambdaCode: CallbackLambdaCode | undefined = undefined;
    if (id && propsOrFunc) {
      const func = isNativeFunctionOrError(propsOrFunc)
        ? propsOrFunc
        : isNativeFunctionOrError(funcOrNothing)
        ? funcOrNothing
        : undefined;
      const props = isNativeFunctionOrError(propsOrFunc)
        ? undefined
        : (propsOrFunc as FunctionProps<Payload, Out, OutPayload>);

      if (isErr(func)) {
        throw func.error;
      } else if (isNativeFunctionDecl(func)) {
        callbackLambdaCode = new CallbackLambdaCode(func.closure, {
          clientConfigRetriever: props?.clientConfigRetriever,
        });
        const { onSuccess, onFailure, ...restProps } = props ?? {};
        _resource = new aws_lambda.Function(resource, id!, {
          ...restProps,
          runtime: aws_lambda.Runtime.NODEJS_14_X,
          handler: "index.handler",
          code: callbackLambdaCode,
          onSuccess: FunctionBase.normalizeAsyncDestination<OutPayload, Out>(onSuccess),
          onFailure: FunctionBase.normalizeAsyncDestination<OutPayload, Out>(onFailure),
        });

        integrations = func.integrations;
      } else {
        throw Error(
          "Expected lambda to be passed a compiled function closure or a aws_lambda.IFunction"
        );
      }
    } else {
      _resource = resource as aws_lambda.IFunction;
    }
    super(_resource);

    // retrieve and bind all found native integrations. Will fail if the integration does not support native integration.
    const nativeIntegrationsPrewarm = integrations.flatMap(
      ({ integration, args }) => {
        const integ = new IntegrationImpl(integration).native;
        integ.bind(this, args);
        return integ.preWarm ? [integ.preWarm] : [];
      }
    );

    // Start serializing process, add the callback to the promises so we can later ensure completion
    if (callbackLambdaCode) {
      Function.promises.push(
        callbackLambdaCode.generate(nativeIntegrationsPrewarm)
      );
    }
  }
}

/**
 * A {@link Function} which wraps a CDK function.
 *
 * An imported function can be invoked, but the code is provided in the CDK Construct.
 */
export class ImportedFunction<Payload, Out> extends FunctionBase<Payload, Out> {
  /**
   * Use {@link Function.fromFunction}
   * @internal
   */
  constructor(func: aws_lambda.IFunction) {
    return super(func) as unknown as ImportedFunction<Payload, Out>;
  }
}

<<<<<<< HEAD
type ConditionalFunction<P, O> = P extends undefined
  ? (payload?: P) => Promise<O>
  : (payload: P) => Promise<O>;
=======
type ConditionalFunction<Payload, Out> = [Payload] extends [undefined]
  ? (payload?: Payload) => Out
  : (payload: Payload) => Out;
>>>>>>> 33dc4dbe

interface CallbackLambdaCodeProps extends PrewarmProps {}

/**
 * A special lambda code wrapper that serializes whatever closure it is given.
 *
 * Caveat: Relies on async functions which may not finish when using CDK's app.synth()
 *
 * Ensure the generate function's promise is completed using something like Lambda.promises and the `asyncSynth` function.
 *
 * Use:
 * * Initialize the {@link CallbackLambdaCode} `const code = new CallbackLambdaCode()`
 * * First bind the code to a Function `new aws_lambda.Function(..., { code })`
 * * Then call generate `const promise = code.generate(integrations)`
 *
 */
export class CallbackLambdaCode extends aws_lambda.Code {
  private scope: Construct | undefined = undefined;

  constructor(
    private func: (preWarmContext: NativePreWarmContext) => AnyFunction,
    private props?: CallbackLambdaCodeProps
  ) {
    super();
  }

  public bind(scope: Construct): aws_lambda.CodeConfig {
    this.scope = scope;
    // Lets give the function something lightweight while we process the closure.
    // https://github.com/functionless/functionless/issues/128
    return aws_lambda.Code.fromInline(
      "If you are seeing this in your lambda code, ensure generate is called, then consult the README, and see https://github.com/functionless/functionless/issues/128."
    ).bind(scope);
  }

  /**
   * Thanks to cloudy for the help getting this to work.
   * https://github.com/skyrpex/cloudy/blob/main/packages/cdk/src/aws-lambda/callback-function.ts#L518-L540
   * https://twitter.com/samgoodwin89/status/1516887131108438016?s=20&t=7GRGOQ1Bp0h_cPsJgFk3Ww
   */
  public async generate(
    integrationPrewarms: NativeIntegration<AnyFunction>["preWarm"][]
  ) {
    if (!this.scope) {
      throw Error("Must first be bound to a Construct using .bind().");
    }
    const scope = this.scope;
    let tokens: string[] = [];
    const preWarmContext = new NativePreWarmContext(this.props);
    const func = this.func(preWarmContext);

    const result = await serializeFunction(
      // factory function allows us to prewarm the clients and other context.
      () => {
        integrationPrewarms.forEach((i) => i?.(preWarmContext));
        return func;
      },
      {
        isFactoryFunction: true,
        serialize: (obj) => {
          if (typeof obj === "string") {
            const reversed =
              Tokenization.reverse(obj, { failConcat: false }) ??
              Tokenization.reverseString(obj).tokens;
            if (!Array.isArray(reversed) || reversed.length > 0) {
              if (Array.isArray(reversed)) {
                tokens = [...tokens, ...reversed.map((s) => s.toString())];
              } else {
                tokens = [...tokens, reversed.toString()];
              }
            }
          } else if (typeof obj === "object") {
            /**
             * Remove unnecessary fields from {@link CfnResource} that bloat or fail the closure serialization.
             */
            const transformCfnResource = (o: unknown): any => {
              if (Resource.isResource(o as any)) {
                const { node, stack, env, ...rest } = o as unknown as Resource;
                return rest;
              } else if (CfnResource.isCfnResource(o as any)) {
                const {
                  stack,
                  node,
                  creationStack,
                  // don't need to serialize at runtime
                  _toCloudFormation,
                  // @ts-ignore - private - adds the tag manager, which we don't need
                  cfnProperties,
                  ...rest
                } = transformTable(o as CfnResource);
                return transformTaggableResource(rest);
              } else if (Token.isUnresolved(o)) {
                const token = (<any>o).toString();
                // add to tokens to be turned into env variables.
                tokens = [...tokens, token];
                return token;
              }
              return o;
            };

            /**
             * When the StreamArn attribute is used in a Cfn template, but streamSpecification is
             * undefined, then the deployment fails. Lets make sure that doesn't happen.
             */
            const transformTable = (o: CfnResource): CfnResource => {
              if (
                o.cfnResourceType ===
                aws_dynamodb.CfnTable.CFN_RESOURCE_TYPE_NAME
              ) {
                const table = o as aws_dynamodb.CfnTable;
                if (!table.streamSpecification) {
                  const { attrStreamArn, ...rest } = table;

                  return rest as unknown as CfnResource;
                }
              }

              return o;
            };

            /**
             * CDK Tag manager bundles in ~200kb of junk we don't need at runtime,
             */
            const transformTaggableResource = (o: any) => {
              if (TagManager.isTaggable(o)) {
                const { tags, ...rest } = o;
                return rest;
              }
              return o;
            };

            /**
             * Remove unnecessary fields from {@link CfnTable} that bloat or fail the closure serialization.
             */
            const transformIntegration = (o: unknown): any => {
              if (o && typeof o === "object" && "kind" in o) {
                const integ = o as Integration<any>;
                const copy = {
                  ...integ,
                  native: {
                    call: integ?.native?.call,
                    preWarm: integ?.native?.preWarm,
                  },
                };

                INTEGRATION_TYPE_KEYS.filter((key) => key !== "native").forEach(
                  (key) => delete copy[key]
                );

                return copy;
              }
              return o;
            };

            return transformIntegration(transformCfnResource(obj));
          }
          return true;
        },
      }
    );

    const tokenContext = tokens.map((t) => {
      const id = /\${Token\[.*\.([0-9]*)\]}/g.exec(t)?.[1];
      if (!id) {
        throw Error("Unrecognized token format, no id found: " + t);
      }
      return {
        id,
        token: t,
        // env variables must start with a alpha character
        env: `env__functionless${id}`,
      };
    });

    // replace all tokens in the form "${Token[{anything}.{id}]}" -> process.env.env__functionless{id}
    // this doesn't solve for tokens like "arn:${Token[{anything}.{id}]}:something" -> "arn:" + process.env.env__functionless{id} + ":something"
    const resultText = tokenContext.reduce(
      // TODO: support templated strings
      (r, t) => r.split(`"${t.token}"`).join(`process.env.${t.env}`),
      result.text
    );

    const asset = aws_lambda.Code.fromAsset("", {
      assetHashType: AssetHashType.OUTPUT,
      bundling: {
        image: DockerImage.fromRegistry("empty"),
        // This forces the bundle directory and cache key to be unique. It does nothing else.
        user: scope.node.addr,
        local: {
          tryBundle(outdir: string) {
            fs.writeFileSync(path.resolve(outdir, "index.js"), resultText);
            return true;
          },
        },
      },
    });

    if (!(scope instanceof aws_lambda.Function)) {
      throw new Error(
        "CallbackLambdaCode can only be used on aws_lambda.Function"
      );
    }

    tokenContext.forEach((t) => scope.addEnvironment(t.env, t.token));

    const funcResource = scope.node.findChild(
      "Resource"
    ) as aws_lambda.CfnFunction;

    const codeConfig = asset.bind(scope);

    funcResource.code = {
      s3Bucket: codeConfig.s3Location?.bucketName,
      s3Key: codeConfig.s3Location?.objectKey,
      s3ObjectVersion: codeConfig.s3Location?.objectVersion,
      zipFile: codeConfig.inlineCode,
      imageUri: codeConfig.image?.imageUri,
    };

    asset.bindToResource(funcResource);
  }
}

type _ReturnType<F extends AnyFunction> = F extends (p: any) => infer O
  ? O
  : never;

/**
 * Interface to consume to add an Integration to Native Lambda Functions.
 *
 * ```ts
 * new Function(this, 'func', () => {
 *    mySpecialIntegration()
 * })
 *
 * const mySpecialIntegration = makeIntegration<() => void>({
 *    native: {...} // an instance of NativeIntegration
 * })
 * ```
 */
export interface NativeIntegration<Func extends AnyFunction> {
  /**
   * Called by any {@link Function} that will invoke this integration during CDK Synthesis.
   * Add permissions, create connecting resources, validate.
   *
   * @param context - The function invoking this function.
   * @param args - The functionless encoded AST form of the arguments passed to the integration.
   */
  bind: (context: Function<any, any>, args: Expr[]) => void;
  /**
   * @param args The arguments passed to the integration function by the user.
   * @param preWarmContext contains singleton instances of client and other objects initialized outside of the native
   *                       function handler.
   */
  call: (
    args: Parameters<Func>,
    preWarmContext: NativePreWarmContext
<<<<<<< HEAD
  ) => _ReturnType<F>;
=======
  ) => Promise<ReturnType<Func>>;
>>>>>>> 33dc4dbe
  /**
   * Method called outside of the handler to initialize things like the PreWarmContext
   */
  preWarm?: (preWarmContext: NativePreWarmContext) => void;
}

export type ClientName =
  | "LAMBDA"
  | "EVENT_BRIDGE"
  | "STEP_FUNCTIONS"
  | "DYNAMO";

interface PrewarmProps {
  clientConfigRetriever?: FunctionProps["clientConfigRetriever"];
}

export interface PrewarmClientInitializer<T, O> {
  key: T;
  init: (key: string, props?: PrewarmProps) => O;
}

/**
 * Known, shared clients to use.
 *
 * Any object can be used by using the {@link PrewarmClientInitializer} interface directly.
 *
 * ```ts
 * context.getOrInit({
 *   key: 'customClient',
 *   init: () => new anyClient()
 * })
 * ```
 */
export const PrewarmClients = {
  LAMBDA: {
    key: "LAMBDA",
    init: (key, props) =>
      // eslint-disable-next-line @typescript-eslint/no-require-imports, import/no-extraneous-dependencies
      new (require("aws-sdk").Lambda)(props?.clientConfigRetriever?.(key)),
  },
  EVENT_BRIDGE: {
    key: "EVENT_BRIDGE",
    init: (key, props) =>
      // eslint-disable-next-line @typescript-eslint/no-require-imports, import/no-extraneous-dependencies
      new (require("aws-sdk").EventBridge)(props?.clientConfigRetriever?.(key)),
  },
  STEP_FUNCTIONS: {
    key: "STEP_FUNCTIONS",
    init: (key, props) =>
      // eslint-disable-next-line @typescript-eslint/no-require-imports, import/no-extraneous-dependencies
      new (require("aws-sdk").StepFunctions)(
        props?.clientConfigRetriever?.(key)
      ),
  },
  DYNAMO: {
    key: "DYNAMO",
    init: (key, props) =>
      // eslint-disable-next-line @typescript-eslint/no-require-imports, import/no-extraneous-dependencies
      new (require("aws-sdk").DynamoDB)(props?.clientConfigRetriever?.(key)),
  },
} as Record<ClientName, PrewarmClientInitializer<ClientName, any>>;

/**
 * A client/object cache which Native Functions can use to
 * initialize objects once and before the handler is invoked.
 *
 * The same instance will be passed to both the `.call` and `.prewarm` methods
 * of a {@link NativeIntegration}. `prewarm` is called once when the function starts,
 * before the handler.
 *
 * Register and initialize clients by using `getOrInit` with a key and a initializer.
 *
 * ```ts
 * context.getOrInit(PrewarmClients.LAMBDA)
 * ```
 *
 * or register anything by doing
 *
 * ```ts
 * context.getOrInit({
 *   key: 'customClient',
 *   init: () => new anyClient()
 * })
 * ```
 *
 * To get without potentially initializing the client, use `get`:
 *
 * ```ts
 * context.get("LAMBDA")
 * context.get("customClient")
 * ```
 */
export class NativePreWarmContext {
  private readonly cache: Record<string, any>;

  constructor(private props?: PrewarmProps) {
    this.cache = {};
  }

  public get<T>(key: ClientName | string): T | undefined {
    return this.cache[key];
  }

  public getOrInit<T>(client: PrewarmClientInitializer<any, T>): T {
    if (!this.cache[client.key]) {
      this.cache[client.key] = client.init(client.key, this.props);
    }
    return this.cache[client.key];
  }
}<|MERGE_RESOLUTION|>--- conflicted
+++ resolved
@@ -316,7 +316,7 @@
             })
             .promise()
         ).Payload?.toString();
-        return (response ? JSON.parse(response) : undefined) as O;
+        return (response ? JSON.parse(response) : undefined) as Out;
       },
     };
 
@@ -655,15 +655,9 @@
   }
 }
 
-<<<<<<< HEAD
-type ConditionalFunction<P, O> = P extends undefined
-  ? (payload?: P) => Promise<O>
-  : (payload: P) => Promise<O>;
-=======
 type ConditionalFunction<Payload, Out> = [Payload] extends [undefined]
-  ? (payload?: Payload) => Out
-  : (payload: Payload) => Out;
->>>>>>> 33dc4dbe
+? (payload?: Payload) => Promise<Out>
+: (payload: Payload) => Promise<Out>;
 
 interface CallbackLambdaCodeProps extends PrewarmProps {}
 
@@ -887,10 +881,6 @@
   }
 }
 
-type _ReturnType<F extends AnyFunction> = F extends (p: any) => infer O
-  ? O
-  : never;
-
 /**
  * Interface to consume to add an Integration to Native Lambda Functions.
  *
@@ -921,11 +911,7 @@
   call: (
     args: Parameters<Func>,
     preWarmContext: NativePreWarmContext
-<<<<<<< HEAD
-  ) => _ReturnType<F>;
-=======
-  ) => Promise<ReturnType<Func>>;
->>>>>>> 33dc4dbe
+  ) => ReturnType<Func>;
   /**
    * Method called outside of the handler to initialize things like the PreWarmContext
    */
