import {
  AssetHashType,
  aws_dynamodb,
  aws_lambda,
  CfnResource,
  DockerImage,
  Resource,
  TagManager,
  Token,
  Tokenization,
} from "aws-cdk-lib";
import * as appsync from "@aws-cdk/aws-appsync-alpha";
<<<<<<< HEAD
import { CallExpr, Expr, isVariableReference } from "./expression";
import { ASL } from "./asl";
import { Context } from "aws-lambda";

// @ts-ignore - imported for typedoc
import type { AppsyncResolver, AppSyncVtlIntegration } from "./appsync";
import {
  NativeFunctionDecl,
  isNativeFunctionDecl,
  IntegrationInvocation,
} from "./declaration";
import { Construct } from "constructs";
import { AnyFunction, anyOf } from "./util";
import { serializeFunction } from "@functionless/nodejs-closure-serializer";
import path from "path";
import fs from "fs";
import { Err, isErr } from "./error";
import { IntegrationImpl, Integration } from "./integration";
import AWS from "aws-sdk";
=======
import { aws_lambda } from "aws-cdk-lib";
import type { AppSyncVtlIntegration } from "./appsync";
import { ASL } from "./asl";
import { CallExpr, isVariableReference } from "./expression";

// @ts-ignore - imported for typedoc
import { Integration } from "./integration";
>>>>>>> 10eb43fe

export function isFunction<P = any, O = any>(a: any): a is IFunction<P, O> {
  return a?.kind === "Function";
}

export type AnyLambda = Function<any, any>;

export type FunctionClosure<P, O> = (
  payload: P,
  context: Context
) => Promise<O>;

export interface IFunction<P, O> {
  readonly functionlessKind: typeof Function.FunctionlessType;
  readonly kind: typeof Function.FunctionlessType;
  readonly resource: aws_lambda.IFunction;

  (...args: Parameters<ConditionalFunction<P, O>>): ReturnType<
    ConditionalFunction<P, O>
  >;
}

abstract class FunctionBase<P, O>
  implements IFunction<P, O>, Integration<FunctionBase<P, O>>
{
  readonly kind = "Function" as const;
  readonly native: NativeIntegration<FunctionBase<P, O>>;
  readonly functionlessKind = "Function";
  public static readonly FunctionlessType = "Function";

  readonly appSyncVtl: AppSyncVtlIntegration;

  // @ts-ignore - this makes `F` easily available at compile time
  readonly __functionBrand: ConditionalFunction<P, O>;

  constructor(readonly resource: aws_lambda.IFunction) {
    const functionName = this.resource.functionName;

    // Native is used when this function is called from another lambda function's serialized closure.
    // define this here to closure the functionName without using `this`
    this.native = {
      /**
       * Wire up permissions for this function to be called by the calling function
       */
      bind: (context: Function<any, any>) => {
        this.resource.grantInvoke(context.resource);
      },
      /**
       * Code that runs once per lambda invocation
       * The pre-warm client supports singleton invocation of clients (or other logic) across all integrations in the caller function.
       */
      preWarm: (preWarmContext: NativePreWarmContext) => {
        preWarmContext.getOrInit(PrewarmClients.LAMBDA);
      },
      /**
       * This method is called from the calling runtime lambda code (context) to invoke this lambda function.
       */
      call: async (args, prewarmContext) => {
        const [payload] = args;
        const lambdaClient = prewarmContext.getOrInit(PrewarmClients.LAMBDA);
        // TODO: what should the response type be?
        const response = (
          await lambdaClient
            .invoke({
              FunctionName: functionName,
              ...(payload ? { Payload: JSON.stringify(payload) } : undefined),
            })
            .promise()
        ).Payload?.toString();
        return response ? JSON.parse(response) : undefined;
      },
    };

    this.appSyncVtl = {
      dataSourceId: () => resource.node.addr,
      dataSource(api, id) {
        return new appsync.LambdaDataSource(api, id, {
          api,
          lambdaFunction: resource,
        });
      },
      request(call, context) {
        const payloadArg = call.getArgument("payload");
        const payload = payloadArg?.expr
          ? context.eval(payloadArg.expr)
          : "$null";

        const request = context.var(
          `{"version": "2018-05-29", "operation": "Invoke", "payload": ${payload}}`
        );
        return context.json(request);
      },
    };
  }

  public asl(call: CallExpr, context: ASL) {
    const payloadArg = call.getArgument("payload")?.expr;
    this.resource.grantInvoke(context.role);
    return {
      Type: "Task" as const,
      Resource: "arn:aws:states:::lambda:invoke",
      Parameters: {
        FunctionName: this.resource.functionName,
        [`Payload${payloadArg && isVariableReference(payloadArg) ? ".$" : ""}`]:
          payloadArg ? ASL.toJson(payloadArg) : undefined,
      },
      ResultSelector: "$.Payload",
    };
  }
}

interface FunctionBase<P, O> {
  (...args: Parameters<ConditionalFunction<P, O>>): ReturnType<
    ConditionalFunction<P, O>
  >;
}

const PromisesSymbol = Symbol.for("functionless.Function.promises");

export interface FunctionProps
  extends Omit<aws_lambda.FunctionProps, "code" | "handler" | "runtime"> {
  /**
   * Method which allows runtime computation of AWS client configuration.
   * ```ts
   * new Lambda(clientConfigRetriever('LAMBDA'))
   * ```
   *
   * @param clientName optionally return a different client config based on the {@link ClientName}.
   *
   */
  clientConfigRetriever?: (
    clientName: ClientName | string
  ) => Omit<AWS.Lambda.ClientConfiguration, keyof AWS.Lambda.ClientApiVersions>;
}

const isNativeFunctionOrError = anyOf(isErr, isNativeFunctionDecl);

/**
 * Wraps an {@link aws_lambda.Function} with a type-safe interface that can be
 * called from within an {@link AppsyncResolver}.
 *
 * For example:
 * ```ts
 * const getPerson = Function.fromFunction<string, Person>(
 *   new aws_lambda.Function(..)
 * );
 *
 * new AppsyncResolver(() => {
 *   return getPerson("value");
 * })
 * ```
 */
export class Function<P, O> extends FunctionBase<P, O> {
  /**
   * Dangling promises which are processing Function handler code from the function serializer.
   * To correctly resolve these for CDK synthesis, either use `asyncSynth()` or use `cdk synth` in the CDK cli.
   * https://twitter.com/samgoodwin89/status/1516887131108438016?s=20&t=7GRGOQ1Bp0h_cPsJgFk3Ww
   */
  public static readonly promises = ((global as any)[PromisesSymbol] =
    (global as any)[PromisesSymbol] ?? []);

  /**
   * Wrap a {@link aws_lambda.Function} with Functionless.
   *
   * A wrapped function can be invoked, but the code is provided in the CDK Construct.
   */
  public static fromFunction<P, O>(
    func: aws_lambda.IFunction
  ): ImportedFunction<P, O> {
    return new ImportedFunction<P, O>(func);
  }

  /**
   * Create a lambda function using a native typescript closure.
   *
   * ```ts
   * new Function<{ val: string }, string>(this, 'myFunction', async (event) => event.val);
   * ```
   */
  constructor(scope: Construct, id: string, func: FunctionClosure<P, O>);
  constructor(
    scope: Construct,
    id: string,
    props: FunctionProps,
    func: FunctionClosure<P, O>
  );
  /**
   * @private
   */
  constructor(
    scope: Construct,
    id: string,
    props: FunctionProps,
    func: NativeFunctionDecl | Err
  );
  /**
   * @private
   */
  constructor(scope: Construct, id: string, func: NativeFunctionDecl | Err);
  /**
   * Wrap an existing lambda function with Functionless.
   * @deprecated use `Function.fromFunction()`
   */
  constructor(resource: aws_lambda.IFunction);
  /**
   * @private
   */
  constructor(
    resource: aws_lambda.IFunction | Construct,
    id?: string,
    propsOrFunc?:
      | FunctionProps
      | NativeFunctionDecl
      | Err
      | FunctionClosure<P, O>,
    funcOrNothing?: NativeFunctionDecl | Err | FunctionClosure<P, O>
  ) {
    let _resource: aws_lambda.IFunction;
    let integrations: IntegrationInvocation[] = [];
    let callbackLambdaCode: CallbackLambdaCode | undefined = undefined;
    if (id && propsOrFunc) {
      const func = isNativeFunctionOrError(propsOrFunc)
        ? propsOrFunc
        : isNativeFunctionOrError(funcOrNothing)
        ? funcOrNothing
        : undefined;
      const props = isNativeFunctionOrError(propsOrFunc)
        ? undefined
        : (propsOrFunc as FunctionProps);

      if (isErr(func)) {
        throw func.error;
      } else if (isNativeFunctionDecl(func)) {
        callbackLambdaCode = new CallbackLambdaCode(func.closure, {
          clientConfigRetriever: props?.clientConfigRetriever,
        });
        _resource = new aws_lambda.Function(resource, id!, {
          ...props,
          runtime: aws_lambda.Runtime.NODEJS_14_X,
          handler: "index.handler",
          code: callbackLambdaCode,
        });

        integrations = func.integrations;
      } else {
        throw Error(
          "Expected lambda to be passed a compiled function closure or a aws_lambda.IFunction"
        );
      }
    } else {
      _resource = resource as aws_lambda.IFunction;
    }
    super(_resource);

    // retrieve and bind all found native integrations. Will fail if the integration does not support native integration.
    const nativeIntegrationsPrewarm = integrations.flatMap(
      ({ integration, args }) => {
        const integ = new IntegrationImpl(integration).native;
        integ.bind(this, args);
        return integ.preWarm ? [integ.preWarm] : [];
      }
    );

    // Start serializing process, add the callback to the promises so we can later ensure completion
    callbackLambdaCode &&
      Function.promises.push(
        callbackLambdaCode.generate(nativeIntegrationsPrewarm)
      );
  }
}

/**
 * A {@link Function} which wraps a CDK function.
 *
 * An imported function can be invoked, but the code is provided in the CDK Construct.
 */
export class ImportedFunction<P, O> extends FunctionBase<P, O> {
  /**
   * Use {@link Function.fromFunction}
   * @internal
   */
  constructor(func: aws_lambda.IFunction) {
    return super(func) as unknown as ImportedFunction<P, O>;
  }
}

type ConditionalFunction<P, O> = P extends undefined
  ? (payload?: P) => O
  : (payload: P) => O;

interface CallbackLambdaCodeProps extends PrewarmProps {}

/**
 * A special lambda code wrapper that serializes whatever closure it is given.
 *
 * Caveat: Relies on async functions which may not finish when using CDK's app.synth()
 *
 * Ensure the generate function's promise is completed using something like Lambda.promises and the `asyncSynth` function.
 *
 * Use:
 * * Initialize the {@link CallbackLambdaCode} `const code = new CallbackLambdaCode()`
 * * First bind the code to a Function `new aws_lambda.Function(..., { code })`
 * * Then call generate `const promise = code.generate(integrations)`
 * *
 */
export class CallbackLambdaCode extends aws_lambda.Code {
  private scope: Construct | undefined = undefined;

  constructor(
    private func: (preWarmContext: NativePreWarmContext) => AnyFunction,
    private props?: CallbackLambdaCodeProps
  ) {
    super();
  }

  public bind(scope: Construct): aws_lambda.CodeConfig {
    this.scope = scope;
    // Lets give the function something lightweight while we process the closure.
    // https://github.com/functionless/functionless/issues/128
    return aws_lambda.Code.fromInline(
      "If you are seeing this in your lambda code, ensure generate is called, then consult the README, and see https://github.com/functionless/functionless/issues/128."
    ).bind(scope);
  }

  /**
   * Thanks to cloudy for the help getting this to work.
   * https://github.com/skyrpex/cloudy/blob/main/packages/cdk/src/aws-lambda/callback-function.ts#L518-L540
   * https://twitter.com/samgoodwin89/status/1516887131108438016?s=20&t=7GRGOQ1Bp0h_cPsJgFk3Ww
   */
  public async generate(
    integrationPrewarms: NativeIntegration<AnyFunction>["preWarm"][]
  ) {
    if (!this.scope) {
      throw Error("Must first be bound to a Construct using .bind().");
    }
    const scope = this.scope;
    let tokens: string[] = [];
    const preWarmContext = new NativePreWarmContext(this.props);
    const func = this.func(preWarmContext);

    const result = await serializeFunction(
      // factory function allows us to prewarm the clients and other context.
      () => {
        integrationPrewarms.forEach((i) => i?.(preWarmContext));
        return func;
      },
      {
        isFactoryFunction: true,
        serialize: (obj) => {
          if (typeof obj === "string") {
            const reversed =
              Tokenization.reverse(obj, { failConcat: false }) ??
              Tokenization.reverseString(obj).tokens;
            if (!Array.isArray(reversed) || reversed.length > 0) {
              if (Array.isArray(reversed)) {
                tokens = [...tokens, ...reversed.map((s) => s.toString())];
              } else {
                tokens = [...tokens, reversed.toString()];
              }
            }
          } else if (typeof obj === "object") {
            /**
             * Remove unnecessary fields from {@link CfnResource} that bloat or fail the closure serialization.
             */
            const transformCfnResource = (o: unknown): any => {
              if (Resource.isResource(o as any)) {
                const { node, stack, env, ...rest } = o as unknown as Resource;
                return rest;
              } else if (CfnResource.isCfnResource(o as any)) {
                const {
                  stack,
                  node,
                  creationStack,
                  // don't need to serialize at runtime
                  _toCloudFormation,
                  // @ts-ignore - private - adds the tag manager, which we don't need
                  cfnProperties,
                  ...rest
                } = transformTable(o as CfnResource);
                return transformTaggableResource(rest);
              } else if (Token.isUnresolved(o)) {
                const token = (<any>o).toString();
                // add to tokens to be turned into env variables.
                tokens = [...tokens, token];
                return token;
              }
              return o;
            };

            /**
             * Remove unnecessary fields from {@link CfnTable} that bloat or fail the closure serialization.
             */
            const transformTable = (o: CfnResource): CfnResource => {
              if (
                o.cfnResourceType ===
                aws_dynamodb.CfnTable.CFN_RESOURCE_TYPE_NAME
              ) {
                const table = o as aws_dynamodb.CfnTable;
                if (!table.streamSpecification) {
                  const { attrStreamArn, ...rest } = table;

                  return rest as unknown as CfnResource;
                }
              }

              return o;
            };

            /**
             * CDK Tag manager bundles in ~200kb of junk we don't need at runtime,
             */
            const transformTaggableResource = (o: any) => {
              if (TagManager.isTaggable(o)) {
                const { tags, ...rest } = o;
                return rest;
              }
              return o;
            };

            /**
             * Remove unnecessary fields from {@link CfnTable} that bloat or fail the closure serialization.
             */
            const transformIntegration = (o: unknown): any => {
              if (o && typeof o === "object" && "kind" in o) {
                const integ = o as Integration;
                const {
                  appSyncVtl,
                  asl,
                  native: { call, preWarm } = {},
                  ...rest
                } = integ;
                return { ...rest, native: { call, preWarm } };
              }
              return o;
            };

            return transformIntegration(transformCfnResource(obj));
          }
          return true;
        },
      }
    );

    const tokenContext = tokens.map((t) => {
      const id = /\${Token\[.*\.([0-9]*)\]}/g.exec(t)?.[1];
      if (!id) {
        throw Error("Unrecognized token format, no id found: " + t);
      }
      return {
        id,
        token: t,
        // env variables must start with a alpha character
        env: `env__functionless${id}`,
      };
    });

    // replace all tokens in the form "${Token[{anything}.{id}]}" -> process.env.env__functionless{id}
    // this doesn't solve for tokens like "arn:${Token[{anything}.{id}]}:something" -> "arn:" + process.env.env__functionless{id} + ":something"
    const resultText = tokenContext.reduce(
      // TODO: support templated strings
      (r, t) => r.split(`"${t.token}"`).join(`process.env.${t.env}`),
      result.text
    );

    // // find any strings that contain tokens
    // const stringsWithQuotes = /["'`].*\${Token\[.*\.[0-9]*\]}.*['`"]/g.exec(
    //   resultText
    // );

    // stringsWithQuotes?.reduce(
    //   (r, s) => r.replace(s, s.replace(/(^['"]|['"]$)/g, "`")),
    //   resultText
    // );

    const asset = aws_lambda.Code.fromAsset("", {
      assetHashType: AssetHashType.OUTPUT,
      bundling: {
        image: DockerImage.fromRegistry("empty"),
        // This forces the bundle directory and cache key to be unique. It does nothing else.
        user: scope.node.addr,
        local: {
          tryBundle(outdir: string) {
            fs.writeFileSync(path.resolve(outdir, "index.js"), resultText);
            return true;
          },
        },
      },
    });

    if (!(scope instanceof aws_lambda.Function)) {
      throw new Error(
        "CallbackLambdaCode can only be used on aws_lambda.Function"
      );
    }

    tokenContext.forEach((t) => scope.addEnvironment(t.env, t.token));

    const funcResource = scope.node.findChild(
      "Resource"
    ) as aws_lambda.CfnFunction;

    const codeConfig = asset.bind(scope);

    funcResource.code = {
      s3Bucket: codeConfig.s3Location?.bucketName,
      s3Key: codeConfig.s3Location?.objectKey,
      s3ObjectVersion: codeConfig.s3Location?.objectVersion,
      zipFile: codeConfig.inlineCode,
      imageUri: codeConfig.image?.imageUri,
    };

    asset.bindToResource(funcResource);
  }
}

/**
 * Interface to consume to add an Integration to Native Lambda Functions.
 *
 * ```ts
 * new Function(this, 'func', () => {
 *    mySpecialIntegration()
 * })
 *
 * const mySpecialIntegration = makeIntegration<() => void>({
 *    native: {...} // an instance of NativeIntegration
 * })
 * ```
 */
export interface NativeIntegration<F extends AnyFunction> {
  /**
   * Called by any {@link Function} that will invoke this integration during CDK Synthesis.
   * Add permissions, create connecting resources, validate.
   *
   * @param context - The function invoking this function.
   * @param args - The functionless encoded AST form of the arguments passed to the integration.
   */
  bind: (context: Function<any, any>, args: Expr[]) => void;
  /**
   * @param args The arguments passed to the integration function by the user.
   * @param preWarmContext contains singleton instances of client and other objects initialized outside of the native
   *                       function handler.
   */
  call: (
    args: Parameters<F>,
    preWarmContext: NativePreWarmContext
  ) => Promise<ReturnType<F>>;
  /**
   * Method called outside of the handler to initialize things like the PreWarmContext
   */
  preWarm?: (preWarmContext: NativePreWarmContext) => void;
}

export type ClientName =
  | "LAMBDA"
  | "EVENT_BRIDGE"
  | "STEP_FUNCTIONS"
  | "DYNAMO";

interface PrewarmProps {
  clientConfigRetriever?: FunctionProps["clientConfigRetriever"];
}

export interface PrewarmClientInitializer<T, O> {
  key: T;
  init: (key: string, props?: PrewarmProps) => O;
}

/**
 * Known, shared clients to use.
 *
 * Any object can be used by using the {@link PrewarmClientInitializer} interface directly.
 *
 * ```ts
 * context.getOrInit({
 *   key: 'customClient',
 *   init: () => new anyClient()
 * })
 * ```
 */
export const PrewarmClients = {
  LAMBDA: {
    key: "LAMBDA",
    init: (key, props) =>
      new (require("aws-sdk").Lambda)(props?.clientConfigRetriever?.(key)),
  },
  EVENT_BRIDGE: {
    key: "EVENT_BRIDGE",
    init: (key, props) =>
      new (require("aws-sdk").EventBridge)(props?.clientConfigRetriever?.(key)),
  },
  STEP_FUNCTIONS: {
    key: "STEP_FUNCTIONS",
    init: (key, props) =>
      new (require("aws-sdk").StepFunctions)(
        props?.clientConfigRetriever?.(key)
      ),
  },
  DYNAMO: {
    key: "DYNAMO",
    init: (key, props) =>
      new (require("aws-sdk").DynamoDB)(props?.clientConfigRetriever?.(key)),
  },
} as Record<ClientName, PrewarmClientInitializer<ClientName, any>>;

/**
 * A client/object cache which Native Functions can use to
 * initialize objects once and before the handler is invoked.
 *
 * The same instance will be passed to both the `.call` and `.prewarm` methods
 * of a {@link NativeIntegration}. `prewarm` is called once when the function starts,
 * before the handler.
 *
 * Register and initialize clients by using `getOrInit` with a key and a initializer.
 *
 * ```ts
 * context.getOrInit(PrewarmClients.LAMBDA)
 * ```
 *
 * or register anything by doing
 *
 * ```ts
 * context.getOrInit({
 *   key: 'customClient',
 *   init: () => new anyClient()
 * })
 * ```
 *
 * To get without potentially initializing the client, use `get`:
 *
 * ```ts
 * context.get("LAMBDA")
 * context.get("customClient")
 * ```
 */
export class NativePreWarmContext {
  private readonly cache: Record<string, any>;

  constructor(private props?: PrewarmProps) {
    this.cache = {};
  }

  public get<T>(key: ClientName | string): T | undefined {
    return this.cache[key];
  }

  public getOrInit<T>(client: PrewarmClientInitializer<any, T>): T {
    if (!this.cache[client.key]) {
      this.cache[client.key] = client.init(client.key, this.props);
    }
    return this.cache[client.key];
  }
}<|MERGE_RESOLUTION|>--- conflicted
+++ resolved
@@ -1,3 +1,7 @@
+import fs from "fs";
+import path from "path";
+import * as appsync from "@aws-cdk/aws-appsync-alpha";
+import { serializeFunction } from "@functionless/nodejs-closure-serializer";
 import {
   AssetHashType,
   aws_dynamodb,
@@ -9,36 +13,21 @@
   Token,
   Tokenization,
 } from "aws-cdk-lib";
-import * as appsync from "@aws-cdk/aws-appsync-alpha";
-<<<<<<< HEAD
-import { CallExpr, Expr, isVariableReference } from "./expression";
+import type { Context } from "aws-lambda";
+// eslint-disable-next-line import/no-extraneous-dependencies
+import AWS from "aws-sdk";
+import { Construct } from "constructs";
+import type { AppSyncVtlIntegration } from "./appsync";
 import { ASL } from "./asl";
-import { Context } from "aws-lambda";
-
-// @ts-ignore - imported for typedoc
-import type { AppsyncResolver, AppSyncVtlIntegration } from "./appsync";
 import {
   NativeFunctionDecl,
   isNativeFunctionDecl,
   IntegrationInvocation,
 } from "./declaration";
-import { Construct } from "constructs";
+import { Err, isErr } from "./error";
+import { CallExpr, Expr, isVariableReference } from "./expression";
+import { IntegrationImpl, Integration } from "./integration";
 import { AnyFunction, anyOf } from "./util";
-import { serializeFunction } from "@functionless/nodejs-closure-serializer";
-import path from "path";
-import fs from "fs";
-import { Err, isErr } from "./error";
-import { IntegrationImpl, Integration } from "./integration";
-import AWS from "aws-sdk";
-=======
-import { aws_lambda } from "aws-cdk-lib";
-import type { AppSyncVtlIntegration } from "./appsync";
-import { ASL } from "./asl";
-import { CallExpr, isVariableReference } from "./expression";
-
-// @ts-ignore - imported for typedoc
-import { Integration } from "./integration";
->>>>>>> 10eb43fe
 
 export function isFunction<P = any, O = any>(a: any): a is IFunction<P, O> {
   return a?.kind === "Function";
@@ -622,16 +611,19 @@
   LAMBDA: {
     key: "LAMBDA",
     init: (key, props) =>
+      // eslint-disable-next-line @typescript-eslint/no-require-imports, import/no-extraneous-dependencies
       new (require("aws-sdk").Lambda)(props?.clientConfigRetriever?.(key)),
   },
   EVENT_BRIDGE: {
     key: "EVENT_BRIDGE",
     init: (key, props) =>
+      // eslint-disable-next-line @typescript-eslint/no-require-imports, import/no-extraneous-dependencies
       new (require("aws-sdk").EventBridge)(props?.clientConfigRetriever?.(key)),
   },
   STEP_FUNCTIONS: {
     key: "STEP_FUNCTIONS",
     init: (key, props) =>
+      // eslint-disable-next-line @typescript-eslint/no-require-imports, import/no-extraneous-dependencies
       new (require("aws-sdk").StepFunctions)(
         props?.clientConfigRetriever?.(key)
       ),
@@ -639,6 +631,7 @@
   DYNAMO: {
     key: "DYNAMO",
     init: (key, props) =>
+      // eslint-disable-next-line @typescript-eslint/no-require-imports, import/no-extraneous-dependencies
       new (require("aws-sdk").DynamoDB)(props?.clientConfigRetriever?.(key)),
   },
 } as Record<ClientName, PrewarmClientInitializer<ClientName, any>>;
