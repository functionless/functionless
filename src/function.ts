import { aws_lambda } from "aws-cdk-lib";
import { CallExpr, isVariableReference } from "./expression";
import { isVTL, VTL } from "./vtl";
import { ASL, isASL, Task } from "./asl";

// @ts-ignore - imported for typedoc
import type { AppsyncResolver } from "./appsync";
import { makeCallable } from "./callable";

export function isFunction(a: any): a is Function<any, any> {
  return a?.kind === "Function";
}

export type AnyLambda = Function<any, any>;

/**
 * Wraps an {@link aws_lambda.Function} with a type-safe interface that can be
 * called from within an {@link AppsyncResolver}.
 *
 * For example:
 * ```ts
 * const getPerson = new Function<string, Person>(
 *   new aws_lambda.Function(..)
 * );
 *
 * new AppsyncResolver(() => {
 *   return getPerson("value");
 * })
 * ```
 */
export class Function<P, O> {
  readonly kind = "Function" as const;

  // @ts-ignore - this makes `F` easily available at compile time
  readonly __functionBrand: ConditionalFunction<P, O>;

  constructor(readonly resource: aws_lambda.IFunction) {
    return makeCallable(this, (call: CallExpr, context: VTL | ASL): any => {
      if (isVTL(context)) {
        const payload =
          "payload" in call.args ? context.eval(call.args.payload) : "$null";

<<<<<<< HEAD
        const request = context.var(
          `{"version": "2018-05-29", "operation": "Invoke", "payload": ${payload}}`
        );
        return context.json(request);
      } else if (isASL(context)) {
        this.resource.grantInvoke(context.role);
        const task: Partial<Task> = {
          Type: "Task",
          Resource: "arn:aws:states:::lambda:invoke",
          Parameters: {
            FunctionName: this.resource.functionName,
            [`Payload${isVariableReference(call.args.payload) ? ".$" : ""}`]:
              "payload" in call.args ? ASL.toJson(call.args.payload) : null,
          },
        };
        return task;
      } else {
        console.error(`invalid Function call context`, context);
        throw new Error(`invalid Function call context: ${context}`);
      }
    });
=======
    function lambda(call: CallExpr, vtl: VTL): string {
      const payloadArg = call.getArgument("payload");
      const payload = payloadArg ? vtl.eval(payloadArg.expr) : "$null";

      const request = vtl.var(
        `{"version": "2018-05-29", "operation": "Invoke", "payload": ${payload}}`
      );
      return vtl.json(request);
    }
>>>>>>> 04bb041b
  }
}

type ConditionalFunction<P, O> = P extends undefined
  ? () => O
  : (payload: P) => O;

export interface Function<P, O> {
  (...args: Parameters<ConditionalFunction<P, O>>): ReturnType<
    ConditionalFunction<P, O>
  >;
}<|MERGE_RESOLUTION|>--- conflicted
+++ resolved
@@ -36,11 +36,11 @@
 
   constructor(readonly resource: aws_lambda.IFunction) {
     return makeCallable(this, (call: CallExpr, context: VTL | ASL): any => {
+      const payloadArg = call.getArgument("payload");
+
       if (isVTL(context)) {
-        const payload =
-          "payload" in call.args ? context.eval(call.args.payload) : "$null";
+        const payload = payloadArg ? context.eval(payloadArg.expr) : "$null";
 
-<<<<<<< HEAD
         const request = context.var(
           `{"version": "2018-05-29", "operation": "Invoke", "payload": ${payload}}`
         );
@@ -52,8 +52,9 @@
           Resource: "arn:aws:states:::lambda:invoke",
           Parameters: {
             FunctionName: this.resource.functionName,
-            [`Payload${isVariableReference(call.args.payload) ? ".$" : ""}`]:
-              "payload" in call.args ? ASL.toJson(call.args.payload) : null,
+            [`Payload${
+              payloadArg && isVariableReference(payloadArg.expr) ? ".$" : ""
+            }`]: payloadArg ? ASL.toJson(payloadArg.expr) : null,
           },
         };
         return task;
@@ -62,17 +63,6 @@
         throw new Error(`invalid Function call context: ${context}`);
       }
     });
-=======
-    function lambda(call: CallExpr, vtl: VTL): string {
-      const payloadArg = call.getArgument("payload");
-      const payload = payloadArg ? vtl.eval(payloadArg.expr) : "$null";
-
-      const request = vtl.var(
-        `{"version": "2018-05-29", "operation": "Invoke", "payload": ${payload}}`
-      );
-      return vtl.json(request);
-    }
->>>>>>> 04bb041b
   }
 }
 
