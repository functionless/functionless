import fs from "fs";
import path from "path";
import * as appsync from "@aws-cdk/aws-appsync-alpha";
import { serializeFunction } from "@functionless/nodejs-closure-serializer";
import {
  AssetHashType,
  aws_apigateway,
  aws_dynamodb,
  aws_events_targets,
  aws_lambda,
  CfnResource,
  DockerImage,
  IResolvable,
  Reference,
  Resource,
  SecretValue,
  TagManager,
  Token,
  Tokenization,
} from "aws-cdk-lib";
import { IDestination } from "aws-cdk-lib/aws-lambda";
import {
  EventBridgeDestination,
  LambdaDestination,
} from "aws-cdk-lib/aws-lambda-destinations";
import type { Context } from "aws-lambda";
// eslint-disable-next-line import/no-extraneous-dependencies
import { Construct } from "constructs";
import esbuild from "esbuild";
import ts from "typescript";
import { ApiGatewayVtlIntegration } from "./api";
import type { AppSyncVtlIntegration } from "./appsync";
import { ASL, ASLGraph } from "./asl";
import { BindFunctionName, RegisterFunctionName } from "./compile";
import { IntegrationInvocation } from "./declaration";
import { ErrorCodes, formatErrorMessage, SynthError } from "./error-code";
import {
  IEventBus,
  isEventBus,
  Event,
  EventBusTargetIntegration,
  Rule,
  PredicateRuleBase,
} from "./event-bridge";
import { makeEventBusIntegration } from "./event-bridge/event-bus";
import { CallExpr, Expr } from "./expression";
import {
  NativePreWarmContext,
  PrewarmClients,
  PrewarmProps,
} from "./function-prewarm";
import {
  findDeepIntegrations,
  Integration,
  IntegrationImpl,
  INTEGRATION_TYPE_KEYS,
  isIntegration,
} from "./integration";
import { ReflectionSymbols, validateFunctionLike } from "./reflect";
<<<<<<< HEAD
import { serializeClosure } from "./serialize-closure";
=======
import { isSecret } from "./secret";
>>>>>>> 6ac90927
import { isStepFunction } from "./step-function";
import { isTable } from "./table";
import { AnyAsyncFunction, AnyFunction } from "./util";

export function isFunction<Payload = any, Output = any>(
  a: any
): a is IFunction<Payload, Output> {
  return a?.kind === "Function";
}

export type AnyLambda = Function<any, any>;

export interface FunctionEventBusTargetProps
  extends Omit<aws_events_targets.LambdaFunctionProps, "event"> {}

export type FunctionClosure<in Payload, out Output> = (
  payload: Payload,
  context: Context
) => Promise<Output>;

const FUNCTION_CLOSURE_FLAG = "__functionlessClosure";

/**
 * Returns the payload type on the {@link IFunction}.
 */
export type FunctionPayloadType<Func extends IFunction<any, any>> = [
  Func
] extends [IFunction<infer P, any>]
  ? P
  : never;
/**
 * Returns the output type on the {@link IFunction}.
 */
export type FunctionOutputType<Func extends IFunction<any, any>> = [
  Func
] extends [IFunction<any, infer O>]
  ? O
  : never;

type FunctionAsyncOnFailureDestination<Payload> =
  | aws_lambda.FunctionProps["onFailure"]
  | IEventBus<AsyncResponseFailureEvent<Payload>>
  | IFunction<AsyncResponseFailure<Payload>, any>;

type FunctionAsyncOnSuccessDestination<Payload, Output> =
  | aws_lambda.FunctionProps["onSuccess"]
  | IEventBus<AsyncResponseSuccessEvent<Payload, Output>>
  | IFunction<AsyncResponseSuccess<Payload, Output>, any>;

/**
 * Wrapper around {@link aws_lambda.EventInvokeConfigOptions} which allows users to provide Functionless
 * {@link EventBus} and {@link Function} for the onSuccess and onFailure async event destinations.
 */
export interface EventInvokeConfigOptions<Payload, Output>
  extends Omit<aws_lambda.EventInvokeConfigOptions, "onSuccess" | "onFailure"> {
  onSuccess?: FunctionAsyncOnSuccessDestination<Payload, Output>;
  onFailure?: FunctionAsyncOnFailureDestination<Payload>;
}

/**
 * @typeParam Payload - The super-set payload type of the function.
 * @typeParam Output - The output type of the function.
 * @typeParam OutPayload - The covariant type of {@link Payload} used when the payload is output.
 *                         For example when the Payload is sent to a {@link Function} or {@link EventBus}
 *                         from onSuccess or onFailure event sources. This type parameter should be left
 *                         empty to be inferred. ex: `Function<Payload1, Output1 | Output2>`.
 */
export interface IFunction<in Payload, Output>
  extends Integration<
    "Function",
    ConditionalFunction<Payload, Output>,
    EventBusTargetIntegration<Payload, FunctionEventBusTargetProps | undefined>
  > {
  readonly functionlessKind: typeof Function.FunctionlessType;
  readonly kind: typeof Function.FunctionlessType;
  readonly resource: aws_lambda.IFunction;

  (...args: Parameters<ConditionalFunction<Payload, Output>>): ReturnType<
    ConditionalFunction<Payload, Output>
  >;

  /**
   * Event Source for the {@link Function} onSuccess async invocation destination.
   *
   * For Lambda, the onSuccess destination is not enabled by default.
   * It must first be configured via either the {@link Function} constructor
   * or by using {@link IFunction.enableAsyncInvoke} and that destination must match the bus provided here.
   *
   * ```ts
   * const bus = new EventBus(stack, 'bus');
   * new Function(stack, 'func', { onSuccess: bus }, async () => {});
   * ```
   *
   * or
   *
   * ```ts
   * const bus = new EventBus(stack, 'bus');
   * const func = new Function(stack, 'func', async () => {});
   * // if onSuccess or onFailure is already set, this will fail.
   * func.enableAsyncInvoke({ onSuccess: bus });
   * ```
   *
   * @see https://docs.aws.amazon.com/lambda/latest/dg/invocation-async.html#invocation-async-destinations
   *
   * The rule returned will contain the logic:
   *
   * ```ts
   * when(id, event => event.source === "lambda"
   *    && event["detail-type"] === "Lambda Function Invocation Result - Success"
   *      && event.resources.includes(this.resource.functionArn))
   * ```
   */
  onSuccess<OutPayload extends Payload>(
    bus: IEventBus<AsyncResponseSuccessEvent<OutPayload, Output>>,
    id: string
  ): Rule<AsyncResponseSuccessEvent<OutPayload, Output>>;
  /**
   * Event Source for the {@link Function} onFailure async invocation destination.
   *
   * The onFailure destination is not enabled by default.
   * It must first be configured via either the {@link Function} constructor
   * or by using {@link IFunction.enableAsyncInvoke} and that destination must match the bus provided here.
   *
   * ```ts
   * const bus = new EventBus(stack, 'bus');
   * new Function(stack, 'func', { onFailure: bus }, async () => {});
   * ```
   *
   * or
   *
   * ```ts
   * const bus = new EventBus(stack, 'bus');
   * const func = new Function(stack, 'func', async () => {});
   * // if onSuccess or onFailure is already set, this will fail.
   * func.enableAsyncInvoke({ onFailure: bus });
   * ```
   *
   * @see https://docs.aws.amazon.com/lambda/latest/dg/invocation-async.html#invocation-async-destinations
   *
   * The rule returned will contain the logic:
   *
   * ```ts
   * when(id, event => event.source === "lambda"
   *    && event["detail-type"] === "Lambda Function Invocation Result - Failure"
   *      && event.resources.includes(this.resource.functionArn))
   * ```
   */
  onFailure<OutPayload extends Payload>(
    bus: IEventBus<AsyncResponseFailureEvent<OutPayload>>,
    id: string
  ): Rule<AsyncResponseFailureEvent<OutPayload>>;

  /**
   * Set the async invocation options on a function. Can be use to enable and set the onSuccess and onFailure destinations.
   *
   * Wraps {@link aws_lambda.IFunction.configureAsyncInvoke} provided by CDK to support Functionless resources directly.
   *
   * If onSuccess or onFailure were already set either through {@link FunctionProps} or {@link IFunction.enableAsyncInvoke}
   * This method will fail.
   */
  enableAsyncInvoke<OutPayload extends Payload>(
    config: EventInvokeConfigOptions<OutPayload, Output>
  ): void;

  readonly eventBus: EventBusTargetIntegration<
    Payload,
    FunctionEventBusTargetProps | undefined
  >;
}

export interface AsyncResponseBase<P> {
  version: string;
  /**
   * ISO 8601
   */
  timestamp: string;
  requestPayload: P;
  responseContext: {
    statusCode: number;
    executedVersion: "$LATEST" | string;
    functionError: string;
  };
}

export type AsyncFunctionResponseEvent<P, O> =
  | AsyncResponseSuccessEvent<P, O>
  | AsyncResponseFailureEvent<P>;

export interface AsyncResponseSuccess<P, O> extends AsyncResponseBase<P> {
  responsePayload: O;
  requestContext: {
    requestId: string;
    functionArn: string;
    condition: "Success";
    approximateInvokeCount: number;
  };
}

export interface AsyncResponseFailure<P> extends AsyncResponseBase<P> {
  requestContext: {
    requestId: string;
    functionArn: string;
    condition: "RetriesExhausted" | "EventAgeExceeded" | string;
    approximateInvokeCount: number;
  };
  responsePayload: {
    errorMessage: string;
    errorType: string;
    stackTrace: string[];
  };
}

export interface AsyncResponseSuccessEvent<P, O>
  extends Event<
    AsyncResponseSuccess<P, O>,
    "Lambda Function Invocation Result - Success",
    "lambda"
  > {}
export interface AsyncResponseFailureEvent<P>
  extends Event<
    AsyncResponseFailure<P>,
    "Lambda Function Invocation Result - Failure",
    "lambda"
  > {}

abstract class FunctionBase<in Payload, Out>
  implements
    IFunction<Payload, Out>,
    Integration<"Function", ConditionalFunction<Payload, Out>>
{
  readonly kind = "Function" as const;
  readonly native: NativeIntegration<ConditionalFunction<Payload, Out>>;
  readonly functionlessKind = "Function";
  public static readonly FunctionlessType = "Function";

  readonly appSyncVtl: AppSyncVtlIntegration;
  readonly apiGWVtl: ApiGatewayVtlIntegration;

  // @ts-ignore - this makes `F` easily available at compile time
  readonly __functionBrand: ConditionalFunction<Payload, Out>;

  constructor(readonly resource: aws_lambda.IFunction) {
    const functionName = this.resource.functionName;

    // Native is used when this function is called from another lambda function's serialized closure.
    // define this here to closure the functionName without using `this`
    this.native = {
      /**
       * Wire up permissions for this function to be called by the calling function
       */
      bind: (context: Function<any, any>) => {
        this.resource.grantInvoke(context.resource);
      },
      /**
       * Code that runs once per lambda invocation
       * The pre-warm client supports singleton invocation of clients (or other logic) across all integrations in the caller function.
       */
      preWarm: (preWarmContext: NativePreWarmContext) => {
        preWarmContext.getOrInit(PrewarmClients.Lambda);
      },
      /**
       * This method is called from the calling runtime lambda code (context) to invoke this lambda function.
       */
      // @ts-ignore - Typescript fails when comparing Promise<O> with ReturnType<ConditionalFunction<P, O>> though they should be the same.
      call: async (args, prewarmContext) => {
        const [payload] = args;
        const lambdaClient = prewarmContext.getOrInit<AWS.Lambda>(
          PrewarmClients.Lambda
        );
        const response = (
          await lambdaClient
            .invoke({
              FunctionName: functionName,
              ...(payload ? { Payload: JSON.stringify(payload) } : undefined),
            })
            .promise()
        ).Payload?.toString();
        return (response ? JSON.parse(response) : undefined) as Out;
      },
    };

    this.appSyncVtl = {
      dataSourceId: () => resource.node.addr,
      dataSource(api, id) {
        return new appsync.LambdaDataSource(api, id, {
          api,
          lambdaFunction: resource,
        });
      },
      request(call, context) {
        const payloadArg = call.args[0]?.expr;
        const payload = payloadArg ? context.eval(payloadArg) : "$null";

        const request = context.var(
          `{"version": "2018-05-29", "operation": "Invoke", "payload": ${payload}}`
        );
        return context.json(request);
      },
    };

    this.apiGWVtl = {
      renderRequest: (call, context) => {
        const payloadArg = call.args[0]?.expr;
        return payloadArg ? context.exprToJson(payloadArg) : "$null";
      },

      createIntegration: (options) => {
        this.resource.grantInvoke(options.credentialsRole);
        return new aws_apigateway.LambdaIntegration(this.resource, {
          ...options,
          proxy: false,
          passthroughBehavior: aws_apigateway.PassthroughBehavior.NEVER,
        });
      },
    };
  }

  public asl(call: CallExpr, context: ASL) {
    const payloadArg = call.args[0]?.expr;
    this.resource.grantInvoke(context.role);

    return payloadArg
      ? context.evalExprToJsonPathOrLiteral(payloadArg, (output) => {
          return context.stateWithHeapOutput(
            ASLGraph.taskWithInput(
              {
                Type: "Task",
                Resource: this.resource.functionArn,
                Next: ASLGraph.DeferNext,
              },
              output
            )
          );
        })
      : context.stateWithHeapOutput(
          ASLGraph.taskWithInput(
            {
              Type: "Task",
              Resource: this.resource.functionArn,
              Next: ASLGraph.DeferNext,
            },
            { jsonPath: context.context.null }
          )
        );
  }

  protected static normalizeAsyncDestination<P, O>(
    destination:
      | FunctionAsyncOnSuccessDestination<P, O>
      | FunctionAsyncOnFailureDestination<P>
  ): IDestination | undefined {
    return destination === undefined
      ? undefined
      : isEventBus<
          | IEventBus<AsyncResponseSuccessEvent<P, O>>
          | IEventBus<AsyncResponseFailureEvent<P>>
        >(destination)
      ? new EventBridgeDestination(destination.resource)
      : isFunction<
          FunctionPayloadType<Extract<typeof destination, IFunction<any, any>>>,
          FunctionOutputType<Extract<typeof destination, IFunction<any, any>>>
        >(destination)
      ? new LambdaDestination(destination.resource)
      : destination;
  }

  public enableAsyncInvoke<OutPayload extends Payload>(
    config: EventInvokeConfigOptions<OutPayload, Out>
  ): void {
    this.resource.configureAsyncInvoke({
      ...config,
      onSuccess: FunctionBase.normalizeAsyncDestination<OutPayload, Out>(
        config.onSuccess
      ),
      onFailure: FunctionBase.normalizeAsyncDestination<OutPayload, Out>(
        config.onFailure
      ),
    });
  }

  public onSuccess<OutPayload extends Payload>(
    bus: IEventBus<AsyncResponseSuccessEvent<OutPayload, Out>>,
    id: string
  ): Rule<AsyncResponseSuccessEvent<OutPayload, Out>> {
    return new PredicateRuleBase<AsyncResponseSuccessEvent<OutPayload, Out>>(
      bus.resource,
      id,
      bus,
      /**
       * when(event => event.source === "lambda"
       *    && event["detail-type"] === "Lambda Function Invocation Result - Success"
       *      && event.resources.includes(this.resource.functionArn))
       */
      {
        doc: {
          source: { value: "lambda" },
          "detail-type": {
            value: "Lambda Function Invocation Result - Success",
          },
          resources: { value: this.resource.functionArn },
        },
      }
    );
  }

  public onFailure<OutPayload extends Payload>(
    bus: IEventBus<AsyncResponseFailureEvent<OutPayload>>,
    id: string
  ): Rule<AsyncResponseFailureEvent<OutPayload>> {
    return new PredicateRuleBase<AsyncResponseFailureEvent<OutPayload>>(
      bus.resource,
      id,
      bus,
      /**
       * when(event => event.source === "lambda"
       *    && event["detail-type"] === "Lambda Function Invocation Result - Failure"
       *      && event.resources.includes(this.resource.functionArn))
       */
      {
        doc: {
          source: { value: "lambda" },
          "detail-type": {
            value: "Lambda Function Invocation Result - Failure",
          },
          resources: { value: this.resource.functionArn },
        },
      }
    );
  }

  public readonly eventBus = makeEventBusIntegration<
    Payload,
    FunctionEventBusTargetProps | undefined
  >({
    target: (props, targetInput) =>
      new aws_events_targets.LambdaFunction(this.resource, {
        ...props,
        event: targetInput,
      }),
  });
}

interface FunctionBase<in Payload, Out> {
  (...args: Parameters<ConditionalFunction<Payload, Out>>): ReturnType<
    ConditionalFunction<Payload, Out>
  >;
}

export enum SerializerImpl {
  /**
   * The default serializer, uses the v8 inspector API to introspect closures.
   *
   * It is slow and has caveats such as not properly serializing stable references to variables.
   *
   * @see https://github.com/functionless/nodejs-closure-serializer
   */
  STABLE_DEBUGGER,
  /**
   * A new experimental serializer that makes use of Functionless's SWC AST
   * reflection library that decorates syntax for use at runtime.
   *
   * It has not been as well tested, but is fast, synchronous and has support for
   * stable references and other features.
   *
   * @see https://www.npmjs.com/package/@functionless/ast-reflection
   */
  EXPERIMENTAL_SWC,
}

const PromisesSymbol = Symbol.for("functionless.Function.promises");

export interface FunctionProps<in P = any, O = any, OutP extends P = P>
  extends Omit<
    aws_lambda.FunctionProps,
    "code" | "handler" | "runtime" | "onSuccess" | "onFailure"
  > {
  serializer?: SerializerImpl;
  /**
   * Method which allows runtime computation of AWS client configuration.
   * ```ts
   * new Lambda(clientConfigRetriever('LAMBDA'))
   * ```
   *
   * @param clientName optionally return a different client config based on the {@link ClientName}.
   *
   */
  clientConfigRetriever?: PrewarmProps["clientConfigRetriever"];
  /**
   * The destination for failed invocations.
   *
   * Supports use of Functionless {@link IEventBus} or {@link IFunction}.
   *
   * ```ts
   * const bus = new EventBus<>
   * ```
   *
   * @default - no destination
   */
  onSuccess?: FunctionAsyncOnSuccessDestination<OutP, O>;
  /**
   * The destination for successful invocations.
   *
   * @default - no destination
   */
  onFailure?: FunctionAsyncOnFailureDestination<OutP>;
}

/**
 * A type-safe NodeJS Lambda Function generated from the closure provided.
 *
 * Can be called from within an {@link AppsyncResolver}.
 *
 * For example:
 * ```ts
 * const getPerson = new Function<string, Person>(stack, 'func', async () => {
 *  // get person logic
 * });
 *
 * new AppsyncResolver(() => {
 *   return getPerson("value");
 * })
 * ```
 *
 * Can wrap an existing {@link aws_lambda.Function}.
 *
 * ```ts
 * const getPerson = Function.fromFunction<string, Person>(
 *   new aws_lambda.Function(..)
 * );
 * ```
 */
export class Function<
  in Payload,
  Out = any,
  OutPayload extends Payload = Payload
> extends FunctionBase<Payload, Out> {
  /**
   * Dangling promises which are processing Function handler code from the function serializer.
   * To correctly resolve these for CDK synthesis, either use `asyncSynth()` or use `cdk synth` in the CDK cli.
   * https://twitter.com/samgoodwin89/status/1516887131108438016?s=20&t=7GRGOQ1Bp0h_cPsJgFk3Ww
   */
  public static readonly promises: Promise<void>[] = ((global as any)[
    PromisesSymbol
  ] = (global as any)[PromisesSymbol] ?? []);

  /**
   * Wrap a {@link aws_lambda.Function} with Functionless.
   *
   * A wrapped function can be invoked, but the code is provided in the CDK Construct.
   */
  public static fromFunction<Payload = any, Out = any>(
    func: aws_lambda.IFunction
  ): ImportedFunction<Payload, Out> {
    return new ImportedFunction<Payload, Out>(func);
  }

  /**
   * Create a lambda function using a native typescript closure.
   *
   * ```ts
   * new Function<{ val: string }, string>(this, 'myFunction', async (event) => event.val);
   * ```
   */
  constructor(
    scope: Construct,
    id: string,
    func: FunctionClosure<Payload, Out>
  );
  constructor(
    scope: Construct,
    id: string,
    props: FunctionProps<Payload, Out, OutPayload>,
    func: FunctionClosure<Payload, Out>
  );
  /**
   * @private
   */
  constructor(
    resource: Construct,
    id: string,
    propsOrFunc:
      | FunctionProps<Payload, Out, OutPayload>
      | FunctionClosure<Payload, Out>,
    funcOrNothing?: FunctionClosure<Payload, Out>,
    magic?: any
  ) {
    const func =
      typeof propsOrFunc === "function" ? propsOrFunc : funcOrNothing;

    if (!func) {
      throw new SynthError(
        ErrorCodes.Unexpected_Error,
        "Unexpected error: expected a function closure."
      );
    }

    const ast = validateFunctionLike(magic ? magic : func, "Function");

    const props =
      typeof propsOrFunc === "function"
        ? undefined
        : (propsOrFunc as FunctionProps<Payload, Out, OutPayload>);

    const callbackLambdaCode = new CallbackLambdaCode(func, {
      clientConfigRetriever: props?.clientConfigRetriever,
    });
    const { onSuccess, onFailure, ...restProps } = props ?? {};
    const _resource = new aws_lambda.Function(resource, id!, {
      ...restProps,
      runtime: aws_lambda.Runtime.NODEJS_14_X,
      handler: "index.handler",
      code: callbackLambdaCode,
      onSuccess: FunctionBase.normalizeAsyncDestination<OutPayload, Out>(
        onSuccess
      ),
      onFailure: FunctionBase.normalizeAsyncDestination<OutPayload, Out>(
        onFailure
      ),
    });

    super(_resource);

    const integrations = findDeepIntegrations(ast).map(
      (i) =>
        <IntegrationInvocation>{
          args: i.args,
          integration: i.expr.ref(),
        }
    );

    // retrieve and bind all found native integrations. Will fail if the integration does not support native integration.
    const nativeIntegrationsPrewarm = integrations.flatMap(
      ({ integration, args }) => {
        const integ = new IntegrationImpl(integration).native;
        integ.bind(this, args);
        return integ.preWarm ? [integ.preWarm] : [];
      }
    );

    /**
     * Poison pill that forces Function synthesis to fail when the closure serialization has not completed.
     * Closure synthesis runs async, but CDK does not normally support async.
     * In order for the synthesis to complete successfully
     * 1. Use autoSynth `new App({ autoSynth: true })` or `new App()` with the CDK Cli (`cdk synth`)
     * 2. Use `await asyncSynth(app)` exported from Functionless in place of `app.synth()`
     * 3. Manually await on the closure serializer promises `await Promise.all(Function.promises)`
     * https://github.com/functionless/functionless/issues/128
     * NOTE: This operation should happen immediately before the `generate` promise is started.
     *       Any operation between adding the validation and starting `generate` will always trigger the poison pill
     */
    _resource.node.addValidation({
      validate: () =>
        this.resource.node.metadata.find(
          (m) => m.type === FUNCTION_CLOSURE_FLAG
        )
          ? []
          : [
              formatErrorMessage(
                ErrorCodes.Function_Closure_Serialization_Incomplete
              ),
            ],
    });

    // Start serializing process, add the callback to the promises so we can later ensure completion
    Function.promises.push(
      (async () => {
        try {
          await callbackLambdaCode.generate(
            nativeIntegrationsPrewarm,
            // TODO: make default ASYNC until we are happy
            props?.serializer ?? SerializerImpl.STABLE_DEBUGGER
          );
        } catch (e) {
          if (e instanceof SynthError) {
            throw new SynthError(
              e.code,
              `While serializing ${_resource.node.path}:\n\n${e.message}\n${e.stack}`
            );
          } else if (e instanceof Error) {
            throw Error(
              `While serializing ${_resource.node.path}:\n\n${e.message}\n${e.stack}`
            );
          }
        }
      })()
    );
  }
}

/**
 * A {@link Function} which wraps a CDK function.
 *
 * An imported function can be invoked, but the code is provided in the CDK Construct.
 */
export class ImportedFunction<Payload, Out> extends FunctionBase<Payload, Out> {
  /**
   * Use {@link Function.fromFunction}
   * @internal
   */
  constructor(func: aws_lambda.IFunction) {
    return super(func) as unknown as ImportedFunction<Payload, Out>;
  }
}

type ConditionalFunction<Payload, Out> = [Payload] extends [undefined]
  ? (payload?: Payload) => Promise<Out>
  : (payload: Payload) => Promise<Out>;

interface CallbackLambdaCodeProps extends PrewarmProps {}

/**
 * A special lambda code wrapper that serializes whatever closure it is given.
 *
 * Caveat: Relies on async functions which may not finish when using CDK's app.synth()
 *
 * Ensure the generate function's promise is completed using something like Lambda.promises and the `asyncSynth` function.
 *
 * Use:
 * * Initialize the {@link CallbackLambdaCode} `const code = new CallbackLambdaCode()`
 * * First bind the code to a Function `new aws_lambda.Function(..., { code })`
 * * Then call generate `const promise = code.generate(integrations)`
 *
 */
export class CallbackLambdaCode extends aws_lambda.Code {
  private scope: Construct | undefined = undefined;

  constructor(
    private func: AnyAsyncFunction,
    private props?: CallbackLambdaCodeProps
  ) {
    super();
  }

  public bind(scope: Construct): aws_lambda.CodeConfig {
    this.scope = scope;
    // Lets give the function something lightweight while we process the closure.
    // https://github.com/functionless/functionless/issues/128
    return aws_lambda.Code.fromInline(
      "If you are seeing this in your lambda code, ensure generate is called, then consult the README, and see https://github.com/functionless/functionless/issues/128."
    ).bind(scope);
  }

  /**
   * Thanks to cloudy for the help getting this to work.
   * https://github.com/skyrpex/cloudy/blob/main/packages/cdk/src/aws-lambda/callback-function.ts#L518-L540
   * https://twitter.com/samgoodwin89/status/1516887131108438016?s=20&t=7GRGOQ1Bp0h_cPsJgFk3Ww
   */
  public async generate(
    integrationPrewarms: NativeIntegration<AnyFunction>["preWarm"][],
    serializerImpl: SerializerImpl
  ) {
    if (!this.scope) {
      throw new SynthError(
        ErrorCodes.Unexpected_Error,
        "Must first be bound to a Construct using .bind()."
      );
    }

    const scope = this.scope;

    if (!(scope instanceof aws_lambda.Function)) {
      throw new SynthError(
        ErrorCodes.Unexpected_Error,
        "CallbackLambdaCode can only be used on aws_lambda.Function"
      );
    }

    const [serialized, tokens] = await serialize(
      this.func,
      integrationPrewarms,
      serializerImpl,
      this.props
    );
    const bundled =
      serializerImpl === SerializerImpl.STABLE_DEBUGGER
        ? (await bundle(serialized)).contents
        : // the SWC implementation runs es-build automatically
          serialized;

    const asset = aws_lambda.Code.fromAsset("", {
      assetHashType: AssetHashType.OUTPUT,
      bundling: {
        image: DockerImage.fromRegistry("empty"),
        // This forces the bundle directory and cache key to be unique. It does nothing else.
        user: scope.node.addr,
        local: {
          tryBundle(outdir, _opts) {
            fs.writeFileSync(path.resolve(outdir, "index.js"), bundled);
            return true;
          },
        },
      },
    });

    tokens.forEach((t) => {
      scope.addEnvironment(t.env, t.token);
    });

    const funcResource = scope.node.findChild(
      "Resource"
    ) as aws_lambda.CfnFunction;

    const codeConfig = asset.bind(scope);

    funcResource.code = {
      s3Bucket: codeConfig.s3Location?.bucketName,
      s3Key: codeConfig.s3Location?.objectKey,
      s3ObjectVersion: codeConfig.s3Location?.objectVersion,
      zipFile: codeConfig.inlineCode,
      imageUri: codeConfig.image?.imageUri,
    };

    asset.bindToResource(funcResource);

    // Clear the poison pill that causes the Function to fail synthesis.
    scope.node.addMetadata(FUNCTION_CLOSURE_FLAG, true);
  }
}

/**
 * Interface to consume to add an Integration to Native Lambda Functions.
 *
 * ```ts
 * new Function(this, 'func', () => {
 *    mySpecialIntegration()
 * })
 *
 * const mySpecialIntegration = makeIntegration<() => void>({
 *    native: {...} // an instance of NativeIntegration
 * })
 * ```
 */
export interface NativeIntegration<Func extends AnyFunction> {
  /**
   * Called by any {@link Function} that will invoke this integration during CDK Synthesis.
   * Add permissions, create connecting resources, validate.
   *
   * @param context - The function invoking this function.
   * @param args - The functionless encoded AST form of the arguments passed to the integration.
   */
  bind: (context: Function<any, any>, args: Expr[]) => void;
  /**
   * @param args The arguments passed to the integration function by the user.
   * @param preWarmContext contains singleton instances of client and other objects initialized outside of the native
   *                       function handler.
   */
  call: (
    args: Parameters<Func>,
    preWarmContext: NativePreWarmContext
  ) => ReturnType<Func>;
  /**
   * Method called outside of the handler to initialize things like the PreWarmContext
   */
  preWarm?: (preWarmContext: NativePreWarmContext) => void;
}

interface TokenContext {
  token: string;
  // env variables must start with a alpha character
  env: `env__functionless${string}`;
}

/**
 * Serializes a function to a string, extracting tokens and replacing some objects with a simpler form.
 */
export async function serialize(
  func: AnyAsyncFunction,
  integrationPrewarms: NativeIntegration<AnyFunction>["preWarm"][],
  serializerImpl: SerializerImpl,
  props?: PrewarmProps
): Promise<[string, TokenContext[]]> {
  let tokens: string[] = [];
  const preWarmContext = new NativePreWarmContext(props);

  const f = func;

  const preWarms = integrationPrewarms;
  const result =
    serializerImpl === SerializerImpl.EXPERIMENTAL_SWC
      ? serializeClosure(
          integrationPrewarms.length > 0
            ? () => {
                preWarms.forEach((i) => i?.(preWarmContext));
                return f;
              }
            : f,
          {
            shouldCaptureProp,
            serialize: serializeHook,
            isFactoryFunction: integrationPrewarms.length > 0,
          }
        )
      : (
          await serializeFunction(
            // factory function allows us to prewarm the clients and other context.
            integrationPrewarms.length > 0
              ? () => {
                  integrationPrewarms.forEach((i) => i?.(preWarmContext));
                  return func;
                }
              : func,
            {
              isFactoryFunction: integrationPrewarms.length > 0,
              transformers: [
                (ctx) =>
                  /**
                   * TS Transformer for erasing calls to the generated `register` and `bind` functions
                   * from all emitted closures.
                   */
                  function eraseBindAndRegister(node: ts.Node): ts.Node {
                    if (
                      ts.isCallExpression(node) &&
                      ts.isIdentifier(node.expression)
                    ) {
                      if (node.expression.text === RegisterFunctionName) {
                        // register(func, ast)
                        // => func
                        return ts.visitEachChild(
                          node.arguments[0]!,
                          eraseBindAndRegister,
                          ctx
                        );
                      } else if (node.expression.text === BindFunctionName) {
                        // bind(func, self, ...args)
                        // => func.bind(self, ...args)
                        return ts.factory.createCallExpression(
                          eraseBindAndRegister(
                            node.arguments[0]!
                          ) as ts.Expression,
                          undefined,
                          node.arguments.map(
                            (arg) => eraseBindAndRegister(arg) as ts.Expression
                          )
                        );
                      }
                    }
                    return ts.visitEachChild(node, eraseBindAndRegister, ctx);
                  },
              ],

<<<<<<< HEAD
              serialize: serializeHook,
              shouldCaptureProp,
=======
          /**
           * TODO, make this configuration based.
           * https://github.com/functionless/functionless/issues/239
           */
          function transformResource(integ: unknown): any {
            if (
              integ &&
              (isFunction(integ) ||
                isTable(integ) ||
                isStepFunction(integ) ||
                isEventBus(integ) ||
                isSecret(integ))
            ) {
              const { resource, ...rest } = integ;

              return rest;
            }
            return integ;
          }
        }
        return true;

        function validateResolvable(resolvable: IResolvable) {
          if (Token.isUnresolved(resolvable)) {
            const tokenSource = Tokenization.reverse(resolvable)!;
            if (SecretValue.isSecretValue(tokenSource)) {
              throw new SynthError(
                ErrorCodes.Unsafe_use_of_secrets,
                "Found unsafe use of SecretValue token in a Function."
              );
>>>>>>> 6ac90927
            }
          )
        ).text;

  /**
   * A map of token id to unique index.
   * Keeps the serialized function rom changing when the token IDs change.
   */
  const tokenIdLookup = new Map<string, number>();

  const tokenContext: TokenContext[] = tokens.map((t, i) => {
    const id = /\${Token\[.*\.([0-9]*)\]}/g.exec(t)?.[1];
    if (!id) {
      throw Error("Unrecognized token format, no id found: " + t);
    }

    const envId =
      id in tokenIdLookup
        ? tokenIdLookup.get(id)
        : tokenIdLookup.set(id, i).get(id);

    return {
      token: t,
      // env variables must start with a alpha character
      env: `env__functionless${envId}`,
    };
  });

  // replace all tokens in the form "${Token[{anything}.{id}]}" -> process.env.env__functionless{id}
  // this doesn't solve for tokens like "arn:${Token[{anything}.{id}]}:something" -> "arn:" + process.env.env__functionless{id} + ":something"
  const resultText = tokenContext.reduce(
    // TODO: support templated strings
    (r, t) => r.split(`"${t.token}"`).join(`process.env.${t.env}`),
    result
  );

  return [resultText, tokenContext];

  function shouldCaptureProp(
    _: any,
    propName: string | symbol | number
  ): boolean {
    // do not serialize the AST property on functions
    return propName !== ReflectionSymbols.AST;
  }

  function serializeHook(obj: any): any {
    if (typeof obj === "string") {
      const reversed =
        Tokenization.reverse(obj, { failConcat: false }) ??
        Tokenization.reverseString(obj).tokens;
      if (!Array.isArray(reversed) || reversed.length > 0) {
        if (Array.isArray(reversed)) {
          tokens = [
            ...tokens,
            ...reversed.map((s) => validateResolvable(s).toString()),
          ];
        } else {
          tokens = [...tokens, validateResolvable(reversed).toString()];
        }
      }
    } else if (typeof obj === "object") {
      return obj
        ? transformIntegration(transformResource(transformCfnResource(obj)))
        : obj;

      /**
       * Remove unnecessary fields from {@link CfnResource} that bloat or fail the closure serialization.
       */
      function transformCfnResource(o: unknown) {
        if (Resource.isResource(o as any)) {
          const { node, stack, env, ...rest } = o as unknown as Resource;
          return rest;
        } else if (CfnResource.isCfnResource(o as any)) {
          const {
            stack,
            node,
            creationStack,
            // don't need to serialize at runtime
            _toCloudFormation,
            // @ts-ignore - private - adds the tag manager, which we don't need
            cfnProperties,
            ...rest
          } = transformTable(o as CfnResource);
          return transformTaggableResource(rest);
        } else if (Token.isUnresolved(o)) {
          const reversed = validateResolvable(Tokenization.reverse(o)!);

          if (Reference.isReference(reversed)) {
            tokens.push(reversed.toString());
            return reversed.toString();
          } else if (SecretValue.isSecretValue(reversed)) {
            throw new SynthError(
              ErrorCodes.Unsafe_use_of_secrets,
              "Found unsafe use of SecretValue token in a Function."
            );
          } else if ("value" in reversed) {
            return (reversed as unknown as { value: any }).value;
          }
          // TODO: fail at runtime and warn at compiler time when a token cannot be serialized
          return {};
        }
        return o;
      }

      /**
       * When the StreamArn attribute is used in a Cfn template, but streamSpecification is
       * undefined, then the deployment fails. Lets make sure that doesn't happen.
       */
      function transformTable(o: CfnResource): CfnResource {
        if (
          o.cfnResourceType === aws_dynamodb.CfnTable.CFN_RESOURCE_TYPE_NAME
        ) {
          const table = o as aws_dynamodb.CfnTable;
          if (!table.streamSpecification) {
            const { attrStreamArn, ...rest } = table;

            return rest as unknown as CfnResource;
          }
        }

        return o;
      }

      /**
       * CDK Tag manager bundles in ~200kb of junk we don't need at runtime,
       */
      function transformTaggableResource(o: any) {
        if (TagManager.isTaggable(o)) {
          const { tags, ...rest } = o;
          return rest;
        }
        return o;
      }

      /**
       * Remove unnecessary fields from {@link CfnTable} that bloat or fail the closure serialization.
       */
      function transformIntegration(integ: unknown): any {
        if (integ && isIntegration(integ)) {
          const c = integ.native?.call;
          const call =
            typeof c !== "undefined"
              ? function (...args: any[]) {
                  return c(args, preWarmContext);
                }
              : integ.unhandledContext
              ? function () {
                  integ.unhandledContext!(integ.kind, "Function");
                }
              : function () {
                  throw new Error();
                };

          for (const prop in integ) {
            if (!INTEGRATION_TYPE_KEYS.includes(prop as any)) {
              // @ts-ignore
              call[prop] = integ[prop];
            }
          }

          return call;
        }
        return integ;
      }

      /**
       * TODO, make this configuration based.
       * https://github.com/functionless/functionless/issues/239
       */
      function transformResource(integ: unknown): any {
        if (
          integ &&
          (isFunction(integ) ||
            isTable(integ) ||
            isStepFunction(integ) ||
            isEventBus(integ))
        ) {
          const { resource, ...rest } = integ;

          return rest;
        }
        return integ;
      }
    }
    return true;

    function validateResolvable(resolvable: IResolvable) {
      if (Token.isUnresolved(resolvable)) {
        const tokenSource = Tokenization.reverse(resolvable)!;
        if (SecretValue.isSecretValue(tokenSource)) {
          throw new SynthError(
            ErrorCodes.Unsafe_use_of_secrets,
            "Found unsafe use of SecretValue token in a Function."
          );
        }
      }
      return resolvable;
    }
  }
}

/**
 * Bundles a serialized function with esbuild.
 */
export async function bundle(text: string): Promise<esbuild.OutputFile> {
  const bundle = await esbuild.build({
    stdin: {
      contents: text,
      resolveDir: process.cwd(),
    },
    bundle: true,
    write: false,
    metafile: true,
    platform: "node",
    target: "node14",
    external: ["aws-sdk", "aws-cdk-lib", "esbuild"],
  });

  // a bundled output will be one file
  return bundle.outputFiles[0]!;
}

// to prevent the closure serializer from trying to import all of functionless.
export const deploymentOnlyModule = true;<|MERGE_RESOLUTION|>--- conflicted
+++ resolved
@@ -57,11 +57,8 @@
   isIntegration,
 } from "./integration";
 import { ReflectionSymbols, validateFunctionLike } from "./reflect";
-<<<<<<< HEAD
+import { isSecret } from "./secret";
 import { serializeClosure } from "./serialize-closure";
-=======
-import { isSecret } from "./secret";
->>>>>>> 6ac90927
 import { isStepFunction } from "./step-function";
 import { isTable } from "./table";
 import { AnyAsyncFunction, AnyFunction } from "./util";
@@ -1001,42 +998,8 @@
                     return ts.visitEachChild(node, eraseBindAndRegister, ctx);
                   },
               ],
-
-<<<<<<< HEAD
               serialize: serializeHook,
               shouldCaptureProp,
-=======
-          /**
-           * TODO, make this configuration based.
-           * https://github.com/functionless/functionless/issues/239
-           */
-          function transformResource(integ: unknown): any {
-            if (
-              integ &&
-              (isFunction(integ) ||
-                isTable(integ) ||
-                isStepFunction(integ) ||
-                isEventBus(integ) ||
-                isSecret(integ))
-            ) {
-              const { resource, ...rest } = integ;
-
-              return rest;
-            }
-            return integ;
-          }
-        }
-        return true;
-
-        function validateResolvable(resolvable: IResolvable) {
-          if (Token.isUnresolved(resolvable)) {
-            const tokenSource = Tokenization.reverse(resolvable)!;
-            if (SecretValue.isSecretValue(tokenSource)) {
-              throw new SynthError(
-                ErrorCodes.Unsafe_use_of_secrets,
-                "Found unsafe use of SecretValue token in a Function."
-              );
->>>>>>> 6ac90927
             }
           )
         ).text;
