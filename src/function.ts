import fs from "fs";
import path from "path";
import * as appsync from "@aws-cdk/aws-appsync-alpha";
import { serializeFunction } from "@functionless/nodejs-closure-serializer";
import {
  AssetHashType,
  aws_apigateway,
  aws_dynamodb,
  aws_events_targets,
  aws_lambda,
  CfnResource,
  DockerImage,
  Reference,
  Resource,
  SecretValue,
  TagManager,
  Token,
  Tokenization,
} from "aws-cdk-lib";
import { IDestination } from "aws-cdk-lib/aws-lambda";
import {
  EventBridgeDestination,
  LambdaDestination,
} from "aws-cdk-lib/aws-lambda-destinations";
import type { Context } from "aws-lambda";
// eslint-disable-next-line import/no-extraneous-dependencies
import { Construct } from "constructs";
import esbuild from "esbuild";
import ts from "typescript";
import { ApiGatewayVtlIntegration } from "./api";
import type { AppSyncVtlIntegration } from "./appsync";
import { ASL, ASLGraph } from "./asl";
import { BindFunctionName, RegisterFunctionName } from "./compile";
import { IntegrationInvocation } from "./declaration";
import { ErrorCodes, formatErrorMessage, SynthError } from "./error-code";
import {
  IEventBus,
  isEventBus,
  Event,
  EventBusTargetIntegration,
  Rule,
  PredicateRuleBase,
} from "./event-bridge";
import { makeEventBusIntegration } from "./event-bridge/event-bus";
import { CallExpr, Expr } from "./expression";
import {
  NativePreWarmContext,
  PrewarmClients,
  PrewarmProps,
} from "./function-prewarm";
import {
  findDeepIntegrations,
  Integration,
  IntegrationImpl,
  INTEGRATION_TYPE_KEYS,
  isIntegration,
} from "./integration";
import { ReflectionSymbols, validateFunctionLike } from "./reflect";
import { isStepFunction } from "./step-function";
import { isTable } from "./table";
import { AnyAsyncFunction, AnyFunction } from "./util";

export function isFunction<Payload = any, Output = any>(
  a: any
): a is IFunction<Payload, Output> {
  return a?.kind === "Function";
}

export type AnyLambda = Function<any, any>;

export interface FunctionEventBusTargetProps
  extends Omit<aws_events_targets.LambdaFunctionProps, "event"> {}

export type FunctionClosure<in Payload, out Output> = (
  payload: Payload,
  context: Context
) => Promise<Output>;

const FUNCTION_CLOSURE_FLAG = "__functionlessClosure";

/**
 * Returns the payload type on the {@link IFunction}.
 */
export type FunctionPayloadType<Func extends IFunction<any, any>> = [
  Func
] extends [IFunction<infer P, any>]
  ? P
  : never;
/**
 * Returns the output type on the {@link IFunction}.
 */
export type FunctionOutputType<Func extends IFunction<any, any>> = [
  Func
] extends [IFunction<any, infer O>]
  ? O
  : never;

type FunctionAsyncOnFailureDestination<Payload> =
  | aws_lambda.FunctionProps["onFailure"]
  | IEventBus<AsyncResponseFailureEvent<Payload>>
  | IFunction<AsyncResponseFailure<Payload>, any>;

type FunctionAsyncOnSuccessDestination<Payload, Output> =
  | aws_lambda.FunctionProps["onSuccess"]
  | IEventBus<AsyncResponseSuccessEvent<Payload, Output>>
  | IFunction<AsyncResponseSuccess<Payload, Output>, any>;

/**
 * Wrapper around {@link aws_lambda.EventInvokeConfigOptions} which allows users to provide Functionless
 * {@link EventBus} and {@link Function} for the onSuccess and onFailure async event destinations.
 */
export interface EventInvokeConfigOptions<Payload, Output>
  extends Omit<aws_lambda.EventInvokeConfigOptions, "onSuccess" | "onFailure"> {
  onSuccess?: FunctionAsyncOnSuccessDestination<Payload, Output>;
  onFailure?: FunctionAsyncOnFailureDestination<Payload>;
}

/**
 * @typeParam Payload - The super-set payload type of the function.
 * @typeParam Output - The output type of the function.
 * @typeParam OutPayload - The covariant type of {@link Payload} used when the payload is output.
 *                         For example when the Payload is sent to a {@link Function} or {@link EventBus}
 *                         from onSuccess or onFailure event sources. This type parameter should be left
 *                         empty to be inferred. ex: `Function<Payload1, Output1 | Output2>`.
 */
export interface IFunction<in Payload, Output>
  extends Integration<
    "Function",
    ConditionalFunction<Payload, Output>,
    EventBusTargetIntegration<Payload, FunctionEventBusTargetProps | undefined>
  > {
  readonly functionlessKind: typeof Function.FunctionlessType;
  readonly kind: typeof Function.FunctionlessType;
  readonly resource: aws_lambda.IFunction;

  (...args: Parameters<ConditionalFunction<Payload, Output>>): ReturnType<
    ConditionalFunction<Payload, Output>
  >;

  /**
   * Event Source for the {@link Function} onSuccess async invocation destination.
   *
   * For Lambda, the onSuccess destination is not enabled by default.
   * It must first be configured via either the {@link Function} constructor
   * or by using {@link IFunction.enableAsyncInvoke} and that destination must match the bus provided here.
   *
   * ```ts
   * const bus = new EventBus(stack, 'bus');
   * new Function(stack, 'func', { onSuccess: bus }, async () => {});
   * ```
   *
   * or
   *
   * ```ts
   * const bus = new EventBus(stack, 'bus');
   * const func = new Function(stack, 'func', async () => {});
   * // if onSuccess or onFailure is already set, this will fail.
   * func.enableAsyncInvoke({ onSuccess: bus });
   * ```
   *
   * @see https://docs.aws.amazon.com/lambda/latest/dg/invocation-async.html#invocation-async-destinations
   *
   * The rule returned will contain the logic:
   *
   * ```ts
   * when(id, event => event.source === "lambda"
   *    && event["detail-type"] === "Lambda Function Invocation Result - Success"
   *      && event.resources.includes(this.resource.functionArn))
   * ```
   */
  onSuccess<OutPayload extends Payload>(
    bus: IEventBus<AsyncResponseSuccessEvent<OutPayload, Output>>,
    id: string
  ): Rule<AsyncResponseSuccessEvent<OutPayload, Output>>;
  /**
   * Event Source for the {@link Function} onFailure async invocation destination.
   *
   * The onFailure destination is not enabled by default.
   * It must first be configured via either the {@link Function} constructor
   * or by using {@link IFunction.enableAsyncInvoke} and that destination must match the bus provided here.
   *
   * ```ts
   * const bus = new EventBus(stack, 'bus');
   * new Function(stack, 'func', { onFailure: bus }, async () => {});
   * ```
   *
   * or
   *
   * ```ts
   * const bus = new EventBus(stack, 'bus');
   * const func = new Function(stack, 'func', async () => {});
   * // if onSuccess or onFailure is already set, this will fail.
   * func.enableAsyncInvoke({ onFailure: bus });
   * ```
   *
   * @see https://docs.aws.amazon.com/lambda/latest/dg/invocation-async.html#invocation-async-destinations
   *
   * The rule returned will contain the logic:
   *
   * ```ts
   * when(id, event => event.source === "lambda"
   *    && event["detail-type"] === "Lambda Function Invocation Result - Failure"
   *      && event.resources.includes(this.resource.functionArn))
   * ```
   */
  onFailure<OutPayload extends Payload>(
    bus: IEventBus<AsyncResponseFailureEvent<OutPayload>>,
    id: string
  ): Rule<AsyncResponseFailureEvent<OutPayload>>;

  /**
   * Set the async invocation options on a function. Can be use to enable and set the onSuccess and onFailure destinations.
   *
   * Wraps {@link aws_lambda.IFunction.configureAsyncInvoke} provided by CDK to support Functionless resources directly.
   *
   * If onSuccess or onFailure were already set either through {@link FunctionProps} or {@link IFunction.enableAsyncInvoke}
   * This method will fail.
   */
  enableAsyncInvoke<OutPayload extends Payload>(
    config: EventInvokeConfigOptions<OutPayload, Output>
  ): void;

  readonly eventBus: EventBusTargetIntegration<
    Payload,
    FunctionEventBusTargetProps | undefined
  >;
}

export interface AsyncResponseBase<P> {
  version: string;
  /**
   * ISO 8601
   */
  timestamp: string;
  requestPayload: P;
  responseContext: {
    statusCode: number;
    executedVersion: "$LATEST" | string;
    functionError: string;
  };
}

export type AsyncFunctionResponseEvent<P, O> =
  | AsyncResponseSuccessEvent<P, O>
  | AsyncResponseFailureEvent<P>;

export interface AsyncResponseSuccess<P, O> extends AsyncResponseBase<P> {
  responsePayload: O;
  requestContext: {
    requestId: string;
    functionArn: string;
    condition: "Success";
    approximateInvokeCount: number;
  };
}

export interface AsyncResponseFailure<P> extends AsyncResponseBase<P> {
  requestContext: {
    requestId: string;
    functionArn: string;
    condition: "RetriesExhausted" | "EventAgeExceeded" | string;
    approximateInvokeCount: number;
  };
  responsePayload: {
    errorMessage: string;
    errorType: string;
    stackTrace: string[];
  };
}

export interface AsyncResponseSuccessEvent<P, O>
  extends Event<
    AsyncResponseSuccess<P, O>,
    "Lambda Function Invocation Result - Success",
    "lambda"
  > {}
export interface AsyncResponseFailureEvent<P>
  extends Event<
    AsyncResponseFailure<P>,
    "Lambda Function Invocation Result - Failure",
    "lambda"
  > {}

abstract class FunctionBase<in Payload, Out>
  implements
    IFunction<Payload, Out>,
    Integration<"Function", ConditionalFunction<Payload, Out>>
{
  readonly kind = "Function" as const;
  readonly native: NativeIntegration<ConditionalFunction<Payload, Out>>;
  readonly functionlessKind = "Function";
  public static readonly FunctionlessType = "Function";

  readonly appSyncVtl: AppSyncVtlIntegration;
  readonly apiGWVtl: ApiGatewayVtlIntegration;

  // @ts-ignore - this makes `F` easily available at compile time
  readonly __functionBrand: ConditionalFunction<Payload, Out>;

  constructor(readonly resource: aws_lambda.IFunction) {
    const functionName = this.resource.functionName;

    // Native is used when this function is called from another lambda function's serialized closure.
    // define this here to closure the functionName without using `this`
    this.native = {
      /**
       * Wire up permissions for this function to be called by the calling function
       */
      bind: (context: Function<any, any>) => {
        this.resource.grantInvoke(context.resource);
      },
      /**
       * Code that runs once per lambda invocation
       * The pre-warm client supports singleton invocation of clients (or other logic) across all integrations in the caller function.
       */
      preWarm: (preWarmContext: NativePreWarmContext) => {
        preWarmContext.getOrInit(PrewarmClients.LAMBDA);
      },
      /**
       * This method is called from the calling runtime lambda code (context) to invoke this lambda function.
       */
      // @ts-ignore - Typescript fails when comparing Promise<O> with ReturnType<ConditionalFunction<P, O>> though they should be the same.
      call: async (args, prewarmContext) => {
        const [payload] = args;
        const lambdaClient = prewarmContext.getOrInit<AWS.Lambda>(
          PrewarmClients.LAMBDA
        );
        const response = (
          await lambdaClient
            .invoke({
              FunctionName: functionName,
              ...(payload ? { Payload: JSON.stringify(payload) } : undefined),
            })
            .promise()
        ).Payload?.toString();
        return (response ? JSON.parse(response) : undefined) as Out;
      },
    };

    this.appSyncVtl = {
      dataSourceId: () => resource.node.addr,
      dataSource(api, id) {
        return new appsync.LambdaDataSource(api, id, {
          api,
          lambdaFunction: resource,
        });
      },
      request(call, context) {
        const payloadArg = call.args[0]?.expr;
        const payload = payloadArg ? context.eval(payloadArg) : "$null";

        const request = context.var(
          `{"version": "2018-05-29", "operation": "Invoke", "payload": ${payload}}`
        );
        return context.json(request);
      },
    };

    this.apiGWVtl = {
      renderRequest: (call, context) => {
        const payloadArg = call.args[0]?.expr;
        return payloadArg ? context.exprToJson(payloadArg) : "$null";
      },

      createIntegration: (options) => {
        this.resource.grantInvoke(options.credentialsRole);
        return new aws_apigateway.LambdaIntegration(this.resource, {
          ...options,
          proxy: false,
          passthroughBehavior: aws_apigateway.PassthroughBehavior.NEVER,
        });
      },
    };
  }

  public asl(call: CallExpr, context: ASL) {
    const payloadArg = call.args[0]?.expr;
    this.resource.grantInvoke(context.role);

    return payloadArg
      ? context.evalExpr(payloadArg, (output) => {
          return context.stateWithHeapOutput(
            ASLGraph.taskWithInput(
              {
                Type: "Task",
                Resource: this.resource.functionArn,
                Next: ASLGraph.DeferNext,
              },
              output ?? { jsonPath: context.context.null }
            )
          );
        })
      : context.stateWithHeapOutput(
          ASLGraph.taskWithInput(
            {
              Type: "Task",
              Resource: this.resource.functionArn,
              Next: ASLGraph.DeferNext,
            },
            { jsonPath: context.context.null }
          )
        );
  }

  protected static normalizeAsyncDestination<P, O>(
    destination:
      | FunctionAsyncOnSuccessDestination<P, O>
      | FunctionAsyncOnFailureDestination<P>
  ): IDestination | undefined {
    return destination === undefined
      ? undefined
      : isEventBus<
          | IEventBus<AsyncResponseSuccessEvent<P, O>>
          | IEventBus<AsyncResponseFailureEvent<P>>
        >(destination)
      ? new EventBridgeDestination(destination.resource)
      : isFunction<
          FunctionPayloadType<Extract<typeof destination, IFunction<any, any>>>,
          FunctionOutputType<Extract<typeof destination, IFunction<any, any>>>
        >(destination)
      ? new LambdaDestination(destination.resource)
      : destination;
  }

  public enableAsyncInvoke<OutPayload extends Payload>(
    config: EventInvokeConfigOptions<OutPayload, Out>
  ): void {
    this.resource.configureAsyncInvoke({
      ...config,
      onSuccess: FunctionBase.normalizeAsyncDestination<OutPayload, Out>(
        config.onSuccess
      ),
      onFailure: FunctionBase.normalizeAsyncDestination<OutPayload, Out>(
        config.onFailure
      ),
    });
  }

  public onSuccess<OutPayload extends Payload>(
    bus: IEventBus<AsyncResponseSuccessEvent<OutPayload, Out>>,
    id: string
  ): Rule<AsyncResponseSuccessEvent<OutPayload, Out>> {
    return new PredicateRuleBase<AsyncResponseSuccessEvent<OutPayload, Out>>(
      bus.resource,
      id,
      bus,
      /**
       * when(event => event.source === "lambda"
       *    && event["detail-type"] === "Lambda Function Invocation Result - Success"
       *      && event.resources.includes(this.resource.functionArn))
       */
      {
        doc: {
          source: { value: "lambda" },
          "detail-type": {
            value: "Lambda Function Invocation Result - Success",
          },
          resources: { value: this.resource.functionArn },
        },
      }
    );
  }

  public onFailure<OutPayload extends Payload>(
    bus: IEventBus<AsyncResponseFailureEvent<OutPayload>>,
    id: string
  ): Rule<AsyncResponseFailureEvent<OutPayload>> {
    return new PredicateRuleBase<AsyncResponseFailureEvent<OutPayload>>(
      bus.resource,
      id,
      bus,
      /**
       * when(event => event.source === "lambda"
       *    && event["detail-type"] === "Lambda Function Invocation Result - Failure"
       *      && event.resources.includes(this.resource.functionArn))
       */
      {
        doc: {
          source: { value: "lambda" },
          "detail-type": {
            value: "Lambda Function Invocation Result - Failure",
          },
          resources: { value: this.resource.functionArn },
        },
      }
    );
  }

  public readonly eventBus = makeEventBusIntegration<
    Payload,
    FunctionEventBusTargetProps | undefined
  >({
    target: (props, targetInput) =>
      new aws_events_targets.LambdaFunction(this.resource, {
        ...props,
        event: targetInput,
      }),
  });
}

interface FunctionBase<in Payload, Out> {
  (...args: Parameters<ConditionalFunction<Payload, Out>>): ReturnType<
    ConditionalFunction<Payload, Out>
  >;
}

const PromisesSymbol = Symbol.for("functionless.Function.promises");

export interface FunctionProps<in P = any, O = any, OutP extends P = P>
  extends Omit<
    aws_lambda.FunctionProps,
    "code" | "handler" | "runtime" | "onSuccess" | "onFailure"
  > {
  /**
   * Method which allows runtime computation of AWS client configuration.
   * ```ts
   * new Lambda(clientConfigRetriever('LAMBDA'))
   * ```
   *
   * @param clientName optionally return a different client config based on the {@link ClientName}.
   *
   */
  clientConfigRetriever?: PrewarmProps["clientConfigRetriever"];
  /**
   * The destination for failed invocations.
   *
   * Supports use of Functionless {@link IEventBus} or {@link IFunction}.
   *
   * ```ts
   * const bus = new EventBus<>
   * ```
   *
   * @default - no destination
   */
  onSuccess?: FunctionAsyncOnSuccessDestination<OutP, O>;
  /**
   * The destination for successful invocations.
   *
   * @default - no destination
   */
  onFailure?: FunctionAsyncOnFailureDestination<OutP>;
}

/**
 * A type-safe NodeJS Lambda Function generated from the closure provided.
 *
 * Can be called from within an {@link AppsyncResolver}.
 *
 * For example:
 * ```ts
 * const getPerson = new Function<string, Person>(stack, 'func', async () => {
 *  // get person logic
 * });
 *
 * new AppsyncResolver(() => {
 *   return getPerson("value");
 * })
 * ```
 *
 * Can wrap an existing {@link aws_lambda.Function}.
 *
 * ```ts
 * const getPerson = Function.fromFunction<string, Person>(
 *   new aws_lambda.Function(..)
 * );
 * ```
 */
export class Function<
  in Payload,
  Out,
  OutPayload extends Payload = Payload
> extends FunctionBase<Payload, Out> {
  /**
   * Dangling promises which are processing Function handler code from the function serializer.
   * To correctly resolve these for CDK synthesis, either use `asyncSynth()` or use `cdk synth` in the CDK cli.
   * https://twitter.com/samgoodwin89/status/1516887131108438016?s=20&t=7GRGOQ1Bp0h_cPsJgFk3Ww
   */
  public static readonly promises: Promise<void>[] = ((global as any)[
    PromisesSymbol
  ] = (global as any)[PromisesSymbol] ?? []);

  /**
   * Wrap a {@link aws_lambda.Function} with Functionless.
   *
   * A wrapped function can be invoked, but the code is provided in the CDK Construct.
   */
  public static fromFunction<Payload = any, Out = any>(
    func: aws_lambda.IFunction
  ): ImportedFunction<Payload, Out> {
    return new ImportedFunction<Payload, Out>(func);
  }

  /**
   * Create a lambda function using a native typescript closure.
   *
   * ```ts
   * new Function<{ val: string }, string>(this, 'myFunction', async (event) => event.val);
   * ```
   */
  constructor(
    scope: Construct,
    id: string,
    func: FunctionClosure<Payload, Out>
  );
  constructor(
    scope: Construct,
    id: string,
    props: FunctionProps<Payload, Out, OutPayload>,
    func: FunctionClosure<Payload, Out>
  );
  /**
   * @private
   */
  constructor(
    resource: Construct,
    id: string,
    propsOrFunc:
      | FunctionProps<Payload, Out, OutPayload>
      | FunctionClosure<Payload, Out>,
    funcOrNothing?: FunctionClosure<Payload, Out>,
    magic?: any
  ) {
    const func =
      typeof propsOrFunc === "function" ? propsOrFunc : funcOrNothing;

    if (!func) {
      throw new SynthError(
        ErrorCodes.Unexpected_Error,
        "Unexpected error: expected a function closure."
      );
    }

    const ast = validateFunctionLike(magic ? magic : func, "Function");

    const props =
      typeof propsOrFunc === "function"
        ? undefined
        : (propsOrFunc as FunctionProps<Payload, Out, OutPayload>);

    const callbackLambdaCode = new CallbackLambdaCode(func, {
      clientConfigRetriever: props?.clientConfigRetriever,
    });
    const { onSuccess, onFailure, ...restProps } = props ?? {};
    const _resource = new aws_lambda.Function(resource, id!, {
      ...restProps,
      runtime: aws_lambda.Runtime.NODEJS_14_X,
      handler: "index.handler",
      code: callbackLambdaCode,
      onSuccess: FunctionBase.normalizeAsyncDestination<OutPayload, Out>(
        onSuccess
      ),
      onFailure: FunctionBase.normalizeAsyncDestination<OutPayload, Out>(
        onFailure
      ),
    });

    super(_resource);

    const integrations = findDeepIntegrations(ast).map(
      (i) =>
        <IntegrationInvocation>{
          args: i.args,
          integration: i.expr.ref(),
        }
    );

    // retrieve and bind all found native integrations. Will fail if the integration does not support native integration.
    const nativeIntegrationsPrewarm = integrations.flatMap(
      ({ integration, args }) => {
        const integ = new IntegrationImpl(integration).native;
        integ.bind(this, args);
        return integ.preWarm ? [integ.preWarm] : [];
      }
    );

    /**
     * Poison pill that forces Function synthesis to fail when the closure serialization has not completed.
     * Closure synthesis runs async, but CDK does not normally support async.
     * In order for the synthesis to complete successfully
     * 1. Use autoSynth `new App({ autoSynth: true })` or `new App()` with the CDK Cli (`cdk synth`)
     * 2. Use `await asyncSynth(app)` exported from Functionless in place of `app.synth()`
     * 3. Manually await on the closure serializer promises `await Promise.all(Function.promises)`
     * https://github.com/functionless/functionless/issues/128
     * NOTE: This operation should happen immediately before the `generate` promise is started.
     *       Any operation between adding the validation and starting `generate` will always trigger the poison pill
     */
    _resource.node.addValidation({
      validate: () =>
        this.resource.node.metadata.find(
          (m) => m.type === FUNCTION_CLOSURE_FLAG
        )
          ? []
          : [
              formatErrorMessage(
                ErrorCodes.Function_Closure_Serialization_Incomplete
              ),
            ],
    });

    // Start serializing process, add the callback to the promises so we can later ensure completion
    Function.promises.push(
      (async () => {
        try {
          await callbackLambdaCode.generate(nativeIntegrationsPrewarm);
        } catch (e) {
          if (e instanceof SynthError) {
            throw new SynthError(
              e.code,
              `While serializing ${_resource.node.path}:\n\n${e.message}`
            );
          } else if (e instanceof Error) {
            throw Error(
              `While serializing ${_resource.node.path}:\n\n${e.message}`
            );
          }
        }
      })()
    );
  }
}

/**
 * A {@link Function} which wraps a CDK function.
 *
 * An imported function can be invoked, but the code is provided in the CDK Construct.
 */
export class ImportedFunction<Payload, Out> extends FunctionBase<Payload, Out> {
  /**
   * Use {@link Function.fromFunction}
   * @internal
   */
  constructor(func: aws_lambda.IFunction) {
    return super(func) as unknown as ImportedFunction<Payload, Out>;
  }
}

type ConditionalFunction<Payload, Out> = [Payload] extends [undefined]
  ? (payload?: Payload) => Promise<Out>
  : (payload: Payload) => Promise<Out>;

interface CallbackLambdaCodeProps extends PrewarmProps {}

/**
 * A special lambda code wrapper that serializes whatever closure it is given.
 *
 * Caveat: Relies on async functions which may not finish when using CDK's app.synth()
 *
 * Ensure the generate function's promise is completed using something like Lambda.promises and the `asyncSynth` function.
 *
 * Use:
 * * Initialize the {@link CallbackLambdaCode} `const code = new CallbackLambdaCode()`
 * * First bind the code to a Function `new aws_lambda.Function(..., { code })`
 * * Then call generate `const promise = code.generate(integrations)`
 *
 */
export class CallbackLambdaCode extends aws_lambda.Code {
  private scope: Construct | undefined = undefined;

  constructor(
    private func: AnyAsyncFunction,
    private props?: CallbackLambdaCodeProps
  ) {
    super();
  }

  public bind(scope: Construct): aws_lambda.CodeConfig {
    this.scope = scope;
    // Lets give the function something lightweight while we process the closure.
    // https://github.com/functionless/functionless/issues/128
    return aws_lambda.Code.fromInline(
      "If you are seeing this in your lambda code, ensure generate is called, then consult the README, and see https://github.com/functionless/functionless/issues/128."
    ).bind(scope);
  }

  /**
   * Thanks to cloudy for the help getting this to work.
   * https://github.com/skyrpex/cloudy/blob/main/packages/cdk/src/aws-lambda/callback-function.ts#L518-L540
   * https://twitter.com/samgoodwin89/status/1516887131108438016?s=20&t=7GRGOQ1Bp0h_cPsJgFk3Ww
   */
  public async generate(
    integrationPrewarms: NativeIntegration<AnyFunction>["preWarm"][]
  ) {
    if (!this.scope) {
      throw new SynthError(
        ErrorCodes.Unexpected_Error,
        "Must first be bound to a Construct using .bind()."
      );
    }

    const scope = this.scope;

    if (!(scope instanceof aws_lambda.Function)) {
      throw new SynthError(
        ErrorCodes.Unexpected_Error,
        "CallbackLambdaCode can only be used on aws_lambda.Function"
      );
    }

    const [serialized, tokens] = await serialize(
      this.func,
      integrationPrewarms,
      this.props
    );
    const bundled = await bundle(serialized);

    const asset = aws_lambda.Code.fromAsset("", {
      assetHashType: AssetHashType.OUTPUT,
      bundling: {
        image: DockerImage.fromRegistry("empty"),
        // This forces the bundle directory and cache key to be unique. It does nothing else.
        user: scope.node.addr,
        local: {
          tryBundle(outdir, _opts) {
            fs.writeFileSync(
              path.resolve(outdir, "index.js"),
              bundled.contents
            );
            return true;
          },
        },
      },
    });

    tokens.forEach((t) => scope.addEnvironment(t.env, t.token));

    const funcResource = scope.node.findChild(
      "Resource"
    ) as aws_lambda.CfnFunction;

    const codeConfig = asset.bind(scope);

    funcResource.code = {
      s3Bucket: codeConfig.s3Location?.bucketName,
      s3Key: codeConfig.s3Location?.objectKey,
      s3ObjectVersion: codeConfig.s3Location?.objectVersion,
      zipFile: codeConfig.inlineCode,
      imageUri: codeConfig.image?.imageUri,
    };

    asset.bindToResource(funcResource);

    // Clear the poison pill that causes the Function to fail synthesis.
    scope.node.addMetadata(FUNCTION_CLOSURE_FLAG, true);
  }
}

/**
 * Interface to consume to add an Integration to Native Lambda Functions.
 *
 * ```ts
 * new Function(this, 'func', () => {
 *    mySpecialIntegration()
 * })
 *
 * const mySpecialIntegration = makeIntegration<() => void>({
 *    native: {...} // an instance of NativeIntegration
 * })
 * ```
 */
export interface NativeIntegration<Func extends AnyFunction> {
  /**
   * Called by any {@link Function} that will invoke this integration during CDK Synthesis.
   * Add permissions, create connecting resources, validate.
   *
   * @param context - The function invoking this function.
   * @param args - The functionless encoded AST form of the arguments passed to the integration.
   */
  bind: (context: Function<any, any>, args: Expr[]) => void;
  /**
   * @param args The arguments passed to the integration function by the user.
   * @param preWarmContext contains singleton instances of client and other objects initialized outside of the native
   *                       function handler.
   */
  call: (
    args: Parameters<Func>,
    preWarmContext: NativePreWarmContext
  ) => ReturnType<Func>;
  /**
   * Method called outside of the handler to initialize things like the PreWarmContext
   */
  preWarm?: (preWarmContext: NativePreWarmContext) => void;
}

interface TokenContext {
  token: string;
  // env variables must start with a alpha character
  env: `env__functionless${string}`;
}

/**
 * Serializes a function to a string, extracting tokens and replacing some objects with a simpler form.
 */
export async function serialize(
  func: AnyAsyncFunction,
  integrationPrewarms: NativeIntegration<AnyFunction>["preWarm"][],
  props?: PrewarmProps
): Promise<[string, TokenContext[]]> {
  let tokens: string[] = [];
  const preWarmContext = new NativePreWarmContext(props);

  const result = await serializeFunction(
    // factory function allows us to prewarm the clients and other context.
    integrationPrewarms.length > 0
      ? () => {
          integrationPrewarms.forEach((i) => i?.(preWarmContext));
          return func;
        }
      : func,
    {
      isFactoryFunction: integrationPrewarms.length > 0,
      transformers: [
        (ctx) =>
          /**
           * TS Transformer for erasing calls to the generated `register` and `bind` functions
           * from all emitted closures.
           */
          function eraseBindAndRegister(node: ts.Node): ts.Node {
            if (ts.isCallExpression(node) && ts.isIdentifier(node.expression)) {
              if (node.expression.text === RegisterFunctionName) {
                // register(func, ast)
                // => func
                return ts.visitEachChild(
                  node.arguments[0]!,
                  eraseBindAndRegister,
                  ctx
                );
              } else if (node.expression.text === BindFunctionName) {
                // bind(func, self, ...args)
                // => func.bind(self, ...args)
                return ts.factory.createCallExpression(
                  eraseBindAndRegister(node.arguments[0]!) as ts.Expression,
                  undefined,
<<<<<<< HEAD
                  node.arguments.map(
                    (arg) => eraseBindAndRegister(arg) as ts.Expression
                  )
=======
                  [
                    eraseBindAndRegister(node.arguments[1]!) as ts.Expression,
                    eraseBindAndRegister(node.arguments[2]!) as ts.Expression,
                  ]
>>>>>>> 974d4920
                );
              }
            }
            return ts.visitEachChild(node, eraseBindAndRegister, ctx);
          },
      ],
      shouldCaptureProp: (_, propName) => {
        // do not serialize the AST property on functions
        return propName !== ReflectionSymbols.AST;
      },
      serialize: (obj) => {
        if (typeof obj === "string") {
          const reversed =
            Tokenization.reverse(obj, { failConcat: false }) ??
            Tokenization.reverseString(obj).tokens;
          if (!Array.isArray(reversed) || reversed.length > 0) {
            if (Array.isArray(reversed)) {
              tokens = [...tokens, ...reversed.map((s) => s.toString())];
            } else {
              tokens = [...tokens, reversed.toString()];
            }
          }
        } else if (typeof obj === "object") {
          /**
           * Remove unnecessary fields from {@link CfnResource} that bloat or fail the closure serialization.
           */
          const transformCfnResource = (o: unknown): any => {
            if (Resource.isResource(o as any)) {
              const { node, stack, env, ...rest } = o as unknown as Resource;
              return rest;
            } else if (CfnResource.isCfnResource(o as any)) {
              const {
                stack,
                node,
                creationStack,
                // don't need to serialize at runtime
                _toCloudFormation,
                // @ts-ignore - private - adds the tag manager, which we don't need
                cfnProperties,
                ...rest
              } = transformTable(o as CfnResource);
              return transformTaggableResource(rest);
            } else if (Token.isUnresolved(o)) {
              const reversed = Tokenization.reverse(o)!;
              if (Reference.isReference(reversed)) {
                tokens.push(reversed.toString());
                return reversed.toString();
              } else if (SecretValue.isSecretValue(reversed)) {
                throw new SynthError(
                  ErrorCodes.Unsafe_use_of_secrets,
                  "Found unsafe use of SecretValue token in a Function."
                );
              } else if ("value" in reversed) {
                return (reversed as unknown as { value: any }).value;
              }
              // TODO: fail at runtime and warn at compiler time when a token cannot be serialized
              return {};
            }
            return o;
          };

          /**
           * When the StreamArn attribute is used in a Cfn template, but streamSpecification is
           * undefined, then the deployment fails. Lets make sure that doesn't happen.
           */
          const transformTable = (o: CfnResource): CfnResource => {
            if (
              o.cfnResourceType === aws_dynamodb.CfnTable.CFN_RESOURCE_TYPE_NAME
            ) {
              const table = o as aws_dynamodb.CfnTable;
              if (!table.streamSpecification) {
                const { attrStreamArn, ...rest } = table;

                return rest as unknown as CfnResource;
              }
            }

            return o;
          };

          /**
           * CDK Tag manager bundles in ~200kb of junk we don't need at runtime,
           */
          const transformTaggableResource = (o: any) => {
            if (TagManager.isTaggable(o)) {
              const { tags, ...rest } = o;
              return rest;
            }
            return o;
          };

          /**
           * Remove unnecessary fields from {@link CfnTable} that bloat or fail the closure serialization.
           */
          const transformIntegration = (integ: unknown): any => {
            if (integ && isIntegration(integ)) {
              const c = integ.native?.call;
              const call =
                typeof c !== "undefined"
                  ? function (...args: any[]) {
                      return c(args, preWarmContext);
                    }
                  : integ.unhandledContext
                  ? function () {
                      integ.unhandledContext!(integ.kind, "Function");
                    }
                  : function () {
                      throw new Error();
                    };

              for (const prop in integ) {
                if (!INTEGRATION_TYPE_KEYS.includes(prop as any)) {
                  // @ts-ignore
                  call[prop] = integ[prop];
                }
              }

              return call;
            }
            return integ;
          };

          /**
           * TODO, make this configuration based.
           * https://github.com/functionless/functionless/issues/239
           */
          const transformResource = (integ: unknown): any => {
            if (
              integ &&
              (isFunction(integ) ||
                isTable(integ) ||
                isStepFunction(integ) ||
                isEventBus(integ))
            ) {
              const { resource, ...rest } = integ;

              return rest;
            }
            return integ;
          };

          return obj
            ? transformIntegration(transformResource(transformCfnResource(obj)))
            : obj;
        }
        return true;
      },
    }
  );

  /**
   * A map of token id to unique index.
   * Keeps the serialized function rom changing when the token IDs change.
   */
  const tokenIdLookup = new Map<string, number>();

  const tokenContext: TokenContext[] = tokens.map((t, i) => {
    const id = /\${Token\[.*\.([0-9]*)\]}/g.exec(t)?.[1];
    if (!id) {
      throw Error("Unrecognized token format, no id found: " + t);
    }

    const envId =
      id in tokenIdLookup
        ? tokenIdLookup.get(id)
        : tokenIdLookup.set(id, i).get(id);

    return {
      token: t,
      // env variables must start with a alpha character
      env: `env__functionless${envId}`,
    };
  });

  // replace all tokens in the form "${Token[{anything}.{id}]}" -> process.env.env__functionless{id}
  // this doesn't solve for tokens like "arn:${Token[{anything}.{id}]}:something" -> "arn:" + process.env.env__functionless{id} + ":something"
  const resultText = tokenContext.reduce(
    // TODO: support templated strings
    (r, t) => r.split(`"${t.token}"`).join(`process.env.${t.env}`),
    result.text
  );

  return [resultText, tokenContext];
}

/**
 * Bundles a serialized function with esbuild.
 */
export async function bundle(text: string): Promise<esbuild.OutputFile> {
  const bundle = await esbuild.build({
    stdin: {
      contents: text,
      resolveDir: process.cwd(),
    },
    bundle: true,
    write: false,
    metafile: true,
    platform: "node",
    target: "node14",
    external: ["aws-sdk", "aws-cdk-lib", "esbuild"],
  });

  // a bundled output will be one file
  return bundle.outputFiles[0]!;
}

// to prevent the closure serializer from trying to import all of functionless.
export const deploymentOnlyModule = true;<|MERGE_RESOLUTION|>--- conflicted
+++ resolved
@@ -930,16 +930,9 @@
                 return ts.factory.createCallExpression(
                   eraseBindAndRegister(node.arguments[0]!) as ts.Expression,
                   undefined,
-<<<<<<< HEAD
                   node.arguments.map(
                     (arg) => eraseBindAndRegister(arg) as ts.Expression
                   )
-=======
-                  [
-                    eraseBindAndRegister(node.arguments[1]!) as ts.Expression,
-                    eraseBindAndRegister(node.arguments[2]!) as ts.Expression,
-                  ]
->>>>>>> 974d4920
                 );
               }
             }
