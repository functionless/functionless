import fs from "fs";
import path from "path";
import * as appsync from "@aws-cdk/aws-appsync-alpha";
import { serializeFunction } from "@functionless/nodejs-closure-serializer";
import {
  AssetHashType,
  aws_apigateway,
  aws_dynamodb,
  aws_events_targets,
  aws_lambda,
  CfnResource,
  DockerImage,
  IResolvable,
  Lazy,
  Reference,
  Resource,
  SecretValue,
  TagManager,
  Token,
  Tokenization,
} from "aws-cdk-lib";
import { IDestination } from "aws-cdk-lib/aws-lambda";
import {
  EventBridgeDestination,
  LambdaDestination,
} from "aws-cdk-lib/aws-lambda-destinations";
import type { Context } from "aws-lambda";
// eslint-disable-next-line import/no-extraneous-dependencies
import { Construct } from "constructs";
import esbuild from "esbuild";
import ts from "typescript";
import { ApiGatewayVtlIntegration } from "./api";
import type { AppSyncVtlIntegration } from "./appsync";
import { ASL, ASLGraph } from "./asl";
import { BindFunctionName, RegisterFunctionName } from "./compile";
import { IntegrationInvocation } from "./declaration";
import { ErrorCodes, formatErrorMessage, SynthError } from "./error-code";
import {
  IEventBus,
  isEventBus,
  Event,
  EventBusTargetIntegration,
  Rule,
  PredicateRuleBase,
} from "./event-bridge";
import { makeEventBusIntegration } from "./event-bridge/event-bus";
import { CallExpr, Expr } from "./expression";
import {
  NativePreWarmContext,
  PrewarmClients,
  PrewarmProps,
} from "./function-prewarm";
import {
  findDeepIntegrations,
  Integration,
  IntegrationImpl,
  INTEGRATION_TYPE_KEYS,
  isIntegration,
} from "./integration";
import { ReflectionSymbols, validateFunctionLike } from "./reflect";
import { isSecret } from "./secret";
import {
  serializeClosure,
  serializeCodeWithSourceMap,
} from "./serialize-closure";
import { isStepFunction } from "./step-function";
import { isTable } from "./table";
import { AnyAsyncFunction, AnyFunction } from "./util";

export function isFunction<Payload = any, Output = any>(
  a: any
): a is IFunction<Payload, Output> {
  return a?.kind === "Function";
}

export type AnyLambda = Function<any, any>;

export interface FunctionEventBusTargetProps
  extends Omit<aws_events_targets.LambdaFunctionProps, "event"> {}

export type FunctionClosure<in Payload, out Output> = (
  payload: Payload,
  context: Context
) => Promise<Output>;

const FUNCTION_CLOSURE_FLAG = "__functionlessClosure";

/**
 * Returns the payload type on the {@link IFunction}.
 */
export type FunctionPayloadType<Func extends IFunction<any, any>> = [
  Func
] extends [IFunction<infer P, any>]
  ? P
  : never;
/**
 * Returns the output type on the {@link IFunction}.
 */
export type FunctionOutputType<Func extends IFunction<any, any>> = [
  Func
] extends [IFunction<any, infer O>]
  ? O
  : never;

type FunctionAsyncOnFailureDestination<Payload> =
  | aws_lambda.FunctionProps["onFailure"]
  | IEventBus<AsyncResponseFailureEvent<Payload>>
  | IFunction<AsyncResponseFailure<Payload>, any>;

type FunctionAsyncOnSuccessDestination<Payload, Output> =
  | aws_lambda.FunctionProps["onSuccess"]
  | IEventBus<AsyncResponseSuccessEvent<Payload, Output>>
  | IFunction<AsyncResponseSuccess<Payload, Output>, any>;

/**
 * Wrapper around {@link aws_lambda.EventInvokeConfigOptions} which allows users to provide Functionless
 * {@link EventBus} and {@link Function} for the onSuccess and onFailure async event destinations.
 */
export interface EventInvokeConfigOptions<Payload, Output>
  extends Omit<aws_lambda.EventInvokeConfigOptions, "onSuccess" | "onFailure"> {
  onSuccess?: FunctionAsyncOnSuccessDestination<Payload, Output>;
  onFailure?: FunctionAsyncOnFailureDestination<Payload>;
}

/**
 * @typeParam Payload - The super-set payload type of the function.
 * @typeParam Output - The output type of the function.
 * @typeParam OutPayload - The covariant type of {@link Payload} used when the payload is output.
 *                         For example when the Payload is sent to a {@link Function} or {@link EventBus}
 *                         from onSuccess or onFailure event sources. This type parameter should be left
 *                         empty to be inferred. ex: `Function<Payload1, Output1 | Output2>`.
 */
export interface IFunction<in Payload, Output>
  extends Integration<
    "Function",
    ConditionalFunction<Payload, Output>,
    EventBusTargetIntegration<Payload, FunctionEventBusTargetProps | undefined>
  > {
  readonly functionlessKind: typeof Function.FunctionlessType;
  readonly kind: typeof Function.FunctionlessType;
  readonly resource: aws_lambda.IFunction;

  (...args: Parameters<ConditionalFunction<Payload, Output>>): ReturnType<
    ConditionalFunction<Payload, Output>
  >;

  /**
   * Event Source for the {@link Function} onSuccess async invocation destination.
   *
   * For Lambda, the onSuccess destination is not enabled by default.
   * It must first be configured via either the {@link Function} constructor
   * or by using {@link IFunction.enableAsyncInvoke} and that destination must match the bus provided here.
   *
   * ```ts
   * const bus = new EventBus(stack, 'bus');
   * new Function(stack, 'func', { onSuccess: bus }, async () => {});
   * ```
   *
   * or
   *
   * ```ts
   * const bus = new EventBus(stack, 'bus');
   * const func = new Function(stack, 'func', async () => {});
   * // if onSuccess or onFailure is already set, this will fail.
   * func.enableAsyncInvoke({ onSuccess: bus });
   * ```
   *
   * @see https://docs.aws.amazon.com/lambda/latest/dg/invocation-async.html#invocation-async-destinations
   *
   * The rule returned will contain the logic:
   *
   * ```ts
   * when(id, event => event.source === "lambda"
   *    && event["detail-type"] === "Lambda Function Invocation Result - Success"
   *      && event.resources.includes(this.resource.functionArn))
   * ```
   */
  onSuccess<OutPayload extends Payload>(
    bus: IEventBus<AsyncResponseSuccessEvent<OutPayload, Output>>,
    id: string
  ): Rule<AsyncResponseSuccessEvent<OutPayload, Output>>;
  /**
   * Event Source for the {@link Function} onFailure async invocation destination.
   *
   * The onFailure destination is not enabled by default.
   * It must first be configured via either the {@link Function} constructor
   * or by using {@link IFunction.enableAsyncInvoke} and that destination must match the bus provided here.
   *
   * ```ts
   * const bus = new EventBus(stack, 'bus');
   * new Function(stack, 'func', { onFailure: bus }, async () => {});
   * ```
   *
   * or
   *
   * ```ts
   * const bus = new EventBus(stack, 'bus');
   * const func = new Function(stack, 'func', async () => {});
   * // if onSuccess or onFailure is already set, this will fail.
   * func.enableAsyncInvoke({ onFailure: bus });
   * ```
   *
   * @see https://docs.aws.amazon.com/lambda/latest/dg/invocation-async.html#invocation-async-destinations
   *
   * The rule returned will contain the logic:
   *
   * ```ts
   * when(id, event => event.source === "lambda"
   *    && event["detail-type"] === "Lambda Function Invocation Result - Failure"
   *      && event.resources.includes(this.resource.functionArn))
   * ```
   */
  onFailure<OutPayload extends Payload>(
    bus: IEventBus<AsyncResponseFailureEvent<OutPayload>>,
    id: string
  ): Rule<AsyncResponseFailureEvent<OutPayload>>;

  /**
   * Set the async invocation options on a function. Can be use to enable and set the onSuccess and onFailure destinations.
   *
   * Wraps {@link aws_lambda.IFunction.configureAsyncInvoke} provided by CDK to support Functionless resources directly.
   *
   * If onSuccess or onFailure were already set either through {@link FunctionProps} or {@link IFunction.enableAsyncInvoke}
   * This method will fail.
   */
  enableAsyncInvoke<OutPayload extends Payload>(
    config: EventInvokeConfigOptions<OutPayload, Output>
  ): void;

  readonly eventBus: EventBusTargetIntegration<
    Payload,
    FunctionEventBusTargetProps | undefined
  >;
}

export interface AsyncResponseBase<P> {
  version: string;
  /**
   * ISO 8601
   */
  timestamp: string;
  requestPayload: P;
  responseContext: {
    statusCode: number;
    executedVersion: "$LATEST" | string;
    functionError: string;
  };
}

export type AsyncFunctionResponseEvent<P, O> =
  | AsyncResponseSuccessEvent<P, O>
  | AsyncResponseFailureEvent<P>;

export interface AsyncResponseSuccess<P, O> extends AsyncResponseBase<P> {
  responsePayload: O;
  requestContext: {
    requestId: string;
    functionArn: string;
    condition: "Success";
    approximateInvokeCount: number;
  };
}

export interface AsyncResponseFailure<P> extends AsyncResponseBase<P> {
  requestContext: {
    requestId: string;
    functionArn: string;
    condition: "RetriesExhausted" | "EventAgeExceeded" | string;
    approximateInvokeCount: number;
  };
  responsePayload: {
    errorMessage: string;
    errorType: string;
    stackTrace: string[];
  };
}

export interface AsyncResponseSuccessEvent<P, O>
  extends Event<
    AsyncResponseSuccess<P, O>,
    "Lambda Function Invocation Result - Success",
    "lambda"
  > {}
export interface AsyncResponseFailureEvent<P>
  extends Event<
    AsyncResponseFailure<P>,
    "Lambda Function Invocation Result - Failure",
    "lambda"
  > {}

abstract class FunctionBase<in Payload, Out>
  implements
    IFunction<Payload, Out>,
    Integration<"Function", ConditionalFunction<Payload, Out>>
{
  readonly kind = "Function" as const;
  readonly native: NativeIntegration<ConditionalFunction<Payload, Out>>;
  readonly functionlessKind = "Function";
  public static readonly FunctionlessType = "Function";

  readonly appSyncVtl: AppSyncVtlIntegration;
  readonly apiGWVtl: ApiGatewayVtlIntegration;

  // @ts-ignore - this makes `F` easily available at compile time
  readonly __functionBrand: ConditionalFunction<Payload, Out>;

  constructor(readonly resource: aws_lambda.IFunction) {
    const functionName = this.resource.functionName;

    // Native is used when this function is called from another lambda function's serialized closure.
    // define this here to closure the functionName without using `this`
    this.native = {
      /**
       * Wire up permissions for this function to be called by the calling function
       */
      bind: (context: Function<any, any>) => {
        this.resource.grantInvoke(context.resource);
      },
      /**
       * Code that runs once per lambda invocation
       * The pre-warm client supports singleton invocation of clients (or other logic) across all integrations in the caller function.
       */
      preWarm: (preWarmContext: NativePreWarmContext) => {
        preWarmContext.getOrInit(PrewarmClients.Lambda);
      },
      /**
       * This method is called from the calling runtime lambda code (context) to invoke this lambda function.
       */
      // @ts-ignore - Typescript fails when comparing Promise<O> with ReturnType<ConditionalFunction<P, O>> though they should be the same.
      call: async (args, prewarmContext) => {
        const [payload] = args;
        const lambdaClient = prewarmContext.getOrInit<AWS.Lambda>(
          PrewarmClients.Lambda
        );
        const response = (
          await lambdaClient
            .invoke({
              FunctionName: functionName,
              ...(payload ? { Payload: JSON.stringify(payload) } : undefined),
            })
            .promise()
        ).Payload?.toString();
        return (response ? JSON.parse(response) : undefined) as Out;
      },
    };

    this.appSyncVtl = {
      dataSourceId: () => resource.node.addr,
      dataSource(api, id) {
        return new appsync.LambdaDataSource(api, id, {
          api,
          lambdaFunction: resource,
        });
      },
      request(call, context) {
        const payloadArg = call.args[0]?.expr;
        const payload = payloadArg ? context.eval(payloadArg) : "$null";

        const request = context.var(
          `{"version": "2018-05-29", "operation": "Invoke", "payload": ${payload}}`
        );
        return context.json(request);
      },
    };

    this.apiGWVtl = {
      renderRequest: (call, context) => {
        const payloadArg = call.args[0]?.expr;
        return payloadArg ? context.exprToJson(payloadArg) : "$null";
      },

      createIntegration: (options) => {
        this.resource.grantInvoke(options.credentialsRole);
        return new aws_apigateway.LambdaIntegration(this.resource, {
          ...options,
          proxy: false,
          passthroughBehavior: aws_apigateway.PassthroughBehavior.NEVER,
        });
      },
    };
  }

  public asl(call: CallExpr, context: ASL) {
    const payloadArg = call.args[0]?.expr;
    this.resource.grantInvoke(context.role);

    return payloadArg
      ? context.evalExprToJsonPathOrLiteral(payloadArg, (output) => {
          return context.stateWithHeapOutput(
            ASLGraph.taskWithInput(
              {
                Type: "Task",
                Resource: this.resource.functionArn,
                Next: ASLGraph.DeferNext,
              },
              output
            )
          );
        })
      : context.stateWithHeapOutput(
          ASLGraph.taskWithInput(
            {
              Type: "Task",
              Resource: this.resource.functionArn,
              Next: ASLGraph.DeferNext,
            },
            { jsonPath: context.context.null }
          )
        );
  }

  protected static normalizeAsyncDestination<P, O>(
    destination:
      | FunctionAsyncOnSuccessDestination<P, O>
      | FunctionAsyncOnFailureDestination<P>
  ): IDestination | undefined {
    return destination === undefined
      ? undefined
      : isEventBus<
          | IEventBus<AsyncResponseSuccessEvent<P, O>>
          | IEventBus<AsyncResponseFailureEvent<P>>
        >(destination)
      ? new EventBridgeDestination(destination.resource)
      : isFunction<
          FunctionPayloadType<Extract<typeof destination, IFunction<any, any>>>,
          FunctionOutputType<Extract<typeof destination, IFunction<any, any>>>
        >(destination)
      ? new LambdaDestination(destination.resource)
      : destination;
  }

  public enableAsyncInvoke<OutPayload extends Payload>(
    config: EventInvokeConfigOptions<OutPayload, Out>
  ): void {
    this.resource.configureAsyncInvoke({
      ...config,
      onSuccess: FunctionBase.normalizeAsyncDestination<OutPayload, Out>(
        config.onSuccess
      ),
      onFailure: FunctionBase.normalizeAsyncDestination<OutPayload, Out>(
        config.onFailure
      ),
    });
  }

  public onSuccess<OutPayload extends Payload>(
    bus: IEventBus<AsyncResponseSuccessEvent<OutPayload, Out>>,
    id: string
  ): Rule<AsyncResponseSuccessEvent<OutPayload, Out>> {
    return new PredicateRuleBase<AsyncResponseSuccessEvent<OutPayload, Out>>(
      bus.resource,
      id,
      bus,
      /**
       * when(event => event.source === "lambda"
       *    && event["detail-type"] === "Lambda Function Invocation Result - Success"
       *      && event.resources.includes(this.resource.functionArn))
       */
      {
        doc: {
          source: { value: "lambda" },
          "detail-type": {
            value: "Lambda Function Invocation Result - Success",
          },
          resources: { value: this.resource.functionArn },
        },
      }
    );
  }

  public onFailure<OutPayload extends Payload>(
    bus: IEventBus<AsyncResponseFailureEvent<OutPayload>>,
    id: string
  ): Rule<AsyncResponseFailureEvent<OutPayload>> {
    return new PredicateRuleBase<AsyncResponseFailureEvent<OutPayload>>(
      bus.resource,
      id,
      bus,
      /**
       * when(event => event.source === "lambda"
       *    && event["detail-type"] === "Lambda Function Invocation Result - Failure"
       *      && event.resources.includes(this.resource.functionArn))
       */
      {
        doc: {
          source: { value: "lambda" },
          "detail-type": {
            value: "Lambda Function Invocation Result - Failure",
          },
          resources: { value: this.resource.functionArn },
        },
      }
    );
  }

  public readonly eventBus = makeEventBusIntegration<
    Payload,
    FunctionEventBusTargetProps | undefined
  >({
    target: (props, targetInput) =>
      new aws_events_targets.LambdaFunction(this.resource, {
        ...props,
        event: targetInput,
      }),
  });
}

interface FunctionBase<in Payload, Out> {
  (...args: Parameters<ConditionalFunction<Payload, Out>>): ReturnType<
    ConditionalFunction<Payload, Out>
  >;
}

export enum SerializerImpl {
  /**
   * The default serializer, uses the v8 inspector API to introspect closures.
   *
   * It is slow and has caveats such as not properly serializing stable references to variables.
   *
   * @see https://github.com/functionless/nodejs-closure-serializer
   */
  STABLE_DEBUGGER,
  /**
   * A new experimental serializer that makes use of Functionless's SWC AST
   * reflection library that decorates syntax for use at runtime.
   *
   * It has not been as well tested, but is fast, synchronous and has support for
   * stable references and other features.
   *
   * @see https://www.npmjs.com/package/@functionless/ast-reflection
   */
  EXPERIMENTAL_SWC,
}

const PromisesSymbol = Symbol.for("functionless.Function.promises");

export interface FunctionProps<in P = any, O = any, OutP extends P = P>
  extends Omit<
    aws_lambda.FunctionProps,
    "code" | "handler" | "runtime" | "onSuccess" | "onFailure"
  > {
  serializer?: SerializerImpl;
  /**
   * Method which allows runtime computation of AWS client configuration.
   * ```ts
   * new Lambda(clientConfigRetriever('LAMBDA'))
   * ```
   *
   * @param clientName optionally return a different client config based on the {@link ClientName}.
   *
   */
  clientConfigRetriever?: PrewarmProps["clientConfigRetriever"];
  /**
   * The destination for failed invocations.
   *
   * Supports use of Functionless {@link IEventBus} or {@link IFunction}.
   *
   * ```ts
   * const bus = new EventBus<>
   * ```
   *
   * @default - no destination
   */
  onSuccess?: FunctionAsyncOnSuccessDestination<OutP, O>;
  /**
   * The destination for successful invocations.
   *
   * @default - no destination
   */
  onFailure?: FunctionAsyncOnFailureDestination<OutP>;
}

/**
 * A type-safe NodeJS Lambda Function generated from the closure provided.
 *
 * Can be called from within an {@link AppsyncResolver}.
 *
 * For example:
 * ```ts
 * const getPerson = new Function<string, Person>(stack, 'func', async () => {
 *  // get person logic
 * });
 *
 * new AppsyncResolver(() => {
 *   return getPerson("value");
 * })
 * ```
 *
 * Can wrap an existing {@link aws_lambda.Function}.
 *
 * ```ts
 * const getPerson = Function.fromFunction<string, Person>(
 *   new aws_lambda.Function(..)
 * );
 * ```
 */
export class Function<
  in Payload,
  Out = any,
  OutPayload extends Payload = Payload
> extends FunctionBase<Payload, Out> {
  /**
   * Dangling promises which are processing Function handler code from the function serializer.
   * To correctly resolve these for CDK synthesis, either use `asyncSynth()` or use `cdk synth` in the CDK cli.
   * https://twitter.com/samgoodwin89/status/1516887131108438016?s=20&t=7GRGOQ1Bp0h_cPsJgFk3Ww
   */
  public static readonly promises: Promise<void>[] = ((global as any)[
    PromisesSymbol
  ] = (global as any)[PromisesSymbol] ?? []);

  /**
   * Wrap a {@link aws_lambda.Function} with Functionless.
   *
   * A wrapped function can be invoked, but the code is provided in the CDK Construct.
   */
  public static fromFunction<Payload = any, Out = any>(
    func: aws_lambda.IFunction
  ): ImportedFunction<Payload, Out> {
    return new ImportedFunction<Payload, Out>(func);
  }

  /**
   * Create a lambda function using a native typescript closure.
   *
   * ```ts
   * new Function<{ val: string }, string>(this, 'myFunction', async (event) => event.val);
   * ```
   */
  constructor(
    scope: Construct,
    id: string,
    func: FunctionClosure<Payload, Out>
  );
  constructor(
    scope: Construct,
    id: string,
    props: FunctionProps<Payload, Out, OutPayload>,
    func: FunctionClosure<Payload, Out>
  );
  /**
   * @private
   */
  constructor(
    resource: Construct,
    id: string,
    propsOrFunc:
      | FunctionProps<Payload, Out, OutPayload>
      | FunctionClosure<Payload, Out>,
    funcOrNothing?: FunctionClosure<Payload, Out>,
    magic?: any
  ) {
    const func =
      typeof propsOrFunc === "function" ? propsOrFunc : funcOrNothing;

    if (!func) {
      throw new SynthError(
        ErrorCodes.Unexpected_Error,
        "Unexpected error: expected a function closure."
      );
    }

    const ast = validateFunctionLike(magic ? magic : func, "Function");

    const props =
      typeof propsOrFunc === "function"
        ? undefined
        : (propsOrFunc as FunctionProps<Payload, Out, OutPayload>);

    const callbackLambdaCode = new CallbackLambdaCode(func, {
      clientConfigRetriever: props?.clientConfigRetriever,
    });
    const { onSuccess, onFailure, ...restProps } = props ?? {};
    const _resource = new aws_lambda.Function(resource, id!, {
      ...restProps,
      runtime: aws_lambda.Runtime.NODEJS_14_X,
      handler: "index.handler",
      code: callbackLambdaCode,
      onSuccess: FunctionBase.normalizeAsyncDestination<OutPayload, Out>(
        onSuccess
      ),
      onFailure: FunctionBase.normalizeAsyncDestination<OutPayload, Out>(
        onFailure
      ),
      environment: {
        functionless_infer: Lazy.string({
          produce: () => {
            // retrieve and bind all found native integrations. Will fail if the integration does not support native integration.
            findAllIntegrations().forEach(({ integration, args }) => {
              new IntegrationImpl(integration).native.bind(this, args);
            });

            return "DONE";
          },
        }),
      },
    });

    super(_resource);

    // retrieve all found native integrations. Will fail if the integration does not support native integration.
    // TODO: move this logic into the synthesis phase, see https://github.com/functionless/functionless/issues/476
    const nativeIntegrationsPrewarm = findAllIntegrations().flatMap(
      ({ integration }) => {
        const native = new IntegrationImpl(integration).native;
        if (native.preWarm) {
          return [native.preWarm];
        } else {
          return [];
        }
      }
    );

    // Start serializing process, add the callback to the promises so we can later ensure completion
    Function.promises.push(
      (async () => {
        try {
          await callbackLambdaCode.generate(nativeIntegrationsPrewarm);
        } catch (e) {
          if (e instanceof SynthError) {
            throw new SynthError(
              e.code,
              `While serializing ${_resource.node.path}:\n\n${e.message}`
            );
          } else if (e instanceof Error) {
            throw Error(
              `While serializing ${_resource.node.path}:\n\n${e.message}`
            );
          } else {
            throw e;
          }
        }
      })()
    );

    /**
     * Poison pill that forces Function synthesis to fail when the closure serialization has not completed.
     * Closure synthesis runs async, but CDK does not normally support async.
     * In order for the synthesis to complete successfully
     * 1. Use autoSynth `new App({ autoSynth: true })` or `new App()` with the CDK Cli (`cdk synth`)
     * 2. Use `await asyncSynth(app)` exported from Functionless in place of `app.synth()`
     * 3. Manually await on the closure serializer promises `await Promise.all(Function.promises)`
     * https://github.com/functionless/functionless/issues/128
     */
    _resource.node.addValidation({
      validate: () =>
        this.resource.node.metadata.find(
          (m) => m.type === FUNCTION_CLOSURE_FLAG
        )
          ? []
          : [
              formatErrorMessage(
                ErrorCodes.Function_Closure_Serialization_Incomplete
              ),
            ],
    });

<<<<<<< HEAD
    // Start serializing process, add the callback to the promises so we can later ensure completion
    Function.promises.push(
      (async () => {
        try {
          await callbackLambdaCode.generate(
            nativeIntegrationsPrewarm,
            // TODO: make the default ASYNC until we are happy
            props?.serializer ?? SerializerImpl.STABLE_DEBUGGER
          );
        } catch (e) {
          if (e instanceof SynthError) {
            throw new SynthError(
              e.code,
              `While serializing ${_resource.node.path}:\n\n${e.message}\n${e.stack}`
            );
          } else if (e instanceof Error) {
            throw Error(
              `While serializing ${_resource.node.path}:\n\n${e.message}\n${e.stack}`
            );
=======
    function findAllIntegrations() {
      return findDeepIntegrations(ast).map(
        (i) =>
          <IntegrationInvocation>{
            args: i.args,
            integration: i.expr.ref(),
>>>>>>> dcd7f5c6
          }
      );
    }
  }
}

/**
 * A {@link Function} which wraps a CDK function.
 *
 * An imported function can be invoked, but the code is provided in the CDK Construct.
 */
export class ImportedFunction<Payload, Out> extends FunctionBase<Payload, Out> {
  /**
   * Use {@link Function.fromFunction}
   * @internal
   */
  constructor(func: aws_lambda.IFunction) {
    return super(func) as unknown as ImportedFunction<Payload, Out>;
  }
}

type ConditionalFunction<Payload, Out> = [Payload] extends [undefined]
  ? (payload?: Payload) => Promise<Out>
  : (payload: Payload) => Promise<Out>;

interface CallbackLambdaCodeProps extends PrewarmProps {}

/**
 * A special lambda code wrapper that serializes whatever closure it is given.
 *
 * Caveat: Relies on async functions which may not finish when using CDK's app.synth()
 *
 * Ensure the generate function's promise is completed using something like Lambda.promises and the `asyncSynth` function.
 *
 * Use:
 * * Initialize the {@link CallbackLambdaCode} `const code = new CallbackLambdaCode()`
 * * First bind the code to a Function `new aws_lambda.Function(..., { code })`
 * * Then call generate `const promise = code.generate(integrations)`
 *
 */
export class CallbackLambdaCode extends aws_lambda.Code {
  private scope: Construct | undefined = undefined;

  constructor(
    private func: AnyAsyncFunction,
    private props?: CallbackLambdaCodeProps
  ) {
    super();
  }

  public bind(scope: Construct): aws_lambda.CodeConfig {
    this.scope = scope;
    // Lets give the function something lightweight while we process the closure.
    // https://github.com/functionless/functionless/issues/128
    return aws_lambda.Code.fromInline(
      "If you are seeing this in your lambda code, ensure generate is called, then consult the README, and see https://github.com/functionless/functionless/issues/128."
    ).bind(scope);
  }

  /**
   * Thanks to cloudy for the help getting this to work.
   * https://github.com/skyrpex/cloudy/blob/main/packages/cdk/src/aws-lambda/callback-function.ts#L518-L540
   * https://twitter.com/samgoodwin89/status/1516887131108438016?s=20&t=7GRGOQ1Bp0h_cPsJgFk3Ww
   */
  public async generate(
    integrationPrewarms: NativeIntegration<AnyFunction>["preWarm"][],
    serializerImpl: SerializerImpl
  ) {
    if (!this.scope) {
      throw new SynthError(
        ErrorCodes.Unexpected_Error,
        "Must first be bound to a Construct using .bind()."
      );
    }

    const scope = this.scope;

    if (!(scope instanceof aws_lambda.Function)) {
      throw new SynthError(
        ErrorCodes.Unexpected_Error,
        "CallbackLambdaCode can only be used on aws_lambda.Function"
      );
    }

    const [serialized, tokens] = await serialize(
      this.func,
      integrationPrewarms,
      serializerImpl,
      this.props
    );
<<<<<<< HEAD
    const bundled =
      serializerImpl === SerializerImpl.STABLE_DEBUGGER
        ? (await bundle(serialized)).contents
        : // the SWC implementation runs es-build automatically
          serialized;
=======

    const bundled = await bundle(serialized);
>>>>>>> dcd7f5c6

    const asset = aws_lambda.Code.fromAsset("", {
      assetHashType: AssetHashType.OUTPUT,
      bundling: {
        image: DockerImage.fromRegistry("empty"),
        // This forces the bundle directory and cache key to be unique. It does nothing else.
        user: scope.node.addr,
        local: {
          tryBundle(outdir, _opts) {
            fs.writeFileSync(path.resolve(outdir, "index.js"), bundled);
            return true;
          },
        },
      },
    });

    tokens.forEach((t) => {
      scope.addEnvironment(t.env, t.token);
    });

    const funcResource = scope.node.findChild(
      "Resource"
    ) as aws_lambda.CfnFunction;

    const codeConfig = asset.bind(scope);

    funcResource.code = {
      s3Bucket: codeConfig.s3Location?.bucketName,
      s3Key: codeConfig.s3Location?.objectKey,
      s3ObjectVersion: codeConfig.s3Location?.objectVersion,
      zipFile: codeConfig.inlineCode,
      imageUri: codeConfig.image?.imageUri,
    };

    asset.bindToResource(funcResource);

    // Clear the poison pill that causes the Function to fail synthesis.
    scope.node.addMetadata(FUNCTION_CLOSURE_FLAG, true);
  }
}

/**
 * Interface to consume to add an Integration to Native Lambda Functions.
 *
 * ```ts
 * new Function(this, 'func', () => {
 *    mySpecialIntegration()
 * })
 *
 * const mySpecialIntegration = makeIntegration<() => void>({
 *    native: {...} // an instance of NativeIntegration
 * })
 * ```
 */
export interface NativeIntegration<Func extends AnyFunction> {
  /**
   * Called by any {@link Function} that will invoke this integration during CDK Synthesis.
   * Add permissions, create connecting resources, validate.
   *
   * @param context - The function invoking this function.
   * @param args - The functionless encoded AST form of the arguments passed to the integration.
   */
  bind: (context: Function<any, any>, args: Expr[]) => void;
  /**
   * @param args The arguments passed to the integration function by the user.
   * @param preWarmContext contains singleton instances of client and other objects initialized outside of the native
   *                       function handler.
   */
  call: (
    args: Parameters<Func>,
    preWarmContext: NativePreWarmContext
  ) => ReturnType<Func>;
  /**
   * Method called outside of the handler to initialize things like the PreWarmContext
   */
  preWarm?: (preWarmContext: NativePreWarmContext) => void;
}

interface TokenContext {
  token: string;
  // env variables must start with a alpha character
  env: `env__functionless${string}`;
}

/**
 * Serializes a function to a string, extracting tokens and replacing some objects with a simpler form.
 */
export async function serialize(
  func: AnyAsyncFunction,
  integrationPrewarms: NativeIntegration<AnyFunction>["preWarm"][],
  serializerImpl: SerializerImpl,
  props?: PrewarmProps
): Promise<[string, TokenContext[]]> {
  let tokens: string[] = [];
  const preWarmContext = new NativePreWarmContext(props);

  const f = func;

  const preWarms = integrationPrewarms;
  const result =
    serializerImpl === SerializerImpl.EXPERIMENTAL_SWC
      ? serializeCodeWithSourceMap(
          serializeClosure(
            integrationPrewarms.length > 0
              ? () => {
                  preWarms.forEach((i) => i?.(preWarmContext));
                  return f;
                }
              : f,
            {
              shouldCaptureProp,
              serialize: serializeHook,
              isFactoryFunction: integrationPrewarms.length > 0,
            }
          )
        )
      : (
          await serializeFunction(
            // factory function allows us to prewarm the clients and other context.
            integrationPrewarms.length > 0
              ? () => {
                  integrationPrewarms.forEach((i) => i?.(preWarmContext));
                  return func;
                }
              : func,
            {
              isFactoryFunction: integrationPrewarms.length > 0,
              transformers: [
                (ctx) =>
                  /**
                   * TS Transformer for erasing calls to the generated `register` and `bind` functions
                   * from all emitted closures.
                   */
                  function eraseBindAndRegister(node: ts.Node): ts.Node {
                    if (
                      ts.isCallExpression(node) &&
                      ts.isIdentifier(node.expression)
                    ) {
                      if (node.expression.text === RegisterFunctionName) {
                        // register(func, ast)
                        // => func
                        return ts.visitEachChild(
                          node.arguments[0]!,
                          eraseBindAndRegister,
                          ctx
                        );
                      } else if (node.expression.text === BindFunctionName) {
                        // bind(func, self, ...args)
                        // => func.bind(self, ...args)
                        return ts.factory.createCallExpression(
                          eraseBindAndRegister(
                            node.arguments[0]!
                          ) as ts.Expression,
                          undefined,
                          node.arguments.map(
                            (arg) => eraseBindAndRegister(arg) as ts.Expression
                          )
                        );
                      }
                    }
                    return ts.visitEachChild(node, eraseBindAndRegister, ctx);
                  },
              ],
              serialize: serializeHook,
              shouldCaptureProp,
            }
          )
        ).text;

  /**
   * A map of token id to unique index.
   * Keeps the serialized function rom changing when the token IDs change.
   */
  const tokenIdLookup = new Map<string, number>();

  const tokenContext: TokenContext[] = tokens.map((t, i) => {
    const id = /\${Token\[.*\.([0-9]*)\]}/g.exec(t)?.[1];
    if (!id) {
      throw Error("Unrecognized token format, no id found: " + t);
    }

    const envId =
      id in tokenIdLookup
        ? tokenIdLookup.get(id)
        : tokenIdLookup.set(id, i).get(id);

    return {
      token: t,
      // env variables must start with a alpha character
      env: `env__functionless${envId}`,
    };
  });

  // replace all tokens in the form "${Token[{anything}.{id}]}" -> process.env.env__functionless{id}
  // this doesn't solve for tokens like "arn:${Token[{anything}.{id}]}:something" -> "arn:" + process.env.env__functionless{id} + ":something"
  const resultText = tokenContext.reduce(
    // TODO: support templated strings
    (r, t) => r.split(`"${t.token}"`).join(`process.env.${t.env}`),
    result
  );

  return [resultText, tokenContext];

  function shouldCaptureProp(
    _: any,
    propName: string | symbol | number
  ): boolean {
    // do not serialize the AST property on functions
    return propName !== ReflectionSymbols.AST;
  }

  function serializeHook(obj: any): any {
    if (typeof obj === "string") {
      const reversed =
        Tokenization.reverse(obj, { failConcat: false }) ??
        Tokenization.reverseString(obj).tokens;
      if (!Array.isArray(reversed) || reversed.length > 0) {
        if (Array.isArray(reversed)) {
          tokens = [
            ...tokens,
            ...reversed.map((s) => validateResolvable(s).toString()),
          ];
        } else {
          tokens = [...tokens, validateResolvable(reversed).toString()];
        }
      }
    } else if (typeof obj === "object") {
      return obj
        ? transformIntegration(transformResource(transformCfnResource(obj)))
        : obj;

      /**
       * Remove unnecessary fields from {@link CfnResource} that bloat or fail the closure serialization.
       */
      function transformCfnResource(o: unknown) {
        if (Resource.isResource(o as any)) {
          const { node, stack, env, ...rest } = o as unknown as Resource;
          return rest;
        } else if (CfnResource.isCfnResource(o as any)) {
          const {
            stack,
            node,
            creationStack,
            // don't need to serialize at runtime
            _toCloudFormation,
            // @ts-ignore - private - adds the tag manager, which we don't need
            cfnProperties,
            ...rest
          } = transformTable(o as CfnResource);
          return transformTaggableResource(rest);
        } else if (Token.isUnresolved(o)) {
          const reversed = validateResolvable(Tokenization.reverse(o)!);

          if (Reference.isReference(reversed)) {
            tokens.push(reversed.toString());
            return reversed.toString();
          } else if (SecretValue.isSecretValue(reversed)) {
            throw new SynthError(
              ErrorCodes.Unsafe_use_of_secrets,
              "Found unsafe use of SecretValue token in a Function."
            );
          } else if ("value" in reversed) {
            return (reversed as unknown as { value: any }).value;
          }
          // TODO: fail at runtime and warn at compiler time when a token cannot be serialized
          return {};
        }
        return o;
      }

      /**
       * When the StreamArn attribute is used in a Cfn template, but streamSpecification is
       * undefined, then the deployment fails. Lets make sure that doesn't happen.
       */
      function transformTable(o: CfnResource): CfnResource {
        if (
          o.cfnResourceType === aws_dynamodb.CfnTable.CFN_RESOURCE_TYPE_NAME
        ) {
          const table = o as aws_dynamodb.CfnTable;
          if (!table.streamSpecification) {
            const { attrStreamArn, ...rest } = table;

            return rest as unknown as CfnResource;
          }
        }

        return o;
      }

      /**
       * CDK Tag manager bundles in ~200kb of junk we don't need at runtime,
       */
      function transformTaggableResource(o: any) {
        if (TagManager.isTaggable(o)) {
          const { tags, ...rest } = o;
          return rest;
        }
        return o;
      }

      /**
       * Remove unnecessary fields from {@link CfnTable} that bloat or fail the closure serialization.
       */
      function transformIntegration(integ: unknown): any {
        if (integ && isIntegration(integ)) {
          const c = integ.native?.call;
          const call =
            typeof c !== "undefined"
              ? function (...args: any[]) {
                  return c(args, preWarmContext);
                }
              : integ.unhandledContext
              ? function () {
                  integ.unhandledContext!(integ.kind, "Function");
                }
              : function () {
                  throw new Error();
                };

          for (const prop in integ) {
            if (!INTEGRATION_TYPE_KEYS.includes(prop as any)) {
              // @ts-ignore
              call[prop] = integ[prop];
            }
          }

          return call;
        }
        return integ;
      }

      /**
       * TODO, make this configuration based.
       * https://github.com/functionless/functionless/issues/239
       */
      function transformResource(integ: unknown): any {
        if (
          integ &&
          (isFunction(integ) ||
            isTable(integ) ||
            isStepFunction(integ) ||
            isEventBus(integ) ||
            isSecret(integ))
        ) {
          const { resource, ...rest } = integ;

          return rest;
        }
        return integ;
      }
    }
    return true;

    function validateResolvable(resolvable: IResolvable) {
      if (Token.isUnresolved(resolvable)) {
        const tokenSource = Tokenization.reverse(resolvable)!;
        if (SecretValue.isSecretValue(tokenSource)) {
          throw new SynthError(
            ErrorCodes.Unsafe_use_of_secrets,
            "Found unsafe use of SecretValue token in a Function."
          );
        }
      }
      return resolvable;
    }
  }
}

/**
 * Bundles a serialized function with esbuild.
 */
export async function bundle(text: string): Promise<esbuild.OutputFile> {
  const bundle = await esbuild.build({
    stdin: {
      contents: text,
      resolveDir: process.cwd(),
    },
    bundle: true,
    write: false,
    metafile: true,
    platform: "node",
    target: "node14",
    external: ["aws-sdk", "aws-cdk-lib", "esbuild"],
  });

  // a bundled output will be one file
  return bundle.outputFiles[0]!;
}

// to prevent the closure serializer from trying to import all of functionless.
export const deploymentOnlyModule = true;<|MERGE_RESOLUTION|>--- conflicted
+++ resolved
@@ -714,7 +714,10 @@
     Function.promises.push(
       (async () => {
         try {
-          await callbackLambdaCode.generate(nativeIntegrationsPrewarm);
+          await callbackLambdaCode.generate(
+            nativeIntegrationsPrewarm,
+            props?.serializer ?? SerializerImpl.STABLE_DEBUGGER
+          );
         } catch (e) {
           if (e instanceof SynthError) {
             throw new SynthError(
@@ -754,34 +757,12 @@
             ],
     });
 
-<<<<<<< HEAD
-    // Start serializing process, add the callback to the promises so we can later ensure completion
-    Function.promises.push(
-      (async () => {
-        try {
-          await callbackLambdaCode.generate(
-            nativeIntegrationsPrewarm,
-            // TODO: make the default ASYNC until we are happy
-            props?.serializer ?? SerializerImpl.STABLE_DEBUGGER
-          );
-        } catch (e) {
-          if (e instanceof SynthError) {
-            throw new SynthError(
-              e.code,
-              `While serializing ${_resource.node.path}:\n\n${e.message}\n${e.stack}`
-            );
-          } else if (e instanceof Error) {
-            throw Error(
-              `While serializing ${_resource.node.path}:\n\n${e.message}\n${e.stack}`
-            );
-=======
     function findAllIntegrations() {
       return findDeepIntegrations(ast).map(
         (i) =>
           <IntegrationInvocation>{
             args: i.args,
             integration: i.expr.ref(),
->>>>>>> dcd7f5c6
           }
       );
     }
@@ -872,16 +853,11 @@
       serializerImpl,
       this.props
     );
-<<<<<<< HEAD
     const bundled =
       serializerImpl === SerializerImpl.STABLE_DEBUGGER
         ? (await bundle(serialized)).contents
         : // the SWC implementation runs es-build automatically
           serialized;
-=======
-
-    const bundled = await bundle(serialized);
->>>>>>> dcd7f5c6
 
     const asset = aws_lambda.Code.fromAsset("", {
       assetHashType: AssetHashType.OUTPUT,
