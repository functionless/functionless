--- conflicted
+++ resolved
@@ -14,11 +14,8 @@
   typeMatch,
 } from "./checker";
 import { ErrorCode, ErrorCodes, formatErrorMessage } from "./error-code";
-<<<<<<< HEAD
 import { anyOf } from "./guards";
-=======
-import { anyOf, hasOnlyAncestors } from "./util";
->>>>>>> b7d7a965
+import { hasOnlyAncestors } from "./util";
 
 /**
  * Validates a TypeScript SourceFile containing Functionless primitives does not
