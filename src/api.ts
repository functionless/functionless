import { aws_apigateway, aws_iam } from "aws-cdk-lib";
import {
  APIGatewayProxyEvent,
  APIGatewayProxyResult,
  APIGatewayEventRequestContext,
} from "aws-lambda";
import { FunctionDecl, validateFunctionLike } from "./declaration";
import { ErrorCodes, SynthError } from "./error-code";
import { CallExpr, Expr, Identifier, ReferenceExpr } from "./expression";
import { Function } from "./function";
import {
  isReturnStmt,
  isPropAccessExpr,
  isNullLiteralExpr,
  isUndefinedLiteralExpr,
  isBooleanLiteralExpr,
  isNumberLiteralExpr,
  isStringLiteralExpr,
  isArrayLiteralExpr,
  isArgument,
  isCallExpr,
  isParameterDecl,
  isElementAccessExpr,
  isObjectLiteralExpr,
  isPropAssignExpr,
  isVariableStmt,
  isIdentifier,
  isReferenceExpr,
  isAwaitExpr,
  isPromiseExpr,
  isFunctionLike,
} from "./guards";
import { Integration, IntegrationImpl, isIntegration } from "./integration";
import { Stmt } from "./statement";
import { AnyFunction, singletonConstruct } from "./util";
import { VTL } from "./vtl";

/**
 * HTTP Methods that API Gateway supports.
 */
export type HttpMethod =
  | "ANY"
  | "GET"
  | "POST"
  | "PUT"
  | "DELETE"
  | "HEAD"
  | "OPTIONS";

/**
 * Properties for configuring an API Gateway Method Integration.
 *
 * Both the Method's properties and the underlying Integration are configured with these properties.
 */
export interface MethodProps
  extends Omit<
      aws_apigateway.IntegrationOptions,
      "requestTemplates" | "integrationResponses" | "requestParameters"
    >,
    Omit<
      aws_apigateway.MethodOptions,
      "requestParameters" | "operationName" | "methodResponses"
    > {
  /**
   * The HTTP Method of this API Method Integration.
   */
  httpMethod: HttpMethod;
  /**
   * The API Gateway Resource this Method implements.
   */
  resource: aws_apigateway.IResource;
  /**
   * The IAM Role to use for authorizing this Method's integration requests.
   *
   * If you choose to pass an IAM Role, make sure it can be assumed by API
   * Gateway's service principal - `"apigateway.amazonaws.com"`.
   *
   * ```ts
   * new aws_iam.Role(scope, id, {
   *   assumedBy: new aws_iam.ServicePrincipal("apigateway.amazonaws.com"),
   * })
   * ```
   *
   * @default - one is created for you.
   */
  credentialsRole?: aws_iam.IRole;
}

/**
 * Data types allowed for an API path, query or header parameter.
 */
export type ApiParameter = undefined | null | boolean | number | string;

/**
 * A collection of {@link ApiParameter}s.
 */
export type ApiParameters = Record<string, string>;

/**
 * Type of data allowed as the body in an API.
 */
export type ApiBody =
  | ApiParameter
  | ApiBody[]
  | {
      [propertyName in string]: ApiBody;
    };

/**
 * Request to an API Gateway method. Parameters can be passed in via
 * the path, query string or headers, and the body is a JSON object.
 * None of these are required.
 */
export interface ApiRequest<
  Path extends ApiParameters = ApiParameters,
  Body extends ApiBody = any,
  Query extends ApiParameters = ApiParameters,
  Header extends ApiParameters = ApiParameters
> {
  /**
   * Parameters in the path.
   */
  path?: Path;
  /**
   * Body of the request.
   */
  body?: Body;
  /**
   * Parameters in the query string.
   */
  query?: Query;
  /**
   * Parameters in the headers.
   */
  headers?: Header;
}

export type ApiMethodKind = "AwsMethod" | "MockMethod";

export function isApiMethodKind(a: any): a is ApiMethodKind {
  return a === "AwsMethod" || a === "MockMethod";
}

/**
 * Base class of an AWS API Gateway Method.
 *
 * @see {@link MockMethod}
 * @see {@link AwsMethod}
 */
export abstract class ApiMethod<Kind extends ApiMethodKind> {
  /**
   * Identify subclasses as API integrations to the Functionless plugin
   */
  public static readonly FunctionlessType = "ApiIntegration";

  constructor(
    /**
     *
     */
    readonly kind: Kind,
    /**
     * The underlying Method Construct.
     */
    readonly method: aws_apigateway.Method
  ) {}
}

/**
 * Constructs the IAM Role to be used by an API Integration.
 *
 * You can pass in their own IAM Role if they choose. If they do, it is their responsibility to
 * ensure that Role can be assumed by the `apigateway.amazonaws.com` service principal.
 *
 * By default, a new Role is created for you.
 *
 * @param props the {@link MethodProps} for this Method Integration.
 * @returns the IAM Role used for authorizing the API Method Integration requests.
 */
function getRole(props: MethodProps) {
  if (props.credentialsRole) {
    // use the IAM Role passed in by the user.
    // TODO: should we try our best to ensure that the passed in Role has the correct assumedBy policy or leave it up to the user?
    //       -> if this is an IRole, we can't do anything
    //       -> if this is a Role, we can check the underlying CfnResource's policy and update it
    return props.credentialsRole;
  }
  // by default, create a Role for each Resource's HTTP Method

  // the Method's Role is stored as a singleton on the HTTP Resource using the naming convention, `Role_<method>`, e.g. `Role_GET`.
  const roleResourceName = `Role_${props.httpMethod}`;
  return singletonConstruct(
    props.resource,
    roleResourceName,
    (scope, id) =>
      new aws_iam.Role(scope, id, {
        assumedBy: new aws_iam.ServicePrincipal("apigateway.amazonaws.com"),
      })
  );
}

/**
 * A Mock integration lets you return pre-configured responses by status code.
 * No backend service is invoked.
 *
 * To use you provide a `request` function that returns a status code from the
 * request and a `responses` object that maps a status code to a function
 * returning the pre-configured response for that status code. Functionless will
 * convert these functions to VTL mapping templates and configure the necessary
 * method responses.
 *
 * ```ts
 * new MockApiIntegration(
 *  {
 *    httpMethod: "GET",
 *    resource: api.root,
 *  },
 *  ($input) => ({
 *    statusCode: $input.params("code") as number,
 *  }),
 *  {
 *    200: () => ({
 *      response: "OK",
 *    }),
 *    500: () => ({
 *      response: "BAD",
 *    }),
 *  }
 * );
 * ```
 *
 * Only `application/json` is supported. To workaround this limitation, use the [API Gateway Construct Library](https://docs.aws.amazon.com/cdk/api/v1/docs/aws-apigateway-readme.html)
 *
 * @see https://docs.aws.amazon.com/apigateway/latest/developerguide/api-gateway-api-integration-types.html
 */
export class MockMethod<
  Request extends ApiRequest,
  StatusCode extends number
> extends ApiMethod<"MockMethod"> {
  constructor(
    props: MethodProps,
    /**
     * Map API request to a status code. This code will be used by API Gateway
     * to select the response to return.
     *
     * Functionless's API Gateway only supports JSON data at this time.
     */
    request: (
      $input: ApiGatewayInput<Request>,
      $context: ApiGatewayContext
    ) => Promise<{ statusCode: StatusCode }> | { statusCode: StatusCode },
    /**
     * Map of status codes to response to return.
     *
     * Functionless's API Gateway only supports JSON data at this time.
     */
    responses: {
      [C: number]: (
        $input: ApiGatewayInput<Request>,
        $context: ApiGatewayContext
      ) => Promise<any> | any;
    }
  ) {
    const requestDecl = validateFunctionLike(request, "MockMethod Request");
    const responseDecls = Object.fromEntries(
      Object.entries(responses).map(([k, v]) => [
        k,
        validateFunctionLike(v, `MockMethod Response ${k}`),
      ])
    ) as { [K in 200]: FunctionDecl };

    const role = getRole(props);
    const requestTemplate = new APIGatewayVTL(role, "request");
    requestTemplate.eval(requestDecl.body);

    const integrationResponses: aws_apigateway.IntegrationResponse[] =
      Object.entries(responseDecls).map(([statusCode, fn]) => {
        const responseTemplate = new APIGatewayVTL(role, "response");
        responseTemplate.eval((fn as FunctionDecl).body);
        return {
          statusCode,
          responseTemplates: {
            "application/json": responseTemplate.toVTL(),
          },
          selectionPattern: `^${statusCode}$`,
        };
      });

    const integration = new aws_apigateway.MockIntegration({
      ...props,
      requestTemplates: {
        "application/json": requestTemplate.toVTL(),
      },
      integrationResponses,
    });

    const methodResponses = Object.keys(responseDecls).map((statusCode) => ({
      statusCode,
    }));

    super(
      "MockMethod",
      props.resource.addMethod(props.httpMethod, integration, {
        methodResponses,
      })
    );
  }
}

/**
 * An AWS API Gateway Method that fulfils requests by invoking APIs on other AWS Resources.
 *
 * Integration logic is written in pure TypeScript and transformed into Apache Velocity Templates
 * that is then applied by the AWS API Gateway service to to transform requests and responses.
 *
 * ```ts
 * new AwsApiIntegration(
 *  {
 *    httpMethod: "GET",
 *    resource: api.root,
 *  },
 *  (
 *    $input: ApiGatewayInput<{
 *      query: Request;
 *    }>
 *  ) =>
 *    sfn({
 *      input: {
 *        num: $input.params("num"),
 *        str: $input.params("str"),
 *      },
 *    }),
 *  ($input, $context) => {
 *    if ($input.data.status === "SUCCEEDED") {
 *      return $input.data.output;
 *    } else {
 *      $context.responseOverride.status = 500;
 *      return $input.data.error;
 *    }
 *  },
 *  {
 *    404: () => ({
 *      message: "Item not Found"
 *    })
 *  }
 * );
 * ```
 *
 * The second argument is a function that transforms the incoming request into a call to an integration.
 * It must always end with a call to an Integration and no code can execute after the call.
 *
 * ```ts
 *  (
 *    $input: ApiGatewayInput<{
 *      query: Request;
 *    }>
 *  ) =>
 *    sfn({
 *      input: {
 *        num: $input.params("num"),
 *        str: $input.params("str"),
 *      },
 *    }),
 * ```
 *
 * The third argument is a function that transforms the response data from the downstream Integration
 * into the final data sent to the API caller. This code runs when the integration responds with
 * a 200 status code.
 *
 * ```ts
 *  ($input, $context) => {
 *    if ($input.data.status === "SUCCEEDED") {
 *      return $input.data.output;
 *    } else {
 *      $context.responseOverride.status = 500;
 *      return $input.data.error;
 *    }
 *  }
 * ```
 *
 * The fourth argument is an optional object with mapping functions for error status codes. The corresponding
 * callback will be executed when the downstream integration responds with that status code.
 *
 * ```ts
 *  {
 *    404: () => ({
 *      message: "Item not Found"
 *    })
 *  }
 * ```
 *
 * Only `application/json` is supported. To workaround this limitation, use the [API Gateway Construct Library](https://docs.aws.amazon.com/cdk/api/v1/docs/aws-apigateway-readme.html)
 *
 * @see https://docs.aws.amazon.com/apigateway/latest/developerguide/api-gateway-api-integration-types.html
 * @tparam Request - an {@link ApiRequest} type that specifies the allowed path, query, header and body parameters and their types.
 * @tparam MethodResponse - the type of data returned by the Integration. This is the type of data that will be processed by the response template.
 * @tparam IntegrationResponse - the type of data returned by this API
 */
export class AwsMethod<
  Request extends ApiRequest,
  MethodResponse,
  IntegrationResponse
> extends ApiMethod<"AwsMethod"> {
  constructor(
    /**
     * The {@link MethodProps} for configuring how this method behaves at runtime.
     */
    readonly props: MethodProps,
    /**
     * Function that maps an API request to an integration request and calls an
     * integration. This will be compiled to a VTL request mapping template and
     * an API GW integration.
     *
     * There are limitations on what is allowed within this Function:
     * 1. the integration call must be returned
     *
     * ```ts
     * () => {
     *   // VALID
     *   return lambda();
     * }
     *
     * // VALID
     * () => lambda();
     *
     * // INVALID - API Gateway always returns the integration response
     * lambda();
     *
     * // INVALID
     * const result = lambda()
     * result... // the request mapping template terminates when the call is made
     * ```
     * 2. an integration must be at the top-level
     *
     * ```ts
     * () => {
     *   // valid
     *   lambda();
     *   return lambda();
     *
     *   if (condition) {
     *     // INVALID - conditional integrations are not supported by AWS
     *     lambda();
     *   }
     *
     *   while (condition) {
     *     // INVALID - API Gateway only supports one call per integration
     *     lambda();
     *   }
     * }}
     * ```
     */
    request: (
      $input: ApiGatewayInput<Request>,
      $context: ApiGatewayContext
    ) => Promise<IntegrationResponse> | IntegrationResponse,
    /**
     * Function that maps an integration response to a 200 method response.
     *
     * Example 1 - return the exact payload received from the integration
     * ```ts
     * ($input) => {
     *   return $input.data;
     * }
     * ```
     *
     * Example 2 - modify the data returned
     * ```ts
     * ($input) => {
     *   return {
     *     status: "success"
     *     name: $input.data.name
     *   };
     * }
     * ```
     *
     * Example 3 - return a different payload based on a condition
     *
     * ```ts
     * ($input) => {
     *   if ($input.data.status === "SUCCESS") {
     *     return $input.data;
     *   } else {
     *     return null;
     *   }
     * }
     * ```
     */
    response: (
      $input: ApiGatewayInput<
        { body: IntegrationResponse } & Omit<Request, "body">
      >,
      $context: ApiGatewayContext
    ) => Promise<MethodResponse> | MethodResponse,
    /**
     * Map of status codes to a function defining the  response to return. This is used
     * to configure the failure path method responses, for e.g. when an integration fails.
     *
     * Example 1 - return the exact payload received from the integration
     * ```ts
     * ($input) => {
     *   return $input.data;
     * }
     * ```
     *
     * Example 2 - modify the data returned
     * ```ts
     * ($input) => {
     *   return {
     *     status: "success"
     *     name: $input.data.name
     *   };
     * }
     * ```
     *
     * Example 3 - return a different payload based on a condition
     *
     * ```ts
     * ($input) => {
     *   if ($input.data.status === "SUCCESS") {
     *     return $input.data;
     *   } else {
     *     return null;
     *   }
     * }
     * ```
     */
    errors?: {
      [statusCode: number]: (
        $input: ApiGatewayInput<Request>,
        $context: ApiGatewayContext
      ) => any;
    }
  ) {
    const requestDecl = validateFunctionLike(request, "AwsMethod Request");
    const responseDecl = validateFunctionLike(response, "AwsMethod Response");
    const errorDecls = Object.fromEntries(
      Object.entries(errors ?? {}).map(([k, v]) => [
        k,
        validateFunctionLike(v, `AwsMethod ${k}`),
      ])
    );
    const role = getRole(props);
    const responseTemplate = new APIGatewayVTL(role, "response");
    responseTemplate.eval(responseDecl.body);
    const requestTemplate = new APIGatewayVTL(role, "request");
    requestTemplate.eval(requestDecl.body);

    const integration = requestTemplate.integration;

    const errorResponses: aws_apigateway.IntegrationResponse[] = Object.entries(
      errorDecls
    ).map(([statusCode, fn]) => {
      const errorTemplate = new APIGatewayVTL(role, "response");
      errorTemplate.eval(fn.body, "response");
      return {
        statusCode: statusCode,
        selectionPattern: `^${statusCode}$`,
        responseTemplates: {
          "application/json": errorTemplate.toVTL(),
        },
      };
    });

    const integrationResponses: aws_apigateway.IntegrationResponse[] = [
      {
        statusCode: "200",
        responseTemplates: {
          "application/json": responseTemplate.toVTL(),
        },
      },
      ...errorResponses,
    ];

    // TODO: resource is not the right scope, prevents adding 2 methods to the resource
    // because of the IAM roles created
    // should `this` be a Method?
    const apiGwIntegration = integration!.apiGWVtl.createIntegration({
      credentialsRole: role,
      requestTemplates: {
        "application/json": requestTemplate.toVTL(),
      },
      integrationResponses,
    });

    const methodResponses = [
      { statusCode: "200" },
      ...Object.keys(errorDecls).map((statusCode) => ({
        statusCode,
      })),
    ];

    super(
      "AwsMethod",
      props.resource.addMethod(props.httpMethod, apiGwIntegration, {
        methodResponses,
      })
    );
  }
}

/**
 * API Gateway's VTL interpreter. API Gateway has limited VTL support and differing behavior to Appsync,
 * so this class overrides its behavior while sharing as much as it can.
 */
export class APIGatewayVTL extends VTL {
  public integration: IntegrationImpl<AnyFunction> | undefined;
  constructor(
    readonly role: aws_iam.IRole,
    readonly location: "request" | "response",
    ...statements: string[]
  ) {
    super(...statements);
  }

  /**
   * Called during VTL synthesis. This function will capture the API Gateway request's integration
   * and return a string that will emit the request payload into the VTL template.
   *
   * @param target the integration
   * @param call the {@link CallExpr} representing the integration instance.
   * @returns
   */
  protected integrate(
    target: IntegrationImpl<AnyFunction>,
    call: CallExpr
  ): string {
    if (this.location === "response") {
      throw new SynthError(
        ErrorCodes.API_gateway_response_mapping_template_cannot_call_integration
      );
    }
    const response = target.apiGWVtl.renderRequest(call, this);
    // ew, mutation
    // TODO: refactor to pure functions
    this.integration = target;
    return response;
  }

  public eval(node?: Expr, returnVar?: string): string;
  public eval(node: Stmt, returnVar?: string): void;
  public eval(node?: Expr | Stmt, returnVar?: string): string | void {
    if (isReturnStmt(node)) {
      return this.add(this.exprToJson(node.expr));
    } else if (
      isPropAccessExpr(node) &&
      isInputBody(node.expr) &&
      node.name === "data"
    ) {
      // $input.data maps to `$input.path('$')`
      // this returns a VTL object representing the root payload data
      return `$input.path('$')`;
    }
    return super.eval(node as any, returnVar);
  }

  /**
   * Renders a VTL string that will emit a JSON String representation of the {@link expr} to the VTL output.
   *
   * @param expr the {@link Expr} to convert to JSON
   * @returns a VTL string that emits the {@link expr} as JSON
   */
  public exprToJson(expr: Expr): string {
    const context = this;
    const jsonPath = toJsonPath(expr);
    if (jsonPath) {
      return `$input.json('${jsonPath}')`;
    } else if (isNullLiteralExpr(expr) || isUndefinedLiteralExpr(expr)) {
      // Undefined is not the same as null. In JSON terms, `undefined` is the absence of a value where-as `null` is a present null value.
      return "null";
    } else if (isBooleanLiteralExpr(expr)) {
      return expr.value ? "true" : "false";
    } else if (isNumberLiteralExpr(expr)) {
      return expr.value.toString(10);
    } else if (isStringLiteralExpr(expr)) {
      return `"${expr.value}"`;
    } else if (isArrayLiteralExpr(expr)) {
      if (expr.items.length === 0) {
        return "[]";
      } else {
        return `[${expr.items.map((item) => this.exprToJson(item)).join(`,`)}]`;
      }
    } else if (isArgument(expr)) {
      if (expr.expr) {
        return this.exprToJson(expr.expr);
      }
    } else if (isCallExpr(expr)) {
      if (isReferenceExpr(expr.expr)) {
        const ref = expr.expr.ref();
        if (isIntegration<Integration>(ref)) {
          const serviceCall = new IntegrationImpl(ref);
          return this.integrate(serviceCall, expr);
        } else if (ref === Number) {
          return this.exprToJson(expr.args[0]);
        } else {
          throw new SynthError(
            ErrorCodes.Unexpected_Error,
            "Called references are expected to be an integration."
          );
        }
      } else if (isIdentifier(expr.expr) && expr.expr.name === "Number") {
        return this.exprToJson(expr.args[0]);
      } else if (isPropAccessExpr(expr.expr) && expr.expr.name === "params") {
        if (isIdentifier(expr.expr.expr)) {
          const ref = expr.expr.expr.lookup();
          if (
            isParameterDecl(ref) &&
            isFunctionLike(ref.parent) &&
            ref.parent.parent === undefined &&
            ref.parent.parameters.findIndex((param) => param === ref) === 0
          ) {
            // the first argument of the FunctionDecl is the `$input`, regardless of what it is named
            if (expr.args.length === 0 || expr.args[0]?.expr === undefined) {
              const key = this.newLocalVarName();
              return `{#foreach(${key} in $input.params().keySet())"${key}": "$input.params("${key}")"#if($foreach.hasNext),#end#end}`;
            } else if (expr.args.length === 1) {
              const argName = expr.args[0].expr!;
              if (isStringLiteralExpr(argName)) {
                if (
                  isArgument(expr.parent) &&
                  ((isIdentifier(expr.parent.parent.expr) &&
                    expr.parent.parent.expr.name === "Number") ||
                    (isReferenceExpr(expr.parent.parent.expr) &&
                      expr.parent.parent.expr.ref() === Number))
                ) {
                  // this parameter is surrounded by a cast to Number, so omit the quotes
                  return `$input.params('${argName.value}')`;
                }
                return `"$input.params('${argName.value}')"`;
              }
            }
          }
        }
      }
    } else if (isElementAccessExpr(expr)) {
      const jsonPath = toJsonPath(expr);
      if (jsonPath) {
        return `$input.json('${jsonPath}')`;
      } else {
        toJsonPath(expr);
      }
    } else if (isObjectLiteralExpr(expr)) {
      if (expr.properties.length === 0) {
        return "{}";
      }
      return `{${expr.properties
        .map((prop) => {
          if (isPropAssignExpr(prop)) {
            if (isIdentifier(prop.name) || isStringLiteralExpr(prop.name)) {
              return `"${
                isIdentifier(prop.name) ? prop.name.name : prop.name.value
              }":${this.exprToJson(prop.expr)}`;
            }
          } else {
            const key = context.newLocalVarName();
            const map = this.eval(prop.expr);
            return `#foreach(${key} in ${map}.keySet())"${key}":${this.json(
              `${map}.get(${key})`
            )}#if($foreach.hasNext),#end#end`;
          }
          return "#stop";
        })
        .join(`,`)}}`;
    } else if (isPromiseExpr(expr)) {
      // if we find a promise, ensure it is wrapped in Await or returned then unwrap it
      if (isAwaitExpr(expr.parent) || isReturnStmt(expr.parent)) {
        return this.exprToJson(expr.expr);
      }
      throw new SynthError(
        ErrorCodes.Integration_must_be_immediately_awaited_or_returned
      );
    } else if (isAwaitExpr(expr)) {
      // just pass these through
      return this.exprToJson(expr.expr);
    } else {
      // this Expr is a computation that cannot be expressed as JSON Path
      // we must therefore evaluate it and use a brute force approach to convert it into JSON
      // TODO: this will always throw an error because API Gateway does not have $util.toJson
      return this.json(this.eval(expr));
    }

    throw new Error(`unsupported expression ${expr.kind}`);

    /**
     * Translates an {@link Expr} into JSON Path if this expression references values
     * on the root `$input.body` object.
     *
     * @param expr the {@link Expr} to convert to JSON.
     * @returns a JSON Path `string` if this {@link Expr} can be evaluated as a JSON Path from the `$input`, otherwise `undefined`.
     */
    function toJsonPath(expr: Expr): string | undefined {
      if (isInputBody(expr)) {
        return "$";
      } else if (isIdentifier(expr)) {
        // this is a reference to an intermediate value, cannot be expressed as JSON Path
        return undefined;
      } else if (isPropAccessExpr(expr)) {
        if (expr.name === "data" && isInputBody(expr.expr)) {
          return "$";
        }
        const exprJsonPath = toJsonPath(expr.expr);
        if (exprJsonPath !== undefined) {
          return `${exprJsonPath}.${expr.name}`;
        }
      } else if (
        isElementAccessExpr(expr) &&
        isNumberLiteralExpr(expr.element)
      ) {
        const exprJsonPath = toJsonPath(expr.expr);
        if (exprJsonPath !== undefined) {
          return `${exprJsonPath}[${expr.element.value}]`;
        }
      }
      return undefined;
    }
  }

  /**
   * Renders VTL that will emit a JSON expression for a variable reference within VTL.
   *
   * API Gateway does not have a `$util.toJson` helper function, so we render a series of
   * #if statements that check the class of the value and render the JSON value appropriately.
   *
   * We only support primitive types such as `null`, `boolean`, `number` and `string`. This is
   * because it is not possible to implement recursive functions in VTL and API Gateway has a
   * constraint of maximum 1000 foreach iterations and a maximum limit in VTL size.
   *
   * We could implement a brute-force heuristic that handles n-depth lists and objects, but this
   * seems particularly fragile with catastrophic consequences for API implementors. So instead,
   * we encourage developers to use `$input.json(<path>)` wherever possible as we can support
   * any depth transformations this way.
   *
   * @param reference the name of the VTL variable to emit as JSON.
   * @returns VTL that emits the JSON expression.
   */
  public json(reference: string): string {
    return `#if(${reference} == $null)
null
#elseif(${reference}.class.name === 'java.lang.String') 
\"$util.escapeJavaScript(${reference})\"
#elseif(${reference}.class.name === 'java.lang.Integer' || ${reference}.class.name === 'java.lang.Double' || ${reference}.class.name === 'java.lang.Boolean') 
${reference} 
#else
#set($context.responseOverride.status = 500)
"Internal Server Error - can only primitives to JSON"
#stop
#end`;
  }

  /**
   * Dereferences an {@link Identifier} to a VTL string that points to the value at runtime.
   *
   * @param id the {@link Identifier} expression.
   * @returns a VTL string that points to the value at runtime.
   */
<<<<<<< HEAD
  public override dereference(id: Identifier): string {
    const ref = id.lookup();
    if (isVariableStmt(ref)) {
      return `$${id.name}`;
    } else if (
      isParameterDecl(ref) &&
      isFunctionLike(ref.parent) &&
      ref.parent.parent === undefined
    ) {
      const paramIndex = ref.parent.parameters.indexOf(ref);
      if (paramIndex === 0) {
        return `$input.path('$')`;
      } else if (paramIndex === 1) {
        return "$context";
=======
  public override dereference(id: Identifier | ReferenceExpr): string {
    if (isReferenceExpr(id)) {
      throw new SynthError(ErrorCodes.ApiGateway_Unsupported_Reference);
    } else {
      const ref = id.lookup();
      if (isVariableStmt(ref)) {
        return `$${id.name}`;
      } else if (isParameterDecl(ref) && isFunctionDecl(ref.parent)) {
        const paramIndex = ref.parent.parameters.indexOf(ref);
        if (paramIndex === 0) {
          return `$input.path('$')`;
        } else if (paramIndex === 1) {
          return "$context";
        } else {
          throw new Error(`unknown argument`);
        }
      }
      if (id.name.startsWith("$")) {
        return id.name;
>>>>>>> b7d7a965
      } else {
        return `$${id.name}`;
      }
    }
  }
}

// checks if this is a reference to the `$input` argument
function isInputBody(expr: Expr): expr is Identifier {
  if (isIdentifier(expr)) {
    const ref = expr.lookup();
    return (
      isParameterDecl(ref) &&
      isFunctionLike(ref.parent) &&
      ref.parent.parent === undefined
    );
  }
  return false;
}

/**
 * Hooks used to create API Gateway integrations.
 */
export interface ApiGatewayVtlIntegration {
  /**
   * Render the Request Payload as a VTL string.
   */
  renderRequest: (call: CallExpr, context: APIGatewayVTL) => string;

  /**
   * Construct an API GW integration.
   */
  createIntegration: (
    options: aws_apigateway.IntegrationOptions & {
      credentialsRole: aws_iam.IRole;
    }
  ) => aws_apigateway.Integration;
}

/**
 * Configuration properties for a {@link LambdaMethod}.
 */
export interface LambdaMethodProps
  extends Omit<
    aws_apigateway.LambdaIntegrationOptions,
    | "requestParameters"
    | "requestTemplates"
    | "integrationResponses"
    | "passthroughBehavior"
    | "proxy"
  > {
  /**
   * The {@link HttpMethod} this integration is for.
   */
  readonly httpMethod: HttpMethod;
  /**
   * The REST Resource ({@link aws_apigateway.IResource}) to implement the Method for.
   */
  readonly resource: aws_apigateway.IResource;
  /**
   * The {@link Function} to proxy the HTTP request to.
   *
   * This Function must accept a {@link APIGatewayProxyEvent} request payload and
   * return a {@link APIGatewayProxyResult} response payload.
   */
  readonly function: Function<APIGatewayProxyEvent, APIGatewayProxyResult>;
}

/**
 * Creates a {@link api_gateway.Method} implemented by a {@link Function}.
 *
 * HTTP requests are proxied directly to a {@link Function}.
 *
 * @see {@link APIGatewayProxyEvent}
 * @see {@link APIGatewayProxyResult}
 */
export class LambdaMethod {
  /**
   * The {@link Function} that will process the HTTP request.
   */
  readonly function;

  /**
   * The underlying {@link aws_apigateway.Method} configuration.
   */
  readonly method;

  constructor(private readonly props: LambdaMethodProps) {
    this.function = props.function;

    this.method = props.resource.addMethod(
      props.httpMethod,
      new aws_apigateway.LambdaIntegration(this.function.resource, {
        ...this.props,
        proxy: true,
      })
    );
  }
}

type ExcludeNullOrUndefined<T> = T extends undefined | null | infer X ? X : T;

type IfNever<T, Default> = T extends never ? Default : T;

type Params<Request extends ApiRequest> = Exclude<
  IfNever<
    ExcludeNullOrUndefined<Request["path"]> &
      ExcludeNullOrUndefined<Request["query"]>,
    ApiParameters
  >,
  undefined
>;

/**
 * The `$input` VTL variable containing all of the request data available in API Gateway's VTL engine.
 *
 * @see https://docs.aws.amazon.com/apigateway/latest/developerguide/api-gateway-mapping-template-reference.html#input-variable-reference
 */
export interface ApiGatewayInput<Request extends ApiRequest> {
  /**
   * Parsed form of the {@link body}
   */
  readonly data: Request["body"];
  /**
   * The raw request payload as a string.
   */
  readonly body: string;
  /**
   * This function evaluates a JSONPath expression and returns the results as a JSON.
   *
   * For example, `$input.json('$.pets')` returns a JSON string representing the pets structure.
   *
   * @param jsonPath JSONPath expression to select data from the body.
   * @see http://goessner.net/articles/JsonPath/
   * @see https://github.com/jayway/JsonPath
   */
  json(jsonPath: string): any;
  /**
   * Returns the value of a method request parameter from the path, query string,
   * or header value (searched in that order), given a parameter name string x.
   * We recommend that you use $util.escapeJavaScript to sanitize the parameter
   * to avoid a potential injection attack. For full control of parameter
   * sanitization, use a proxy integration without a template and handle request
   * sanitization in your integration.
   *
   * @param name name of the path.
   */
  params<ParamName extends keyof Params<Request>>(
    name: ParamName
  ): Params<Request>[ParamName];
  /**
   * Takes a JSONPath expression string (x) and returns a JSON object representation
   * of the result. This allows you to access and manipulate elements of the payload
   * natively in Apache Velocity Template Language (VTL).
   *
   * @param jsonPath
   */
  path(jsonPath: string): any;
}

/**
 * Type of the `$context` variable available within Velocity Templates in API Gateway.
 *
 * @see https://docs.aws.amazon.com/apigateway/latest/developerguide/api-gateway-mapping-template-reference.html#context-variable-reference
 */
export interface ApiGatewayContext extends APIGatewayEventRequestContext {
  /**
   * The AWS endpoint's request ID.
   */
  readonly awsEndpointRequestId: string;
  /**
   * API Gateway error information.
   */
  readonly error: APIGatewayError;
  /**
   * The HTTP method used.
   */
  readonly httpMethod: HttpMethod;
  /**
   * The response received from AWS WAF: WAF_ALLOW or WAF_BLOCK. Will not be set if the
   * stage is not associated with a web ACL. For more information, see Using AWS WAF to
   * protect your APIs.
   */
  readonly wafResponseCode?: "WAF_ALLOW" | "WAF_BLOCK";
  /**
   * The complete ARN of the web ACL that is used to decide whether to allow or block
   * the request. Will not be set if the stage is not associated with a web ACL. For
   * more information, see Using AWS WAF to protect your APIs.
   */
  readonly webaclArn?: string;
  /**
   * Request properties that can be overridden.
   *
   * Overrides are final. An override may only be applied to each parameter once. Trying to override the same parameter multiple times will result in 5XX responses from Amazon API Gateway. If you must override the same parameter multiple times throughout the template, we recommend creating a variable and applying the override at the end of the template. Note that the template is applied only after the entire template is parsed.
   */
  readonly requestOverride: APIGatewayRequestOverride;
  /**
   * Response properties that can be overridden.
   *
   * Overrides are final. An override may only be applied to each parameter once. Trying to override the same parameter multiple times will result in 5XX responses from Amazon API Gateway. If you must override the same parameter multiple times throughout the template, we recommend creating a variable and applying the override at the end of the template. Note that the template is applied only after the entire template is parsed.
   */
  readonly responseOverride: ApiGatewayResponseOverride;
}

export interface APIGatewayError {
  /**
   * A string containing an API Gateway error message. This variable can only be used
   * for simple variable substitution in a GatewayResponse body-mapping template, which
   * is not processed by the Velocity Template Language engine, and in access logging.
   * For more information, see Monitoring WebSocket API execution with CloudWatch
   * metrics and Setting up gateway responses to customize error responses.
   */
  readonly message: string;
  /**
   * The quoted value of $context.error.message, namely "$context.error.message".
   */
  readonly messageString: string;
  /**
   * A type of GatewayResponse. This variable can only be used for simple variable
   * substitution in a GatewayResponse body-mapping template, which is not processed
   * by the Velocity Template Language engine, and in access logging. For more
   * information, see Monitoring WebSocket API execution with CloudWatch metrics and
   * Setting up gateway responses to customize error responses.
   */
  readonly responseType: string;
  /**
   * A string containing a detailed validation error message.
   */
  readonly validationErrorString: string;
}

export interface APIGatewayRequestOverride {
  /**
   * The request header override. If this parameter is defined, it contains the headers
   * to be used instead of the HTTP Headers that are defined in the Integration Request
   * pane.
   */
  readonly header: Record<string, string>;
  /**
   * The request path override. If this parameter is defined, it contains the request
   * path to be used instead of the URL Path Parameters that are defined in the
   * Integration Request pane.
   */
  readonly path: Record<string, string>;
  /**
   * The request query string override. If this parameter is defined, it contains the
   * request query strings to be used instead of the URL Query String Parameters that
   * are defined in the Integration Request pane.
   */
  readonly querystring: Record<string, string>;
}

export interface ApiGatewayResponseOverride {
  /**
   * The response header override. If this parameter is defined, it contains the header
   * to be returned instead of the Response header that is defined as the Default mapping
   * in the Integration Response pane.
   */
  readonly header: Record<string, string>;

  /**
   * The response status code override. If this parameter is defined, it contains the
   * status code to be returned instead of the Method response status that is defined
   * as the Default mapping in the Integration Response pane.
   *
   * @see https://docs.aws.amazon.com/apigateway/latest/developerguide/apigateway-override-request-response-parameters.html
   */
  status: number;
}

// to prevent the closure serializer from trying to import all of functionless.
export const deploymentOnlyModule = true;<|MERGE_RESOLUTION|>--- conflicted
+++ resolved
@@ -852,22 +852,6 @@
    * @param id the {@link Identifier} expression.
    * @returns a VTL string that points to the value at runtime.
    */
-<<<<<<< HEAD
-  public override dereference(id: Identifier): string {
-    const ref = id.lookup();
-    if (isVariableStmt(ref)) {
-      return `$${id.name}`;
-    } else if (
-      isParameterDecl(ref) &&
-      isFunctionLike(ref.parent) &&
-      ref.parent.parent === undefined
-    ) {
-      const paramIndex = ref.parent.parameters.indexOf(ref);
-      if (paramIndex === 0) {
-        return `$input.path('$')`;
-      } else if (paramIndex === 1) {
-        return "$context";
-=======
   public override dereference(id: Identifier | ReferenceExpr): string {
     if (isReferenceExpr(id)) {
       throw new SynthError(ErrorCodes.ApiGateway_Unsupported_Reference);
@@ -875,7 +859,11 @@
       const ref = id.lookup();
       if (isVariableStmt(ref)) {
         return `$${id.name}`;
-      } else if (isParameterDecl(ref) && isFunctionDecl(ref.parent)) {
+      } else if (
+        isParameterDecl(ref) &&
+        isFunctionLike(ref.parent) &&
+        ref.parent.parent === undefined
+      ) {
         const paramIndex = ref.parent.parameters.indexOf(ref);
         if (paramIndex === 0) {
           return `$input.path('$')`;
@@ -887,7 +875,6 @@
       }
       if (id.name.startsWith("$")) {
         return id.name;
->>>>>>> b7d7a965
       } else {
         return `$${id.name}`;
       }
