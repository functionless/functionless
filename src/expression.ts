import type {
  BindingElem,
  ClassMember,
  Decl,
  GetAccessorDecl,
  MethodDecl,
  ParameterDecl,
  SetAccessorDecl,
  VariableDecl,
} from "./declaration";
import {
  isIdentifier,
  isNumberLiteralExpr,
  isParenthesizedExpr,
  isPrivateIdentifier,
  isPropAssignExpr,
  isStringLiteralExpr,
} from "./guards";
import { BaseNode, FunctionlessNode } from "./node";
import { NodeKind } from "./node-kind";
import { Span } from "./span";
import type { BlockStmt, Stmt } from "./statement";
import type { AnyClass, AnyFunction } from "./util";

/**
 * An {@link Expr} (Expression) is a Node that will be interpreted to a value.
 */
export type Expr =
  | Argument
  | ArrayLiteralExpr
  | ArrowFunctionExpr
  | AwaitExpr
  | BigIntExpr
  | BinaryExpr
  | BooleanLiteralExpr
  | CallExpr
  | ClassExpr
  | ComputedPropertyNameExpr
  | ConditionExpr
  | DeleteExpr
  | ElementAccessExpr
  | FunctionExpr
  | Identifier
  | NewExpr
  | NoSubstitutionTemplateLiteralExpr
  | NullLiteralExpr
  | NumberLiteralExpr
  | ObjectLiteralExpr
  | OmittedExpr
  | ParenthesizedExpr
  | PostfixUnaryExpr
  | PrivateIdentifier
  | PropAccessExpr
  | PropAssignExpr
  | ReferenceExpr
  | RegexExpr
  | SpreadAssignExpr
  | SpreadElementExpr
  | StringLiteralExpr
  | TaggedTemplateExpr
  | TemplateExpr
  | ThisExpr
  | TypeOfExpr
  | UnaryExpr
  | UndefinedLiteralExpr
  | VoidExpr
  | YieldExpr;

export abstract class BaseExpr<
  Kind extends NodeKind,
  Parent extends FunctionlessNode = BindingElem | Expr | Stmt | VariableDecl
> extends BaseNode<Kind, Parent> {
  readonly nodeKind: "Expr" = "Expr";
}

export class ArrowFunctionExpr<
  F extends AnyFunction = AnyFunction
> extends BaseExpr<NodeKind.ArrowFunctionExpr> {
  readonly _functionBrand?: F;
  constructor(
    /**
     * Range of text in the source file where this Node resides.
     */
    span: Span,
    readonly parameters: ParameterDecl[],
    readonly body: BlockStmt,
    /**
     * true if this function has an `async` modifier
     * ```ts
     * async () =>  {}
     * ```
     */
    readonly isAsync: boolean
  ) {
    super(NodeKind.ArrowFunctionExpr, span, arguments);
    this.ensure(body, "body", [NodeKind.BlockStmt]);
    this.ensureArrayOf(parameters, "parameters", [NodeKind.ParameterDecl]);
    this.ensure(isAsync, "isAsync", ["boolean"]);
  }
}

export class FunctionExpr<
  F extends AnyFunction = AnyFunction
> extends BaseExpr<NodeKind.FunctionExpr> {
  readonly _functionBrand?: F;
  constructor(
    /**
     * Range of text in the source file where this Node resides.
     */
    span: Span,
    readonly name: string | undefined,
    readonly parameters: ParameterDecl[],
    readonly body: BlockStmt,
    /**
     * true if this function has an `async` modifier
     * ```ts
     * async function foo() {}
     * // asterisk can co-exist
     * async function *foo() {}
     * ```
     */
    readonly isAsync: boolean,
    /**
     * true if this function has an `*` modifier
     *
     * ```ts
     * function foo*() {}
     *
     * // async can co-exist
     * async function *foo() {}
     * ```
     */
    readonly isAsterisk: boolean
  ) {
    super(NodeKind.FunctionExpr, span, arguments);
    this.ensure(name, "name", ["undefined", "string"]);
    this.ensureArrayOf(parameters, "parameters", [NodeKind.ParameterDecl]);
    this.ensure(body, "body", [NodeKind.BlockStmt]);
    this.ensure(isAsync, "isAsync", ["boolean"]);
    this.ensure(isAsterisk, "isAsterisk", ["boolean"]);
  }
}

export class ClassExpr<
  C extends AnyClass = AnyClass
> extends BaseExpr<NodeKind.ClassExpr> {
  readonly _classBrand?: C;
  constructor(
    /**
     * Range of text in the source file where this Node resides.
     */
    span: Span,
    readonly name: string | undefined,
    readonly heritage: Expr | undefined,
    readonly members: ClassMember[]
  ) {
    super(NodeKind.ClassExpr, span, arguments);
    this.ensure(name, "name", ["undefined", "string"]);
    this.ensure(heritage, "heritage", ["undefined", "Expr"]);
    this.ensureArrayOf(members, "members", NodeKind.ClassMember);
  }
}

export class ReferenceExpr<
  R = unknown
> extends BaseExpr<NodeKind.ReferenceExpr> {
  constructor(
    /**
     * Range of text in the source file where this Node resides.
     */
    span: Span,
<<<<<<< HEAD
    /**
     * Name of the referenced variable.
     *
     * ```ts
     * let i;
     *
     * i; // "i"
     * ```
     */
    readonly name: string,
    /**
     * A closure that produces the referred value.
     */
    readonly ref: () => R,
    /**
     * A number that uniquely identifies the variable within this AST.
     *
     * This is used to ensure that two ReferenceExpr's pointing to the same variable still point
     * to the same variable after transformation.
     */
    readonly id: number
=======
    readonly name: string,
    readonly ref: () => R
>>>>>>> f9bca042
  ) {
    super(NodeKind.ReferenceExpr, span, arguments);
    this.ensure(name, "name", ["undefined", "string"]);
    this.ensure(ref, "ref", ["function"]);
    this.ensure(id, "id", ["number"]);
  }
}

export type VariableReference = Identifier | PropAccessExpr | ElementAccessExpr;

export class Identifier extends BaseExpr<NodeKind.Identifier> {
  constructor(
    /**
     * Range of text in the source file where this Node resides.
     */
    span: Span,
    readonly name: string
  ) {
    super(NodeKind.Identifier, span, arguments);
    this.ensure(name, "name", ["string"]);
  }

  public lookup(): Decl | undefined {
    return this.getLexicalScope().get(this.name);
  }
}

export class PrivateIdentifier extends BaseExpr<NodeKind.PrivateIdentifier> {
  constructor(
    /**
     * Range of text in the source file where this Node resides.
     */
    span: Span,
    readonly name: `#${string}`
  ) {
    super(NodeKind.PrivateIdentifier, span, arguments);
    this.ensure(name, "name", ["string"]);
  }

  public lookup(): Decl | undefined {
    return this.getLexicalScope().get(this.name);
  }
}

export class PropAccessExpr extends BaseExpr<NodeKind.PropAccessExpr> {
  constructor(
    /**
     * Range of text in the source file where this Node resides.
     */
    span: Span,
    readonly expr: Expr,
    readonly name: Identifier | PrivateIdentifier,
    /**
     * Whether this is using optional chaining.
     * ```ts
     * a?.prop
     * ```
     */
    readonly isOptional: boolean
  ) {
    super(NodeKind.PropAccessExpr, span, arguments);
    this.ensure(expr, "expr", ["Expr"]);
    this.ensure(name, "ref", [NodeKind.Identifier, NodeKind.PrivateIdentifier]);
  }
}

export class ElementAccessExpr extends BaseExpr<NodeKind.ElementAccessExpr> {
  constructor(
    /**
     * Range of text in the source file where this Node resides.
     */
    span: Span,
    readonly expr: Expr,
    readonly element: Expr,
    /**
     * Whether this is using optional chaining.
     * ```ts
     * a?.[element]
     * ```
     */
    readonly isOptional: boolean
  ) {
    super(NodeKind.ElementAccessExpr, span, arguments);
    this.ensure(expr, "expr", ["Expr"]);
    this.ensure(element, "element", ["Expr"]);
    this.ensure(isOptional, "isOptional", ["undefined", "boolean"]);
  }
}

export class Argument extends BaseExpr<NodeKind.Argument, CallExpr | NewExpr> {
  constructor(
    /**
     * Range of text in the source file where this Node resides.
     */
    span: Span,
    readonly expr: Expr
  ) {
    super(NodeKind.Argument, span, arguments);
    this.ensure(expr, "element", ["Expr"]);
  }
}

export class CallExpr<
  E extends Expr | SuperKeyword | ImportKeyword =
    | Expr
    | SuperKeyword
    | ImportKeyword
> extends BaseExpr<NodeKind.CallExpr> {
  constructor(
    /**
     * Range of text in the source file where this Node resides.
     */
    span: Span,
    readonly expr: E,
    readonly args: Argument[]
  ) {
    super(NodeKind.CallExpr, span, arguments);
  }
}

export class NewExpr extends BaseExpr<NodeKind.NewExpr> {
  constructor(
    /**
     * Range of text in the source file where this Node resides.
     */
    span: Span,
    readonly expr: Expr,
    readonly args: Argument[]
  ) {
    super(NodeKind.NewExpr, span, arguments);
    this.ensure(expr, "expr", ["Expr"]);
    this.ensureArrayOf(args, "args", [NodeKind.Argument]);
  }
}

export class ConditionExpr extends BaseExpr<NodeKind.ConditionExpr> {
  constructor(
    /**
     * Range of text in the source file where this Node resides.
     */
    span: Span,
    readonly when: Expr,
    readonly then: Expr,
    readonly _else: Expr
  ) {
    super(NodeKind.ConditionExpr, span, arguments);
    this.ensure(when, "when", ["Expr"]);
    this.ensure(then, "then", ["Expr"]);
    this.ensure(_else, "else", ["Expr"]);
  }
}

/**
 * @see https://developer.mozilla.org/en-US/docs/Web/JavaScript/Reference/Operators#arithmetic_operators
 */
export type ArithmeticOp = "+" | "-" | "/" | "*" | "%" | "**";

/**
 * @see https://developer.mozilla.org/en-US/docs/Web/JavaScript/Reference/Operators#assignment_operators
 */
export type AssignmentOp =
  | "="
  | "*="
  | "**="
  | "/="
  | "%="
  | "+="
  | "-="
  | "<<="
  | ">>="
  | ">>>="
  | "&="
  | "^="
  | "|="
  | "&&="
  | "||="
  | "??=";

/**
 * @see https://developer.mozilla.org/en-US/docs/Web/JavaScript/Reference/Operators#binary_logical_operators
 */
export type BinaryLogicalOp = "&&" | "||" | "??";

/**
 * @see https://developer.mozilla.org/en-US/docs/Web/JavaScript/Reference/Operators#bitwise_shift_operators
 */
export type BitwiseShiftOp = "<<" | ">>" | ">>>";

/**
 * @see https://developer.mozilla.org/en-US/docs/Web/JavaScript/Reference/Operators#binary_bitwise_operators
 */
export type BitwiseBinaryOp = "&" | "|" | "^";

/**
 * @see https://developer.mozilla.org/en-US/docs/Web/JavaScript/Reference/Operators#comma_operator
 */
export type CommaOp = ",";

/**
 * @see https://developer.mozilla.org/en-US/docs/Web/JavaScript/Reference/Operators#equality_operators
 */
export type EqualityOp = "==" | "!=" | "===" | "!==";

/**
 * @see https://developer.mozilla.org/en-US/docs/Web/JavaScript/Reference/Operators#relational_operators
 */
export type RelationalOp = "in" | "instanceof" | "<" | ">" | "<=" | ">=";

/**
 * @see https://developer.mozilla.org/en-US/docs/Web/JavaScript/Reference/Operators
 */
export type BinaryOp =
  | ArithmeticOp
  | AssignmentOp
  | BinaryLogicalOp
  | BitwiseShiftOp
  | BitwiseBinaryOp
  | CommaOp
  | EqualityOp
  | RelationalOp;

export class BinaryExpr extends BaseExpr<NodeKind.BinaryExpr> {
  constructor(
    /**
     * Range of text in the source file where this Node resides.
     */
    span: Span,
    readonly left: Expr,
    readonly op: BinaryOp,
    readonly right: Expr
  ) {
    super(NodeKind.BinaryExpr, span, arguments);
    this.ensure(left, "left", ["Expr"]);
    this.ensure(right, "right", ["Expr"]);
  }
}

/**
 * @see https://developer.mozilla.org/en-US/docs/Web/JavaScript/Reference/Operators#increment_and_decrement
 */
export type PostfixUnaryOp = "--" | "++";

/**
 * @see https://developer.mozilla.org/en-US/docs/Web/JavaScript/Reference/Operators#unary_operators
 */
export type UnaryOp = "!" | "+" | "-" | "~" | PostfixUnaryOp;

export class UnaryExpr extends BaseExpr<NodeKind.UnaryExpr> {
  constructor(
    /**
     * Range of text in the source file where this Node resides.
     */
    span: Span,
    readonly op: UnaryOp,
    readonly expr: Expr
  ) {
    super(NodeKind.UnaryExpr, span, arguments);
    this.ensure(expr, "expr", ["Expr"]);
  }
}

export class PostfixUnaryExpr extends BaseExpr<NodeKind.PostfixUnaryExpr> {
  constructor(
    /**
     * Range of text in the source file where this Node resides.
     */
    span: Span,
    readonly op: PostfixUnaryOp,
    readonly expr: Expr
  ) {
    super(NodeKind.PostfixUnaryExpr, span, arguments);
    this.ensure(expr, "expr", ["Expr"]);
  }
}

// literals

export class NullLiteralExpr extends BaseExpr<NodeKind.NullLiteralExpr> {
  readonly value = null;
  constructor(
    /**
     * Range of text in the source file where this Node resides.
     */
    span: Span
  ) {
    super(NodeKind.NullLiteralExpr, span, arguments);
  }
}

export class UndefinedLiteralExpr extends BaseExpr<NodeKind.UndefinedLiteralExpr> {
  readonly value = undefined;

  constructor(
    /**
     * Range of text in the source file where this Node resides.
     */
    span: Span
  ) {
    super(NodeKind.UndefinedLiteralExpr, span, arguments);
  }
}

export class BooleanLiteralExpr extends BaseExpr<NodeKind.BooleanLiteralExpr> {
  constructor(
    /**
     * Range of text in the source file where this Node resides.
     */
    span: Span,
    readonly value: boolean
  ) {
    super(NodeKind.BooleanLiteralExpr, span, arguments);
    this.ensure(value, "value", ["boolean"]);
  }
}

export class BigIntExpr extends BaseExpr<NodeKind.BigIntExpr> {
  constructor(
    /**
     * Range of text in the source file where this Node resides.
     */
    span: Span,
    readonly value: bigint
  ) {
    super(NodeKind.BigIntExpr, span, arguments);
    this.ensure(value, "value", ["bigint"]);
  }
}

export class NumberLiteralExpr extends BaseExpr<NodeKind.NumberLiteralExpr> {
  constructor(
    /**
     * Range of text in the source file where this Node resides.
     */
    span: Span,
    readonly value: number
  ) {
    super(NodeKind.NumberLiteralExpr, span, arguments);
    this.ensure(value, "value", ["number"]);
  }
}

export class StringLiteralExpr extends BaseExpr<NodeKind.StringLiteralExpr> {
  constructor(
    /**
     * Range of text in the source file where this Node resides.
     */
    span: Span,
    readonly value: string
  ) {
    super(NodeKind.StringLiteralExpr, span, arguments);
    this.ensure(value, "value", ["string"]);
  }
}

export class ArrayLiteralExpr extends BaseExpr<NodeKind.ArrayLiteralExpr> {
  constructor(
    /**
     * Range of text in the source file where this Node resides.
     */
    span: Span,
    readonly items: Expr[]
  ) {
    super(NodeKind.ArrayLiteralExpr, span, arguments);
    this.ensureArrayOf(items, "items", ["Expr"]);
  }
}

export type ObjectElementExpr =
  | GetAccessorDecl
  | MethodDecl
  | PropAssignExpr
  | SetAccessorDecl
  | SpreadAssignExpr;

export class ObjectLiteralExpr extends BaseExpr<NodeKind.ObjectLiteralExpr> {
  constructor(
    /**
     * Range of text in the source file where this Node resides.
     */
    span: Span,
    readonly properties: ObjectElementExpr[]
  ) {
    super(NodeKind.ObjectLiteralExpr, span, arguments);
    this.ensureArrayOf(properties, "properties", NodeKind.ObjectElementExpr);
  }

  public getProperty(name: string) {
    return this.properties.find((prop) => {
      if (isPropAssignExpr(prop)) {
        if (isIdentifier(prop.name) || isPrivateIdentifier(prop.name)) {
          return prop.name.name === name;
        } else if (isStringLiteralExpr(prop.name)) {
          return prop.name.value === name;
        } else if (isNumberLiteralExpr(prop.name)) {
          // compare by string
          return prop.name.value.toString(10) === name;
        } else if (isStringLiteralExpr(prop.name.expr)) {
          return prop.name.expr.value === name;
        }
      }
      return false;
    });
  }
}

export type PropName =
  | Identifier
  | PrivateIdentifier
  | ComputedPropertyNameExpr
  | StringLiteralExpr
  | NumberLiteralExpr;

export class PropAssignExpr extends BaseExpr<
  NodeKind.PropAssignExpr,
  ObjectLiteralExpr
> {
  constructor(
    /**
     * Range of text in the source file where this Node resides.
     */
    span: Span,
    readonly name: PropName,
    readonly expr: Expr
  ) {
    super(NodeKind.PropAssignExpr, span, arguments);
    this.ensure(expr, "expr", ["Expr"]);
  }
}

export class ComputedPropertyNameExpr extends BaseExpr<
  NodeKind.ComputedPropertyNameExpr,
  PropAssignExpr
> {
  constructor(
    /**
     * Range of text in the source file where this Node resides.
     */
    span: Span,
    readonly expr: Expr
  ) {
    super(NodeKind.ComputedPropertyNameExpr, span, arguments);
    this.ensure(expr, "expr", ["Expr"]);
  }
}

export class SpreadAssignExpr extends BaseExpr<
  NodeKind.SpreadAssignExpr,
  ObjectLiteralExpr
> {
  constructor(
    /**
     * Range of text in the source file where this Node resides.
     */
    span: Span,
    readonly expr: Expr
  ) {
    super(NodeKind.SpreadAssignExpr, span, arguments);
    this.ensure(expr, "expr", ["Expr"]);
  }
}

export class SpreadElementExpr extends BaseExpr<
  NodeKind.SpreadElementExpr,
  ObjectLiteralExpr
> {
  constructor(
    /**
     * Range of text in the source file where this Node resides.
     */
    span: Span,
    readonly expr: Expr
  ) {
    super(NodeKind.SpreadElementExpr, span, arguments);
    this.ensure(expr, "expr", ["Expr"]);
  }
}

export type TemplateLiteral = TemplateExpr | NoSubstitutionTemplateLiteralExpr;

/**
 * A Template literal with no substitutions.
 *
 * ```ts
 * `has no substitutions`
 * ```
 */
export class NoSubstitutionTemplateLiteralExpr extends BaseExpr<NodeKind.NoSubstitutionTemplateLiteral> {
  constructor(
    /**
     * Range of text in the source file where this Node resides.
     */
    span: Span,
    readonly text: string
  ) {
    super(NodeKind.NoSubstitutionTemplateLiteral, span, arguments);
    this.ensure(text, "text", ["string"]);
  }
}

/**
 * A template expression.
 *
 * ```ts
 * `<head>(${expr}<literal>)*
 * ```
 */
export class TemplateExpr extends BaseExpr<NodeKind.TemplateExpr> {
  constructor(
    /**
     * Range of text in the source file where this Node resides.
     */
    span: Span,
    /**
     * The literal text prefix of the template.
     * ```
     * `head${expr}` // "head"
     * `${expr}` // ""
     * ```
     */
    readonly head: TemplateHead,
    /**
     * A chain of {@link TemplateSpan}s. The last {@link TemplateSpan}'s `literal` is always a
     * {@link TemplateTail} and the former are always {@link TemplateMiddle}s.
     */
    readonly spans: [
      ...TemplateSpan<TemplateMiddle>[],
      TemplateSpan<TemplateTail>
    ]
  ) {
    super(NodeKind.TemplateExpr, span, arguments);
    this.ensure(head, "head", [NodeKind.TemplateHead]);
    this.ensureArrayOf(spans, "spans", [NodeKind.TemplateSpan]);
  }
}

/**
 * A tagged template expression.
 *
 * ```ts
 * <tag>`<head>(${expr}<literal>)*
 * ```
 */
export class TaggedTemplateExpr extends BaseExpr<NodeKind.TaggedTemplateExpr> {
  constructor(
    /**
     * Range of text in the source file where this Node resides.
     */
    span: Span,
    readonly tag: Expr,
    readonly template: TemplateLiteral
  ) {
    super(NodeKind.TaggedTemplateExpr, span, arguments);
    this.ensure(tag, "tag", ["Expr"]);
    this.ensure(template, "template", [
      NodeKind.TemplateExpr,
      NodeKind.NoSubstitutionTemplateLiteral,
    ]);
  }
}

/**
 * The first quasi string at the beginning of a {@link TemplateExpr}.
 *
 * ```ts
 * const s = `abc${def}`
 *          // ^ TemplateHead
 * ```
 *
 * Is empty in the case when there is no head quasi:
 * ```ts
 * `${abc}`
 * // TemplateHead is "".
 * ```
 */
export class TemplateHead extends BaseNode<NodeKind.TemplateHead> {
  readonly nodeKind = "Node";

  constructor(
    /**
     * Range of text in the source file where this Node resides.
     */
    span: Span,
    readonly text: string
  ) {
    super(NodeKind.TemplateHead, span, arguments);
    this.ensure(text, "text", ["string"]);
  }
}

/**
 * A span of text and expression within a {@link TemplateExpr} or {@link TaggedTemplateExpr}.
 *
 * ```ts
 * `${expr}<literal>`
 * ```
 */
export class TemplateSpan<
  Literal extends TemplateMiddle | TemplateTail = TemplateMiddle | TemplateTail
> extends BaseNode<NodeKind.TemplateSpan> {
  readonly nodeKind = "Node";

  constructor(
    /**
     * Range of text in the source file where this Node resides.
     */
    span: Span,
    readonly expr: Expr,
    readonly literal: Literal
  ) {
    super(NodeKind.TemplateSpan, span, arguments);
    this.ensure(expr, "expr", ["Expr"]);
    this.ensure(literal, "literal", [
      NodeKind.TemplateMiddle,
      NodeKind.TemplateTail,
    ]);
  }
}

export class TemplateMiddle extends BaseNode<NodeKind.TemplateMiddle> {
  readonly nodeKind = "Node";

  constructor(
    /**
     * Range of text in the source file where this Node resides.
     */
    span: Span,
    readonly text: string
  ) {
    super(NodeKind.TemplateMiddle, span, arguments);
    this.ensure(text, "text", ["string"]);
  }
}

export class TemplateTail extends BaseNode<NodeKind.TemplateTail> {
  readonly nodeKind = "Node";

  constructor(
    /**
     * Range of text in the source file where this Node resides.
     */
    span: Span,
    readonly text: string
  ) {
    super(NodeKind.TemplateTail, span, arguments);
    this.ensure(text, "text", ["string"]);
  }
}

export class TypeOfExpr extends BaseExpr<NodeKind.TypeOfExpr> {
  constructor(
    /**
     * Range of text in the source file where this Node resides.
     */
    span: Span,
    readonly expr: Expr
  ) {
    super(NodeKind.TypeOfExpr, span, arguments);
    this.ensure(expr, "expr", ["Expr"]);
  }
}

export class AwaitExpr extends BaseExpr<NodeKind.AwaitExpr> {
  constructor(
    /**
     * Range of text in the source file where this Node resides.
     */
    span: Span,
    readonly expr: Expr
  ) {
    super(NodeKind.AwaitExpr, span, arguments);
    this.ensure(expr, "expr", ["Expr"]);
  }
}

export class ThisExpr<T = any> extends BaseExpr<NodeKind.ThisExpr> {
  constructor(
    /**
     * Range of text in the source file where this Node resides.
     */
    span: Span,
    /**
     * Produce the value of `this`
     */
    readonly ref: () => T
  ) {
    super(NodeKind.ThisExpr, span, arguments);
    this.ensure(ref, "ref", ["function"]);
  }
}

export class SuperKeyword extends BaseNode<NodeKind.SuperKeyword> {
  // `super` is not an expression - a reference to it does not yield a value
  // it only supports the following interactions
  // 1. call in a constructor - `super(..)`
  // 2. call a method on it - `super.method(..)`.
  readonly nodeKind = "Node";
  constructor(
    /**
     * Range of text in the source file where this Node resides.
     */
    span: Span
  ) {
    super(NodeKind.SuperKeyword, span, arguments);
  }
}

export class ImportKeyword extends BaseNode<NodeKind.ImportKeyword> {
  readonly nodeKind = "Node";
  constructor(
    /**
     * Range of text in the source file where this Node resides.
     */
    span: Span
  ) {
    super(NodeKind.ImportKeyword, span, arguments);
  }
}

export class YieldExpr<
  Delegate extends boolean = boolean
> extends BaseExpr<NodeKind.YieldExpr> {
  constructor(
    /**
     * Range of text in the source file where this Node resides.
     */
    span: Span,
    /**
     * The expression to yield (or delegate) to.
     *
     * If {@link delegate} is `true`, then {@link expr} must be defined, because
     * `yield*` defers to another Generator, which `undefined` is not.
     */
    readonly expr: Expr | Delegate extends true ? undefined : never,
    /**
     * Is a `yield*` delegate expression.
     */
    readonly delegate: Delegate
  ) {
    super(NodeKind.YieldExpr, span, arguments);
    this.ensure(delegate, "delegate", ["boolean"]);
    if (delegate) {
      this.ensure(expr, "expr", ["Expr"]);
    } else {
      this.ensure(expr, "expr", ["undefined", "Expr"]);
    }
  }
}

export class RegexExpr extends BaseExpr<NodeKind.RegexExpr> {
  constructor(
    /**
     * Range of text in the source file where this Node resides.
     */
    span: Span,
    readonly regex: RegExp
  ) {
    super(NodeKind.RegexExpr, span, arguments);
  }
}

export class VoidExpr extends BaseExpr<NodeKind.VoidExpr> {
  constructor(
    /**
     * Range of text in the source file where this Node resides.
     */
    span: Span,
    /**
     * The expression to yield (or delegate) to.
     */
    readonly expr: Expr
  ) {
    super(NodeKind.VoidExpr, span, arguments);
    this.ensure(expr, "expr", ["Expr"]);
  }
}

export class DeleteExpr extends BaseExpr<NodeKind.DeleteExpr> {
  constructor(
    /**
     * Range of text in the source file where this Node resides.
     */
    span: Span,
    readonly expr: PropAccessExpr | ElementAccessExpr
  ) {
    super(NodeKind.DeleteExpr, span, arguments);
    this.ensure(expr, "expr", [
      NodeKind.PropAccessExpr,
      NodeKind.ElementAccessExpr,
    ]);
  }
}

export class ParenthesizedExpr extends BaseExpr<NodeKind.ParenthesizedExpr> {
  constructor(
    /**
     * Range of text in the source file where this Node resides.
     */
    span: Span,
    readonly expr: Expr
  ) {
    super(NodeKind.ParenthesizedExpr, span, arguments);
    this.ensure(expr, "expr", ["Expr"]);
  }

  public unwrap(): Expr | undefined {
    if (isParenthesizedExpr(this.expr)) {
      return this.expr.unwrap();
    }
    return this.expr;
  }
}

export class OmittedExpr extends BaseExpr<NodeKind.OmittedExpr> {
  constructor(
    /**
     * Range of text in the source file where this Node resides.
     */
    span: Span
  ) {
    super(NodeKind.OmittedExpr, span, arguments);
  }
}

// to prevent the closure serializer from trying to import all of functionless.
export const deploymentOnlyModule = true;<|MERGE_RESOLUTION|>--- conflicted
+++ resolved
@@ -68,14 +68,18 @@
 
 export abstract class BaseExpr<
   Kind extends NodeKind,
-  Parent extends FunctionlessNode = BindingElem | Expr | Stmt | VariableDecl
+  Parent extends FunctionlessNode | undefined =
+    | BindingElem
+    | Expr
+    | Stmt
+    | VariableDecl
 > extends BaseNode<Kind, Parent> {
   readonly nodeKind: "Expr" = "Expr";
 }
 
 export class ArrowFunctionExpr<
   F extends AnyFunction = AnyFunction
-> extends BaseExpr<NodeKind.ArrowFunctionExpr> {
+> extends BaseExpr<NodeKind.ArrowFunctionExpr, FunctionlessNode | undefined> {
   readonly _functionBrand?: F;
   constructor(
     /**
@@ -90,12 +94,19 @@
      * async () =>  {}
      * ```
      */
-    readonly isAsync: boolean
+    readonly isAsync: boolean,
+    /**
+     * Name of the source file this node originates from.
+     *
+     * Only set on the root of the tree, i.e. when `this` is `undefined`.
+     */
+    readonly filename?: string
   ) {
     super(NodeKind.ArrowFunctionExpr, span, arguments);
     this.ensure(body, "body", [NodeKind.BlockStmt]);
     this.ensureArrayOf(parameters, "parameters", [NodeKind.ParameterDecl]);
     this.ensure(isAsync, "isAsync", ["boolean"]);
+    this.ensure(filename, "filename", ["undefined", "string"]);
   }
 }
 
@@ -130,7 +141,13 @@
      * async function *foo() {}
      * ```
      */
-    readonly isAsterisk: boolean
+    readonly isAsterisk: boolean,
+    /**
+     * Name of the source file this node originates from.
+     *
+     * Only set on the root of the tree, i.e. when `this` is `undefined`.
+     */
+    readonly filename?: string
   ) {
     super(NodeKind.FunctionExpr, span, arguments);
     this.ensure(name, "name", ["undefined", "string"]);
@@ -138,12 +155,14 @@
     this.ensure(body, "body", [NodeKind.BlockStmt]);
     this.ensure(isAsync, "isAsync", ["boolean"]);
     this.ensure(isAsterisk, "isAsterisk", ["boolean"]);
-  }
-}
-
-export class ClassExpr<
-  C extends AnyClass = AnyClass
-> extends BaseExpr<NodeKind.ClassExpr> {
+    this.ensure(filename, "filename", ["undefined", "string"]);
+  }
+}
+
+export class ClassExpr<C extends AnyClass = AnyClass> extends BaseExpr<
+  NodeKind.ClassExpr,
+  FunctionlessNode | undefined
+> {
   readonly _classBrand?: C;
   constructor(
     /**
@@ -152,12 +171,19 @@
     span: Span,
     readonly name: string | undefined,
     readonly heritage: Expr | undefined,
-    readonly members: ClassMember[]
+    readonly members: ClassMember[],
+    /**
+     * Name of the source file this node originates from.
+     *
+     * Only set on the root of the tree, i.e. when `this` is `undefined`.
+     */
+    readonly filename?: string
   ) {
     super(NodeKind.ClassExpr, span, arguments);
     this.ensure(name, "name", ["undefined", "string"]);
     this.ensure(heritage, "heritage", ["undefined", "Expr"]);
     this.ensureArrayOf(members, "members", NodeKind.ClassMember);
+    this.ensure(filename, "filename", ["undefined", "string"]);
   }
 }
 
@@ -169,7 +195,6 @@
      * Range of text in the source file where this Node resides.
      */
     span: Span,
-<<<<<<< HEAD
     /**
      * Name of the referenced variable.
      *
@@ -191,10 +216,6 @@
      * to the same variable after transformation.
      */
     readonly id: number
-=======
-    readonly name: string,
-    readonly ref: () => R
->>>>>>> f9bca042
   ) {
     super(NodeKind.ReferenceExpr, span, arguments);
     this.ensure(name, "name", ["undefined", "string"]);
