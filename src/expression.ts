--- conflicted
+++ resolved
@@ -208,7 +208,6 @@
     /**
      * A closure that produces the referred value.
      */
-<<<<<<< HEAD
     readonly ref: () => R,
     /**
      * A number that uniquely identifies the variable within this AST.
@@ -216,17 +215,17 @@
      * This is used to ensure that two ReferenceExpr's pointing to the same variable still point
      * to the same variable after transformation.
      */
-    readonly id: number,
-
-    readonly thisId: number
-=======
-    readonly ref: () => R
->>>>>>> dcd7f5c6
+    readonly id: number | undefined,
+    /**
+     * Unique ID of this {@link ReferenceExpr}.
+     */
+    readonly referenceId: number | undefined
   ) {
     super(NodeKind.ReferenceExpr, span, arguments);
     this.ensure(name, "name", ["undefined", "string"]);
     this.ensure(ref, "ref", ["function"]);
-    this.ensure(id, "id", ["number"]);
+    this.ensure(id, "id", ["number", "undefined"]);
+    this.ensure(referenceId, "referenceId", ["number", "undefined"]);
   }
 }
 
@@ -920,11 +919,7 @@
     /**
      * Produce the value of `this`
      */
-<<<<<<< HEAD
-    readonly ref?: () => T
-=======
     readonly ref: (() => T) | undefined
->>>>>>> dcd7f5c6
   ) {
     super(NodeKind.ThisExpr, span, arguments);
     this.ensure(ref, "ref", ["undefined", "function"]);
