import type {
  BindingElem,
  ClassMember,
  Decl,
  GetAccessorDecl,
  MethodDecl,
  ParameterDecl,
  SetAccessorDecl,
  VariableDecl,
} from "./declaration";
import {
  isIdentifier,
  isNumberLiteralExpr,
  isParenthesizedExpr,
  isPrivateIdentifier,
  isPropAssignExpr,
  isStringLiteralExpr,
} from "./guards";
import { BaseNode, FunctionlessNode } from "./node";
import { NodeKind } from "./node-kind";
import { Span } from "./span";
import type { BlockStmt, Stmt } from "./statement";
import type { AnyClass, AnyFunction } from "./util";

/**
 * An {@link Expr} (Expression) is a Node that will be interpreted to a value.
 */
export type Expr =
  | Argument
  | ArrayLiteralExpr
  | ArrowFunctionExpr
  | AwaitExpr
  | BigIntExpr
  | BinaryExpr
  | BooleanLiteralExpr
  | CallExpr
  | ClassExpr
  | ComputedPropertyNameExpr
  | ConditionExpr
  | DeleteExpr
  | ElementAccessExpr
  | FunctionExpr
  | Identifier
  | NewExpr
  | NoSubstitutionTemplateLiteralExpr
  | NullLiteralExpr
  | NumberLiteralExpr
  | ObjectLiteralExpr
  | OmittedExpr
  | ParenthesizedExpr
  | PostfixUnaryExpr
  | PrivateIdentifier
  | PropAccessExpr
  | PropAssignExpr
  | ReferenceExpr
  | RegexExpr
  | SpreadAssignExpr
  | SpreadElementExpr
  | StringLiteralExpr
  | TaggedTemplateExpr
  | TemplateExpr
  | ThisExpr
  | TypeOfExpr
  | UnaryExpr
  | UndefinedLiteralExpr
  | VoidExpr
  | YieldExpr;

export abstract class BaseExpr<
  Kind extends NodeKind,
  Parent extends FunctionlessNode | undefined =
    | BindingElem
    | Expr
    | Stmt
    | VariableDecl
    | undefined
> extends BaseNode<Kind, Parent> {
  readonly nodeKind: "Expr" = "Expr";
}

export class ArrowFunctionExpr<
  F extends AnyFunction = AnyFunction
> extends BaseExpr<NodeKind.ArrowFunctionExpr> {
  readonly _functionBrand?: F;
  constructor(
    /**
     * Range of text in the source file where this Node resides.
     */
    span: Span,
    readonly parameters: ParameterDecl[],
    readonly body: BlockStmt,
    /**
     * true if this function has an `async` modifier
     * ```ts
     * async () =>  {}
     * ```
     */
    readonly isAsync: boolean
  ) {
    super(NodeKind.ArrowFunctionExpr, span, arguments);
    this.ensure(body, "body", [NodeKind.BlockStmt]);
    this.ensureArrayOf(parameters, "parameters", [NodeKind.ParameterDecl]);
    this.ensure(isAsync, "isAsync", ["boolean"]);
  }
}

export class FunctionExpr<
  F extends AnyFunction = AnyFunction
> extends BaseExpr<NodeKind.FunctionExpr> {
  readonly _functionBrand?: F;
  constructor(
    /**
     * Range of text in the source file where this Node resides.
     */
    span: Span,
    readonly name: string | undefined,
    readonly parameters: ParameterDecl[],
    readonly body: BlockStmt,
    /**
     * true if this function has an `async` modifier
     * ```ts
     * async function foo() {}
     * // asterisk can co-exist
     * async function *foo() {}
     * ```
     */
    readonly isAsync: boolean,
    /**
     * true if this function has an `*` modifier
     *
     * ```ts
     * function foo*() {}
     *
     * // async can co-exist
     * async function *foo() {}
     * ```
     */
    readonly isAsterisk: boolean
  ) {
    super(NodeKind.FunctionExpr, span, arguments);
    this.ensure(name, "name", ["undefined", "string"]);
    this.ensureArrayOf(parameters, "parameters", [NodeKind.ParameterDecl]);
    this.ensure(body, "body", [NodeKind.BlockStmt]);
    this.ensure(isAsync, "isAsync", ["boolean"]);
    this.ensure(isAsterisk, "isAsterisk", ["boolean"]);
  }
}

export class ClassExpr<C extends AnyClass = AnyClass> extends BaseExpr<
  NodeKind.ClassExpr,
  undefined
> {
  readonly _classBrand?: C;
  constructor(
    /**
     * Range of text in the source file where this Node resides.
     */
    span: Span,
    readonly name: string | undefined,
    readonly heritage: Expr | undefined,
    readonly members: ClassMember[]
  ) {
    super(NodeKind.ClassExpr, span, arguments);
    this.ensure(name, "name", ["undefined", "string"]);
    this.ensure(heritage, "heritage", ["undefined", "Expr"]);
    this.ensureArrayOf(members, "members", NodeKind.ClassMember);
  }
}

export class ReferenceExpr<
  R = unknown
> extends BaseExpr<NodeKind.ReferenceExpr> {
  constructor(
    /**
     * Range of text in the source file where this Node resides.
     */
    span: Span,
    readonly name: string,
    readonly ref: () => R
  ) {
    super(NodeKind.ReferenceExpr, span, arguments);
    this.ensure(name, "name", ["undefined", "string"]);
    this.ensure(ref, "ref", ["function"]);
  }
}

export type VariableReference = Identifier | PropAccessExpr | ElementAccessExpr;

export class Identifier extends BaseExpr<NodeKind.Identifier> {
  constructor(
    /**
     * Range of text in the source file where this Node resides.
     */
    span: Span,
    readonly name: string
  ) {
    super(NodeKind.Identifier, span, arguments);
    this.ensure(name, "name", ["string"]);
  }

  public lookup(): Decl | undefined {
    return this.getLexicalScope().get(this.name);
  }
}

export class PrivateIdentifier extends BaseExpr<NodeKind.PrivateIdentifier> {
  constructor(
    /**
     * Range of text in the source file where this Node resides.
     */
    span: Span,
    readonly name: `#${string}`
  ) {
    super(NodeKind.PrivateIdentifier, span, arguments);
    this.ensure(name, "name", ["string"]);
  }

  public lookup(): Decl | undefined {
    return this.getLexicalScope().get(this.name);
  }
}

export class PropAccessExpr extends BaseExpr<NodeKind.PropAccessExpr> {
  constructor(
    /**
     * Range of text in the source file where this Node resides.
     */
    span: Span,
    readonly expr: Expr,
    readonly name: Identifier | PrivateIdentifier,
    /**
     * Whether this is using optional chaining.
     * ```ts
     * a?.prop
     * ```
     */
    readonly isOptional: boolean
  ) {
    super(NodeKind.PropAccessExpr, span, arguments);
    this.ensure(expr, "expr", ["Expr"]);
    this.ensure(name, "ref", [NodeKind.Identifier, NodeKind.PrivateIdentifier]);
  }
}

export class ElementAccessExpr extends BaseExpr<NodeKind.ElementAccessExpr> {
  constructor(
    /**
     * Range of text in the source file where this Node resides.
     */
    span: Span,
    readonly expr: Expr,
    readonly element: Expr,
    /**
     * Whether this is using optional chaining.
     * ```ts
     * a?.[element]
     * ```
     */
    readonly isOptional: boolean
  ) {
    super(NodeKind.ElementAccessExpr, span, arguments);
    this.ensure(expr, "expr", ["Expr"]);
    this.ensure(element, "element", ["Expr"]);
    this.ensure(isOptional, "isOptional", ["undefined", "boolean"]);
  }
}

export class Argument extends BaseExpr<NodeKind.Argument, CallExpr | NewExpr> {
  constructor(
    /**
     * Range of text in the source file where this Node resides.
     */
    span: Span,
    readonly expr: Expr
  ) {
    super(NodeKind.Argument, span, arguments);
    this.ensure(expr, "element", ["Expr"]);
  }
}

export class CallExpr<
  E extends Expr | SuperKeyword | ImportKeyword =
    | Expr
    | SuperKeyword
    | ImportKeyword
> extends BaseExpr<NodeKind.CallExpr> {
  constructor(
    /**
     * Range of text in the source file where this Node resides.
     */
    span: Span,
    readonly expr: E,
    readonly args: Argument[]
  ) {
    super(NodeKind.CallExpr, span, arguments);
  }
}

export class NewExpr extends BaseExpr<NodeKind.NewExpr> {
  constructor(
    /**
     * Range of text in the source file where this Node resides.
     */
    span: Span,
    readonly expr: Expr,
    readonly args: Argument[]
  ) {
    super(NodeKind.NewExpr, span, arguments);
    this.ensure(expr, "expr", ["Expr"]);
    this.ensureArrayOf(args, "args", [NodeKind.Argument]);
  }
}

export class ConditionExpr extends BaseExpr<NodeKind.ConditionExpr> {
  constructor(
    /**
     * Range of text in the source file where this Node resides.
     */
    span: Span,
    readonly when: Expr,
    readonly then: Expr,
    readonly _else: Expr
  ) {
    super(NodeKind.ConditionExpr, span, arguments);
    this.ensure(when, "when", ["Expr"]);
    this.ensure(then, "then", ["Expr"]);
    this.ensure(_else, "else", ["Expr"]);
  }
}

/**
 * @see https://developer.mozilla.org/en-US/docs/Web/JavaScript/Reference/Operators#arithmetic_operators
 */
export type ArithmeticOp = "+" | "-" | "/" | "*" | "%" | "**";

/**
 * @see https://developer.mozilla.org/en-US/docs/Web/JavaScript/Reference/Operators#assignment_operators
 */
export type AssignmentOp =
  | "="
  | "*="
  | "**="
  | "/="
  | "%="
  | "+="
  | "-="
  | "<<="
  | ">>="
  | ">>>="
  | "&="
  | "^="
  | "|="
  | "&&="
  | "||="
  | "??=";

/**
 * @see https://developer.mozilla.org/en-US/docs/Web/JavaScript/Reference/Operators#binary_logical_operators
 */
export type BinaryLogicalOp = "&&" | "||" | "??";

/**
 * @see https://developer.mozilla.org/en-US/docs/Web/JavaScript/Reference/Operators#bitwise_shift_operators
 */
export type BitwiseShiftOp = "<<" | ">>" | ">>>";

/**
 * @see https://developer.mozilla.org/en-US/docs/Web/JavaScript/Reference/Operators#binary_bitwise_operators
 */
export type BitwiseBinaryOp = "&" | "|" | "^";

/**
 * @see https://developer.mozilla.org/en-US/docs/Web/JavaScript/Reference/Operators#comma_operator
 */
export type CommaOp = ",";

/**
 * @see https://developer.mozilla.org/en-US/docs/Web/JavaScript/Reference/Operators#equality_operators
 */
export type EqualityOp = "==" | "!=" | "===" | "!==";

/**
 * @see https://developer.mozilla.org/en-US/docs/Web/JavaScript/Reference/Operators#relational_operators
 */
export type RelationalOp = "in" | "instanceof" | "<" | ">" | "<=" | ">=";

/**
 * @see https://developer.mozilla.org/en-US/docs/Web/JavaScript/Reference/Operators
 */
export type BinaryOp =
  | ArithmeticOp
  | AssignmentOp
  | BinaryLogicalOp
  | BitwiseShiftOp
  | BitwiseBinaryOp
  | CommaOp
  | EqualityOp
  | RelationalOp;

export class BinaryExpr extends BaseExpr<NodeKind.BinaryExpr> {
  constructor(
    /**
     * Range of text in the source file where this Node resides.
     */
    span: Span,
    readonly left: Expr,
    readonly op: BinaryOp,
    readonly right: Expr
  ) {
    super(NodeKind.BinaryExpr, span, arguments);
    this.ensure(left, "left", ["Expr"]);
    this.ensure(right, "right", ["Expr"]);
  }
}

/**
 * @see https://developer.mozilla.org/en-US/docs/Web/JavaScript/Reference/Operators#increment_and_decrement
 */
export type PostfixUnaryOp = "--" | "++";

/**
 * @see https://developer.mozilla.org/en-US/docs/Web/JavaScript/Reference/Operators#unary_operators
 */
export type UnaryOp = "!" | "+" | "-" | "~" | PostfixUnaryOp;

export class UnaryExpr extends BaseExpr<NodeKind.UnaryExpr> {
  constructor(
    /**
     * Range of text in the source file where this Node resides.
     */
    span: Span,
    readonly op: UnaryOp,
    readonly expr: Expr
  ) {
    super(NodeKind.UnaryExpr, span, arguments);
    this.ensure(expr, "expr", ["Expr"]);
  }
}

export class PostfixUnaryExpr extends BaseExpr<NodeKind.PostfixUnaryExpr> {
  constructor(
    /**
     * Range of text in the source file where this Node resides.
     */
    span: Span,
    readonly op: PostfixUnaryOp,
    readonly expr: Expr
  ) {
    super(NodeKind.PostfixUnaryExpr, span, arguments);
    this.ensure(expr, "expr", ["Expr"]);
  }
}

// literals

export class NullLiteralExpr extends BaseExpr<NodeKind.NullLiteralExpr> {
  readonly value = null;
  constructor(
    /**
     * Range of text in the source file where this Node resides.
     */
    span: Span
  ) {
    super(NodeKind.NullLiteralExpr, span, arguments);
  }
}

export class UndefinedLiteralExpr extends BaseExpr<NodeKind.UndefinedLiteralExpr> {
  readonly value = undefined;

  constructor(
    /**
     * Range of text in the source file where this Node resides.
     */
    span: Span
  ) {
    super(NodeKind.UndefinedLiteralExpr, span, arguments);
  }
}

export class BooleanLiteralExpr extends BaseExpr<NodeKind.BooleanLiteralExpr> {
  constructor(
    /**
     * Range of text in the source file where this Node resides.
     */
    span: Span,
    readonly value: boolean
  ) {
    super(NodeKind.BooleanLiteralExpr, span, arguments);
    this.ensure(value, "value", ["boolean"]);
  }
}

export class BigIntExpr extends BaseExpr<NodeKind.BigIntExpr> {
  constructor(
    /**
     * Range of text in the source file where this Node resides.
     */
    span: Span,
    readonly value: bigint
  ) {
    super(NodeKind.BigIntExpr, span, arguments);
    this.ensure(value, "value", ["bigint"]);
  }
}

export class NumberLiteralExpr extends BaseExpr<NodeKind.NumberLiteralExpr> {
  constructor(
    /**
     * Range of text in the source file where this Node resides.
     */
    span: Span,
    readonly value: number
  ) {
    super(NodeKind.NumberLiteralExpr, span, arguments);
    this.ensure(value, "value", ["number"]);
  }
}

export class StringLiteralExpr extends BaseExpr<NodeKind.StringLiteralExpr> {
  constructor(
    /**
     * Range of text in the source file where this Node resides.
     */
    span: Span,
    readonly value: string
  ) {
    super(NodeKind.StringLiteralExpr, span, arguments);
    this.ensure(value, "value", ["string"]);
  }
}

export class ArrayLiteralExpr extends BaseExpr<NodeKind.ArrayLiteralExpr> {
  constructor(
    /**
     * Range of text in the source file where this Node resides.
     */
    span: Span,
    readonly items: Expr[]
  ) {
    super(NodeKind.ArrayLiteralExpr, span, arguments);
    this.ensureArrayOf(items, "items", ["Expr"]);
  }
}

export type ObjectElementExpr =
  | GetAccessorDecl
  | MethodDecl
  | PropAssignExpr
  | SetAccessorDecl
  | SpreadAssignExpr;

export class ObjectLiteralExpr extends BaseExpr<NodeKind.ObjectLiteralExpr> {
  constructor(
    /**
     * Range of text in the source file where this Node resides.
     */
    span: Span,
    readonly properties: ObjectElementExpr[]
  ) {
    super(NodeKind.ObjectLiteralExpr, span, arguments);
    this.ensureArrayOf(properties, "properties", NodeKind.ObjectElementExpr);
  }

  public getProperty(name: string) {
    return this.properties.find((prop) => {
      if (isPropAssignExpr(prop)) {
        if (isIdentifier(prop.name) || isPrivateIdentifier(prop.name)) {
          return prop.name.name === name;
        } else if (isStringLiteralExpr(prop.name)) {
          return prop.name.value === name;
        } else if (isNumberLiteralExpr(prop.name)) {
          // compare by string
          return prop.name.value.toString(10) === name;
        } else if (isStringLiteralExpr(prop.name.expr)) {
          return prop.name.expr.value === name;
        }
      }
      return false;
    });
  }
}

export type PropName =
  | Identifier
  | PrivateIdentifier
  | ComputedPropertyNameExpr
  | StringLiteralExpr
  | NumberLiteralExpr;

export class PropAssignExpr extends BaseExpr<
  NodeKind.PropAssignExpr,
  ObjectLiteralExpr
> {
  constructor(
    /**
     * Range of text in the source file where this Node resides.
     */
    span: Span,
    readonly name: PropName,
    readonly expr: Expr
  ) {
    super(NodeKind.PropAssignExpr, span, arguments);
    this.ensure(expr, "expr", ["Expr"]);
  }
}

export class ComputedPropertyNameExpr extends BaseExpr<
  NodeKind.ComputedPropertyNameExpr,
  PropAssignExpr
> {
  constructor(
    /**
     * Range of text in the source file where this Node resides.
     */
    span: Span,
    readonly expr: Expr
  ) {
    super(NodeKind.ComputedPropertyNameExpr, span, arguments);
    this.ensure(expr, "expr", ["Expr"]);
  }
}

export class SpreadAssignExpr extends BaseExpr<
  NodeKind.SpreadAssignExpr,
  ObjectLiteralExpr
> {
  constructor(
    /**
     * Range of text in the source file where this Node resides.
     */
    span: Span,
    readonly expr: Expr
  ) {
    super(NodeKind.SpreadAssignExpr, span, arguments);
    this.ensure(expr, "expr", ["Expr"]);
  }
}

export class SpreadElementExpr extends BaseExpr<
  NodeKind.SpreadElementExpr,
  ObjectLiteralExpr
> {
  constructor(
    /**
     * Range of text in the source file where this Node resides.
     */
    span: Span,
    readonly expr: Expr
  ) {
    super(NodeKind.SpreadElementExpr, span, arguments);
    this.ensure(expr, "expr", ["Expr"]);
  }
}

export type TemplateLiteral = TemplateExpr | NoSubstitutionTemplateLiteralExpr;

/**
 * A Template literal with no substitutions.
 *
 * ```ts
 * `has no substitutions`
 * ```
 */
export class NoSubstitutionTemplateLiteralExpr extends BaseExpr<NodeKind.NoSubstitutionTemplateLiteral> {
  constructor(
    /**
     * Range of text in the source file where this Node resides.
     */
    span: Span,
    readonly text: string
  ) {
    super(NodeKind.NoSubstitutionTemplateLiteral, span, arguments);
    this.ensure(text, "text", ["string"]);
  }
}

/**
 * A template expression.
 *
 * ```ts
 * `<head>(${expr}<literal>)*
 * ```
 */
export class TemplateExpr extends BaseExpr<NodeKind.TemplateExpr> {
  constructor(
    /**
     * Range of text in the source file where this Node resides.
     */
    span: Span,
    /**
     * The literal text prefix of the template.
     * ```
     * `head${expr}` // "head"
     * `${expr}` // ""
     * ```
     */
    readonly head: TemplateHead,
    /**
     * A chain of {@link TemplateSpan}s. The last {@link TemplateSpan}'s `literal` is always a
     * {@link TemplateTail} and the former are always {@link TemplateMiddle}s.
     */
    readonly spans: [
      ...TemplateSpan<TemplateMiddle>[],
      TemplateSpan<TemplateTail>
    ]
  ) {
    super(NodeKind.TemplateExpr, span, arguments);
    this.ensure(head, "head", [NodeKind.TemplateHead]);
    this.ensureArrayOf(spans, "spans", [NodeKind.TemplateSpan]);
  }
}

/**
 * A tagged template expression.
 *
 * ```ts
 * <tag>`<head>(${expr}<literal>)*
 * ```
 */
export class TaggedTemplateExpr extends BaseExpr<NodeKind.TaggedTemplateExpr> {
  constructor(
    /**
     * Range of text in the source file where this Node resides.
     */
    span: Span,
    readonly tag: Expr,
    readonly template: TemplateLiteral
  ) {
    super(NodeKind.TaggedTemplateExpr, span, arguments);
    this.ensure(tag, "tag", ["Expr"]);
    this.ensure(template, "template", [
      NodeKind.TemplateExpr,
      NodeKind.NoSubstitutionTemplateLiteral,
    ]);
  }
}

/**
 * The first quasi string at the beginning of a {@link TemplateExpr}.
 *
 * ```ts
 * const s = `abc${def}`
 *          // ^ TemplateHead
 * ```
 *
 * Is empty in the case when there is no head quasi:
 * ```ts
 * `${abc}`
 * // TemplateHead is "".
 * ```
 */
export class TemplateHead extends BaseNode<NodeKind.TemplateHead> {
  readonly nodeKind = "Node";

  constructor(
    /**
     * Range of text in the source file where this Node resides.
     */
    span: Span,
    readonly text: string
  ) {
    super(NodeKind.TemplateHead, span, arguments);
    this.ensure(text, "text", ["string"]);
  }
}

/**
 * A span of text and expression within a {@link TemplateExpr} or {@link TaggedTemplateExpr}.
 *
 * ```ts
 * `${expr}<literal>`
 * ```
 */
export class TemplateSpan<
  Literal extends TemplateMiddle | TemplateTail = TemplateMiddle | TemplateTail
> extends BaseNode<NodeKind.TemplateSpan> {
  readonly nodeKind = "Node";

  constructor(
    /**
     * Range of text in the source file where this Node resides.
     */
    span: Span,
    readonly expr: Expr,
    readonly literal: Literal
  ) {
    super(NodeKind.TemplateSpan, span, arguments);
    this.ensure(expr, "expr", ["Expr"]);
    this.ensure(literal, "literal", [
      NodeKind.TemplateMiddle,
      NodeKind.TemplateTail,
    ]);
  }
}

export class TemplateMiddle extends BaseNode<NodeKind.TemplateMiddle> {
  readonly nodeKind = "Node";

  constructor(
    /**
     * Range of text in the source file where this Node resides.
     */
    span: Span,
    readonly text: string
  ) {
    super(NodeKind.TemplateMiddle, span, arguments);
    this.ensure(text, "text", ["string"]);
  }
}

export class TemplateTail extends BaseNode<NodeKind.TemplateTail> {
  readonly nodeKind = "Node";

  constructor(
    /**
     * Range of text in the source file where this Node resides.
     */
    span: Span,
    readonly text: string
  ) {
    super(NodeKind.TemplateTail, span, arguments);
    this.ensure(text, "text", ["string"]);
  }
}

export class TypeOfExpr extends BaseExpr<NodeKind.TypeOfExpr> {
  constructor(
    /**
     * Range of text in the source file where this Node resides.
     */
    span: Span,
    readonly expr: Expr
  ) {
    super(NodeKind.TypeOfExpr, span, arguments);
    this.ensure(expr, "expr", ["Expr"]);
  }
}

export class AwaitExpr extends BaseExpr<NodeKind.AwaitExpr> {
  constructor(
    /**
     * Range of text in the source file where this Node resides.
     */
    span: Span,
    readonly expr: Expr
  ) {
    super(NodeKind.AwaitExpr, span, arguments);
    this.ensure(expr, "expr", ["Expr"]);
  }
}

export class ThisExpr<T = any> extends BaseExpr<NodeKind.ThisExpr> {
  constructor(
    /**
     * Range of text in the source file where this Node resides.
     */
    span: Span,
    /**
     * Produce the value of `this`
     */
    readonly ref: () => T
  ) {
    super(NodeKind.ThisExpr, span, arguments);
    this.ensure(ref, "ref", ["function"]);
  }
}

export class SuperKeyword extends BaseNode<NodeKind.SuperKeyword> {
  // `super` is not an expression - a reference to it does not yield a value
  // it only supports the following interactions
  // 1. call in a constructor - `super(..)`
  // 2. call a method on it - `super.method(..)`.
  readonly nodeKind = "Node";
  constructor(
    /**
     * Range of text in the source file where this Node resides.
     */
    span: Span
  ) {
    super(NodeKind.SuperKeyword, span, arguments);
  }
}

export class ImportKeyword extends BaseNode<NodeKind.ImportKeyword> {
  readonly nodeKind = "Node";
  constructor(
    /**
     * Range of text in the source file where this Node resides.
     */
    span: Span
  ) {
    super(NodeKind.ImportKeyword, span, arguments);
  }
}

export class YieldExpr<
  Delegate extends boolean = boolean
> extends BaseExpr<NodeKind.YieldExpr> {
  constructor(
    /**
     * Range of text in the source file where this Node resides.
     */
    span: Span,
    /**
     * The expression to yield (or delegate) to.
     *
     * If {@link delegate} is `true`, then {@link expr} must be defined, because
     * `yield*` defers to another Generator, which `undefined` is not.
     */
    readonly expr: Expr | Delegate extends true ? undefined : never,
    /**
     * Is a `yield*` delegate expression.
     */
    readonly delegate: Delegate
  ) {
<<<<<<< HEAD
    super(NodeKind.YieldExpr, span, arguments);
    this.ensure(expr, "expr", ["undefined", "Expr"]);
=======
    super(NodeKind.YieldExpr, arguments);
>>>>>>> 0cd4199d
    this.ensure(delegate, "delegate", ["boolean"]);
    if (delegate) {
      this.ensure(expr, "expr", ["Expr"]);
    } else {
      this.ensure(expr, "expr", ["undefined", "Expr"]);
    }
  }
}

export class RegexExpr extends BaseExpr<NodeKind.RegexExpr> {
  constructor(
    /**
     * Range of text in the source file where this Node resides.
     */
    span: Span,
    readonly regex: RegExp
  ) {
    super(NodeKind.RegexExpr, span, arguments);
  }
}

export class VoidExpr extends BaseExpr<NodeKind.VoidExpr> {
  constructor(
    /**
     * Range of text in the source file where this Node resides.
     */
    span: Span,
    /**
     * The expression to yield (or delegate) to.
     */
    readonly expr: Expr
  ) {
    super(NodeKind.VoidExpr, span, arguments);
    this.ensure(expr, "expr", ["Expr"]);
  }
}

export class DeleteExpr extends BaseExpr<NodeKind.DeleteExpr> {
  constructor(
    /**
     * Range of text in the source file where this Node resides.
     */
    span: Span,
    readonly expr: PropAccessExpr | ElementAccessExpr
  ) {
    super(NodeKind.DeleteExpr, span, arguments);
    this.ensure(expr, "expr", [
      NodeKind.PropAccessExpr,
      NodeKind.ElementAccessExpr,
    ]);
  }
}

export class ParenthesizedExpr extends BaseExpr<NodeKind.ParenthesizedExpr> {
  constructor(
    /**
     * Range of text in the source file where this Node resides.
     */
    span: Span,
    readonly expr: Expr
  ) {
    super(NodeKind.ParenthesizedExpr, span, arguments);
    this.ensure(expr, "expr", ["Expr"]);
  }

  public unwrap(): Expr | undefined {
    if (isParenthesizedExpr(this.expr)) {
      return this.expr.unwrap();
    }
    return this.expr;
  }
}

export class OmittedExpr extends BaseExpr<NodeKind.OmittedExpr> {
  constructor(
    /**
     * Range of text in the source file where this Node resides.
     */
    span: Span
  ) {
    super(NodeKind.OmittedExpr, span, arguments);
  }
}

// to prevent the closure serializer from trying to import all of functionless.
export const deploymentOnlyModule = true;<|MERGE_RESOLUTION|>--- conflicted
+++ resolved
@@ -914,12 +914,7 @@
      */
     readonly delegate: Delegate
   ) {
-<<<<<<< HEAD
     super(NodeKind.YieldExpr, span, arguments);
-    this.ensure(expr, "expr", ["undefined", "Expr"]);
-=======
-    super(NodeKind.YieldExpr, arguments);
->>>>>>> 0cd4199d
     this.ensure(delegate, "delegate", ["boolean"]);
     if (delegate) {
       this.ensure(expr, "expr", ["Expr"]);
