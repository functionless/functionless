import type {
  BindingElem,
  ClassMember,
  Decl,
  GetAccessorDecl,
  MethodDecl,
  ParameterDecl,
  SetAccessorDecl,
  VariableDecl,
} from "./declaration";
import {
  isIdentifier,
  isNumberLiteralExpr,
  isParenthesizedExpr,
  isPrivateIdentifier,
  isPropAssignExpr,
  isStringLiteralExpr,
} from "./guards";
import { BaseNode, FunctionlessNode } from "./node";
import { NodeKind } from "./node-kind";
import { Span } from "./span";
import type { BlockStmt, Stmt } from "./statement";
import type { AnyClass, AnyFunction } from "./util";

/**
 * An {@link Expr} (Expression) is a Node that will be interpreted to a value.
 */
export type Expr =
  | Argument
  | ArrayLiteralExpr
  | ArrowFunctionExpr
  | AwaitExpr
  | BigIntExpr
  | BinaryExpr
  | BooleanLiteralExpr
  | CallExpr
  | ClassExpr
  | ComputedPropertyNameExpr
  | ConditionExpr
  | DeleteExpr
  | ElementAccessExpr
  | FunctionExpr
  | Identifier
  | NewExpr
  | NoSubstitutionTemplateLiteralExpr
  | NullLiteralExpr
  | NumberLiteralExpr
  | ObjectLiteralExpr
  | OmittedExpr
  | ParenthesizedExpr
  | PostfixUnaryExpr
  | PrivateIdentifier
  | PropAccessExpr
  | PropAssignExpr
  | ReferenceExpr
  | RegexExpr
  | SpreadAssignExpr
  | SpreadElementExpr
  | StringLiteralExpr
  | TaggedTemplateExpr
  | TemplateExpr
  | ThisExpr
  | TypeOfExpr
  | UnaryExpr
  | UndefinedLiteralExpr
  | VoidExpr
  | YieldExpr;

export abstract class BaseExpr<
  Kind extends NodeKind,
  Parent extends FunctionlessNode | undefined =
    | BindingElem
    | Expr
    | Stmt
    | VariableDecl
    | undefined
> extends BaseNode<Kind, Parent> {
  readonly nodeKind: "Expr" = "Expr";
}

export class ArrowFunctionExpr<
  F extends AnyFunction = AnyFunction
> extends BaseExpr<NodeKind.ArrowFunctionExpr> {
  readonly _functionBrand?: F;
  constructor(
    /**
     * Range of text in the source file where this Node resides.
     */
    span: Span,
    readonly parameters: ParameterDecl[],
    readonly body: BlockStmt,
    /**
     * true if this function has an `async` modifier
     * ```ts
     * async () =>  {}
     * ```
     */
    readonly isAsync: boolean
  ) {
    super(NodeKind.ArrowFunctionExpr, span, arguments);
    this.ensure(body, "body", [NodeKind.BlockStmt]);
    this.ensureArrayOf(parameters, "parameters", [NodeKind.ParameterDecl]);
    this.ensure(isAsync, "isAsync", ["boolean"]);
  }
}

export class FunctionExpr<
  F extends AnyFunction = AnyFunction
> extends BaseExpr<NodeKind.FunctionExpr> {
  readonly _functionBrand?: F;
  constructor(
    /**
     * Range of text in the source file where this Node resides.
     */
    span: Span,
    readonly name: string | undefined,
    readonly parameters: ParameterDecl[],
    readonly body: BlockStmt,
    /**
     * true if this function has an `async` modifier
     * ```ts
     * async function foo() {}
     * // asterisk can co-exist
     * async function *foo() {}
     * ```
     */
    readonly isAsync: boolean,
    /**
     * true if this function has an `*` modifier
     *
     * ```ts
     * function foo*() {}
     *
     * // async can co-exist
     * async function *foo() {}
     * ```
     */
    readonly isAsterisk: boolean
  ) {
    super(NodeKind.FunctionExpr, span, arguments);
    this.ensure(name, "name", ["undefined", "string"]);
    this.ensureArrayOf(parameters, "parameters", [NodeKind.ParameterDecl]);
    this.ensure(body, "body", [NodeKind.BlockStmt]);
    this.ensure(isAsync, "isAsync", ["boolean"]);
    this.ensure(isAsterisk, "isAsterisk", ["boolean"]);
  }
}

export class ClassExpr<C extends AnyClass = AnyClass> extends BaseExpr<
  NodeKind.ClassExpr,
  undefined
> {
  readonly _classBrand?: C;
  constructor(
    /**
     * Range of text in the source file where this Node resides.
     */
    span: Span,
    readonly name: string | undefined,
    readonly heritage: Expr | undefined,
    readonly members: ClassMember[]
  ) {
    super(NodeKind.ClassExpr, span, arguments);
    this.ensure(name, "name", ["undefined", "string"]);
    this.ensure(heritage, "heritage", ["undefined", "Expr"]);
    this.ensureArrayOf(members, "members", NodeKind.ClassMember);
  }
}

export class ReferenceExpr<
  R = unknown
> extends BaseExpr<NodeKind.ReferenceExpr> {
  constructor(
    /**
<<<<<<< HEAD
     * Name of the referenced variable.
     *
     * ```ts
     * let i;
     *
     * i; // "i"
     * ```
     */
    readonly name: string,
    /**
     * A closure that produces the referred value.
     */
    readonly ref: () => R,
    /**
     * An id number unique within the file where the reference originates from.
     */
    readonly id: number,
    readonly filename: string
  ) {
    super(NodeKind.ReferenceExpr, arguments);
=======
     * Range of text in the source file where this Node resides.
     */
    span: Span,
    readonly name: string,
    readonly ref: () => R
  ) {
    super(NodeKind.ReferenceExpr, span, arguments);
>>>>>>> 8b898305
    this.ensure(name, "name", ["undefined", "string"]);
    this.ensure(ref, "ref", ["function"]);
  }
}

export type VariableReference = Identifier | PropAccessExpr | ElementAccessExpr;

export class Identifier extends BaseExpr<NodeKind.Identifier> {
  constructor(
    /**
     * Range of text in the source file where this Node resides.
     */
    span: Span,
    readonly name: string
  ) {
    super(NodeKind.Identifier, span, arguments);
    this.ensure(name, "name", ["string"]);
  }

  public lookup(): Decl | undefined {
    return this.getLexicalScope().get(this.name);
  }
}

export class PrivateIdentifier extends BaseExpr<NodeKind.PrivateIdentifier> {
  constructor(
    /**
     * Range of text in the source file where this Node resides.
     */
    span: Span,
    readonly name: `#${string}`
  ) {
    super(NodeKind.PrivateIdentifier, span, arguments);
    this.ensure(name, "name", ["string"]);
  }

  public lookup(): Decl | undefined {
    return this.getLexicalScope().get(this.name);
  }
}

export class PropAccessExpr extends BaseExpr<NodeKind.PropAccessExpr> {
  constructor(
    /**
     * Range of text in the source file where this Node resides.
     */
    span: Span,
    readonly expr: Expr,
    readonly name: Identifier | PrivateIdentifier,
    /**
     * Whether this is using optional chaining.
     * ```ts
     * a?.prop
     * ```
     */
    readonly isOptional: boolean
  ) {
    super(NodeKind.PropAccessExpr, span, arguments);
    this.ensure(expr, "expr", ["Expr"]);
    this.ensure(name, "ref", [NodeKind.Identifier, NodeKind.PrivateIdentifier]);
  }
}

export class ElementAccessExpr extends BaseExpr<NodeKind.ElementAccessExpr> {
  constructor(
    /**
     * Range of text in the source file where this Node resides.
     */
    span: Span,
    readonly expr: Expr,
    readonly element: Expr,
    /**
     * Whether this is using optional chaining.
     * ```ts
     * a?.[element]
     * ```
     */
    readonly isOptional: boolean
  ) {
    super(NodeKind.ElementAccessExpr, span, arguments);
    this.ensure(expr, "expr", ["Expr"]);
    this.ensure(element, "element", ["Expr"]);
    this.ensure(isOptional, "isOptional", ["undefined", "boolean"]);
  }
}

export class Argument extends BaseExpr<NodeKind.Argument, CallExpr | NewExpr> {
  constructor(
    /**
     * Range of text in the source file where this Node resides.
     */
    span: Span,
    readonly expr: Expr
  ) {
    super(NodeKind.Argument, span, arguments);
    this.ensure(expr, "element", ["Expr"]);
  }
}

export class CallExpr<
  E extends Expr | SuperKeyword | ImportKeyword =
    | Expr
    | SuperKeyword
    | ImportKeyword
> extends BaseExpr<NodeKind.CallExpr> {
  constructor(
    /**
     * Range of text in the source file where this Node resides.
     */
    span: Span,
    readonly expr: E,
    readonly args: Argument[]
  ) {
    super(NodeKind.CallExpr, span, arguments);
  }
}

export class NewExpr extends BaseExpr<NodeKind.NewExpr> {
  constructor(
    /**
     * Range of text in the source file where this Node resides.
     */
    span: Span,
    readonly expr: Expr,
    readonly args: Argument[]
  ) {
    super(NodeKind.NewExpr, span, arguments);
    this.ensure(expr, "expr", ["Expr"]);
    this.ensureArrayOf(args, "args", [NodeKind.Argument]);
  }
}

export class ConditionExpr extends BaseExpr<NodeKind.ConditionExpr> {
  constructor(
    /**
     * Range of text in the source file where this Node resides.
     */
    span: Span,
    readonly when: Expr,
    readonly then: Expr,
    readonly _else: Expr
  ) {
    super(NodeKind.ConditionExpr, span, arguments);
    this.ensure(when, "when", ["Expr"]);
    this.ensure(then, "then", ["Expr"]);
    this.ensure(_else, "else", ["Expr"]);
  }
}

/**
 * @see https://developer.mozilla.org/en-US/docs/Web/JavaScript/Reference/Operators#arithmetic_operators
 */
export type ArithmeticOp = "+" | "-" | "/" | "*" | "%" | "**";

/**
 * @see https://developer.mozilla.org/en-US/docs/Web/JavaScript/Reference/Operators#assignment_operators
 */
export type AssignmentOp =
  | "="
  | "*="
  | "**="
  | "/="
  | "%="
  | "+="
  | "-="
  | "<<="
  | ">>="
  | ">>>="
  | "&="
  | "^="
  | "|="
  | "&&="
  | "||="
  | "??=";

/**
 * @see https://developer.mozilla.org/en-US/docs/Web/JavaScript/Reference/Operators#binary_logical_operators
 */
export type BinaryLogicalOp = "&&" | "||" | "??";

/**
 * @see https://developer.mozilla.org/en-US/docs/Web/JavaScript/Reference/Operators#bitwise_shift_operators
 */
export type BitwiseShiftOp = "<<" | ">>" | ">>>";

/**
 * @see https://developer.mozilla.org/en-US/docs/Web/JavaScript/Reference/Operators#binary_bitwise_operators
 */
export type BitwiseBinaryOp = "&" | "|" | "^";

/**
 * @see https://developer.mozilla.org/en-US/docs/Web/JavaScript/Reference/Operators#comma_operator
 */
export type CommaOp = ",";

/**
 * @see https://developer.mozilla.org/en-US/docs/Web/JavaScript/Reference/Operators#equality_operators
 */
export type EqualityOp = "==" | "!=" | "===" | "!==";

/**
 * @see https://developer.mozilla.org/en-US/docs/Web/JavaScript/Reference/Operators#relational_operators
 */
export type RelationalOp = "in" | "instanceof" | "<" | ">" | "<=" | ">=";

/**
 * @see https://developer.mozilla.org/en-US/docs/Web/JavaScript/Reference/Operators
 */
export type BinaryOp =
  | ArithmeticOp
  | AssignmentOp
  | BinaryLogicalOp
  | BitwiseShiftOp
  | BitwiseBinaryOp
  | CommaOp
  | EqualityOp
  | RelationalOp;

export class BinaryExpr extends BaseExpr<NodeKind.BinaryExpr> {
  constructor(
    /**
     * Range of text in the source file where this Node resides.
     */
    span: Span,
    readonly left: Expr,
    readonly op: BinaryOp,
    readonly right: Expr
  ) {
    super(NodeKind.BinaryExpr, span, arguments);
    this.ensure(left, "left", ["Expr"]);
    this.ensure(right, "right", ["Expr"]);
  }
}

/**
 * @see https://developer.mozilla.org/en-US/docs/Web/JavaScript/Reference/Operators#increment_and_decrement
 */
export type PostfixUnaryOp = "--" | "++";

/**
 * @see https://developer.mozilla.org/en-US/docs/Web/JavaScript/Reference/Operators#unary_operators
 */
export type UnaryOp = "!" | "+" | "-" | "~" | PostfixUnaryOp;

export class UnaryExpr extends BaseExpr<NodeKind.UnaryExpr> {
  constructor(
    /**
     * Range of text in the source file where this Node resides.
     */
    span: Span,
    readonly op: UnaryOp,
    readonly expr: Expr
  ) {
    super(NodeKind.UnaryExpr, span, arguments);
    this.ensure(expr, "expr", ["Expr"]);
  }
}

export class PostfixUnaryExpr extends BaseExpr<NodeKind.PostfixUnaryExpr> {
  constructor(
    /**
     * Range of text in the source file where this Node resides.
     */
    span: Span,
    readonly op: PostfixUnaryOp,
    readonly expr: Expr
  ) {
    super(NodeKind.PostfixUnaryExpr, span, arguments);
    this.ensure(expr, "expr", ["Expr"]);
  }
}

// literals

export class NullLiteralExpr extends BaseExpr<NodeKind.NullLiteralExpr> {
  readonly value = null;
  constructor(
    /**
     * Range of text in the source file where this Node resides.
     */
    span: Span
  ) {
    super(NodeKind.NullLiteralExpr, span, arguments);
  }
}

export class UndefinedLiteralExpr extends BaseExpr<NodeKind.UndefinedLiteralExpr> {
  readonly value = undefined;

  constructor(
    /**
     * Range of text in the source file where this Node resides.
     */
    span: Span
  ) {
    super(NodeKind.UndefinedLiteralExpr, span, arguments);
  }
}

export class BooleanLiteralExpr extends BaseExpr<NodeKind.BooleanLiteralExpr> {
  constructor(
    /**
     * Range of text in the source file where this Node resides.
     */
    span: Span,
    readonly value: boolean
  ) {
    super(NodeKind.BooleanLiteralExpr, span, arguments);
    this.ensure(value, "value", ["boolean"]);
  }
}

export class BigIntExpr extends BaseExpr<NodeKind.BigIntExpr> {
  constructor(
    /**
     * Range of text in the source file where this Node resides.
     */
    span: Span,
    readonly value: bigint
  ) {
    super(NodeKind.BigIntExpr, span, arguments);
    this.ensure(value, "value", ["bigint"]);
  }
}

export class NumberLiteralExpr extends BaseExpr<NodeKind.NumberLiteralExpr> {
  constructor(
    /**
     * Range of text in the source file where this Node resides.
     */
    span: Span,
    readonly value: number
  ) {
    super(NodeKind.NumberLiteralExpr, span, arguments);
    this.ensure(value, "value", ["number"]);
  }
}

export class StringLiteralExpr extends BaseExpr<NodeKind.StringLiteralExpr> {
  constructor(
    /**
     * Range of text in the source file where this Node resides.
     */
    span: Span,
    readonly value: string
  ) {
    super(NodeKind.StringLiteralExpr, span, arguments);
    this.ensure(value, "value", ["string"]);
  }
}

export class ArrayLiteralExpr extends BaseExpr<NodeKind.ArrayLiteralExpr> {
  constructor(
    /**
     * Range of text in the source file where this Node resides.
     */
    span: Span,
    readonly items: Expr[]
  ) {
    super(NodeKind.ArrayLiteralExpr, span, arguments);
    this.ensureArrayOf(items, "items", ["Expr"]);
  }
}

export type ObjectElementExpr =
  | GetAccessorDecl
  | MethodDecl
  | PropAssignExpr
  | SetAccessorDecl
  | SpreadAssignExpr;

export class ObjectLiteralExpr extends BaseExpr<NodeKind.ObjectLiteralExpr> {
  constructor(
    /**
     * Range of text in the source file where this Node resides.
     */
    span: Span,
    readonly properties: ObjectElementExpr[]
  ) {
    super(NodeKind.ObjectLiteralExpr, span, arguments);
    this.ensureArrayOf(properties, "properties", NodeKind.ObjectElementExpr);
  }

  public getProperty(name: string) {
    return this.properties.find((prop) => {
      if (isPropAssignExpr(prop)) {
        if (isIdentifier(prop.name) || isPrivateIdentifier(prop.name)) {
          return prop.name.name === name;
        } else if (isStringLiteralExpr(prop.name)) {
          return prop.name.value === name;
        } else if (isNumberLiteralExpr(prop.name)) {
          // compare by string
          return prop.name.value.toString(10) === name;
        } else if (isStringLiteralExpr(prop.name.expr)) {
          return prop.name.expr.value === name;
        }
      }
      return false;
    });
  }
}

export type PropName =
  | Identifier
  | PrivateIdentifier
  | ComputedPropertyNameExpr
  | StringLiteralExpr
  | NumberLiteralExpr;

export class PropAssignExpr extends BaseExpr<
  NodeKind.PropAssignExpr,
  ObjectLiteralExpr
> {
  constructor(
    /**
     * Range of text in the source file where this Node resides.
     */
    span: Span,
    readonly name: PropName,
    readonly expr: Expr
  ) {
    super(NodeKind.PropAssignExpr, span, arguments);
    this.ensure(expr, "expr", ["Expr"]);
  }
}

export class ComputedPropertyNameExpr extends BaseExpr<
  NodeKind.ComputedPropertyNameExpr,
  PropAssignExpr
> {
  constructor(
    /**
     * Range of text in the source file where this Node resides.
     */
    span: Span,
    readonly expr: Expr
  ) {
    super(NodeKind.ComputedPropertyNameExpr, span, arguments);
    this.ensure(expr, "expr", ["Expr"]);
  }
}

export class SpreadAssignExpr extends BaseExpr<
  NodeKind.SpreadAssignExpr,
  ObjectLiteralExpr
> {
  constructor(
    /**
     * Range of text in the source file where this Node resides.
     */
    span: Span,
    readonly expr: Expr
  ) {
    super(NodeKind.SpreadAssignExpr, span, arguments);
    this.ensure(expr, "expr", ["Expr"]);
  }
}

export class SpreadElementExpr extends BaseExpr<
  NodeKind.SpreadElementExpr,
  ObjectLiteralExpr
> {
  constructor(
    /**
     * Range of text in the source file where this Node resides.
     */
    span: Span,
    readonly expr: Expr
  ) {
    super(NodeKind.SpreadElementExpr, span, arguments);
    this.ensure(expr, "expr", ["Expr"]);
  }
}

export type TemplateLiteral = TemplateExpr | NoSubstitutionTemplateLiteralExpr;

/**
 * A Template literal with no substitutions.
 *
 * ```ts
 * `has no substitutions`
 * ```
 */
export class NoSubstitutionTemplateLiteralExpr extends BaseExpr<NodeKind.NoSubstitutionTemplateLiteral> {
  constructor(
    /**
     * Range of text in the source file where this Node resides.
     */
    span: Span,
    readonly text: string
  ) {
    super(NodeKind.NoSubstitutionTemplateLiteral, span, arguments);
    this.ensure(text, "text", ["string"]);
  }
}

/**
 * A template expression.
 *
 * ```ts
 * `<head>(${expr}<literal>)*
 * ```
 */
export class TemplateExpr extends BaseExpr<NodeKind.TemplateExpr> {
  constructor(
    /**
     * Range of text in the source file where this Node resides.
     */
    span: Span,
    /**
     * The literal text prefix of the template.
     * ```
     * `head${expr}` // "head"
     * `${expr}` // ""
     * ```
     */
    readonly head: TemplateHead,
    /**
     * A chain of {@link TemplateSpan}s. The last {@link TemplateSpan}'s `literal` is always a
     * {@link TemplateTail} and the former are always {@link TemplateMiddle}s.
     */
    readonly spans: [
      ...TemplateSpan<TemplateMiddle>[],
      TemplateSpan<TemplateTail>
    ]
  ) {
    super(NodeKind.TemplateExpr, span, arguments);
    this.ensure(head, "head", [NodeKind.TemplateHead]);
    this.ensureArrayOf(spans, "spans", [NodeKind.TemplateSpan]);
  }
}

/**
 * A tagged template expression.
 *
 * ```ts
 * <tag>`<head>(${expr}<literal>)*
 * ```
 */
export class TaggedTemplateExpr extends BaseExpr<NodeKind.TaggedTemplateExpr> {
  constructor(
    /**
     * Range of text in the source file where this Node resides.
     */
    span: Span,
    readonly tag: Expr,
    readonly template: TemplateLiteral
  ) {
    super(NodeKind.TaggedTemplateExpr, span, arguments);
    this.ensure(tag, "tag", ["Expr"]);
    this.ensure(template, "template", [
      NodeKind.TemplateExpr,
      NodeKind.NoSubstitutionTemplateLiteral,
    ]);
  }
}

/**
 * The first quasi string at the beginning of a {@link TemplateExpr}.
 *
 * ```ts
 * const s = `abc${def}`
 *          // ^ TemplateHead
 * ```
 *
 * Is empty in the case when there is no head quasi:
 * ```ts
 * `${abc}`
 * // TemplateHead is "".
 * ```
 */
export class TemplateHead extends BaseNode<NodeKind.TemplateHead> {
  readonly nodeKind = "Node";

  constructor(
    /**
     * Range of text in the source file where this Node resides.
     */
    span: Span,
    readonly text: string
  ) {
    super(NodeKind.TemplateHead, span, arguments);
    this.ensure(text, "text", ["string"]);
  }
}

/**
 * A span of text and expression within a {@link TemplateExpr} or {@link TaggedTemplateExpr}.
 *
 * ```ts
 * `${expr}<literal>`
 * ```
 */
export class TemplateSpan<
  Literal extends TemplateMiddle | TemplateTail = TemplateMiddle | TemplateTail
> extends BaseNode<NodeKind.TemplateSpan> {
  readonly nodeKind = "Node";

  constructor(
    /**
     * Range of text in the source file where this Node resides.
     */
    span: Span,
    readonly expr: Expr,
    readonly literal: Literal
  ) {
    super(NodeKind.TemplateSpan, span, arguments);
    this.ensure(expr, "expr", ["Expr"]);
    this.ensure(literal, "literal", [
      NodeKind.TemplateMiddle,
      NodeKind.TemplateTail,
    ]);
  }
}

export class TemplateMiddle extends BaseNode<NodeKind.TemplateMiddle> {
  readonly nodeKind = "Node";

  constructor(
    /**
     * Range of text in the source file where this Node resides.
     */
    span: Span,
    readonly text: string
  ) {
    super(NodeKind.TemplateMiddle, span, arguments);
    this.ensure(text, "text", ["string"]);
  }
}

export class TemplateTail extends BaseNode<NodeKind.TemplateTail> {
  readonly nodeKind = "Node";

  constructor(
    /**
     * Range of text in the source file where this Node resides.
     */
    span: Span,
    readonly text: string
  ) {
    super(NodeKind.TemplateTail, span, arguments);
    this.ensure(text, "text", ["string"]);
  }
}

export class TypeOfExpr extends BaseExpr<NodeKind.TypeOfExpr> {
  constructor(
    /**
     * Range of text in the source file where this Node resides.
     */
    span: Span,
    readonly expr: Expr
  ) {
    super(NodeKind.TypeOfExpr, span, arguments);
    this.ensure(expr, "expr", ["Expr"]);
  }
}

export class AwaitExpr extends BaseExpr<NodeKind.AwaitExpr> {
  constructor(
    /**
     * Range of text in the source file where this Node resides.
     */
    span: Span,
    readonly expr: Expr
  ) {
    super(NodeKind.AwaitExpr, span, arguments);
    this.ensure(expr, "expr", ["Expr"]);
  }
}

export class ThisExpr<T = any> extends BaseExpr<NodeKind.ThisExpr> {
  constructor(
    /**
     * Range of text in the source file where this Node resides.
     */
    span: Span,
    /**
     * Produce the value of `this`
     */
    readonly ref: () => T
  ) {
    super(NodeKind.ThisExpr, span, arguments);
    this.ensure(ref, "ref", ["function"]);
  }
}

export class SuperKeyword extends BaseNode<NodeKind.SuperKeyword> {
  // `super` is not an expression - a reference to it does not yield a value
  // it only supports the following interactions
  // 1. call in a constructor - `super(..)`
  // 2. call a method on it - `super.method(..)`.
  readonly nodeKind = "Node";
  constructor(
    /**
     * Range of text in the source file where this Node resides.
     */
    span: Span
  ) {
    super(NodeKind.SuperKeyword, span, arguments);
  }
}

export class ImportKeyword extends BaseNode<NodeKind.ImportKeyword> {
  readonly nodeKind = "Node";
  constructor(
    /**
     * Range of text in the source file where this Node resides.
     */
    span: Span
  ) {
    super(NodeKind.ImportKeyword, span, arguments);
  }
}

export class YieldExpr<
  Delegate extends boolean = boolean
> extends BaseExpr<NodeKind.YieldExpr> {
  constructor(
    /**
     * Range of text in the source file where this Node resides.
     */
    span: Span,
    /**
     * The expression to yield (or delegate) to.
     *
     * If {@link delegate} is `true`, then {@link expr} must be defined, because
     * `yield*` defers to another Generator, which `undefined` is not.
     */
    readonly expr: Expr | Delegate extends true ? undefined : never,
    /**
     * Is a `yield*` delegate expression.
     */
    readonly delegate: Delegate
  ) {
<<<<<<< HEAD
    super(NodeKind.YieldExpr, arguments);
=======
    super(NodeKind.YieldExpr, span, arguments);
>>>>>>> 8b898305
    this.ensure(delegate, "delegate", ["boolean"]);
    if (delegate) {
      this.ensure(expr, "expr", ["Expr"]);
    } else {
      this.ensure(expr, "expr", ["undefined", "Expr"]);
    }
  }
}

export class RegexExpr extends BaseExpr<NodeKind.RegexExpr> {
  constructor(
    /**
     * Range of text in the source file where this Node resides.
     */
    span: Span,
    readonly regex: RegExp
  ) {
    super(NodeKind.RegexExpr, span, arguments);
  }
}

export class VoidExpr extends BaseExpr<NodeKind.VoidExpr> {
  constructor(
    /**
     * Range of text in the source file where this Node resides.
     */
    span: Span,
    /**
     * The expression to yield (or delegate) to.
     */
    readonly expr: Expr
  ) {
    super(NodeKind.VoidExpr, span, arguments);
    this.ensure(expr, "expr", ["Expr"]);
  }
}

export class DeleteExpr extends BaseExpr<NodeKind.DeleteExpr> {
  constructor(
    /**
     * Range of text in the source file where this Node resides.
     */
    span: Span,
    readonly expr: PropAccessExpr | ElementAccessExpr
  ) {
    super(NodeKind.DeleteExpr, span, arguments);
    this.ensure(expr, "expr", [
      NodeKind.PropAccessExpr,
      NodeKind.ElementAccessExpr,
    ]);
  }
}

export class ParenthesizedExpr extends BaseExpr<NodeKind.ParenthesizedExpr> {
  constructor(
    /**
     * Range of text in the source file where this Node resides.
     */
    span: Span,
    readonly expr: Expr
  ) {
    super(NodeKind.ParenthesizedExpr, span, arguments);
    this.ensure(expr, "expr", ["Expr"]);
  }

  public unwrap(): Expr | undefined {
    if (isParenthesizedExpr(this.expr)) {
      return this.expr.unwrap();
    }
    return this.expr;
  }
}

export class OmittedExpr extends BaseExpr<NodeKind.OmittedExpr> {
  constructor(
    /**
     * Range of text in the source file where this Node resides.
     */
    span: Span
  ) {
    super(NodeKind.OmittedExpr, span, arguments);
  }
}

// to prevent the closure serializer from trying to import all of functionless.
export const deploymentOnlyModule = true;<|MERGE_RESOLUTION|>--- conflicted
+++ resolved
@@ -172,7 +172,10 @@
 > extends BaseExpr<NodeKind.ReferenceExpr> {
   constructor(
     /**
-<<<<<<< HEAD
+     * Range of text in the source file where this Node resides.
+     */
+    span: Span,
+    /**
      * Name of the referenced variable.
      *
      * ```ts
@@ -192,16 +195,7 @@
     readonly id: number,
     readonly filename: string
   ) {
-    super(NodeKind.ReferenceExpr, arguments);
-=======
-     * Range of text in the source file where this Node resides.
-     */
-    span: Span,
-    readonly name: string,
-    readonly ref: () => R
-  ) {
     super(NodeKind.ReferenceExpr, span, arguments);
->>>>>>> 8b898305
     this.ensure(name, "name", ["undefined", "string"]);
     this.ensure(ref, "ref", ["function"]);
   }
@@ -937,11 +931,7 @@
      */
     readonly delegate: Delegate
   ) {
-<<<<<<< HEAD
-    super(NodeKind.YieldExpr, arguments);
-=======
     super(NodeKind.YieldExpr, span, arguments);
->>>>>>> 8b898305
     this.ensure(delegate, "delegate", ["boolean"]);
     if (delegate) {
       this.ensure(expr, "expr", ["Expr"]);
