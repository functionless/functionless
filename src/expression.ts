import { ParameterDecl } from "./declaration";
import { AnyLambda } from "./function";
import { BaseNode, isNode, setParent, typeGuard } from "./node";
import { BlockStmt } from "./statement";
import { AnyTable } from "./table";
import { AnyFunction } from "./util";

/**
 * An {@link Expr} (Expression) is a Node that will be interpreted to a value.
 */
export type Expr =
<<<<<<< HEAD
  | ArgumentExpr
=======
  | Argument
>>>>>>> 59c6ecb6
  | ArrayLiteralExpr
  | BinaryExpr
  | BooleanLiteralExpr
  | CallExpr
  | ConditionExpr
  | FunctionExpr
  | ElementAccessExpr
  | Identifier
  | NullLiteralExpr
  | NumberLiteralExpr
  | ObjectLiteralExpr
  | PropAssignExpr
  | PropAccessExpr
  | ReferenceExpr
  | StringLiteralExpr
  | SpreadAssignExpr
  | SpreadElementExpr
  | TemplateExpr
  | UnaryExpr;

export function isExpr(a: any) {
  return (
    isNode(a) &&
<<<<<<< HEAD
    (isArgumentExpr(a) ||
=======
    (isArgument(a) ||
>>>>>>> 59c6ecb6
      isArrayLiteralExpr(a) ||
      isBinaryExpr(a) ||
      isBooleanLiteral(a) ||
      isCallExpr(a) ||
      isConditionExpr(a) ||
      isFunctionExpr(a) ||
      isElementAccessExpr(a) ||
      isIdentifier(a) ||
      isNullLiteralExpr(a) ||
      isNumberLiteralExpr(a) ||
      isPropAssignExpr(a) ||
      isObjectLiteralExpr(a) ||
      isPropAccessExpr(a) ||
      isReferenceExpr(a) ||
      isStringLiteralExpr(a) ||
      isTemplateExpr(a) ||
      isUnaryExpr(a))
  );
}

export const isFunctionExpr = typeGuard("FunctionExpr");

export class FunctionExpr<
  F extends AnyFunction = AnyFunction
> extends BaseNode<"FunctionExpr"> {
  readonly _functionBrand?: F;
  constructor(readonly parameters: ParameterDecl[], readonly body: BlockStmt) {
    super("FunctionExpr");
    setParent(this, parameters);
    body.parent = this;
  }
}

export const isReferenceExpr = typeGuard("ReferenceExpr");

export class ReferenceExpr extends BaseNode<"ReferenceExpr"> {
  constructor(readonly ref: () => AnyTable | AnyLambda) {
    super("ReferenceExpr");
  }
}

export const isIdentifier = typeGuard("Identifier");

export class Identifier extends BaseNode<"Identifier"> {
  constructor(readonly name: string) {
    super("Identifier");
  }
}

export const isPropAccessExpr = typeGuard("PropAccessExpr");

export class PropAccessExpr extends BaseNode<"PropAccessExpr"> {
  constructor(readonly expr: Expr, readonly name: string) {
    super("PropAccessExpr");
    setParent(this, expr);
  }
}

export const isElementAccessExpr = typeGuard("ElementAccessExpr");

export class ElementAccessExpr extends BaseNode<"ElementAccessExpr"> {
  constructor(readonly expr: Expr, readonly element: Expr) {
    super("ElementAccessExpr");
    setParent(this, expr);
  }
}

<<<<<<< HEAD
export const isArgumentExpr = typeGuard("ArgumentExpr");

export class ArgumentExpr extends BaseNode<"ArgumentExpr"> {
  constructor(readonly expr: Expr, readonly name?: string) {
    super("ArgumentExpr");
=======
export const isArgument = typeGuard("Argument");

export class Argument extends BaseNode<"Argument"> {
  constructor(readonly expr: Expr, readonly name?: string) {
    super("Argument");
>>>>>>> 59c6ecb6
    setParent(this, expr);
  }
}

export const isCallExpr = typeGuard("CallExpr");

export class CallExpr extends BaseNode<"CallExpr"> {
<<<<<<< HEAD
  constructor(readonly expr: Expr, readonly args: ArgumentExpr[]) {
=======
  constructor(readonly expr: Expr, readonly args: Argument[]) {
>>>>>>> 59c6ecb6
    super("CallExpr");
    expr.parent = this;

    args.forEach((arg) => setParent(this, arg));
  }

<<<<<<< HEAD
  getArgument(name: string): ArgumentExpr | undefined {
=======
  public getArgument(name: string): Argument | undefined {
>>>>>>> 59c6ecb6
    return this.args.find((arg) => arg.name === name);
  }
}

export const isConditionExpr = typeGuard("ConditionExpr");

export class ConditionExpr extends BaseNode<"ConditionExpr"> {
  constructor(readonly when: Expr, readonly then: Expr, readonly _else: Expr) {
    super("ConditionExpr");
    when.parent = this;
    then.parent = this;
    if (_else) {
      _else.parent = this;
    }
  }
}

export const isBinaryExpr = typeGuard("BinaryExpr");

export type BinaryOp =
  | "="
  | "+"
  | "-"
  | "=="
  | "!="
  | "<"
  | "<="
  | ">"
  | ">="
  | "&&"
  | "||";

export class BinaryExpr extends BaseNode<"BinaryExpr"> {
  constructor(
    readonly left: Expr,
    readonly op: BinaryOp,
    readonly right: Expr
  ) {
    super("BinaryExpr");
    left.parent = this;
    right.parent = this;
  }
}

export const isUnaryExpr = typeGuard("UnaryExpr");

export type UnaryOp = "!";

export class UnaryExpr extends BaseNode<"UnaryExpr"> {
  constructor(readonly op: UnaryOp, readonly expr: Expr) {
    super("UnaryExpr");
    expr.parent = this;
  }
}

// literals

export const isNullLiteralExpr = typeGuard("NullLiteralExpr");

export class NullLiteralExpr extends BaseNode<"NullLiteralExpr"> {
  constructor() {
    super("NullLiteralExpr");
  }
}

export const isBooleanLiteral = typeGuard("BooleanLiteralExpr");

export class BooleanLiteralExpr extends BaseNode<"BooleanLiteralExpr"> {
  constructor(readonly value: boolean) {
    super("BooleanLiteralExpr");
  }
}

export const isNumberLiteralExpr = typeGuard("NumberLiteralExpr");

export class NumberLiteralExpr extends BaseNode<"NumberLiteralExpr"> {
  constructor(readonly value: number) {
    super("NumberLiteralExpr");
  }
}

export const isStringLiteralExpr = typeGuard("StringLiteralExpr");

export class StringLiteralExpr extends BaseNode<"StringLiteralExpr"> {
  constructor(readonly value: string) {
    super("StringLiteralExpr");
  }
}

export const isArrayLiteralExpr = typeGuard("ArrayLiteralExpr");

export class ArrayLiteralExpr extends BaseNode<"ArrayLiteralExpr"> {
  constructor(readonly items: Expr[]) {
    super("ArrayLiteralExpr");
    setParent(this, items);
  }
}

export type ObjectElementExpr = PropAssignExpr | SpreadAssignExpr;

export const isObjectLiteralExpr = typeGuard("ObjectLiteralExpr");

export class ObjectLiteralExpr extends BaseNode<"ObjectLiteralExpr"> {
  constructor(readonly properties: ObjectElementExpr[]) {
    super("ObjectLiteralExpr");
    setParent(this, properties);
  }

  public getProperty(name: string) {
    return this.properties.find(
      (prop) =>
        prop.kind === "PropAssignExpr" &&
        ((prop.name.kind === "Identifier" && prop.name.name === name) ||
          (prop.name.kind === "StringLiteralExpr" && prop.name.value === name))
    );
  }
}

export const isPropAssignExpr = typeGuard("PropAssignExpr");

export class PropAssignExpr extends BaseNode<"PropAssignExpr"> {
  constructor(readonly name: Expr, readonly expr: Expr) {
    super("PropAssignExpr");
    expr.parent = this;
  }
}

export const isSpreadAssignExpr = typeGuard("SpreadAssignExpr");

export class SpreadAssignExpr extends BaseNode<"SpreadAssignExpr"> {
  constructor(readonly expr: Expr) {
    super("SpreadAssignExpr");
    expr.parent = this;
  }
}

export const isSpreadElementExpr = typeGuard("SpreadElementExpr");

export class SpreadElementExpr extends BaseNode<"SpreadElementExpr"> {
  constructor(readonly expr: Expr) {
    super("SpreadElementExpr");
    expr.parent = this;
  }
}

export const isTemplateExpr = typeGuard("SpreadAssignExpr");

/**
 * Interpolates a TemplateExpr to a string `this ${is} a template expression`
 */
export class TemplateExpr extends BaseNode<"TemplateExpr"> {
  constructor(readonly exprs: Expr[]) {
    super("TemplateExpr");
    setParent(this, exprs);
  }
}<|MERGE_RESOLUTION|>--- conflicted
+++ resolved
@@ -9,11 +9,7 @@
  * An {@link Expr} (Expression) is a Node that will be interpreted to a value.
  */
 export type Expr =
-<<<<<<< HEAD
-  | ArgumentExpr
-=======
   | Argument
->>>>>>> 59c6ecb6
   | ArrayLiteralExpr
   | BinaryExpr
   | BooleanLiteralExpr
@@ -37,11 +33,7 @@
 export function isExpr(a: any) {
   return (
     isNode(a) &&
-<<<<<<< HEAD
-    (isArgumentExpr(a) ||
-=======
     (isArgument(a) ||
->>>>>>> 59c6ecb6
       isArrayLiteralExpr(a) ||
       isBinaryExpr(a) ||
       isBooleanLiteral(a) ||
@@ -109,19 +101,11 @@
   }
 }
 
-<<<<<<< HEAD
-export const isArgumentExpr = typeGuard("ArgumentExpr");
-
-export class ArgumentExpr extends BaseNode<"ArgumentExpr"> {
-  constructor(readonly expr: Expr, readonly name?: string) {
-    super("ArgumentExpr");
-=======
 export const isArgument = typeGuard("Argument");
 
 export class Argument extends BaseNode<"Argument"> {
   constructor(readonly expr: Expr, readonly name?: string) {
     super("Argument");
->>>>>>> 59c6ecb6
     setParent(this, expr);
   }
 }
@@ -129,22 +113,14 @@
 export const isCallExpr = typeGuard("CallExpr");
 
 export class CallExpr extends BaseNode<"CallExpr"> {
-<<<<<<< HEAD
-  constructor(readonly expr: Expr, readonly args: ArgumentExpr[]) {
-=======
   constructor(readonly expr: Expr, readonly args: Argument[]) {
->>>>>>> 59c6ecb6
     super("CallExpr");
     expr.parent = this;
 
     args.forEach((arg) => setParent(this, arg));
   }
 
-<<<<<<< HEAD
-  getArgument(name: string): ArgumentExpr | undefined {
-=======
   public getArgument(name: string): Argument | undefined {
->>>>>>> 59c6ecb6
     return this.args.find((arg) => arg.name === name);
   }
 }
