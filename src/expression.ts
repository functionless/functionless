--- conflicted
+++ resolved
@@ -51,58 +51,6 @@
   | UnaryExpr
   | UndefinedLiteralExpr;
 
-<<<<<<< HEAD
-export function isExpr(a: any): a is Expr {
-  return (
-    isNode(a) &&
-    (isArgument(a) ||
-      isArrayLiteralExpr(a) ||
-      isAwaitExpr(a) ||
-      isBinaryExpr(a) ||
-      isBooleanLiteral(a) ||
-      isCallExpr(a) ||
-      isConditionExpr(a) ||
-      isComputedPropertyNameExpr(a) ||
-      isFunctionExpr(a) ||
-      isElementAccessExpr(a) ||
-      isFunctionExpr(a) ||
-      isIdentifier(a) ||
-      isNewExpr(a) ||
-      isNullLiteralExpr(a) ||
-      isNumberLiteralExpr(a) ||
-      isObjectLiteralExpr(a) ||
-      isPromiseArrayExpr(a) ||
-      isPromiseExpr(a) ||
-      isPropAccessExpr(a) ||
-      isPropAssignExpr(a) ||
-      isReferenceExpr(a) ||
-      isStringLiteralExpr(a) ||
-      isTemplateExpr(a) ||
-      isTypeOfExpr(a) ||
-      isUnaryExpr(a) ||
-      isUndefinedLiteralExpr(a))
-  );
-}
-
-export const isLiteralExpr = typeGuard(
-  "ArrayLiteralExpr",
-  "BooleanLiteralExpr",
-  "UndefinedLiteralExpr",
-  "NullLiteralExpr",
-  "NumberLiteralExpr",
-  "ObjectLiteralExpr",
-  "StringLiteralExpr"
-);
-
-export const isLiteralPrimitiveExpr = typeGuard(
-  "BooleanLiteralExpr",
-  "NullLiteralExpr",
-  "NumberLiteralExpr",
-  "StringLiteralExpr"
-);
-
-=======
->>>>>>> 23c6be4e
 export abstract class BaseExpr<
   Kind extends FunctionlessNode["kind"],
   Parent extends FunctionlessNode | undefined =
@@ -500,8 +448,6 @@
   }
 }
 
-export const isAwaitExpr = typeGuard("AwaitExpr");
-
 export class AwaitExpr extends BaseExpr<"AwaitExpr"> {
   constructor(readonly expr: Expr) {
     super("AwaitExpr");
@@ -514,8 +460,6 @@
   }
 }
 
-export const isPromiseExpr = typeGuard("PromiseExpr");
-
 export class PromiseExpr extends BaseExpr<"PromiseExpr"> {
   constructor(readonly expr: Expr) {
     super("PromiseExpr");
@@ -528,8 +472,6 @@
   }
 }
 
-export const isPromiseArrayExpr = typeGuard("PromiseArrayExpr");
-
 export class PromiseArrayExpr extends BaseExpr<"PromiseArrayExpr"> {
   constructor(readonly expr: Expr) {
     super("PromiseArrayExpr");
