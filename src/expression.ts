--- conflicted
+++ resolved
@@ -217,16 +217,9 @@
     readonly expr: Expr,
     readonly element: Expr,
     /**
-<<<<<<< HEAD
-     * If this is an ElementAccessExpr with a `?.`
-     *
-     * ```ts
-     * obj?.[element]
-=======
      * Whether this is using optional chaining.
      * ```ts
      * a?.[element]
->>>>>>> 85e82eea
      * ```
      */
     readonly isOptional: boolean
