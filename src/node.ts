import type {
  BindingElem,
  BindingPattern,
  ClassMember,
  Decl,
  ParameterDecl,
  VariableDecl,
  VariableDeclList,
} from "./declaration";
import type { Err } from "./error";
import type { Expr, SuperKeyword } from "./expression";
import {
  isBlockStmt,
  isTryStmt,
  isVariableStmt,
  isDoStmt,
  isWhileStmt,
  isFunctionExpr,
  isFunctionDecl,
  isForInStmt,
  isForOfStmt,
  isReturnStmt,
  isThrowStmt,
  isIfStmt,
  isCatchClause,
  isBindingPattern,
  isBindingElem,
  isIdentifier,
  isVariableDecl,
} from "./guards";
<<<<<<< HEAD
import type { BlockStmt, CatchClause, Stmt, VariableStmt } from "./statement";
=======
import { BlockStmt, CatchClause, Stmt } from "./statement";
>>>>>>> 15a013a3

export type FunctionlessNode =
  | Decl
  | Expr
  | Stmt
  | Err
<<<<<<< HEAD
  | SuperKeyword
  | BindingPattern
  | ClassMember;
=======
  | BindingPattern
  | VariableDeclList;
>>>>>>> 15a013a3

export interface HasParent<Parent extends FunctionlessNode> {
  get parent(): Parent;
  set parent(parent: Parent);
}

export abstract class BaseNode<
  Kind extends FunctionlessNode["kind"],
  Parent extends FunctionlessNode | undefined = FunctionlessNode | undefined
> {
  abstract readonly nodeKind: "Err" | "Expr" | "Stmt" | "Decl" | "Node";

  // @ts-ignore
  parent: Parent;

  /**
   * The immediate Child nodes contained within this Node.
   */
  readonly children: FunctionlessNode[] = [];

  constructor(readonly kind: Kind) {}

  public abstract clone(): this;

  public setParent(parent: FunctionlessNode | undefined) {
    this.parent = parent as Parent;
    if (parent) {
      parent.children.push(this as unknown as FunctionlessNode);
    }
  }

  public as<K extends FunctionlessNode["kind"]>(
    kind: K
  ): Extract<this, { kind: K }> {
    // @ts-ignore
    if (this.kind !== kind) {
      throw new Error(`expected to be a ${kind} but was ${this.kind}`);
    }
    return this as any;
  }

  public is<N extends this>(is: (node: this) => node is N): this is N {
    return is(this);
  }

  public findChildren<N extends FunctionlessNode>(
    is: (node: FunctionlessNode) => node is N
  ): N[] {
    return this.children.filter(is);
  }

  public collectChildren<T>(f: (node: FunctionlessNode) => T[]): T[] {
    return this.children.reduce(
      (nodes: T[], child) => [...nodes, ...f(child)],
      []
    );
  }

  public findParent<N extends FunctionlessNode>(
    is: (node: FunctionlessNode) => node is N
  ): N | undefined {
    if (this.parent === undefined) {
      return undefined;
    } else if (is(this.parent)) {
      return this.parent;
    } else {
      return this.parent.findParent(is);
    }
  }

  public hasOnlyAncestors(
    cont: (node: FunctionlessNode) => boolean,
    stop?: (node: FunctionlessNode) => boolean
  ): boolean {
    if (!this.parent) {
      return true;
    } else if (stop && stop(this.parent)) {
      return true;
    } else if (!cont(this.parent)) {
      return false;
    }
    return this.parent.hasOnlyAncestors(cont, stop);
  }

  /**
   * Finds the {@link CatchClause} that this Node should throw to.
   */
  public findCatchClause(): CatchClause | undefined {
    if (isBlockStmt(this) && (this as unknown as BlockStmt).isFinallyBlock()) {
      return this.parent!.findCatchClause();
    }
    const scope = this.parent;
    if (scope === undefined) {
      return undefined;
    } else if (isTryStmt(scope)) {
      return scope.catchClause;
    } else if (isCatchClause(scope)) {
      // skip the try-block
      return scope.parent.findCatchClause();
    } else if (isBlockStmt(scope) && scope.isFinallyBlock()) {
      // skip the finally block
      return scope.parent.findCatchClause();
    } else {
      return scope.findCatchClause();
    }
  }

  public contains(node: FunctionlessNode, alg: "dfs" | "bfs" = "dfs"): boolean {
    if (alg === "dfs") {
      // depth-first search
      for (const child of this.children) {
        if (child === node) {
          return true;
        } else if (child.contains(node, alg)) {
          return true;
        }
      }
      return false;
    } else {
      // breadth-first search
      for (const child of this.children) {
        if (child === node) {
          return true;
        }
      }
      for (const child of this.children) {
        if (child.contains(node, alg)) {
          return true;
        }
      }
      return false;
    }
  }

  /**
   * @returns the {@link Stmt} that will be run immediately after this Node.
   */
  public step(): Stmt | undefined {
    const self = this as unknown as FunctionlessNode;

    if (isTryStmt(self)) {
      return self.tryBlock.step();
    } else if (isBlockStmt(self)) {
      if (self.isEmpty()) {
        return self.exit();
      } else {
        return self.firstStmt?.step();
      }
    } else if (isCatchClause(self)) {
      if (self.variableDecl) {
        return self.variableDecl.step();
      } else {
        return self.block.step();
      }
    } else if (isVariableStmt(self)) {
      if (self.next) {
        return self.next.step();
      } else {
        return self.exit();
      }
    } else if (isDoStmt(self)) {
      return self.block.step();
    } else if (self.nodeKind === "Stmt") {
      return self;
    } else {
      // is an Expr
      return self.exit();
    }
  }

  /**
   * @returns the {@link Stmt} that will be run after exiting the scope of this Node.
   */
  public exit(): Stmt | undefined {
    const node = this as unknown as FunctionlessNode;
    if (node.nodeKind === "Stmt" && node.next) {
      return node.next.step();
    }
    const scope = node.parent;
    if (scope === undefined) {
      return undefined;
    } else if (isWhileStmt(scope)) {
      return scope;
    } else if (isTryStmt(scope)) {
      if (scope.tryBlock === node || scope.catchClause === node) {
        if (scope.finallyBlock) {
          return scope.finallyBlock.step();
        } else {
          return scope.exit();
        }
      } else if (scope.finallyBlock === node) {
        // stepping out of the finallyBlock
        if (scope.next) {
          return scope.next.step();
        } else {
          return scope.exit();
        }
      }
    } else if (isCatchClause(scope)) {
      if (scope.parent.finallyBlock) {
        return scope.parent.finallyBlock.step();
      } else {
        return scope.parent.exit();
      }
    } else if (scope.nodeKind === "Stmt" && scope.next) {
      return scope.next.step();
    } else if (scope.nodeKind === "Expr") {
      return scope.parent?.step();
    }
    return scope.exit();
  }

  /**
   * @returns the {@link Stmt} that will be run if an error was raised from this Node.
   */
  public throw(): CatchClause | BlockStmt | undefined {
    // CatchClause that will handle the error
    const catchClause = this.findCatchClause();

    // CatchClause that contains the Node that is raising the error
    const surroundingCatch = this.findParent(isCatchClause);

    if (catchClause) {
      if (
        surroundingCatch &&
        // we're within a catch with a finally interception block
        surroundingCatch.parent.finallyBlock &&
        /*
         try {
           try {
           } catch {
             // error is happening within the nested catch block
             throw new Error("")
           } finally {
             // and there is a finally block which intercepts the error - goto here
             return "intercepted";
           }
         } catch {
           // so don't goto here
         }
         */
        catchClause.parent.tryBlock.contains(surroundingCatch)
      ) {
        // finally block intercepts the thrown error
        return surroundingCatch.parent.finallyBlock;
      }
    } else if (surroundingCatch?.parent.finallyBlock) {
      // there is no catch handler for this error, but there is a surrounding finally block to intercept us
      /*
      try {
      } catch {
        // error thrown with a catch
        throw new Error("")
      } finally {
        // and intercepted by this finally block
        return "intercepted";
      }
      */
      return surroundingCatch.parent.finallyBlock;
    }
    // default behavior is to use the catchClause to handle (if one exists)
    // otherwise return `undefined` - signalling that the error is terminal
    return catchClause;
  }

  /**
   * @returns an array of all the visible names in this node's scope.
   */
  public getVisibleNames(): string[] {
    return Array.from(this.getLexicalScope().keys());
  }

  /**
   * @returns a mapping of name to the node visible in this node's scope.
   */
  public getLexicalScope(): Map<string, Decl> {
    return new Map(getLexicalScope(this as unknown as FunctionlessNode));

    type Binding = [string, VariableDecl | ParameterDecl | BindingElem];

    function getLexicalScope(node: FunctionlessNode | undefined): Binding[] {
      if (node === undefined) {
        return [];
      }
      return getLexicalScope(
        node.nodeKind === "Stmt" && node.prev ? node.prev : node.parent
      ).concat(getNames(node));
    }

    function getNames(node: FunctionlessNode | undefined): Binding[] {
      if (node === undefined) {
        return [];
      } else if (isVariableStmt(node)) {
        return node.declList.decls.flatMap(getNames);
      } else if (isVariableDecl(node)) {
        if (isBindingPattern(node.name)) {
          return getNames(node.name);
        }
        return [[node.name, node]];
      } else if (isBindingElem(node)) {
        if (isIdentifier(node.name)) {
          return [[node.name.name, node]];
        }
        return getNames(node.name);
      } else if (isBindingPattern(node)) {
        return node.bindings.flatMap((b) => getNames(b));
      } else if (isFunctionExpr(node) || isFunctionDecl(node)) {
        return node.parameters.flatMap((param) =>
          typeof param.name === "string"
            ? [[param.name, param]]
            : getNames(param.name)
        );
      } else if (isForInStmt(node) || isForOfStmt(node)) {
        return getNames(node.variableDecl);
      } else if (isCatchClause(node) && node.variableDecl?.name) {
        return getNames(node.variableDecl);
      } else {
        return [];
      }
    }
  }

  /**
   * @returns checks if this Node is terminal - meaning all branches explicitly return a value
   */
  public isTerminal(): boolean {
    const stmt: FunctionlessNode = this as any;
    if (isReturnStmt(stmt) || isThrowStmt(stmt)) {
      return true;
    } else if (isTryStmt(stmt)) {
      if (stmt.finallyBlock) {
        return (
          stmt.finallyBlock.isTerminal() ||
          (!!stmt.catchClause &&
            stmt.tryBlock.isTerminal() &&
            stmt.catchClause.block.isTerminal())
        );
      } else {
        return (
          stmt.tryBlock.isTerminal() && stmt.catchClause!.block.isTerminal()
        );
      }
    } else if (isBlockStmt(stmt)) {
      if (stmt.isEmpty()) {
        return false;
      } else {
        return stmt.lastStmt!.isTerminal();
      }
    } else if (isIfStmt(stmt)) {
      return (
        stmt.then.isTerminal() &&
        stmt._else !== undefined &&
        stmt._else.isTerminal()
      );
    } else {
      return false;
    }
  }
}

// to prevent the closure serializer from trying to import all of functionless.
export const deploymentOnlyModule = true;<|MERGE_RESOLUTION|>--- conflicted
+++ resolved
@@ -28,25 +28,17 @@
   isIdentifier,
   isVariableDecl,
 } from "./guards";
-<<<<<<< HEAD
-import type { BlockStmt, CatchClause, Stmt, VariableStmt } from "./statement";
-=======
-import { BlockStmt, CatchClause, Stmt } from "./statement";
->>>>>>> 15a013a3
+import type { BlockStmt, CatchClause, Stmt } from "./statement";
 
 export type FunctionlessNode =
   | Decl
   | Expr
   | Stmt
   | Err
-<<<<<<< HEAD
   | SuperKeyword
   | BindingPattern
-  | ClassMember;
-=======
-  | BindingPattern
+  | ClassMember
   | VariableDeclList;
->>>>>>> 15a013a3
 
 export interface HasParent<Parent extends FunctionlessNode> {
   get parent(): Parent;
