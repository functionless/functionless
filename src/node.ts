import type {
  BindingElem,
  BindingPattern,
  Decl,
  ParameterDecl,
  VariableDecl,
  VariableDeclList,
} from "./declaration";
import {
  Assertion,
  AssertionToInstance,
  ensure,
  ensureArrayOf,
} from "./ensure";
import type { Err } from "./error";
import type {
  Expr,
  ImportKeyword,
  NoSubstitutionTemplateLiteralExpr,
  SuperKeyword,
  TemplateHead,
  TemplateMiddle,
  TemplateSpan,
  TemplateTail,
} from "./expression";
import {
  isBindingElem,
  isBindingPattern,
  isBlockStmt,
  isCatchClause,
  isDoStmt,
  isForInStmt,
  isForOfStmt,
  isForStmt,
  isFunctionLike,
  isIdentifier,
  isIfStmt,
  isRoot,
  isNode,
  isParameterDecl,
  isReturnStmt,
  isThrowStmt,
  isTryStmt,
  isVariableDecl,
  isVariableDeclList,
  isVariableStmt,
  isWhileStmt,
} from "./guards";
import type { NodeCtor } from "./node-ctor";
import { NodeKind, NodeKindName, getNodeKindName } from "./node-kind";
<<<<<<< HEAD
import { Root } from "./root";
=======
>>>>>>> f9bca042
import type { Span } from "./span";
import type { BlockStmt, CatchClause, Stmt } from "./statement";

export type FunctionlessNode =
  | Root
  | Decl
  | Expr
  | Stmt
  | Err
  | BindingPattern
  | ImportKeyword
  | NoSubstitutionTemplateLiteralExpr
  | SuperKeyword
  | TemplateHead
  | TemplateMiddle
  | TemplateSpan
  | TemplateTail
  | VariableDeclList;

export interface HasParent<Parent extends FunctionlessNode> {
  get parent(): Parent;
  set parent(parent: Parent);
}

type Binding = [string, BindingDecl];
export type BindingDecl = VariableDecl | ParameterDecl | BindingElem;

export abstract class BaseNode<
  Kind extends NodeKind,
  Parent extends FunctionlessNode | undefined = FunctionlessNode | undefined
> {
  abstract readonly nodeKind:
    | "Decl"
    | "Err"
    | "Expr"
    | "Node"
    | "Root"
    | "Stmt";

  // @ts-ignore - we have a convention to set this in the parent constructor
  readonly parent: Parent;

  /**
   * The immediate Child nodes contained within this Node.
   */
  readonly children: FunctionlessNode[] = [];

  readonly _arguments: ConstructorParameters<NodeCtor<this["kind"]>>;

  constructor(
    readonly kind: Kind,
    readonly span: Span,
    _arguments: IArguments
  ) {
    this._arguments = Array.from(_arguments) as any;
    const setParent = (node: any) => {
      if (isNode(node)) {
        // @ts-ignore
        node.parent = this;
        this.children.push(node);
      } else if (Array.isArray(node)) {
        node.forEach(setParent);
      }
    };
    for (const arg of _arguments) {
      setParent(arg);
    }
  }

  public get kindName(): NodeKindName<Kind> {
    return getNodeKindName(this.kind);
  }

  public toSExpr(): [kind: this["kind"], ...args: any[]] {
    const [span, ...rest] = this._arguments;
    return [
      this.kind,
      span,
      ...rest.map(function toSExpr(arg: any): any {
        if (isNode(arg)) {
          return arg.toSExpr();
        } else if (Array.isArray(arg)) {
          return arg.map(toSExpr);
        } else {
          return arg;
        }
      }),
    ];
  }

  /**
   * Forks the tree starting from `this` node with {@link node} as its child
   *
   * This function simply sets the {@link node}'s parent and returns it.
   */
  public fork<N extends FunctionlessNode>(node: N): N {
    // @ts-ignore
    node.parent = this;
    return node;
  }

  /**
   * @returns the name of the file this node originates from.
   */
  public getFileName(): string {
    if (isRoot(this)) {
      return this.filename;
    } else if (this.parent === undefined) {
      throw new Error(`cannot get filename of orphaned node`);
    } else {
      return this.parent.getFileName();
    }
  }

  protected ensureArrayOf<Assert extends Assertion>(
    arr: any[],
    fieldName: string,
    assertion: Assert[] | readonly Assert[]
  ): asserts arr is AssertionToInstance<Assert>[] {
    return ensureArrayOf(this.kind, arr, fieldName, assertion);
  }

  protected ensure<Assert extends Assertion>(
    item: any,
    fieldName: string,
    assertion: Assert[] | readonly Assert[]
  ): asserts item is AssertionToInstance<Assert> {
    return ensure(this.kind, item, fieldName, assertion);
  }

  public as<T>(guard: (a: any) => a is T): T | undefined {
    if (guard(this)) {
      return this;
    }
    return undefined;
  }

  public is<N extends this>(is: (node: this) => node is N): this is N {
    return is(this);
  }

  public findChildren<N extends FunctionlessNode>(
    is: (node: FunctionlessNode) => node is N
  ): N[] {
    return this.children.filter(is);
  }

  public collectChildren<T>(f: (node: FunctionlessNode) => T[]): T[] {
    return this.children.reduce(
      (nodes: T[], child) => [...nodes, ...f(child)],
      []
    );
  }

  public findParent<N extends FunctionlessNode>(
    is: (node: FunctionlessNode) => node is N
  ): N | undefined {
    if (this.parent === undefined) {
      return undefined;
    } else if (is(this.parent)) {
      return this.parent;
    } else {
      return this.parent.findParent(is);
    }
  }

  public hasOnlyAncestors(
    cont: (node: FunctionlessNode) => boolean,
    stop?: (node: FunctionlessNode) => boolean
  ): boolean {
    if (!this.parent) {
      return true;
    } else if (stop && stop(this.parent)) {
      return true;
    } else if (!cont(this.parent)) {
      return false;
    }
    return this.parent.hasOnlyAncestors(cont, stop);
  }

  /**
   * Finds the {@link CatchClause} that this Node should throw to.
   */
  public findCatchClause(): CatchClause | undefined {
    if (isBlockStmt(this) && (this as unknown as BlockStmt).isFinallyBlock()) {
      return this.parent!.findCatchClause();
    }
    const scope = this.parent;
    if (scope === undefined) {
      return undefined;
    } else if (isTryStmt(scope)) {
      return scope.catchClause;
    } else if (isCatchClause(scope)) {
      // skip the try-block
      return scope.parent.findCatchClause();
    } else if (isBlockStmt(scope) && scope.isFinallyBlock()) {
      // skip the finally block
      return scope.parent.findCatchClause();
    } else {
      return scope.findCatchClause();
    }
  }

  public contains(node: FunctionlessNode, alg: "dfs" | "bfs" = "dfs"): boolean {
    if (alg === "dfs") {
      // depth-first search
      for (const child of this.children) {
        if (child === node) {
          return true;
        } else if (child.contains(node, alg)) {
          return true;
        }
      }
      return false;
    } else {
      // breadth-first search
      for (const child of this.children) {
        if (child === node) {
          return true;
        }
      }
      for (const child of this.children) {
        if (child.contains(node, alg)) {
          return true;
        }
      }
      return false;
    }
  }

  /**
   * @returns the {@link Stmt} that will be run immediately after this Node.
   */
  public step(): Stmt | undefined {
    const self = this as unknown as FunctionlessNode;

    if (isTryStmt(self)) {
      return self.tryBlock.step();
    } else if (isBlockStmt(self)) {
      if (self.isEmpty()) {
        return self.exit();
      } else {
        return self.firstStmt?.step();
      }
    } else if (isCatchClause(self)) {
      if (self.variableDecl) {
        return self.variableDecl.step();
      } else {
        return self.block.step();
      }
    } else if (isVariableStmt(self)) {
      //if a variableStmt has a declaration with an initializer, return the variableStmt.
      if (self.declList.decls.find((x) => x.initializer)) {
        return self;
      } else if (self.next) {
        return self.next.step();
      } else {
        return self.exit();
      }
    } else if (isDoStmt(self)) {
      return self.block.step();
    } else if (self.nodeKind === "Stmt") {
      return self;
    } else {
      // is an Expr
      return self.exit();
    }
  }

  /**
   * @returns the {@link Stmt} that will be run after exiting the scope of this Node.
   */
  public exit(): Stmt | undefined {
    const node = this as unknown as FunctionlessNode;
    if (node.nodeKind === "Stmt" && node.next) {
      return node.next.step();
    }
    const scope = node.parent;
    if (scope === undefined) {
      return undefined;
    } else if (isWhileStmt(scope)) {
      return scope;
    } else if (isTryStmt(scope)) {
      if (scope.tryBlock === node || scope.catchClause === node) {
        if (scope.finallyBlock) {
          return scope.finallyBlock.step();
        } else {
          return scope.exit();
        }
      } else if (scope.finallyBlock === node) {
        // stepping out of the finallyBlock
        if (scope.next) {
          return scope.next.step();
        } else {
          return scope.exit();
        }
      }
    } else if (isCatchClause(scope)) {
      if (scope.parent.finallyBlock) {
        return scope.parent.finallyBlock.step();
      } else {
        return scope.parent.exit();
      }
    } else if (scope.nodeKind === "Stmt" && scope.next) {
      return scope.next.step();
    } else if (scope.nodeKind === "Expr") {
      return scope.parent?.step();
    }
    return scope.exit();
  }

  /**
   * @returns the {@link Stmt} that will be run if an error was raised from this Node.
   */
  public throw(): CatchClause | BlockStmt | undefined {
    // CatchClause that will handle the error
    const catchClause = this.findCatchClause();

    // CatchClause that contains the Node that is raising the error
    const surroundingCatch = this.findParent(isCatchClause);

    if (catchClause) {
      if (
        surroundingCatch &&
        // we're within a catch with a finally interception block
        surroundingCatch.parent.finallyBlock &&
        /*
         try {
           try {
           } catch {
             // error is happening within the nested catch block
             throw new Error("")
           } finally {
             // and there is a finally block which intercepts the error - goto here
             return "intercepted";
           }
         } catch {
           // so don't goto here
         }
         */
        catchClause.parent.tryBlock.contains(surroundingCatch)
      ) {
        // finally block intercepts the thrown error
        return surroundingCatch.parent.finallyBlock;
      }
    } else if (surroundingCatch?.parent.finallyBlock) {
      // there is no catch handler for this error, but there is a surrounding finally block to intercept us
      /*
      try {
      } catch {
        // error thrown with a catch
        throw new Error("")
      } finally {
        // and intercepted by this finally block
        return "intercepted";
      }
      */
      return surroundingCatch.parent.finallyBlock;
    }
    // default behavior is to use the catchClause to handle (if one exists)
    // otherwise return `undefined` - signalling that the error is terminal
    return catchClause;
  }

  /**
   * @returns an array of all the visible names in this node's scope.
   */
  public getVisibleNames(): string[] {
    return Array.from(this.getLexicalScope().keys());
  }

  /**
   * @returns a mapping of name to the node visible in this node's scope.
   */
  public getLexicalScope(): Map<string, BindingDecl> {
    return new Map(
      getLexicalScope(this as unknown as FunctionlessNode, "scope")
    );

    /**
     * @param kind the relation between the current `node` and the requesting `node`.
     */
    function getLexicalScope(
      node: FunctionlessNode | undefined,
      /**
       * the relation between the current `node` and the requesting `node`.
       * * `scope` - the current node is an ancestor of the requesting node
       * * `sibling` - the current node is the sibling of the requesting node
       *
       * ```ts
       * for(const i in []) { // scope - emits i=self
       *    const a = ""; // sibling - emits a=self
       *    for(const a of []) {} // sibling emits []
       *    a // requesting node
       * }
       * ```
       *
       * some nodes only emit names to their `scope` (ex: for) and
       * other nodes emit names to all of their `sibling`s (ex: variableStmt)
       */
      kind: "scope" | "sibling"
    ): Binding[] {
      if (node === undefined) {
        return [];
      }
      return getLexicalScope(
        node.nodeKind === "Stmt" && node.prev ? node.prev : node.parent,
        node.nodeKind === "Stmt" && node.prev ? "sibling" : "scope"
      ).concat(getNames(node, kind));
    }

    /**
     * @see getLexicalScope
     */
    function getNames(
      node: FunctionlessNode | undefined,
      kind: "scope" | "sibling"
    ): Binding[] {
      if (node === undefined) {
        return [];
      } else if (isParameterDecl(node)) {
        return isIdentifier(node.name)
          ? [[node.name.name, node]]
          : getNames(node.name, kind);
      } else if (isVariableDeclList(node)) {
        return node.decls.flatMap((d) => getNames(d, kind));
      } else if (isVariableStmt(node)) {
        return getNames(node.declList, kind);
      } else if (isVariableDecl(node)) {
        if (isBindingPattern(node.name)) {
          return getNames(node.name, kind);
        }
        return [[node.name.name, node]];
      } else if (isBindingElem(node)) {
        if (isIdentifier(node.name)) {
          return [[node.name.name, node]];
        }
        return getNames(node.name, kind);
      } else if (isBindingPattern(node)) {
        return node.bindings.flatMap((b) => getNames(b, kind));
      } else if (isFunctionLike(node)) {
        if (kind === "sibling") return [];
        return node.parameters.flatMap((param) => getNames(param, kind));
      } else if (isForInStmt(node) || isForOfStmt(node) || isForStmt(node)) {
        if (kind === "sibling") return [];
        return getNames(node.initializer, kind);
      } else if (isCatchClause(node) && node.variableDecl?.name) {
        if (kind === "sibling") return [];
        return getNames(node.variableDecl, kind);
      } else {
        return [];
      }
    }
  }

  /**
   * @returns checks if this Node is terminal - meaning all branches explicitly return a value
   */
  public isTerminal(): boolean {
    const stmt: FunctionlessNode = this as any;
    if (isReturnStmt(stmt) || isThrowStmt(stmt)) {
      return true;
    } else if (isTryStmt(stmt)) {
      if (stmt.finallyBlock) {
        return (
          stmt.finallyBlock.isTerminal() ||
          (!!stmt.catchClause &&
            stmt.tryBlock.isTerminal() &&
            stmt.catchClause.block.isTerminal())
        );
      } else {
        return (
          stmt.tryBlock.isTerminal() && stmt.catchClause!.block.isTerminal()
        );
      }
    } else if (isBlockStmt(stmt)) {
      if (stmt.isEmpty()) {
        return false;
      } else {
        return stmt.lastStmt!.isTerminal();
      }
    } else if (isIfStmt(stmt)) {
      return (
        stmt.then.isTerminal() &&
        stmt._else !== undefined &&
        stmt._else.isTerminal()
      );
    } else {
      return false;
    }
  }
}

// to prevent the closure serializer from trying to import all of functionless.
export const deploymentOnlyModule = true;<|MERGE_RESOLUTION|>--- conflicted
+++ resolved
@@ -35,7 +35,6 @@
   isFunctionLike,
   isIdentifier,
   isIfStmt,
-  isRoot,
   isNode,
   isParameterDecl,
   isReturnStmt,
@@ -48,15 +47,10 @@
 } from "./guards";
 import type { NodeCtor } from "./node-ctor";
 import { NodeKind, NodeKindName, getNodeKindName } from "./node-kind";
-<<<<<<< HEAD
-import { Root } from "./root";
-=======
->>>>>>> f9bca042
 import type { Span } from "./span";
 import type { BlockStmt, CatchClause, Stmt } from "./statement";
 
 export type FunctionlessNode =
-  | Root
   | Decl
   | Expr
   | Stmt
@@ -81,15 +75,9 @@
 
 export abstract class BaseNode<
   Kind extends NodeKind,
-  Parent extends FunctionlessNode | undefined = FunctionlessNode | undefined
+  Parent extends FunctionlessNode | undefined = FunctionlessNode
 > {
-  abstract readonly nodeKind:
-    | "Decl"
-    | "Err"
-    | "Expr"
-    | "Node"
-    | "Root"
-    | "Stmt";
+  abstract readonly nodeKind: "Decl" | "Err" | "Expr" | "Node" | "Stmt";
 
   // @ts-ignore - we have a convention to set this in the parent constructor
   readonly parent: Parent;
@@ -157,7 +145,7 @@
    * @returns the name of the file this node originates from.
    */
   public getFileName(): string {
-    if (isRoot(this)) {
+    if (isFunctionLike(this) && this.filename) {
       return this.filename;
     } else if (this.parent === undefined) {
       throw new Error(`cannot get filename of orphaned node`);
