--- conflicted
+++ resolved
@@ -1,8 +1,4 @@
 import { assertNever, assertNodeKind } from "./assert";
-<<<<<<< HEAD
-import { CallExpr, Expr, FunctionExpr, isReferenceExpr } from "./expression";
-import { IntegrationImpl, isIntegration, Integration } from "./integration";
-=======
 import {} from "./error";
 import { ErrorCodes, SynthError } from "./error-code";
 import { CallExpr, Expr, FunctionExpr, Identifier } from "./expression";
@@ -54,7 +50,6 @@
   isWhileStmt,
 } from "./guards";
 import { Integration, IntegrationImpl, isIntegration } from "./integration";
->>>>>>> 774ae373
 import { FunctionlessNode } from "./node";
 import { Stmt } from "./statement";
 import { AnyFunction, isInTopLevelScope, isPromiseAll } from "./util";
@@ -280,122 +275,6 @@
             "Called references are expected to be an integration."
           );
         }
-<<<<<<< HEAD
-        return undefined;
-      case "BooleanLiteralExpr":
-        return `${node.value}`;
-      case "BreakStmt":
-        return this.add("#break");
-      case "CallExpr": {
-        if (isReferenceExpr(node.expr)) {
-          const ref = node.expr.ref();
-          if (isIntegration<Integration>(ref)) {
-            const serviceCall = new IntegrationImpl(ref);
-            return serviceCall.appSyncVtl.request(node, this);
-          } else {
-            throw Error(`Found unsupported call.`);
-          }
-        } else if (
-          // If the parent is a propAccessExpr
-          node.expr.kind === "PropAccessExpr" &&
-          (node.expr.name === "map" ||
-            node.expr.name === "forEach" ||
-            node.expr.name === "reduce")
-        ) {
-          if (node.expr.name === "map" || node.expr.name == "forEach") {
-            // list.map(item => ..)
-            // list.map((item, idx) => ..)
-            // list.forEach(item => ..)
-            // list.forEach((item, idx) => ..)
-            const newList =
-              node.expr.name === "map" ? this.var("[]") : undefined;
-
-            const [value, index, array] = getMapForEachArgs(node);
-
-            // Try to flatten any maps before this operation
-            // returns the first variable to be used in the foreach of this operation (may be the `value`)
-            const list = this.flattenListMapOperations(
-              node.expr.expr,
-              value,
-              (firstVariable, list) => {
-                this.add(`#foreach(${firstVariable} in ${list})`);
-              },
-              // If array is present, do not flatten the map, this option immediatly evaluates the next expression
-              !!array
-            );
-
-            // Render the body
-            const tmp = this.renderMapOrForEachBody(
-              node,
-              list,
-              // the return location will be generated
-              undefined,
-              index,
-              array
-            );
-
-            // Add the final value to the array
-            if (node.expr.name === "map") {
-              this.qr(`${newList}.add(${tmp})`);
-            }
-
-            this.add("#end");
-            return newList ?? "$null";
-          } else if (node.expr.name === "reduce") {
-            // list.reduce((result: string[], next) => [...result, next], []);
-            // list.reduce((result, next) => [...result, next]);
-
-            const fn = assertNodeKind<FunctionExpr>(
-              node.getArgument("callbackfn")?.expr,
-              "FunctionExpr"
-            );
-            const initialValue = node.getArgument("initialValue")?.expr;
-
-            // (previousValue: string[], currentValue: string, currentIndex: number, array: string[])
-            const previousValue = fn.parameters[0]?.name
-              ? `$${fn.parameters[0].name}`
-              : this.newLocalVarName();
-            const currentValue = fn.parameters[1]?.name
-              ? `$${fn.parameters[1].name}`
-              : this.newLocalVarName();
-            const currentIndex = fn.parameters[2]?.name
-              ? `$${fn.parameters[2].name}`
-              : undefined;
-            const array = fn.parameters[3]?.name
-              ? `$${fn.parameters[3].name}`
-              : undefined;
-
-            // create a new local variable name to hold the initial/previous value
-            // this is becaue previousValue may not be unique and isn't contained within the loop
-            const previousTmp = this.newLocalVarName();
-
-            const list = this.flattenListMapOperations(
-              node.expr.expr,
-              currentValue,
-              (firstVariable, list) => {
-                if (initialValue !== undefined) {
-                  this.set(previousTmp, initialValue);
-                } else {
-                  this.add(`#if(${list}.isEmpty())`);
-                  this.add(
-                    "$util.error('Reduce of empty array with no initial value')"
-                  );
-                  this.add("#end");
-                }
-
-                this.add(`#foreach(${firstVariable} in ${list})`);
-              },
-              // If array is present, do not flatten maps before the reduce, this option immediatly evaluates the next expression
-              !!array
-            );
-
-            if (currentIndex) {
-              this.add(`#set(${currentIndex} = $foreach.index)`);
-            }
-            if (array) {
-              this.add(`#set(${array} = ${list})`);
-            }
-=======
       } else if (
         // If the parent is a propAccessExpr
         isPropAccessExpr(node.expr) &&
@@ -438,7 +317,6 @@
           if (node.expr.name === "map") {
             this.qr(`${newList}.add(${tmp})`);
           }
->>>>>>> 774ae373
 
           this.add("#end");
           return newList ?? "$null";
@@ -666,78 +544,6 @@
       // if we find a promise, ensure it is wrapped in Await or returned then unwrap it
       if (isAwaitExpr(node.parent) || isReturnStmt(node.parent)) {
         return this.eval(node.expr);
-<<<<<<< HEAD
-      case "ParameterDecl":
-      case "PropAssignExpr":
-      case "ReferenceExpr":
-        throw new Error(`cannot evaluate Expr kind: '${node.kind}'`);
-      case "ReturnStmt":
-        if (returnVar) {
-          this.set(returnVar, node.expr ?? "$null");
-        } else {
-          this.set("$context.stash.return__val", node.expr ?? "$null");
-          this.add("#set($context.stash.return__flag = true)");
-          this.add("#return($context.stash.return__val)");
-        }
-        return undefined;
-      case "SpreadAssignExpr":
-      case "SpreadElementExpr":
-        throw new Error(`cannot evaluate Expr kind: '${node.kind}'`);
-      // handled as part of ObjectLiteral
-      case "StringLiteralExpr":
-        return this.str(node.value);
-      case "TemplateExpr":
-        return `"${node.exprs
-          .map((expr) => {
-            if (expr.kind === "StringLiteralExpr") {
-              return expr.value;
-            }
-            const text = this.eval(expr, returnVar);
-            if (text.startsWith("$")) {
-              return `\${${text.slice(1)}}`;
-            } else {
-              const varName = this.var(text);
-              return `\${${varName.slice(1)}}`;
-            }
-          })
-          .join("")}"`;
-      case "UnaryExpr":
-        // VTL fails to evaluate unary expressions inside an object put e.g. $obj.put('x', -$v1)
-        // a workaround is to use a temp variable.
-        // it also doesn't handle like - signs alone (e.g. - $v1) so we have to put a 0 in front
-        // no such problem with ! signs though
-        if (node.op === "-") {
-          return this.var(`0 - ${this.eval(node.expr)}`);
-        } else {
-          return this.var(`${node.op}${this.eval(node.expr)}`);
-        }
-      case "VariableStmt":
-        const varName = isInTopLevelScope(node)
-          ? `$context.stash.${node.name}`
-          : `$${node.name}`;
-
-        if (node.expr) {
-          return this.set(varName, node.expr);
-        } else {
-          return varName;
-        }
-      case "ThrowStmt":
-        return `#throw(${this.eval(node.expr)})`;
-      case "TryStmt":
-      case "CatchClause":
-      case "ContinueStmt":
-      case "DoStmt":
-      case "TypeOfExpr":
-      case "WhileStmt":
-      // todo support
-      case "AwaitExpr":
-      case "PromiseExpr":
-      case "PromiseArrayExpr":
-        throw new Error(`${node.kind} is not yet supported in VTL`);
-      case "Err":
-        throw node.error;
-      case "Argument":
-=======
       }
       debugger;
       throw new SynthError(
@@ -750,7 +556,6 @@
         isCallExpr(node.parent.parent) &&
         isPromiseAll(node.parent.parent)
       ) {
->>>>>>> 774ae373
         return this.eval(node.expr);
       }
       debugger;
