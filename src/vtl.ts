--- conflicted
+++ resolved
@@ -1,14 +1,11 @@
 import { assertNever, assertNodeKind } from "./assert";
-<<<<<<< HEAD
 import {
+  BindingElem,
   BindingPattern,
   Decl,
   ParameterDecl,
   VariableDecl,
 } from "./declaration";
-=======
-import { BindingElem, BindingPattern, VariableDecl } from "./declaration";
->>>>>>> 5a1ae54d
 import { ErrorCodes, SynthError } from "./error-code";
 import {
   CallExpr,
@@ -786,7 +783,9 @@
       isClassStaticBlockDecl(decl) ||
       isConstructorDecl(decl) ||
       isFunctionDecl(decl) ||
-      isMethodDecl(decl)
+      isGetAccessorDecl(decl) ||
+      isMethodDecl(decl) ||
+      isSetAccessorDecl(decl)
     ) {
       throw new SynthError(
         ErrorCodes.Unexpected_Error,
@@ -887,22 +886,12 @@
    * const a = b[0]
    * const rest = b[1..]
    */
-<<<<<<< HEAD
   private evaluateBindingPattern(pattern: BindingPattern, target: string) {
-    const rest = pattern.bindings.find((binding) => binding?.rest);
-    const properties = pattern.bindings.map((binding, i) => {
-=======
-  public evaluateBindingPattern(
-    pattern: BindingPattern,
-    target: string,
-    variablePrefix: string = "$"
-  ) {
     const rest = pattern.bindings.find(
       (binding): binding is BindingElem =>
         binding.as(isBindingElem)?.rest ?? false
     ) as BindingElem | undefined;
     const properties = pattern.bindings.flatMap((binding, i) => {
->>>>>>> 5a1ae54d
       /**
        * OmitElement for ArrayBinding, skip
        */
