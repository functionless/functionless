import { assertNever, assertNodeKind } from "./assert";
import {
  BindingElem,
  BindingPattern,
  Decl,
  ParameterDecl,
  VariableDecl,
} from "./declaration";
import { ErrorCodes, SynthError } from "./error-code";
import {
  CallExpr,
  Expr,
  FunctionExpr,
  Identifier,
  ReferenceExpr,
  ThisExpr,
} from "./expression";
import {
  isArgument,
  isArrayBinding,
  isArrayLiteralExpr,
  isArrowFunctionExpr,
  isAwaitExpr,
  isBigIntExpr,
  isBinaryExpr,
  isBindingElem,
  isBindingPattern,
  isBlockStmt,
  isBooleanLiteralExpr,
  isBreakStmt,
  isCallExpr,
  isCaseClause,
  isCatchClause,
  isClassDecl,
  isClassExpr,
  isClassStaticBlockDecl,
  isComputedPropertyNameExpr,
  isConditionExpr,
  isConstructorDecl,
  isContinueStmt,
  isDebuggerStmt,
  isDefaultClause,
  isDeleteExpr,
  isDoStmt,
  isElementAccessExpr,
  isEmptyStmt,
  isExprStmt,
  isForInStmt,
  isForOfStmt,
  isForStmt,
  isFunctionDecl,
  isFunctionExpr,
  isGetAccessorDecl,
  isIdentifier,
  isIfStmt,
  isImportKeyword,
  isLabelledStmt,
  isMethodDecl,
  isNewExpr,
  isNullLiteralExpr,
  isNumberLiteralExpr,
  isObjectLiteralExpr,
  isOmittedExpr,
  isParameterDecl,
  isParenthesizedExpr,
  isPostfixUnaryExpr,
  isPrivateIdentifier,
  isPromiseArrayExpr,
  isPromiseExpr,
  isPropAccessExpr,
  isPropAssignExpr,
  isPropDecl,
  isReferenceExpr,
  isRegexExpr,
  isReturnStmt,
  isSetAccessorDecl,
  isSpreadAssignExpr,
  isSpreadElementExpr,
  isStmt,
  isStringLiteralExpr,
  isSuperKeyword,
  isSwitchStmt,
  isTaggedTemplateExpr,
  isTemplateExpr,
  isThisExpr,
  isThrowStmt,
  isTryStmt,
  isTypeOfExpr,
  isUnaryExpr,
  isUndefinedLiteralExpr,
  isVariableDecl,
  isVariableStmt,
  isVoidExpr,
  isWhileStmt,
  isWithStmt,
  isYieldExpr,
} from "./guards";
import { Integration, IntegrationImpl, isIntegration } from "./integration";
import { NodeKind } from "./node-kind";
import { Stmt } from "./statement";
import { AnyFunction, isInTopLevelScope } from "./util";

// https://velocity.apache.org/engine/devel/user-guide.html#conditionals
// https://cwiki.apache.org/confluence/display/VELOCITY/CheckingForNull
// https://velocity.apache.org/engine/devel/user-guide.html#set

export function isVTL(a: any): a is VTL {
  return (a as VTL | undefined)?.kind === VTL.ContextName;
}

export abstract class VTL {
  static readonly ContextName = "Velocity Template";

  readonly kind = VTL.ContextName;

  private readonly statements: string[] = [];

  private varIt = 0;

  constructor(...statements: string[]) {
    this.statements.push(...statements);
  }

  public toVTL(): string {
    return this.statements.join("\n");
  }

  public add(...statements: string[]) {
    this.statements.push(...statements);
  }

  protected newLocalVarName(): `$v${string}` {
    return `$v${(this.varIt += 1)}`;
  }

  public str(value: string) {
    return `'${value}'`;
  }

  /**
   * Converts a variable {@link reference} to JSON using the built-in `$util.toJson` intrinsic function.
   *
   * @param reference variable reference
   * @returns VTL expression which yields a JSON string of the variable {@link reference}.
   */
  public json(reference: string): string {
    return `$util.toJson(${reference})`;
  }

  /**
   * Evaluates an {@link expr} with the `$util.qr` statement.
   *
   * @param expr expression string to evaluate quietly (i.e. without emitting to output) .
   */
  public qr(expr: string): void {
    this.add(`$util.qr(${expr})`);
  }

  /**
   * Add a statement which sets the variable {@link reference} to the value of the {@link expr}.
   *
   * @param reference the name of the variable to set
   * @param expr the value to set the variable to
   */
  public set(reference: string, expr: Expr | string): string {
    this.add(
      `#set(${reference} = ${
        typeof expr === "string" ? expr : this.eval(expr)
      })`
    );
    return reference;
  }

  /**
   * Stores the {@link expr} in a new variable with a uniquely generated name.
   *
   * @param expr the expression
   * @returns the variable name that contains the value.
   */
  public var(expr: string | Expr): string {
    return this.set(this.newLocalVarName(), expr);
  }

  /**
   * The put method on an object.
   *
   * $var.put("name", "value")
   *
   * @param objVar should be a variable referencing an object.
   * @param name should be a quoted string or variable that represents the name to set in the object
   * @param expr should be a quoted string or a variable that represents the value to set
   */
  public put(objVar: string, name: string, expr: string | Expr) {
    this.qr(
      `${objVar}.put(${name}, ${
        typeof expr === "string" ? expr : this.eval(expr)
      })`
    );
  }

  /**
   * The putAll method on an object.
   *
   * $var.putAll($otherObj)
   *
   * @param objVar should be a variable referencing an object.
   * @param expr should be a variable that represents an object to merge with the expression
   */
  public putAll(objVar: string, expr: Expr) {
    this.qr(`${objVar}.putAll(${this.eval(expr)})`);
  }

  /**
   * Evaluate and return an {@link expr}.
   *
   * @param expr expression to evaluate
   * @returns a `#return` VTL expression.
   */
  public return(expr: string | Expr): void {
    if (typeof expr === "string") {
      this.add(`#return(${expr})`);
    } else {
      return this.return(this.eval(expr));
    }
  }

  public printExpr(val: string | Expr) {
    return typeof val === "string" ? val : this.eval(val);
  }

  public printBody(body: string | Stmt | (() => void)) {
    if (isStmt(body)) {
      this.eval(body);
    } else if (typeof body === "string") {
      this.add(body);
    } else {
      body();
    }
  }

  public ifStmt(
    condition: string | Expr,
    body: string | Stmt | (() => void),
    elseBody?: string | Stmt | (() => void),
    _returnVariable?: string
  ) {
    this.add(`#if(${this.printExpr(condition)})`);
    this.printBody(body);
    if (elseBody) {
      this.add("#else");
      this.printBody(elseBody);
    }
    this.add("#end");
  }

  public foreach(
    iterVar: string | Expr | VariableDecl,
    iterValue: string | Expr,
    body: string | Stmt | (() => void)
  ) {
    if (isVariableDecl(iterVar)) {
      if (isBindingPattern(iterVar.name)) {
        // iterate into a temp variable
        const tempVar = this.newLocalVarName();
        this.add(`#foreach(${tempVar} in ${this.printExpr(iterValue)})`);
        // deconstruct from the temp variable
        this.evaluateBindingPattern(iterVar.name, tempVar);
      } else {
        this.add(
          `#foreach($${iterVar.name.name} in ${this.printExpr(iterValue)})`
        );
      }
    } else {
      this.add(
        `#foreach(${this.printExpr(iterVar)} in ${this.printExpr(iterValue)})`
      );
    }
    this.printBody(body);
    this.add("#end");
  }

  /**
   * Call a service API. The Call expression will be evaluated and JSON will be rendered
   * to the Velocity Template output. This JSON payload will be passed to the
   * service-to-service integration, e.g. a Dynamo API request.
   *
   * ```json
   * #set($payload = {
   *   "operation": "GetItem",
   *   "key": $util.toJson($util.toDynamoDB($key)),
   * })
   * $util.toJson($payload)
   * ```
   * @param call
   */
  public call(call: CallExpr): void {
    this.add(this.eval(call));
  }

  /**
   * Configure the integration between this VTL template and a target service.
   * @param target the target service to integrate with.
   * @param call the CallExpr representing the integration logic
   */
  protected abstract integrate(
    target: IntegrationImpl<AnyFunction> | undefined,
    call: CallExpr
  ): string;

  protected abstract dereference(
    id: Identifier | ReferenceExpr | ThisExpr
  ): string;

  /**
   * Evaluate an {@link Expr} or {@link Stmt} by emitting statements to this VTL template and
   * return a variable reference to the evaluated value.
   *
   * @param node the {@link Expr} or {@link Stmt} to evaluate.
   * @returns a variable reference to the evaluated value
   */
  public eval(node?: Expr, returnVar?: string): string;
  public eval(node: Stmt, returnVar?: string): void;
  public eval(node?: Expr | Stmt, returnVar?: string): string | void {
    if (!node) {
      return "$null";
    }
    if (isParenthesizedExpr(node)) {
      // TODO: do we need to do anything to ensure precedence of parenthesis are maintained?
      return this.eval(node.expr);
    } else if (isArrayLiteralExpr(node)) {
      return this.addAll(node.items);
    } else if (isBinaryExpr(node)) {
      if (node.op === "in") {
        throw new SynthError(
          ErrorCodes.Unexpected_Error,
          "Expected the `in` binary operator to be re-written before this point"
        );
      } else if (node.op === "=") {
        const v = this.eval(node.left);
        this.set(v, this.eval(node.right));
        return v;
      } else if (node.op === "??") {
        const v = this.newLocalVarName();
        const left = this.var(node.left);
        this.ifStmt(
          left,
          () => {
            this.set(v, left);
          },
          () => {
            this.set(v, node.right);
          }
        );
        return v;
      } else if (["+=", "-=", "*=", "/=", "%="].includes(node.op)) {
        return this.set(
          this.eval(node.left),
          `${this.eval(node.left)} ${node.op[0]} ${this.eval(node.right)}`
        );
      }
      // VTL fails to evaluate binary expressions inside an object put e.g. $obj.put('x', 1 + 1)
      // a workaround is to use a temp variable.
      return this.var(
        `${this.eval(node.left)} ${node.op} ${this.eval(node.right)}`
      );
    } else if (isBlockStmt(node)) {
      for (const stmt of node.statements) {
        this.eval(stmt);
      }
      return undefined;
    } else if (isBooleanLiteralExpr(node)) {
      return `${node.value}`;
    } else if (isBreakStmt(node)) {
      return this.add("#break");
    } else if (isCallExpr(node)) {
      const expr = isParenthesizedExpr(node.expr)
        ? node.expr.unwrap()
        : node.expr;

      if (isSuperKeyword(expr) || isImportKeyword(expr)) {
        throw new Error(`super and import are not supported by VTL`);
      } else if (isReferenceExpr(expr)) {
        const ref = expr.ref();
        if (isIntegration<Integration>(ref)) {
          const serviceCall = new IntegrationImpl(ref);
          return this.integrate(serviceCall, node);
        } else {
          throw new SynthError(
            ErrorCodes.Unexpected_Error,
            "Called references are expected to be an integration."
          );
        }
      } else if (
        // If the parent is a propAccessExpr
        isPropAccessExpr(expr) &&
        isIdentifier(expr.name) &&
        (expr.name.name === "map" ||
          expr.name.name === "forEach" ||
          expr.name.name === "reduce" ||
          expr.name.name === "push")
      ) {
        if (expr.name.name === "map" || expr.name.name == "forEach") {
          // list.map(item => ..)
          // list.map((item, idx) => ..)
          // list.forEach(item => ..)
          // list.forEach((item, idx) => ..)
          const newList = expr.name.name === "map" ? this.var("[]") : undefined;

          const [value, index, array] = getMapForEachArgs(node);

          const valueVar = isIdentifier(value.name)
            ? `$${value.name.name}`
            : this.newLocalVarName();

          // Try to flatten any maps before this operation
          // returns the first variable to be used in the foreach of this operation (may be the `value`)
          const list = this.flattenListMapOperations(
            expr.expr,
            valueVar,
            (firstVariable, list) => {
              this.add(`#foreach(${firstVariable} in ${list})`);
            },
            // If array is present, do not flatten the map, this option immediately evaluates the next expression
            !!array
          );

          if (isBindingPattern(value.name)) {
            this.evaluateBindingPattern(value.name, valueVar);
          }

          // Render the body
          const tmp = this.renderMapOrForEachBody(
            node,
            list,
            // the return location will be generated
            undefined,
            index,
            array
          );

          // Add the final value to the array
          if (expr.name.name === "map") {
            this.qr(`${newList}.add(${tmp})`);
          }

          this.add("#end");
          return newList ?? "$null";
        } else if (expr.name.name === "reduce") {
          // list.reduce((result: string[], next) => [...result, next], []);
          // list.reduce((result, next) => [...result, next]);

          const fn = assertNodeKind<FunctionExpr>(
            node.args[0]?.expr,
            NodeKind.FunctionExpr
          );
          const initialValue = node.args[1];

          // (previousValue: string[], currentValue: string, currentIndex: number, array: string[])

          const [previousValue, currentValue, currentIndex, array] =
            fn.parameters;

          const currentValueName = isIdentifier(currentValue.name)
            ? `$${currentValue.name.name}`
            : this.newLocalVarName();

          // create a new local variable name to hold the initial/previous value
          // this is because previousValue may not be unique and isn't contained within the loop
          const previousTmp = this.newLocalVarName();

          const list = this.flattenListMapOperations(
            expr.expr,
            currentValueName,
            (firstVariable, list) => {
              if (initialValue !== undefined) {
                this.set(previousTmp, initialValue);
              } else {
                this.ifStmt(
                  `${list}.isEmpty()`,
                  "$util.error('Reduce of empty array with no initial value')"
                );
              }

              this.add(`#foreach(${firstVariable} in ${list})`);
            },
            // If array is present, do not flatten maps before the reduce, this option immediately evaluates the next expression
            !!array
          );

          if (isBindingPattern(currentValue.name)) {
            this.evaluateBindingPattern(currentValue.name, currentValueName);
          }

          if (currentIndex) {
            this.evalDecl(currentIndex, "$foreach.index");
          }
          if (array) {
            this.evalDecl(array, list);
          }

          const body = () => {
            // set previousValue variable name to avoid remapping
            this.evalDecl(previousValue, previousTmp);
            const tmp = this.newLocalVarName();
            for (const stmt of fn.body.statements) {
              this.eval(stmt, tmp);
            }
            // set the previous temp to be used later
            this.set(previousTmp, `${tmp}`);

            this.add("#end");
          };

          if (initialValue === undefined) {
            this.ifStmt(
              "$foreach.index == 0",
              () => {
                this.set(previousTmp, currentValueName);
              },
              body
            );
          } else {
            body();
          }

          return previousTmp;
        } else if (isIdentifier(expr.expr) && expr.expr.name === "Promise") {
          throw new SynthError(
            ErrorCodes.Unsupported_Use_of_Promises,
            "Appsync does not support concurrent integration invocation or methods on the `Promise` api."
          );
        } else if (expr.name.name === "push") {
          if (
            node.args.length === 1 &&
            !isSpreadElementExpr(node.args[0].expr)
          ) {
            // use the .add for the case when we are pushing exactly one argument
            return `${this.eval(expr.expr)}.add(${this.eval(
              node.args[0].expr
            )})`;
          } else {
            // for all other cases, use .addAll
            // such as `.push(a, b, ...c)` or `.push(...a)`
            return `${this.eval(expr.expr)}.addAll(${this.addAll(
              node.args
                .map((arg) => arg.expr)
                .filter((e): e is Expr => e !== undefined)
            )})`;
          }
        }
        // this is an array map, forEach, reduce call
      }
      return `${this.eval(expr)}(${Object.values(node.args)
        .map((arg) => this.eval(arg))
        .join(", ")})`;
    } else if (isConditionExpr(node)) {
      const val = this.newLocalVarName();
      this.ifStmt(
        node.when,
        () => {
          this.set(val, node.then);
        },
        () => {
          this.set(val, node._else);
        }
      );
      return val;
    } else if (isIfStmt(node)) {
      return this.ifStmt(node.when, node.then, node._else);
    } else if (isExprStmt(node)) {
      return this.qr(this.eval(node.expr));
    } else if (isForInStmt(node) || isForOfStmt(node)) {
      this.foreach(
        node.initializer,
        `${this.eval(node.expr)}${isForInStmt(node) ? ".keySet()" : ""}`,
        node.body
      );
      return undefined;
    } else if (isFunctionExpr(node) || isArrowFunctionExpr(node)) {
      return this.eval(node.body);
    } else if (isIdentifier(node)) {
      return this.dereference(node);
    } else if (isNewExpr(node)) {
      throw new Error("NewExpr is not supported by Velocity Templates");
    } else if (isPropAccessExpr(node)) {
      return `${this.eval(node.expr)}.${node.name.name}`;
    } else if (isElementAccessExpr(node)) {
      return `${this.eval(node.expr)}[${this.eval(node.element)}]`;
    } else if (
      isNullLiteralExpr(node) ||
      isUndefinedLiteralExpr(node) ||
      isOmittedExpr(node)
    ) {
      return "$null";
    } else if (isNumberLiteralExpr(node) || isBigIntExpr(node)) {
      return node.value.toString(10);
    } else if (isObjectLiteralExpr(node)) {
      const obj = this.var("{}");
      for (const prop of node.properties) {
        if (isPropAssignExpr(prop)) {
          const name = isIdentifier(prop.name)
            ? this.str(prop.name.name)
            : this.eval(prop.name);
          this.put(obj, name, prop.expr);
        } else if (isSpreadAssignExpr(prop)) {
          this.putAll(obj, prop.expr);
        } else if (
          isGetAccessorDecl(prop) ||
          isSetAccessorDecl(prop) ||
          isMethodDecl(prop)
        ) {
          throw new SynthError(
            ErrorCodes.Unsupported_Feature,
            `${prop.kindName} is not supported by VTL`
          );
        } else {
          assertNever(prop);
        }
      }
      return obj;
    } else if (isComputedPropertyNameExpr(node)) {
      return this.eval(node.expr);
    } else if (isReferenceExpr(node) || isThisExpr(node)) {
      return this.dereference(node);
<<<<<<< HEAD
    } else if (isPropAssignExpr(node)) {
      throw new Error(`cannot evaluate Expr kind: '${node.kind}'`);
=======
    } else if (isParameterDecl(node) || isPropAssignExpr(node)) {
      throw new Error(`cannot evaluate Expr kind: '${node.kindName}'`);
>>>>>>> 18fcb2fd
    } else if (isReturnStmt(node)) {
      if (returnVar) {
        this.set(returnVar, node.expr ?? "$null");
      } else {
        this.set("$context.stash.return__val", node.expr ?? "$null");
        this.add("#set($context.stash.return__flag = true)");
        this.add("#return($context.stash.return__val)");
      }
      return undefined;
    } else if (isSpreadAssignExpr(node) || isSpreadElementExpr(node)) {
      // handled inside ObjectLiteralExpr
    } else if (isStringLiteralExpr(node)) {
      return this.str(node.value);
    } else if (isTemplateExpr(node)) {
      return `"${node.exprs
        .map((expr) => {
          if (isStringLiteralExpr(expr)) {
            return expr.value;
          }
          const text = this.eval(expr, returnVar);
          if (text.startsWith("$")) {
            return `\${${text.slice(1)}}`;
          } else {
            const varName = this.var(text);
            return `\${${varName.slice(1)}}`;
          }
        })
        .join("")}"`;
    } else if (isUnaryExpr(node)) {
      // VTL fails to evaluate unary expressions inside an object put e.g. $obj.put('x', -$v1)
      // a workaround is to use a temp variable.
      // it also doesn't handle like - signs alone (e.g. - $v1) so we have to put a 0 in front
      // no such problem with ! signs though
      if (node.op === "++" || node.op === "--") {
        this.set(
          this.eval(node.expr),
          `${this.eval(node.expr)} ${node.op === "++" ? "+" : "-"} 1`
        );
        return this.eval(node.expr);
      } else if (node.op === "-") {
        return this.var(`0 - ${this.eval(node.expr)}`);
      } else {
        return this.var(`${node.op}${this.eval(node.expr)}`);
      }
    } else if (isPostfixUnaryExpr(node)) {
      const temp = this.var(node.expr);
      this.set(
        this.eval(node.expr),
        `${this.eval(node.expr)} ${node.op === "++" ? "+" : "-"} 1`
      );
      return temp;
    } else if (isVariableStmt(node)) {
      // variable statements with multiple declarations are turned into multiple variable statements.
      const decl = node.declList.decls[0];
      return this.evalDecl(decl);
    } else if (isThrowStmt(node)) {
      return `#throw(${this.eval(node.expr)})`;
    } else if (isTryStmt(node)) {
    } else if (isCatchClause(node)) {
    } else if (isContinueStmt(node)) {
    } else if (isDoStmt(node)) {
    } else if (isTypeOfExpr(node)) {
    } else if (isWhileStmt(node)) {
    } else if (isAwaitExpr(node)) {
      // we will check for awaits on the PromiseExpr
      return this.eval(node.expr);
    } else if (isPromiseExpr(node)) {
      // if we find a promise, ensure it is wrapped in Await or returned then unwrap it
      if (isAwaitExpr(node.parent) || isReturnStmt(node.parent)) {
        return this.eval(node.expr);
      }
      throw new SynthError(
        ErrorCodes.Integration_must_be_immediately_awaited_or_returned
      );
    } else if (isPromiseArrayExpr(node)) {
      throw new SynthError(
        ErrorCodes.Unsupported_Use_of_Promises,
        "Appsync does not support concurrent integration invocation."
      );
    } else if (isArgument(node)) {
      return this.eval(node.expr);
    } else if (isForStmt(node)) {
      throw new SynthError(
        ErrorCodes.Unsupported_Feature,
        "Condition based for loops (for(;;)) are not currently supported. For in and for of loops may be supported based on the use case. https://github.com/functionless/functionless/issues/303"
      );
    } else if (
      isCaseClause(node) ||
      isClassExpr(node) ||
      isDebuggerStmt(node) ||
      isDefaultClause(node) ||
      isDeleteExpr(node) ||
      isEmptyStmt(node) ||
      isLabelledStmt(node) ||
      isPrivateIdentifier(node) ||
      isRegexExpr(node) ||
      isSuperKeyword(node) ||
      isSwitchStmt(node) ||
      isTaggedTemplateExpr(node) ||
      isVoidExpr(node) ||
      isWithStmt(node) ||
      isYieldExpr(node)
    ) {
      throw new SynthError(
        ErrorCodes.Unexpected_Error,
        `${node.kindName} is not yet supported in VTL`
      );
    } else {
      return assertNever(node);
    }
    throw new Error(`cannot evaluate Expr kind: '${node.kindName}'`);
  }

  /**
   * Evaluates a declaration, currently supporting {@link VariableDecl} or {@link ParameterDecl}.
   *
   * VariableDecl(Identifier("name"), StringLiteralExpr("value"))
   * =>
   * #set($name = "value")
   *
   * VariableDecl(ObjectBinding([BindingElm("name")), Identifier("ref"))
   * =>
   * #set($name = $ref.name)
   *
   * @param initialValueVar - Optional variable name to use when an initializer is supported.
   *                          Overrides the `decl.initializer` if supported by the Node.
   */
  public evalDecl(decl: Decl, initialValueVar?: string) {
    if (isVariableDecl(decl) || isParameterDecl(decl) || isBindingElem(decl)) {
      const variablePrefix = isInTopLevelScope(decl) ? `$context.stash.` : `$`;
      if (isBindingPattern(decl.name)) {
        if (!(decl.initializer || initialValueVar)) {
          throw new SynthError(
            ErrorCodes.Unexpected_Error,
            "Expected an initializer for a binding pattern assignment"
          );
        }
        const right = initialValueVar ?? this.var(decl.initializer!);
        this.evaluateBindingPattern(decl.name, right);
        // may generate may variables, return nothing.
        return undefined;
      } else {
        const varName = `${variablePrefix}${decl.name.name}`;

        if (initialValueVar || decl.initializer) {
          return this.set(varName, initialValueVar ?? decl.initializer!);
        } else {
          return varName;
        }
      }
    } else if (isPropDecl(decl)) {
      throw new SynthError(
        ErrorCodes.Unexpected_Error,
        `Unexpected decl of kind: '${decl.kind}'`
      );
    } else if (
      isClassDecl(decl) ||
      isClassStaticBlockDecl(decl) ||
      isConstructorDecl(decl) ||
      isFunctionDecl(decl) ||
      isGetAccessorDecl(decl) ||
      isMethodDecl(decl) ||
      isSetAccessorDecl(decl)
    ) {
      throw new SynthError(
        ErrorCodes.Unexpected_Error,
        `'${decl.kind}' is not supported yet by VTL`
      );
    }
    assertNever(decl);
  }

  public addAll(items: Expr[]) {
    if (items.find(isSpreadElementExpr) === undefined) {
      return `[${items.map((item) => this.eval(item)).join(", ")}]`;
    }
    // contains a spread, e.g. [...i], so we will store in a variable
    const list = this.var("[]");
    for (const item of items) {
      if (isSpreadElementExpr(item)) {
        this.qr(`${list}.addAll(${this.eval(item.expr)})`);
      } else {
        // we use addAll because `list.push(item)` is pared as `list.push(...[item])`
        // - i.e. the compiler passes us an ArrayLiteralExpr even if there is one arg
        this.qr(`${list}.add(${this.eval(item)})`);
      }
    }
    return list;
  }

  /**
   * Expands a destructure/binding declaration to separate variable declarations in velocity
   *
   * Applies default values.
   * Supports "rest" destructure expressions.
   *
   * const { a } = b;
   *         ^ name ^ right side of var stmt
   * => a = b.a
   * const { a : b } = c;
   *        ^prop ^name ^ right side of var stmt
   * => b = b.c
   * const { a: { b } } = c;
   *         ^parent prop name
   *              ^ name  ^ right side of var statement
   * => b = c.a.b
   * const { a: { b = 1 } = {} } = c;
   * => temp1 = c.a ? c.a : {}
   *    b = temp1.b ? temp1.b : 1
   *
   * { a } = b;
   * =>
   * const a = b.a;
   *
   * { a, c } = b;
   * =>
   * const a = b.a;
   * const c = b.c;
   *
   * { a: { c } } = b;
   * =>
   * const c = b.a.c;
   *
   * { a, ...rest } = b;
   * =>
   * const a = b.a;
   * const rest = {}
   * for(key in b)
   *   rest[key] = b[key]
   *
   * { a: c } = b;
   * =>
   * const c = b.a;
   *
   * { a: [c] } = b;
   * =>
   * const c = b.a[0];
   *
   * [a] = b;
   * =>
   * b[0]
   *
   * [ a, c ] = b;
   * =>
   * const a = b[0]
   * const c = b[1]
   *
   * [ a, ...rest ] = b;
   * =>
   * const a = b[0]
   * const rest = []
   * for(key in b)
   *    if(key > 0)
   *      rest.push(b[key])
   *
   * [ a: { c } ] = b;
   * =>
   * const c = b[0].c;
   *
   * [a, ...rest] = b
   * const a = b[0]
   * const rest = b[1..]
   */
  private evaluateBindingPattern(pattern: BindingPattern, target: string) {
    const rest = pattern.bindings.find(
      (binding): binding is BindingElem =>
        binding.as(isBindingElem)?.rest ?? false
    ) as BindingElem | undefined;
    const properties = pattern.bindings.flatMap((binding, i) => {
      /**
       * OmitElement for ArrayBinding, skip
       */
      if (isOmittedExpr(binding) || binding === rest) {
        return [];
      }

      const accessor: string | undefined = isArrayBinding(pattern)
        ? `[${i}]`
        : binding.propertyName
        ? isIdentifier(binding.propertyName)
          ? `.${binding.propertyName.name}`
          : isStringLiteralExpr(binding.propertyName)
          ? `[${this.str(binding.propertyName.value)}]`
          : `[${this.eval(binding.propertyName)}]`
        : isIdentifier(binding.name)
        ? `.${binding.name.name}`
        : undefined;

      if (!accessor) {
        // This shouldn't happen, but lets error if it does!
        // when the name is a bindingPattern, the propName should be present.
        // when the name is an identifier, the propertyName is optional
        throw new SynthError(
          ErrorCodes.Unexpected_Error,
          "Could not find property name for binding element."
        );
      }

      const next = (() => {
        if (binding.initializer) {
          const temp = this.var(`${target}${accessor}`);
          this.ifStmt(`!${temp}`, () => {
            this.set(temp, this.eval(binding.initializer));
          });
          return temp;
        }
        return `${target}${accessor}`;
      })();

      this.evalDecl(binding, next);

      return [accessor];
    });

    if (rest) {
      // temp variable to write the new array or object in.
      // If the rest is another binding pattern, this variable is used as the new target.
      const restTemp = this.newLocalVarName();
      if (isArrayBinding(pattern)) {
        // take the sublist of the target array that was not in the binding pattern
        // #set($rest = $list.subList([binding count - 1], $list.size()))
        this.set(
          restTemp,
          `${target}.subList(${pattern.bindings.length - 1}, ${target}.size())`
        );
      } else {
        // compute an array of the properties bound from the object
        const userProps = properties.map((p) =>
          // strip off the accessor patterns
          p.startsWith(".") ? p.slice(1) : p.slice(1, p.length - 1)
        );
        // create a new object
        this.set(restTemp, `{}`);
        // create a new variable to use in the loop
        const keyVar = this.newLocalVarName();
        // create an array with all of the used properties
        const keys = this.var(`[${userProps.map(this.str).join(",")}]`);
        // copy all properties not in the keys array into the new object
        this.foreach(keyVar, `${target}.keySet()`, () => {
          this.ifStmt(`!${keys}.contains(${keyVar})`, () => {
            this.set(`${restTemp}[${keyVar}]`, `${target}[${keyVar}]`);
          });
        });
      }

      // rest pattern supports a named rest variable
      // const { ... rest }
      // or another binding pattern
      // const { ... { a, b } }
      // weird, right?
      if (isIdentifier(rest.name)) {
        this.set(this.eval(rest.name), restTemp);
      } else if (isReferenceExpr(rest.name)) {
        throw new SynthError(
          ErrorCodes.Unexpected_Error,
          `found ReferenceExpr in BindingElem`
        );
      } else {
        this.evaluateBindingPattern(rest.name, restTemp);
      }
    }
  }

  /**
   * Adds the VTL required to execute the body of a single map or forEach.
   *
   * @param call the map or foreach to render
   * @param list the list to give to the `array` parameter, should be the same one used in the vtl foreach
   * @param returnVariable The variable to put the final map value into. If not provided, will be generated.
   *                       Should start with a '$'.
   * @param index The optional `index` variable name to add if present.
   *              Should start with a '$'.
   * @param array The optional `array` variable name to add if present.
   *              Should start with a '$'.
   * @returns The returnVariable or generated variable name.
   */
  private renderMapOrForEachBody(
    call: CallExpr,
    list: string,
    // Should start with $
    returnVariable?: string,
    index?: ParameterDecl,
    array?: ParameterDecl
  ) {
    if (index) {
      if (isIdentifier(index.name)) {
        this.add(`#set($${index.name.name} = $foreach.index)`);
      } else {
        this.evaluateBindingPattern(index.name, "$foreach.index");
      }
    }
    if (array) {
      if (isIdentifier(array.name)) {
        this.add(`#set($${array.name.name} = ${list})`);
      } else {
        this.evaluateBindingPattern(array.name, list);
      }
    }

    const fn = assertNodeKind<FunctionExpr>(
      call.args[0]?.expr,
      NodeKind.FunctionExpr
    );

    const tmp = returnVariable ? returnVariable : this.newLocalVarName();

    for (const stmt of fn.body.statements) {
      this.eval(stmt, tmp);
    }

    return tmp;
  }

  /**
   * Recursively flattens map operations until a non-map or a map with `array` parameter is found.
   * Evaluates the expression after the last map.
   *
   * @param before a method which executes once the
   * @return [firstVariable, list variable, render function]
   */
  private flattenListMapOperations(
    expr: Expr,
    // Should start with $
    returnVariable: string,
    before: (firstVariable: string, list: string) => void,
    alwaysEvaluate?: boolean
  ): string {
    if (
      !alwaysEvaluate &&
      isCallExpr(expr) &&
      isPropAccessExpr(expr.expr) &&
      isIdentifier(expr.expr.name) &&
      expr.expr.name.name === "map"
    ) {
      const [value, index, array] = getMapForEachArgs(expr);

      const next = expr.expr.expr;

      /**
       * The variable name this iteration is expecting.
       * If the variable is a binding expression, create a new variable name to assign the previous value into.
       */
      const valueVar = isIdentifier(value.name)
        ? `$${value.name.name}`
        : this.newLocalVarName();

      const list = this.flattenListMapOperations(
        next,
        valueVar,
        before,
        // If we find array, the next expression should be evaluated.
        // A map which relies on `array` cannot be flattened further as the array will be inaccurate.
        !!array
      );

      if (isBindingPattern(value.name)) {
        this.evaluateBindingPattern(value.name, valueVar);
      }

      this.renderMapOrForEachBody(expr, list, returnVariable, index, array);

      return list;
    }

    const list = this.eval(expr);

    before(returnVariable, list);

    // If the expression isn't a map, return the expression and return variable, render nothing
    return list;
  }
}

/**
 * Returns the [value, index, array] arguments if this CallExpr is a `forEach` or `map` call.
 */
const getMapForEachArgs = (call: CallExpr) => {
<<<<<<< HEAD
  const fn = assertNodeKind<FunctionExpr>(call.args[0].expr, "FunctionExpr");
  return fn.parameters;
=======
  const fn = assertNodeKind<FunctionExpr>(
    call.args[0].expr,
    NodeKind.FunctionExpr
  );
  return fn.parameters.map((p) => {
    if (isIdentifier(p.name)) {
      return `$${p.name.name}`;
    } else {
      throw new SynthError(
        ErrorCodes.Unsupported_Feature,
        "Destructured parameter declarations are not yet supported by VTL. https://github.com/functionless/functionless/issues/364"
      );
    }
  });
>>>>>>> 18fcb2fd
};

// to prevent the closure serializer from trying to import all of functionless.
export const deploymentOnlyModule = true;<|MERGE_RESOLUTION|>--- conflicted
+++ resolved
@@ -622,13 +622,8 @@
       return this.eval(node.expr);
     } else if (isReferenceExpr(node) || isThisExpr(node)) {
       return this.dereference(node);
-<<<<<<< HEAD
     } else if (isPropAssignExpr(node)) {
-      throw new Error(`cannot evaluate Expr kind: '${node.kind}'`);
-=======
-    } else if (isParameterDecl(node) || isPropAssignExpr(node)) {
       throw new Error(`cannot evaluate Expr kind: '${node.kindName}'`);
->>>>>>> 18fcb2fd
     } else if (isReturnStmt(node)) {
       if (returnVar) {
         this.set(returnVar, node.expr ?? "$null");
@@ -1014,18 +1009,10 @@
     array?: ParameterDecl
   ) {
     if (index) {
-      if (isIdentifier(index.name)) {
-        this.add(`#set($${index.name.name} = $foreach.index)`);
-      } else {
-        this.evaluateBindingPattern(index.name, "$foreach.index");
-      }
+      this.evalDecl(index, "$foreach.index");
     }
     if (array) {
-      if (isIdentifier(array.name)) {
-        this.add(`#set($${array.name.name} = ${list})`);
-      } else {
-        this.evaluateBindingPattern(array.name, list);
-      }
+      this.evalDecl(array, list);
     }
 
     const fn = assertNodeKind<FunctionExpr>(
@@ -1106,25 +1093,11 @@
  * Returns the [value, index, array] arguments if this CallExpr is a `forEach` or `map` call.
  */
 const getMapForEachArgs = (call: CallExpr) => {
-<<<<<<< HEAD
-  const fn = assertNodeKind<FunctionExpr>(call.args[0].expr, "FunctionExpr");
-  return fn.parameters;
-=======
   const fn = assertNodeKind<FunctionExpr>(
     call.args[0].expr,
     NodeKind.FunctionExpr
   );
-  return fn.parameters.map((p) => {
-    if (isIdentifier(p.name)) {
-      return `$${p.name.name}`;
-    } else {
-      throw new SynthError(
-        ErrorCodes.Unsupported_Feature,
-        "Destructured parameter declarations are not yet supported by VTL. https://github.com/functionless/functionless/issues/364"
-      );
-    }
-  });
->>>>>>> 18fcb2fd
+  return fn.parameters;
 };
 
 // to prevent the closure serializer from trying to import all of functionless.
