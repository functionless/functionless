--- conflicted
+++ resolved
@@ -1,11 +1,11 @@
 import { assertNever, assertNodeKind } from "./assert";
-<<<<<<< HEAD
 import {
   isFunctionDecl,
   isNativeFunctionDecl,
   isParameterDecl,
 } from "./declaration";
 import { isErr } from "./error";
+import { ErrorCodes, SynthError } from "./error-code";
 import {
   CallExpr,
   Expr,
@@ -37,11 +37,6 @@
   isUndefinedLiteralExpr,
 } from "./expression";
 import { findIntegration, IntegrationImpl } from "./integration";
-=======
-import { ErrorCodes, SynthError } from "./error-code";
-import { CallExpr, Expr, FunctionExpr } from "./expression";
-import { findIntegration } from "./integration";
->>>>>>> fb7e5058
 import { FunctionlessNode } from "./node";
 import {
   isBlockStmt,
@@ -249,9 +244,13 @@
         }
         return list;
       }
-<<<<<<< HEAD
     } else if (isBinaryExpr(node)) {
-      if (node.op === "=") {
+      if (node.op === "in") {
+        throw new SynthError(
+          ErrorCodes.Unexpected_Error,
+          "Expected the `in` binary operator to be re-written before this point"
+        );
+      } else if (node.op === "=") {
         return `#set(${this.eval(node.left)} ${node.op} ${this.eval(
           node.right
         )})`;
@@ -316,135 +315,6 @@
           if (node.expr.name === "map") {
             this.qr(`${newList}.add(${tmp})`);
           }
-=======
-      case "BinaryExpr":
-        if (node.op === "in") {
-          throw new SynthError(
-            ErrorCodes.Unexpected_Error,
-            "Expected the `in` binary operator to be re-written before this point"
-          );
-        } else if (node.op === "=") {
-          return this.set(this.eval(node.left), this.eval(node.right));
-        }
-        // VTL fails to evaluate binary expressions inside an object put e.g. $obj.put('x', 1 + 1)
-        // a workaround is to use a temp variable.
-        return this.var(
-          `${this.eval(node.left)} ${node.op} ${this.eval(node.right)}`
-        );
-      case "BlockStmt":
-        for (const stmt of node.statements) {
-          this.eval(stmt);
-        }
-        return undefined;
-      case "BooleanLiteralExpr":
-        return `${node.value}`;
-      case "BreakStmt":
-        return this.add("#break");
-      case "CallExpr": {
-        const serviceCall = findIntegration(node);
-        if (serviceCall) {
-          return serviceCall.appSyncVtl.request(node, this);
-        } else if (
-          // If the parent is a propAccessExpr
-          node.expr.kind === "PropAccessExpr" &&
-          (node.expr.name === "map" ||
-            node.expr.name === "forEach" ||
-            node.expr.name === "reduce")
-        ) {
-          if (node.expr.name === "map" || node.expr.name == "forEach") {
-            // list.map(item => ..)
-            // list.map((item, idx) => ..)
-            // list.forEach(item => ..)
-            // list.forEach((item, idx) => ..)
-            const newList =
-              node.expr.name === "map" ? this.var("[]") : undefined;
-
-            const [value, index, array] = getMapForEachArgs(node);
-
-            // Try to flatten any maps before this operation
-            // returns the first variable to be used in the foreach of this operation (may be the `value`)
-            const list = this.flattenListMapOperations(
-              node.expr.expr,
-              value,
-              (firstVariable, list) => {
-                this.add(`#foreach(${firstVariable} in ${list})`);
-              },
-              // If array is present, do not flatten the map, this option immediatly evaluates the next expression
-              !!array
-            );
-
-            // Render the body
-            const tmp = this.renderMapOrForEachBody(
-              node,
-              list,
-              // the return location will be generated
-              undefined,
-              index,
-              array
-            );
-
-            // Add the final value to the array
-            if (node.expr.name === "map") {
-              this.qr(`${newList}.add(${tmp})`);
-            }
-
-            this.add("#end");
-            return newList ?? "$null";
-          } else if (node.expr.name === "reduce") {
-            // list.reduce((result: string[], next) => [...result, next], []);
-            // list.reduce((result, next) => [...result, next]);
-
-            const fn = assertNodeKind<FunctionExpr>(
-              node.getArgument("callbackfn")?.expr,
-              "FunctionExpr"
-            );
-            const initialValue = node.getArgument("initialValue")?.expr;
-
-            // (previousValue: string[], currentValue: string, currentIndex: number, array: string[])
-            const previousValue = fn.parameters[0]?.name
-              ? `$${fn.parameters[0].name}`
-              : this.newLocalVarName();
-            const currentValue = fn.parameters[1]?.name
-              ? `$${fn.parameters[1].name}`
-              : this.newLocalVarName();
-            const currentIndex = fn.parameters[2]?.name
-              ? `$${fn.parameters[2].name}`
-              : undefined;
-            const array = fn.parameters[3]?.name
-              ? `$${fn.parameters[3].name}`
-              : undefined;
-
-            // create a new local variable name to hold the initial/previous value
-            // this is becaue previousValue may not be unique and isn't contained within the loop
-            const previousTmp = this.newLocalVarName();
-
-            const list = this.flattenListMapOperations(
-              node.expr.expr,
-              currentValue,
-              (firstVariable, list) => {
-                if (initialValue !== undefined) {
-                  this.set(previousTmp, initialValue);
-                } else {
-                  this.add(`#if(${list}.isEmpty())`);
-                  this.add(
-                    "$util.error('Reduce of empty array with no initial value')"
-                  );
-                  this.add("#end");
-                }
-
-                this.add(`#foreach(${firstVariable} in ${list})`);
-              },
-              // If array is present, do not flatten maps before the reduce, this option immediatly evaluates the next expression
-              !!array
-            );
-
-            if (currentIndex) {
-              this.add(`#set(${currentIndex} = $foreach.index)`);
-            }
-            if (array) {
-              this.add(`#set(${array} = ${list})`);
-            }
->>>>>>> fb7e5058
 
           this.add("#end");
           return newList ?? "$null";
