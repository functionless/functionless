import { assertNever, assertNodeKind } from "./assert";
import { BindingPattern, VariableDecl } from "./declaration";
import {} from "./error";
import { ErrorCodes, SynthError } from "./error-code";
import {
  CallExpr,
  Expr,
  FunctionExpr,
  Identifier,
  ReferenceExpr,
  ThisExpr,
} from "./expression";
import {
  isArgument,
  isArrayBinding,
  isArrayLiteralExpr,
  isArrowFunctionExpr,
  isAwaitExpr,
  isBinaryExpr,
  isBindingPattern,
  isBlockStmt,
  isBooleanLiteralExpr,
  isBreakStmt,
  isCallExpr,
  isCaseClause,
  isCatchClause,
  isClassDecl,
  isClassExpr,
  isClassStaticBlockDecl,
  isComputedPropertyNameExpr,
  isConditionExpr,
  isConstructorDecl,
  isContinueStmt,
  isDebuggerStmt,
  isDefaultClause,
  isDoStmt,
  isElementAccessExpr,
<<<<<<< HEAD
  isEmptyStmt,
  isErr,
=======
>>>>>>> 15a013a3
  isExprStmt,
  isForInStmt,
  isForOfStmt,
  isFunctionDecl,
  isFunctionExpr,
  isIdentifier,
  isIfStmt,
  isLabelledStmt,
  isMethodDecl,
  isNewExpr,
  isNullLiteralExpr,
  isNumberLiteralExpr,
  isObjectLiteralExpr,
  isParameterDecl,
  isPostfixUnaryExpr,
  isPromiseArrayExpr,
  isPromiseExpr,
  isPropAccessExpr,
  isPropAssignExpr,
  isPropDecl,
  isReferenceExpr,
  isReturnStmt,
  isSpreadAssignExpr,
  isSpreadElementExpr,
  isStmt,
  isStringLiteralExpr,
  isSuperKeyword,
  isSwitchStmt,
  isTemplateExpr,
  isThisExpr,
  isThrowStmt,
  isTryStmt,
  isTypeOfExpr,
  isUnaryExpr,
  isUndefinedLiteralExpr,
  isVariableStmt,
  isWhileStmt,
<<<<<<< HEAD
  isWithStmt,
=======
  isForStmt,
  isVariableDecl,
>>>>>>> 15a013a3
} from "./guards";
import { Integration, IntegrationImpl, isIntegration } from "./integration";
import { Stmt } from "./statement";
import { AnyFunction, isInTopLevelScope } from "./util";

// https://velocity.apache.org/engine/devel/user-guide.html#conditionals
// https://cwiki.apache.org/confluence/display/VELOCITY/CheckingForNull
// https://velocity.apache.org/engine/devel/user-guide.html#set

export function isVTL(a: any): a is VTL {
  return (a as VTL | undefined)?.kind === VTL.ContextName;
}

export abstract class VTL {
  static readonly ContextName = "Velocity Template";

  readonly kind = VTL.ContextName;

  private readonly statements: string[] = [];

  private varIt = 0;

  constructor(...statements: string[]) {
    this.statements.push(...statements);
  }

  public toVTL(): string {
    return this.statements.join("\n");
  }

  public add(...statements: string[]) {
    this.statements.push(...statements);
  }

  protected newLocalVarName(): `$v${string}` {
    return `$v${(this.varIt += 1)}`;
  }

  public str(value: string) {
    return `'${value}'`;
  }

  /**
   * Converts a variable {@link reference} to JSON using the built-in `$util.toJson` intrinsic function.
   *
   * @param reference variable reference
   * @returns VTL expression which yields a JSON string of the variable {@link reference}.
   */
  public json(reference: string): string {
    return `$util.toJson(${reference})`;
  }

  /**
   * Evaluates an {@link expr} with the `$util.qr` statement.
   *
   * @param expr expression string to evaluate quietly (i.e. without emitting to output) .
   */
  public qr(expr: string): void {
    this.add(`$util.qr(${expr})`);
  }

  /**
   * Add a statement which sets the variable {@link reference} to the value of the {@link expr}.
   *
   * @param reference the name of the variable to set
   * @param expr the value to set the variable to
   */
  public set(reference: string, expr: Expr | string): string {
    this.add(
      `#set(${reference} = ${
        typeof expr === "string" ? expr : this.eval(expr)
      })`
    );
    return reference;
  }

  /**
   * Stores the {@link expr} in a new variable with a uniquely generated name.
   *
   * @param expr the expression
   * @returns the variable name that contains the value.
   */
  public var(expr: string | Expr): string {
    return this.set(this.newLocalVarName(), expr);
  }

  /**
   * The put method on an object.
   *
   * $var.put("name", "value")
   *
   * @param objVar should be a variable referencing an object.
   * @param name should be a quoted string or variable that represents the name to set in the object
   * @param expr should be a quoted string or a variable that represents the value to set
   */
  public put(objVar: string, name: string, expr: string | Expr) {
    this.qr(
      `${objVar}.put(${name}, ${
        typeof expr === "string" ? expr : this.eval(expr)
      })`
    );
  }

  /**
   * The putAll method on an object.
   *
   * $var.putAll($otherObj)
   *
   * @param objVar should be a variable referencing an object.
   * @param expr should be a variable that represents an object to merge with the expression
   */
  public putAll(objVar: string, expr: Expr) {
    this.qr(`${objVar}.putAll(${this.eval(expr)})`);
  }

  /**
   * Evaluate and return an {@link expr}.
   *
   * @param expr expression to evaluate
   * @returns a `#return` VTL expression.
   */
  public return(expr: string | Expr): void {
    if (typeof expr === "string") {
      this.add(`#return(${expr})`);
    } else {
      return this.return(this.eval(expr));
    }
  }

  public printExpr(val: string | Expr) {
    return typeof val === "string" ? val : this.eval(val);
  }

  public printBody(body: string | Stmt | (() => void)) {
    if (isStmt(body)) {
      this.eval(body);
    } else if (typeof body === "string") {
      this.add(body);
    } else {
      body();
    }
  }

  public ifStmt(
    condition: string | Expr,
    body: string | Stmt | (() => void),
    elseBody?: string | Stmt | (() => void),
    _returnVariable?: string
  ) {
    this.add(`#if(${this.printExpr(condition)})`);
    this.printBody(body);
    if (elseBody) {
      this.add("#else");
      this.printBody(elseBody);
    }
    this.add("#end");
  }

  public foreach(
    iterVar: string | Expr | VariableDecl,
    iterValue: string | Expr,
    body: string | Stmt | (() => void)
  ) {
    if (isVariableDecl(iterVar)) {
      if (isBindingPattern(iterVar.name)) {
        // iterate into a temp variable
        const tempVar = this.newLocalVarName();
        this.add(`#foreach(${tempVar} in ${this.printExpr(iterValue)})`);
        // deconstruct from the temp variable
        this.evaluateBindingPattern(iterVar.name, tempVar);
      } else {
        this.add(`#foreach($${iterVar.name} in ${this.printExpr(iterValue)})`);
      }
    } else {
      this.add(
        `#foreach(${this.printExpr(iterVar)} in ${this.printExpr(iterValue)})`
      );
    }
    this.printBody(body);
    this.add("#end");
  }

  /**
   * Call a service API. The Call expression will be evaluated and JSON will be rendered
   * to the Velocity Template output. This JSON payload will be passed to the
   * service-to-service integration, e.g. a Dynamo API request.
   *
   * ```json
   * #set($payload = {
   *   "operation": "GetItem",
   *   "key": $util.toJson($util.toDynamoDB($key)),
   * })
   * $util.toJson($payload)
   * ```
   * @param call
   */
  public call(call: CallExpr): void {
    this.add(this.eval(call));
  }

  /**
   * Configure the integration between this VTL template and a target service.
   * @param target the target service to integrate with.
   * @param call the CallExpr representing the integration logic
   */
  protected abstract integrate(
    target: IntegrationImpl<AnyFunction> | undefined,
    call: CallExpr
  ): string;

  protected abstract dereference(
    id: Identifier | ReferenceExpr | ThisExpr
  ): string;

  /**
   * Evaluate an {@link Expr} or {@link Stmt} by emitting statements to this VTL template and
   * return a variable reference to the evaluated value.
   *
   * @param node the {@link Expr} or {@link Stmt} to evaluate.
   * @returns a variable reference to the evaluated value
   */
  public eval(node?: Expr, returnVar?: string): string;
  public eval(node: Stmt, returnVar?: string): void;
  public eval(node?: Expr | Stmt, returnVar?: string): string | void {
    if (!node) {
      return "$null";
    }
    if (isArrayLiteralExpr(node)) {
      if (node.items.find(isSpreadElementExpr) === undefined) {
        return `[${node.items.map((item) => this.eval(item)).join(", ")}]`;
      } else {
        // contains a spread, e.g. [...i], so we will store in a variable
        const list = this.var("[]");
        for (const item of node.items) {
          if (isSpreadElementExpr(item)) {
            this.qr(`${list}.addAll(${this.eval(item.expr)})`);
          } else {
            // we use addAll because `list.push(item)` is pared as `list.push(...[item])`
            // - i.e. the compiler passes us an ArrayLiteralExpr even if there is one arg
            this.qr(`${list}.add(${this.eval(item)})`);
          }
        }
        return list;
      }
    } else if (isBinaryExpr(node)) {
      if (node.op === "in") {
        throw new SynthError(
          ErrorCodes.Unexpected_Error,
          "Expected the `in` binary operator to be re-written before this point"
        );
      } else if (node.op === "=") {
        const v = this.eval(node.left);
        this.set(v, this.eval(node.right));
        return v;
      } else if (node.op === "??") {
        const v = this.newLocalVarName();
        const left = this.var(node.left);
        this.ifStmt(
          left,
          () => {
            this.set(v, left);
          },
          () => {
            this.set(v, node.right);
          }
        );
        return v;
      } else if (["+=", "-=", "*=", "/=", "%="].includes(node.op)) {
        return this.set(
          this.eval(node.left),
          `${this.eval(node.left)} ${node.op[0]} ${this.eval(node.right)}`
        );
      }
      // VTL fails to evaluate binary expressions inside an object put e.g. $obj.put('x', 1 + 1)
      // a workaround is to use a temp variable.
      return this.var(
        `${this.eval(node.left)} ${node.op} ${this.eval(node.right)}`
      );
    } else if (isBlockStmt(node)) {
      for (const stmt of node.statements) {
        this.eval(stmt);
      }
      return undefined;
    } else if (isBooleanLiteralExpr(node)) {
      return `${node.value}`;
    } else if (isBreakStmt(node)) {
      return this.add("#break");
    } else if (isCallExpr(node)) {
      if (isReferenceExpr(node.expr)) {
        const ref = node.expr.ref();
        if (isIntegration<Integration>(ref)) {
          const serviceCall = new IntegrationImpl(ref);
          return this.integrate(serviceCall, node);
        } else {
          throw new SynthError(
            ErrorCodes.Unexpected_Error,
            "Called references are expected to be an integration."
          );
        }
      } else if (
        // If the parent is a propAccessExpr
        isPropAccessExpr(node.expr) &&
        (node.expr.name === "map" ||
          node.expr.name === "forEach" ||
          node.expr.name === "reduce")
      ) {
        if (node.expr.name === "map" || node.expr.name == "forEach") {
          // list.map(item => ..)
          // list.map((item, idx) => ..)
          // list.forEach(item => ..)
          // list.forEach((item, idx) => ..)
          const newList = node.expr.name === "map" ? this.var("[]") : undefined;

          const [value, index, array] = getMapForEachArgs(node);

          // Try to flatten any maps before this operation
          // returns the first variable to be used in the foreach of this operation (may be the `value`)
          const list = this.flattenListMapOperations(
            node.expr.expr,
            value,
            (firstVariable, list) => {
              this.add(`#foreach(${firstVariable} in ${list})`);
            },
            // If array is present, do not flatten the map, this option immediately evaluates the next expression
            !!array
          );

          // Render the body
          const tmp = this.renderMapOrForEachBody(
            node,
            list,
            // the return location will be generated
            undefined,
            index,
            array
          );

          // Add the final value to the array
          if (node.expr.name === "map") {
            this.qr(`${newList}.add(${tmp})`);
          }

          this.add("#end");
          return newList ?? "$null";
        } else if (node.expr.name === "reduce") {
          // list.reduce((result: string[], next) => [...result, next], []);
          // list.reduce((result, next) => [...result, next]);

          const fn = assertNodeKind<FunctionExpr>(
            node.getArgument("callbackfn")?.expr,
            "FunctionExpr"
          );
          const initialValue = node.getArgument("initialValue")?.expr;

          // (previousValue: string[], currentValue: string, currentIndex: number, array: string[])
          const previousValue = fn.parameters[0]?.name
            ? `$${fn.parameters[0].name}`
            : this.newLocalVarName();
          const currentValue = fn.parameters[1]?.name
            ? `$${fn.parameters[1].name}`
            : this.newLocalVarName();
          const currentIndex = fn.parameters[2]?.name
            ? `$${fn.parameters[2].name}`
            : undefined;
          const array = fn.parameters[3]?.name
            ? `$${fn.parameters[3].name}`
            : undefined;

          // create a new local variable name to hold the initial/previous value
          // this is because previousValue may not be unique and isn't contained within the loop
          const previousTmp = this.newLocalVarName();

          const list = this.flattenListMapOperations(
            node.expr.expr,
            currentValue,
            (firstVariable, list) => {
              if (initialValue !== undefined) {
                this.set(previousTmp, initialValue);
              } else {
                this.ifStmt(
                  `${list}.isEmpty()`,
                  "$util.error('Reduce of empty array with no initial value')"
                );
              }

              this.add(`#foreach(${firstVariable} in ${list})`);
            },
            // If array is present, do not flatten maps before the reduce, this option immediately evaluates the next expression
            !!array
          );

          if (currentIndex) {
            this.add(`#set(${currentIndex} = $foreach.index)`);
          }
          if (array) {
            this.add(`#set(${array} = ${list})`);
          }

          const body = () => {
            // set previousValue variable name to avoid remapping
            this.set(previousValue, previousTmp);
            const tmp = this.newLocalVarName();
            for (const stmt of fn.body.statements) {
              this.eval(stmt, tmp);
            }
            // set the previous temp to be used later
            this.set(previousTmp, `${tmp}`);

            this.add("#end");
          };

          if (initialValue === undefined) {
            this.ifStmt(
              "$foreach.index == 0",
              () => {
                this.set(previousTmp, currentValue);
              },
              body
            );
          } else {
            body();
          }

          return previousTmp;
        } else if (
          isIdentifier(node.expr.expr) &&
          node.expr.expr.name === "Promise"
        ) {
          throw new SynthError(
            ErrorCodes.Unsupported_Use_of_Promises,
            "Appsync does not support concurrent integration invocation or methods on the `Promise` api."
          );
        }
        // this is an array map, forEach, reduce call
      }
      return `${this.eval(node.expr)}(${Object.values(node.args)
        .map((arg) => this.eval(arg))
        .join(", ")})`;
    } else if (isConditionExpr(node)) {
      const val = this.newLocalVarName();
      this.ifStmt(
        node.when,
        () => {
          this.set(val, node.then);
        },
        () => {
          this.set(val, node._else);
        }
      );
      return val;
    } else if (isIfStmt(node)) {
      return this.ifStmt(node.when, node.then, node._else);
    } else if (isExprStmt(node)) {
      return this.qr(this.eval(node.expr));
    } else if (isForInStmt(node) || isForOfStmt(node)) {
      this.foreach(
        node.variableDecl,
        `${this.eval(node.expr)}${isForInStmt(node) ? ".keySet()" : ""}`,
        node.body
      );
      return undefined;
    } else if (isFunctionDecl(node)) {
      // there should never be nested functions
    } else if (isFunctionExpr(node) || isArrowFunctionExpr(node)) {
      return this.eval(node.body);
    } else if (isIdentifier(node)) {
      return this.dereference(node);
    } else if (isNewExpr(node)) {
      throw new Error("NewExpr is not supported by Velocity Templates");
    } else if (isPropAccessExpr(node)) {
      let name = node.name;
      if (name === "push" && isCallExpr(node.parent)) {
        // this is a push to an array, rename to 'addAll'
        // addAll because the var-args are converted to an ArrayLiteralExpr
        name = "addAll";
      }
      return `${this.eval(node.expr)}.${name}`;
    } else if (isElementAccessExpr(node)) {
      return `${this.eval(node.expr)}[${this.eval(node.element)}]`;
    } else if (isNullLiteralExpr(node) || isUndefinedLiteralExpr(node)) {
      return "$null";
    } else if (isNumberLiteralExpr(node)) {
      return node.value.toString(10);
    } else if (isObjectLiteralExpr(node)) {
      const obj = this.var("{}");
      for (const prop of node.properties) {
        if (isPropAssignExpr(prop)) {
          const name = isIdentifier(prop.name)
            ? this.str(prop.name.name)
            : this.eval(prop.name);
          this.put(obj, name, prop.expr);
        } else if (isSpreadAssignExpr(prop)) {
          this.putAll(obj, prop.expr);
        } else {
          assertNever(prop);
        }
      }
      return obj;
    } else if (isComputedPropertyNameExpr(node)) {
      return this.eval(node.expr);
    } else if (isReferenceExpr(node) || isThisExpr(node)) {
      return this.dereference(node);
    } else if (isParameterDecl(node) || isPropAssignExpr(node)) {
      throw new Error(`cannot evaluate Expr kind: '${node.kind}'`);
    } else if (isReturnStmt(node)) {
      if (returnVar) {
        this.set(returnVar, node.expr ?? "$null");
      } else {
        this.set("$context.stash.return__val", node.expr ?? "$null");
        this.add("#set($context.stash.return__flag = true)");
        this.add("#return($context.stash.return__val)");
      }
      return undefined;
    } else if (isSpreadAssignExpr(node) || isSpreadElementExpr(node)) {
      // handled inside ObjectLiteralExpr
    } else if (isStringLiteralExpr(node)) {
      return this.str(node.value);
    } else if (isTemplateExpr(node)) {
      return `"${node.exprs
        .map((expr) => {
          if (isStringLiteralExpr(expr)) {
            return expr.value;
          }
          const text = this.eval(expr, returnVar);
          if (text.startsWith("$")) {
            return `\${${text.slice(1)}}`;
          } else {
            const varName = this.var(text);
            return `\${${varName.slice(1)}}`;
          }
        })
        .join("")}"`;
    } else if (isUnaryExpr(node)) {
      // VTL fails to evaluate unary expressions inside an object put e.g. $obj.put('x', -$v1)
      // a workaround is to use a temp variable.
      // it also doesn't handle like - signs alone (e.g. - $v1) so we have to put a 0 in front
      // no such problem with ! signs though
      if (node.op === "++" || node.op === "--") {
        this.set(
          this.eval(node.expr),
          `${this.eval(node.expr)} ${node.op === "++" ? "+" : "-"} 1`
        );
        return this.eval(node.expr);
      } else if (node.op === "-") {
        return this.var(`0 - ${this.eval(node.expr)}`);
      } else {
        return this.var(`${node.op}${this.eval(node.expr)}`);
      }
    } else if (isPostfixUnaryExpr(node)) {
      const temp = this.var(node.expr);
      this.set(
        this.eval(node.expr),
        `${this.eval(node.expr)} ${node.op === "++" ? "+" : "-"} 1`
      );
      return temp;
    } else if (isVariableStmt(node)) {
      // variable statements with multiple declarations are turned into multiple variable statements.
      const decl = node.declList.decls[0];
      const variablePrefix = isInTopLevelScope(node) ? `$context.stash.` : `$`;
      if (isBindingPattern(decl.name)) {
        if (!decl.initializer) {
          throw new SynthError(
            ErrorCodes.Unexpected_Error,
            "Expected an initializer for a binding pattern assignment"
          );
        }
        const right = this.var(decl.initializer);
        this.evaluateBindingPattern(decl.name, right, variablePrefix);
        // may generate may variables, return nothing.
        return undefined;
      } else {
        const varName = `${variablePrefix}${decl.name}`;

        if (decl.initializer) {
          return this.set(varName, decl.initializer);
        } else {
          return varName;
        }
      }
    } else if (isThrowStmt(node)) {
      return `#throw(${this.eval(node.expr)})`;
    } else if (isTryStmt(node)) {
    } else if (isCatchClause(node)) {
    } else if (isContinueStmt(node)) {
    } else if (isDoStmt(node)) {
    } else if (isTypeOfExpr(node)) {
    } else if (isWhileStmt(node)) {
    } else if (isAwaitExpr(node)) {
      // we will check for awaits on the PromiseExpr
      return this.eval(node.expr);
    } else if (isPromiseExpr(node)) {
      // if we find a promise, ensure it is wrapped in Await or returned then unwrap it
      if (isAwaitExpr(node.parent) || isReturnStmt(node.parent)) {
        return this.eval(node.expr);
      }
      throw new SynthError(
        ErrorCodes.Integration_must_be_immediately_awaited_or_returned
      );
    } else if (isPromiseArrayExpr(node)) {
      throw new SynthError(
        ErrorCodes.Unsupported_Use_of_Promises,
        "Appsync does not support concurrent integration invocation."
      );
    } else if (isArgument(node)) {
      return this.eval(node.expr);
    } else if (isForStmt(node)) {
      throw new SynthError(
        ErrorCodes.Unsupported_Feature,
        "Condition based for loops (for(;;)) are not currently supported. For in and for of loops may be supported based on the use case. https://github.com/functionless/functionless/issues/303"
      );
    } else if (
      isCaseClause(node) ||
      isClassExpr(node) ||
      isClassDecl(node) ||
      isClassStaticBlockDecl(node) ||
      isConstructorDecl(node) ||
      isDebuggerStmt(node) ||
      isDefaultClause(node) ||
      isLabelledStmt(node) ||
      isMethodDecl(node) ||
      isPropDecl(node) ||
      isSuperKeyword(node) ||
      isSwitchStmt(node) ||
      isWithStmt(node) ||
      isEmptyStmt(node)
    ) {
      throw new SynthError(
        ErrorCodes.Unexpected_Error,
        `${node.kind} is not yet supported in VTL`
      );
    } else {
      return assertNever(node);
    }
    throw new Error(`cannot evaluate Expr kind: '${node.kind}'`);
  }

  /**
   * Expands a destructure/binding declaration to separate variable declarations in velocity
   *
   * Applies default values.
   * Supports "rest" destructure expressions.
   *
   * const { a } = b;
   *         ^ name ^ right side of var stmt
   * => a = b.a
   * const { a : b } = c;
   *        ^prop ^name ^ right side of var stmt
   * => b = b.c
   * const { a: { b } } = c;
   *         ^parent prop name
   *              ^ name  ^ right side of var statement
   * => b = c.a.b
   * const { a: { b = 1 } = {} } = c;
   * => temp1 = c.a ? c.a : {}
   *    b = temp1.b ? temp1.b : 1
   *
   * { a } = b;
   * =>
   * const a = b.a;
   *
   * { a, c } = b;
   * =>
   * const a = b.a;
   * const c = b.c;
   *
   * { a: { c } } = b;
   * =>
   * const c = b.a.c;
   *
   * { a, ...rest } = b;
   * =>
   * const a = b.a;
   * const rest = {}
   * for(key in b)
   *   rest[key] = b[key]
   *
   * { a: c } = b;
   * =>
   * const c = b.a;
   *
   * { a: [c] } = b;
   * =>
   * const c = b.a[0];
   *
   * [a] = b;
   * =>
   * b[0]
   *
   * [ a, c ] = b;
   * =>
   * const a = b[0]
   * const c = b[1]
   *
   * [ a, ...rest ] = b;
   * =>
   * const a = b[0]
   * const rest = []
   * for(key in b)
   *    if(key > 0)
   *      rest.push(b[key])
   *
   * [ a: { c } ] = b;
   * =>
   * const c = b[0].c;
   *
   * [a, ...rest] = b
   * const a = b[0]
   * const rest = b[1..]
   */
  public evaluateBindingPattern(
    pattern: BindingPattern,
    target: string,
    variablePrefix: string = "$"
  ) {
    const rest = pattern.bindings.find((binding) => binding?.rest);
    const properties = pattern.bindings.map((binding, i) => {
      /**
       * OmitElement for ArrayBinding, skip
       */
      if (!binding || binding === rest) {
        return;
      }

      const accessor: string | undefined = isArrayBinding(pattern)
        ? `[${i}]`
        : binding.propertyName
        ? isIdentifier(binding.propertyName)
          ? `.${binding.propertyName.name}`
          : isStringLiteralExpr(binding.propertyName)
          ? `[${this.str(binding.propertyName.value)}]`
          : `[${this.eval(binding.propertyName)}]`
        : isIdentifier(binding.name)
        ? `.${binding.name.name}`
        : undefined;

      if (!accessor) {
        // This shouldn't happen, but lets error if it does!
        // when the name is a bindingPattern, the propName should be present.
        // when the name is an identifier, the propertyName is optional
        throw new SynthError(
          ErrorCodes.Unexpected_Error,
          "Could not find property name for binding element."
        );
      }

      const next = (() => {
        if (binding.initializer) {
          const temp = this.var(`${target}${accessor}`);
          this.ifStmt(`!${temp}`, () => {
            this.set(temp, this.eval(binding.initializer));
          });
          return temp;
        }
        return `${target}${accessor}`;
      })();

      if (isBindingPattern(binding.name)) {
        this.evaluateBindingPattern(binding.name, next, variablePrefix);
      } else {
        this.set(`${variablePrefix}${binding.name.name}`, next);
      }

      return accessor;
    });

    if (rest) {
      // temp variable to write the new array or object in.
      // If the rest is another binding pattern, this variable is used as the new target.
      const restTemp = this.newLocalVarName();
      if (isArrayBinding(pattern)) {
        // take the sublist of the target array that was not in the binding pattern
        // #set($rest = $list.subList([binding count - 1], $list.size()))
        this.set(
          restTemp,
          `${target}.subList(${pattern.bindings.length - 1}, ${target}.size())`
        );
      } else {
        // compute an array of the properties bound from the object
        const userProps = properties
          .filter((p): p is string => !!p)
          .map((p) =>
            // strip off the accessor patterns
            p.startsWith(".") ? p.slice(1) : p.slice(1, p.length - 1)
          );
        // create a new object
        this.set(restTemp, `{}`);
        // create a new variable to use in the loop
        const keyVar = this.newLocalVarName();
        // create an array with all of the used properties
        const keys = this.var(`[${userProps.map(this.str).join(",")}]`);
        // copy all properties not in the keys array into the new object
        this.foreach(keyVar, `${target}.keySet()`, () => {
          this.ifStmt(`!${keys}.contains(${keyVar})`, () => {
            this.set(`${restTemp}[${keyVar}]`, `${target}[${keyVar}]`);
          });
        });
      }

      // rest pattern supports a named rest variable
      // const { ... rest }
      // or another binding pattern
      // const { ... { a, b } }
      // weird, right?
      if (isIdentifier(rest.name)) {
        this.set(this.eval(rest.name), restTemp);
      } else {
        this.evaluateBindingPattern(rest.name, restTemp);
      }
    }
  }

  /**
   * Adds the VTL required to execute the body of a single map or forEach.
   *
   * @param call the map or foreach to render
   * @param list the list to give to the `array` parameter, should be the same one used in the vtl foreach
   * @param returnVariable The variable to put the final map value into. If not provided, will be generated.
   *                       Should start with a '$'.
   * @param index The optional `index` variable name to add if present.
   *              Should start with a '$'.
   * @param array The optional `array` variable name to add if present.
   *              Should start with a '$'.
   * @returns The returnVariable or generated variable name.
   */
  private renderMapOrForEachBody(
    call: CallExpr,
    list: string,
    // Should start with $
    returnVariable?: string,
    index?: string,
    array?: string
  ) {
    if (index) {
      this.add(`#set(${index} = $foreach.index)`);
    }
    if (array) {
      this.add(`#set(${array} = ${list})`);
    }

    const fn = assertNodeKind<FunctionExpr>(
      call.getArgument("callbackfn")?.expr,
      "FunctionExpr"
    );

    const tmp = returnVariable ? returnVariable : this.newLocalVarName();

    for (const stmt of fn.body.statements) {
      this.eval(stmt, tmp);
    }

    return tmp;
  }

  /**
   * Recursively flattens map operations until a non-map or a map with `array` parameter is found.
   * Evaluates the expression after the last map.
   *
   * @param before a method which executes once the
   * @return [firstVariable, list variable, render function]
   */
  private flattenListMapOperations(
    expr: Expr,
    // Should start with $
    returnVariable: string,
    before: (firstVariable: string, list: string) => void,
    alwaysEvaluate?: boolean
  ): string {
    if (
      !alwaysEvaluate &&
      isCallExpr(expr) &&
      isPropAccessExpr(expr.expr) &&
      expr.expr.name === "map"
    ) {
      const [value, index, array] = getMapForEachArgs(expr);

      const next = expr.expr.expr;

      const list = this.flattenListMapOperations(
        next,
        value,
        before,
        // If we find array, the next expression should be evaluated.
        // A map which relies on `array` cannot be flattened further as the array will be inaccurate.
        !!array
      );

      this.renderMapOrForEachBody(expr, list, returnVariable, index, array);

      return list;
    }

    const list = this.eval(expr);

    before(returnVariable, list);

    // If the expression isn't a map, return the expression and return variable, render nothing
    return list;
  }
}

/**
 * Returns the [value, index, array] arguments if this CallExpr is a `forEach` or `map` call.
 */
const getMapForEachArgs = (call: CallExpr) => {
  const fn = assertNodeKind<FunctionExpr>(
    call.getArgument("callbackfn")?.expr,
    "FunctionExpr"
  );
  return fn.parameters.map((p) => (p.name ? `$${p.name}` : p.name));
};

// to prevent the closure serializer from trying to import all of functionless.
export const deploymentOnlyModule = true;<|MERGE_RESOLUTION|>--- conflicted
+++ resolved
@@ -35,14 +35,11 @@
   isDefaultClause,
   isDoStmt,
   isElementAccessExpr,
-<<<<<<< HEAD
   isEmptyStmt,
-  isErr,
-=======
->>>>>>> 15a013a3
   isExprStmt,
   isForInStmt,
   isForOfStmt,
+  isForStmt,
   isFunctionDecl,
   isFunctionExpr,
   isIdentifier,
@@ -75,14 +72,10 @@
   isTypeOfExpr,
   isUnaryExpr,
   isUndefinedLiteralExpr,
+  isVariableDecl,
   isVariableStmt,
   isWhileStmt,
-<<<<<<< HEAD
   isWithStmt,
-=======
-  isForStmt,
-  isVariableDecl,
->>>>>>> 15a013a3
 } from "./guards";
 import { Integration, IntegrationImpl, isIntegration } from "./integration";
 import { Stmt } from "./statement";
