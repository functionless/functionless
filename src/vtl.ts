--- conflicted
+++ resolved
@@ -1,11 +1,6 @@
 import { CallExpr, Expr, FunctionExpr } from "./expression";
-<<<<<<< HEAD
 import { findFunction, isInTopLevelScope } from "./util";
-import { assertNever } from "./assert";
-=======
-import { findFunction, isInTopLevelScope, lookupIdentifier } from "./util";
 import { assertNever, assertNodeKind } from "./assert";
->>>>>>> 04bb041b
 import { FunctionlessNode } from "./node";
 import { Stmt } from "./statement";
 
@@ -436,7 +431,6 @@
         } else {
           return varName;
         }
-<<<<<<< HEAD
       case "ThrowStmt":
         return `#throw(${this.eval(node.expr)})`;
       case "TryStmt":
@@ -446,12 +440,10 @@
       case "TypeOfExpr":
       case "WhileStmt":
         throw new Error(`${node.kind} is not yet supported in VTL`);
-=======
       case "Err":
         throw node.error;
       case "Argument":
         return this.eval(node.expr);
->>>>>>> 04bb041b
     }
 
     return assertNever(node);
