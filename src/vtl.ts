import { assertNever, assertNodeKind } from "./assert";
import {} from "./error";
import { ErrorCodes, SynthError } from "./error-code";
<<<<<<< HEAD
import { CallExpr, Expr, FunctionExpr, isReferenceExpr } from "./expression";
import { IntegrationImpl, isIntegration, Integration } from "./integration";
=======
import { CallExpr, Expr, FunctionExpr, Identifier } from "./expression";
import {
  isArgument,
  isArrayLiteralExpr,
  isBinaryExpr,
  isBlockStmt,
  isBooleanLiteralExpr,
  isBreakStmt,
  isCallExpr,
  isCatchClause,
  isComputedPropertyNameExpr,
  isConditionExpr,
  isContinueStmt,
  isDoStmt,
  isElementAccessExpr,
  isErr,
  isExprStmt,
  isForInStmt,
  isForOfStmt,
  isFunctionDecl,
  isFunctionExpr,
  isIdentifier,
  isIfStmt,
  isNativeFunctionDecl,
  isNewExpr,
  isNullLiteralExpr,
  isNumberLiteralExpr,
  isObjectLiteralExpr,
  isParameterDecl,
  isPropAccessExpr,
  isPropAssignExpr,
  isReferenceExpr,
  isReturnStmt,
  isSpreadAssignExpr,
  isSpreadElementExpr,
  isStringLiteralExpr,
  isTemplateExpr,
  isThrowStmt,
  isTryStmt,
  isTypeOfExpr,
  isUnaryExpr,
  isUndefinedLiteralExpr,
  isVariableStmt,
  isWhileStmt,
} from "./guards";
import { findIntegration, IntegrationImpl } from "./integration";
>>>>>>> 23c6be4e
import { FunctionlessNode } from "./node";
import { Stmt } from "./statement";
import { AnyFunction, isInTopLevelScope } from "./util";

// https://velocity.apache.org/engine/devel/user-guide.html#conditionals
// https://cwiki.apache.org/confluence/display/VELOCITY/CheckingForNull
// https://velocity.apache.org/engine/devel/user-guide.html#set

export function isVTL(a: any): a is VTL {
  return (a as VTL | undefined)?.kind === VTL.ContextName;
}

export abstract class VTL {
  static readonly ContextName = "Velocity Template";

  readonly kind = VTL.ContextName;

  private readonly statements: string[] = [];

  private varIt = 0;

  constructor(...statements: string[]) {
    this.statements.push(...statements);
  }

  public toVTL(): string {
    return this.statements.join("\n");
  }

  public add(...statements: string[]) {
    this.statements.push(...statements);
  }

  protected newLocalVarName(): `$v${string}` {
    return `$v${(this.varIt += 1)}`;
  }

  public str(value: string) {
    return `'${value}'`;
  }

  /**
   * Converts a variable {@link reference} to JSON using the built-in `$util.toJson` intrinsic function.
   *
   * @param reference variable reference
   * @returns VTL expression which yields a JSON string of the variable {@link reference}.
   */
  public json(reference: string): string {
    return `$util.toJson(${reference})`;
  }

  /**
   * Evaluates an {@link expr} with the `$util.qr` statement.
   *
   * @param expr expression string to evaluate quietly (i.e. without emitting to output) .
   */
  public qr(expr: string): void {
    this.add(`$util.qr(${expr})`);
  }

  /**
   * Add a statement which sets the variable {@link reference} to the value of the {@link expr}.
   *
   * @param reference the name of the variable to set
   * @param expr the value to set the variable to
   */
  public set(reference: string, expr: Expr | string): string {
    this.add(
      `#set(${reference} = ${
        typeof expr === "string" ? expr : this.eval(expr)
      })`
    );
    return reference;
  }

  /**
   * Stores the {@link expr} in a new variable with a uniquely generated name.
   *
   * @param expr the expression
   * @returns the variable name that contains the value.
   */
  public var(expr: string | Expr): string {
    return this.set(this.newLocalVarName(), expr);
  }

  /**
   * The put method on an object.
   *
   * $var.put("name", "value")
   *
   * @param objVar should be a variable referencing an object.
   * @param name should be a quoted string or variable that represents the name to set in the object
   * @param expr should be a quoted string or a variable that represents the value to set
   */
  public put(objVar: string, name: string, expr: string | Expr) {
    this.qr(
      `${objVar}.put(${name}, ${
        typeof expr === "string" ? expr : this.eval(expr)
      })`
    );
  }

  /**
   * The putAll method on an object.
   *
   * $var.putAll($otherObj)
   *
   * @param objVar should be a variable referencing an object.
   * @param expr should be a variable that represents an object to merge with the expression
   */
  public putAll(objVar: string, expr: Expr) {
    this.qr(`${objVar}.putAll(${this.eval(expr)})`);
  }

  /**
   * Evaluate and return an {@link expr}.
   *
   * @param expr expression to evaluate
   * @returns a `#return` VTL expression.
   */
  public return(expr: string | Expr): void {
    if (typeof expr === "string") {
      this.add(`#return(${expr})`);
    } else {
      return this.return(this.eval(expr));
    }
  }

  /**
   * Call a service API. The Call expression will be evaluated and JSON will be rendered
   * to the Velocity Template output. This JSON payload will be passed to the
   * service-to-service integration, e.g. a Dynamo API request.
   *
   * ```json
   * #set($payload = {
   *   "operation": "GetItem",
   *   "key": $util.toJson($util.toDynamoDB($key)),
   * })
   * $util.toJson($payload)
   * ```
   * @param call
   */
  public call(call: CallExpr): void {
    this.add(this.eval(call));
  }

  /**
   * Configure the integration between this VTL template and a target service.
   * @param target the target service to integrate with.
   * @param call the CallExpr representing the integration logic
   */
  protected abstract integrate(
    target: IntegrationImpl<AnyFunction> | undefined,
    call: CallExpr
  ): string;

  protected abstract dereference(id: Identifier): string;

  /**
   * Evaluate an {@link Expr} or {@link Stmt} by emitting statements to this VTL template and
   * return a variable reference to the evaluated value.
   *
   * @param node the {@link Expr} or {@link Stmt} to evaluate.
   * @returns a variable reference to the evaluated value
   */
  public eval(node?: Expr, returnVar?: string): string;
  public eval(node: Stmt, returnVar?: string): void;
  public eval(node?: FunctionlessNode, returnVar?: string): string | void {
    if (!node) {
      return "$null";
    }
    if (isArrayLiteralExpr(node)) {
      if (node.items.find(isSpreadElementExpr) === undefined) {
        return `[${node.items.map((item) => this.eval(item)).join(", ")}]`;
      } else {
        // contains a spread, e.g. [...i], so we will store in a variable
        const list = this.var("[]");
        for (const item of node.items) {
          if (isSpreadElementExpr(item)) {
            this.qr(`${list}.addAll(${this.eval(item.expr)})`);
          } else {
            // we use addAll because `list.push(item)` is pared as `list.push(...[item])`
            // - i.e. the compiler passes us an ArrayLiteralExpr even if there is one arg
            this.qr(`${list}.add(${this.eval(item)})`);
          }
        }
        return list;
      }
    } else if (isBinaryExpr(node)) {
      if (node.op === "in") {
        throw new SynthError(
          ErrorCodes.Unexpected_Error,
          "Expected the `in` binary operator to be re-written before this point"
        );
<<<<<<< HEAD
      case "BlockStmt":
        for (const stmt of node.statements) {
          this.eval(stmt);
        }
        return undefined;
      case "BooleanLiteralExpr":
        return `${node.value}`;
      case "BreakStmt":
        return this.add("#break");
      case "CallExpr": {
        if (isReferenceExpr(node.expr)) {
          const ref = node.expr.ref();
          if (isIntegration<Integration>(ref)) {
            const serviceCall = new IntegrationImpl(ref);
            return serviceCall.appSyncVtl.request(node, this);
          } else {
            throw Error(`Found unsupported call.`);
          }
        } else if (
          // If the parent is a propAccessExpr
          node.expr.kind === "PropAccessExpr" &&
          (node.expr.name === "map" ||
            node.expr.name === "forEach" ||
            node.expr.name === "reduce")
        ) {
          if (node.expr.name === "map" || node.expr.name == "forEach") {
            // list.map(item => ..)
            // list.map((item, idx) => ..)
            // list.forEach(item => ..)
            // list.forEach((item, idx) => ..)
            const newList =
              node.expr.name === "map" ? this.var("[]") : undefined;

            const [value, index, array] = getMapForEachArgs(node);

            // Try to flatten any maps before this operation
            // returns the first variable to be used in the foreach of this operation (may be the `value`)
            const list = this.flattenListMapOperations(
              node.expr.expr,
              value,
              (firstVariable, list) => {
                this.add(`#foreach(${firstVariable} in ${list})`);
              },
              // If array is present, do not flatten the map, this option immediatly evaluates the next expression
              !!array
            );

            // Render the body
            const tmp = this.renderMapOrForEachBody(
              node,
              list,
              // the return location will be generated
              undefined,
              index,
              array
            );

            // Add the final value to the array
            if (node.expr.name === "map") {
              this.qr(`${newList}.add(${tmp})`);
            }
=======
      } else if (node.op === "=") {
        return `#set(${this.eval(node.left)} ${node.op} ${this.eval(
          node.right
        )})`;
      }
      // VTL fails to evaluate binary expressions inside an object put e.g. $obj.put('x', 1 + 1)
      // a workaround is to use a temp variable.
      return this.var(
        `${this.eval(node.left)} ${node.op} ${this.eval(node.right)}`
      );
    } else if (isBlockStmt(node)) {
      for (const stmt of node.statements) {
        this.eval(stmt);
      }
      return undefined;
    } else if (isBooleanLiteralExpr(node)) {
      return `${node.value}`;
    } else if (isBreakStmt(node)) {
      return this.add("#break");
    } else if (isCallExpr(node)) {
      const serviceCall = findIntegration(node);
      if (serviceCall) {
        return this.integrate(serviceCall, node);
      } else if (
        // If the parent is a propAccessExpr
        isPropAccessExpr(node.expr) &&
        (node.expr.name === "map" ||
          node.expr.name === "forEach" ||
          node.expr.name === "reduce")
      ) {
        if (node.expr.name === "map" || node.expr.name == "forEach") {
          // list.map(item => ..)
          // list.map((item, idx) => ..)
          // list.forEach(item => ..)
          // list.forEach((item, idx) => ..)
          const newList = node.expr.name === "map" ? this.var("[]") : undefined;

          const [value, index, array] = getMapForEachArgs(node);

          // Try to flatten any maps before this operation
          // returns the first variable to be used in the foreach of this operation (may be the `value`)
          const list = this.flattenListMapOperations(
            node.expr.expr,
            value,
            (firstVariable, list) => {
              this.add(`#foreach(${firstVariable} in ${list})`);
            },
            // If array is present, do not flatten the map, this option immediately evaluates the next expression
            !!array
          );
>>>>>>> 23c6be4e

          // Render the body
          const tmp = this.renderMapOrForEachBody(
            node,
            list,
            // the return location will be generated
            undefined,
            index,
            array
          );

          // Add the final value to the array
          if (node.expr.name === "map") {
            this.qr(`${newList}.add(${tmp})`);
          }

          this.add("#end");
          return newList ?? "$null";
        } else if (node.expr.name === "reduce") {
          // list.reduce((result: string[], next) => [...result, next], []);
          // list.reduce((result, next) => [...result, next]);

          const fn = assertNodeKind<FunctionExpr>(
            node.getArgument("callbackfn")?.expr,
            "FunctionExpr"
          );
          const initialValue = node.getArgument("initialValue")?.expr;

          // (previousValue: string[], currentValue: string, currentIndex: number, array: string[])
          const previousValue = fn.parameters[0]?.name
            ? `$${fn.parameters[0].name}`
            : this.newLocalVarName();
          const currentValue = fn.parameters[1]?.name
            ? `$${fn.parameters[1].name}`
            : this.newLocalVarName();
          const currentIndex = fn.parameters[2]?.name
            ? `$${fn.parameters[2].name}`
            : undefined;
          const array = fn.parameters[3]?.name
            ? `$${fn.parameters[3].name}`
            : undefined;

          // create a new local variable name to hold the initial/previous value
          // this is because previousValue may not be unique and isn't contained within the loop
          const previousTmp = this.newLocalVarName();

          const list = this.flattenListMapOperations(
            node.expr.expr,
            currentValue,
            (firstVariable, list) => {
              if (initialValue !== undefined) {
                this.set(previousTmp, initialValue);
              } else {
                this.add(`#if(${list}.isEmpty())`);
                this.add(
                  "$util.error('Reduce of empty array with no initial value')"
                );
                this.add("#end");
              }

              this.add(`#foreach(${firstVariable} in ${list})`);
            },
            // If array is present, do not flatten maps before the reduce, this option immediately evaluates the next expression
            !!array
          );

          if (currentIndex) {
            this.add(`#set(${currentIndex} = $foreach.index)`);
          }
          if (array) {
            this.add(`#set(${array} = ${list})`);
          }

          const body = () => {
            // set previousValue variable name to avoid remapping
            this.set(previousValue, previousTmp);
            const tmp = this.newLocalVarName();
            for (const stmt of fn.body.statements) {
              this.eval(stmt, tmp);
            }
            // set the previous temp to be used later
            this.set(previousTmp, `${tmp}`);

            this.add("#end");
          };

          if (initialValue === undefined) {
            this.add("#if($foreach.index == 0)");
            this.set(previousTmp, currentValue);
            this.add("#else");
            body();
            this.add("#end");
          } else {
            body();
          }

          return previousTmp;
        }
        // this is an array map, forEach, reduce call
      }
      return `${this.eval(node.expr)}(${Object.values(node.args)
        .map((arg) => this.eval(arg))
        .join(", ")})`;
    } else if (isConditionExpr(node)) {
      const val = this.newLocalVarName();
      this.add(`#if(${this.eval(node.when)})`);
      this.set(val, node.then);
      this.add("#else");
      this.set(val, node._else);
      this.add("#end");
      return val;
    } else if (isIfStmt(node)) {
      this.add(`#if(${this.eval(node.when)})`);
      this.eval(node.then);
      if (node._else) {
        this.add("#else");
        this.eval(node._else);
      }
      this.add("#end");
      return undefined;
    } else if (isExprStmt(node)) {
      if (isBinaryExpr(node.expr) && node.expr.op === "=") {
        return this.add(this.eval(node.expr));
      }
      return this.qr(this.eval(node.expr));
    } else if (isForInStmt(node) || isForOfStmt(node)) {
      this.add(
        `#foreach($${node.variableDecl.name} in ${this.eval(node.expr)}${
          isForInStmt(node) ? ".keySet()" : ""
        })`
      );
      this.eval(node.body);
      this.add("#end");
      return undefined;
    } else if (isFunctionDecl(node) || isNativeFunctionDecl(node)) {
      // there should never be nested functions
    } else if (isFunctionExpr(node)) {
      return this.eval(node.body);
    } else if (isIdentifier(node)) {
      return this.dereference(node);
    } else if (isNewExpr(node)) {
      throw new Error("NewExpr is not supported by Velocity Templates");
    } else if (isPropAccessExpr(node)) {
      let name = node.name;
      if (name === "push" && isCallExpr(node.parent)) {
        // this is a push to an array, rename to 'addAll'
        // addAll because the var-args are converted to an ArrayLiteralExpr
        name = "addAll";
      }
      return `${this.eval(node.expr)}.${name}`;
    } else if (isElementAccessExpr(node)) {
      return `${this.eval(node.expr)}[${this.eval(node.element)}]`;
    } else if (isNullLiteralExpr(node) || isUndefinedLiteralExpr(node)) {
      return "$null";
    } else if (isNumberLiteralExpr(node)) {
      return node.value.toString(10);
    } else if (isObjectLiteralExpr(node)) {
      const obj = this.var("{}");
      for (const prop of node.properties) {
        if (isPropAssignExpr(prop)) {
          const name = isIdentifier(prop.name)
            ? this.str(prop.name.name)
            : this.eval(prop.name);
          this.put(obj, name, prop.expr);
        } else if (isSpreadAssignExpr(prop)) {
          this.putAll(obj, prop.expr);
        } else {
          assertNever(prop);
        }
      }
      return obj;
    } else if (isComputedPropertyNameExpr(node)) {
      return this.eval(node.expr);
    } else if (
      isParameterDecl(node) ||
      isReferenceExpr(node) ||
      isPropAssignExpr(node)
    ) {
      throw new Error(`cannot evaluate Expr kind: '${node.kind}'`);
    } else if (isReturnStmt(node)) {
      if (returnVar) {
        this.set(returnVar, node.expr ?? "$null");
      } else {
        this.set("$context.stash.return__val", node.expr ?? "$null");
        this.add("#set($context.stash.return__flag = true)");
        this.add("#return($context.stash.return__val)");
      }
      return undefined;
    } else if (isSpreadAssignExpr(node) || isSpreadElementExpr(node)) {
      // handled inside ObjectLiteralExpr
    } else if (isStringLiteralExpr(node)) {
      return this.str(node.value);
    } else if (isTemplateExpr(node)) {
      return `"${node.exprs
        .map((expr) => {
          if (isStringLiteralExpr(expr)) {
            return expr.value;
          }
          const text = this.eval(expr, returnVar);
          if (text.startsWith("$")) {
            return `\${${text.slice(1)}}`;
          } else {
            const varName = this.var(text);
            return `\${${varName.slice(1)}}`;
          }
        })
        .join("")}"`;
    } else if (isUnaryExpr(node)) {
      // VTL fails to evaluate unary expressions inside an object put e.g. $obj.put('x', -$v1)
      // a workaround is to use a temp variable.
      // it also doesn't handle like - signs alone (e.g. - $v1) so we have to put a 0 in front
      // no such problem with ! signs though
      if (node.op === "-") {
        return this.var(`0 - ${this.eval(node.expr)}`);
      } else {
        return this.var(`${node.op}${this.eval(node.expr)}`);
      }
<<<<<<< HEAD
      case "ComputedPropertyNameExpr":
        return this.eval(node.expr);
      case "ParameterDecl":
      case "PropAssignExpr":
      case "ReferenceExpr":
        throw new Error(`cannot evaluate Expr kind: '${node.kind}'`);
      case "ReturnStmt":
        if (returnVar) {
          this.set(returnVar, node.expr ?? "$null");
        } else {
          this.set("$context.stash.return__val", node.expr ?? "$null");
          this.add("#set($context.stash.return__flag = true)");
          this.add("#return($context.stash.return__val)");
        }
        return undefined;
      case "SpreadAssignExpr":
      case "SpreadElementExpr":
        throw new Error(`cannot evaluate Expr kind: '${node.kind}'`);
      // handled as part of ObjectLiteral
      case "StringLiteralExpr":
        return this.str(node.value);
      case "TemplateExpr":
        return `"${node.exprs
          .map((expr) => {
            if (expr.kind === "StringLiteralExpr") {
              return expr.value;
            }
            const text = this.eval(expr, returnVar);
            if (text.startsWith("$")) {
              return `\${${text.slice(1)}}`;
            } else {
              const varName = this.var(text);
              return `\${${varName.slice(1)}}`;
            }
          })
          .join("")}"`;
      case "UnaryExpr":
        // VTL fails to evaluate unary expressions inside an object put e.g. $obj.put('x', -$v1)
        // a workaround is to use a temp variable.
        // it also doesn't handle like - signs alone (e.g. - $v1) so we have to put a 0 in front
        // no such problem with ! signs though
        if (node.op === "-") {
          return this.var(`0 - ${this.eval(node.expr)}`);
        } else {
          return this.var(`${node.op}${this.eval(node.expr)}`);
        }
      case "VariableStmt":
        const varName = isInTopLevelScope(node)
          ? `$context.stash.${node.name}`
          : `$${node.name}`;

        if (node.expr) {
          return this.set(varName, node.expr);
        } else {
          return varName;
        }
      case "ThrowStmt":
        return `#throw(${this.eval(node.expr)})`;
      case "TryStmt":
      case "CatchClause":
      case "ContinueStmt":
      case "DoStmt":
      case "TypeOfExpr":
      case "WhileStmt":
      // todo support
      case "AwaitExpr":
      case "PromiseExpr":
      case "PromiseArrayExpr":
        throw new Error(`${node.kind} is not yet supported in VTL`);
      case "Err":
        throw node.error;
      case "Argument":
        return this.eval(node.expr);
=======
    } else if (isVariableStmt(node)) {
      const varName = isInTopLevelScope(node)
        ? `$context.stash.${node.name}`
        : `$${node.name}`;

      if (node.expr) {
        return this.set(varName, node.expr);
      } else {
        return varName;
      }
    } else if (isThrowStmt(node)) {
      return `#throw(${this.eval(node.expr)})`;
    } else if (isTryStmt(node)) {
    } else if (isCatchClause(node)) {
    } else if (isContinueStmt(node)) {
    } else if (isDoStmt(node)) {
    } else if (isTypeOfExpr(node)) {
    } else if (isWhileStmt(node)) {
    } else if (isErr(node)) {
      throw node.error;
    } else if (isArgument(node)) {
      return this.eval(node.expr);
    } else {
      return assertNever(node);
>>>>>>> 23c6be4e
    }
    throw new Error(`cannot evaluate Expr kind: '${node.kind}'`);
  }

  /**
   * Adds the VTL required to execute the body of a single map or forEach.
   *
   * @param call the map or foreach to render
   * @param list the list to give to the `array` parameter, should be the same one used in the vtl foreach
   * @param returnVariable The variable to put the final map value into. If not provided, will be generated.
   *                       Should start with a '$'.
   * @param index The optional `index` variable name to add if present.
   *              Should start with a '$'.
   * @param array The optional `array` variable name to add if present.
   *              Should start with a '$'.
   * @returns The returnVariable or generated variable name.
   */
  private renderMapOrForEachBody(
    call: CallExpr,
    list: string,
    // Should start with $
    returnVariable?: string,
    index?: string,
    array?: string
  ) {
    if (index) {
      this.add(`#set(${index} = $foreach.index)`);
    }
    if (array) {
      this.add(`#set(${array} = ${list})`);
    }

    const fn = assertNodeKind<FunctionExpr>(
      call.getArgument("callbackfn")?.expr,
      "FunctionExpr"
    );

    const tmp = returnVariable ? returnVariable : this.newLocalVarName();

    for (const stmt of fn.body.statements) {
      this.eval(stmt, tmp);
    }

    return tmp;
  }

  /**
   * Recursively flattens map operations until a non-map or a map with `array` parameter is found.
   * Evaluates the expression after the last map.
   *
   * @param before a method which executes once the
   * @return [firstVariable, list variable, render function]
   */
  private flattenListMapOperations(
    expr: Expr,
    // Should start with $
    returnVariable: string,
    before: (firstVariable: string, list: string) => void,
    alwaysEvaluate?: boolean
  ): string {
    if (
      !alwaysEvaluate &&
      isCallExpr(expr) &&
      isPropAccessExpr(expr.expr) &&
      expr.expr.name === "map"
    ) {
      const [value, index, array] = getMapForEachArgs(expr);

      const next = expr.expr.expr;

      const list = this.flattenListMapOperations(
        next,
        value,
        before,
        // If we find array, the next expression should be evaluated.
        // A map which relies on `array` cannot be flattened further as the array will be inaccurate.
        !!array
      );

      this.renderMapOrForEachBody(expr, list, returnVariable, index, array);

      return list;
    }

    const list = this.eval(expr);

    before(returnVariable, list);

    // If the expression isn't a map, return the expression and return variable, render nothing
    return list;
  }
}

/**
 * Returns the [value, index, array] arguments if this CallExpr is a `forEach` or `map` call.
 */
const getMapForEachArgs = (call: CallExpr) => {
  const fn = assertNodeKind<FunctionExpr>(
    call.getArgument("callbackfn")?.expr,
    "FunctionExpr"
  );
  return fn.parameters.map((p) => (p.name ? `$${p.name}` : p.name));
};<|MERGE_RESOLUTION|>--- conflicted
+++ resolved
@@ -1,14 +1,11 @@
 import { assertNever, assertNodeKind } from "./assert";
 import {} from "./error";
 import { ErrorCodes, SynthError } from "./error-code";
-<<<<<<< HEAD
-import { CallExpr, Expr, FunctionExpr, isReferenceExpr } from "./expression";
-import { IntegrationImpl, isIntegration, Integration } from "./integration";
-=======
 import { CallExpr, Expr, FunctionExpr, Identifier } from "./expression";
 import {
   isArgument,
   isArrayLiteralExpr,
+  isAwaitExpr,
   isBinaryExpr,
   isBlockStmt,
   isBooleanLiteralExpr,
@@ -34,6 +31,8 @@
   isNumberLiteralExpr,
   isObjectLiteralExpr,
   isParameterDecl,
+  isPromiseArrayExpr,
+  isPromiseExpr,
   isPropAccessExpr,
   isPropAssignExpr,
   isReferenceExpr,
@@ -50,8 +49,7 @@
   isVariableStmt,
   isWhileStmt,
 } from "./guards";
-import { findIntegration, IntegrationImpl } from "./integration";
->>>>>>> 23c6be4e
+import { Integration, IntegrationImpl, isIntegration } from "./integration";
 import { FunctionlessNode } from "./node";
 import { Stmt } from "./statement";
 import { AnyFunction, isInTopLevelScope } from "./util";
@@ -246,69 +244,6 @@
           ErrorCodes.Unexpected_Error,
           "Expected the `in` binary operator to be re-written before this point"
         );
-<<<<<<< HEAD
-      case "BlockStmt":
-        for (const stmt of node.statements) {
-          this.eval(stmt);
-        }
-        return undefined;
-      case "BooleanLiteralExpr":
-        return `${node.value}`;
-      case "BreakStmt":
-        return this.add("#break");
-      case "CallExpr": {
-        if (isReferenceExpr(node.expr)) {
-          const ref = node.expr.ref();
-          if (isIntegration<Integration>(ref)) {
-            const serviceCall = new IntegrationImpl(ref);
-            return serviceCall.appSyncVtl.request(node, this);
-          } else {
-            throw Error(`Found unsupported call.`);
-          }
-        } else if (
-          // If the parent is a propAccessExpr
-          node.expr.kind === "PropAccessExpr" &&
-          (node.expr.name === "map" ||
-            node.expr.name === "forEach" ||
-            node.expr.name === "reduce")
-        ) {
-          if (node.expr.name === "map" || node.expr.name == "forEach") {
-            // list.map(item => ..)
-            // list.map((item, idx) => ..)
-            // list.forEach(item => ..)
-            // list.forEach((item, idx) => ..)
-            const newList =
-              node.expr.name === "map" ? this.var("[]") : undefined;
-
-            const [value, index, array] = getMapForEachArgs(node);
-
-            // Try to flatten any maps before this operation
-            // returns the first variable to be used in the foreach of this operation (may be the `value`)
-            const list = this.flattenListMapOperations(
-              node.expr.expr,
-              value,
-              (firstVariable, list) => {
-                this.add(`#foreach(${firstVariable} in ${list})`);
-              },
-              // If array is present, do not flatten the map, this option immediatly evaluates the next expression
-              !!array
-            );
-
-            // Render the body
-            const tmp = this.renderMapOrForEachBody(
-              node,
-              list,
-              // the return location will be generated
-              undefined,
-              index,
-              array
-            );
-
-            // Add the final value to the array
-            if (node.expr.name === "map") {
-              this.qr(`${newList}.add(${tmp})`);
-            }
-=======
       } else if (node.op === "=") {
         return `#set(${this.eval(node.left)} ${node.op} ${this.eval(
           node.right
@@ -329,9 +264,14 @@
     } else if (isBreakStmt(node)) {
       return this.add("#break");
     } else if (isCallExpr(node)) {
-      const serviceCall = findIntegration(node);
-      if (serviceCall) {
-        return this.integrate(serviceCall, node);
+      if (isReferenceExpr(node.expr)) {
+        const ref = node.expr.ref();
+        if (isIntegration<Integration>(ref)) {
+          const serviceCall = new IntegrationImpl(ref);
+          return this.integrate(serviceCall, node);
+        } else {
+          throw Error(`Found unsupported call.`);
+        }
       } else if (
         // If the parent is a propAccessExpr
         isPropAccessExpr(node.expr) &&
@@ -359,7 +299,6 @@
             // If array is present, do not flatten the map, this option immediately evaluates the next expression
             !!array
           );
->>>>>>> 23c6be4e
 
           // Render the body
           const tmp = this.renderMapOrForEachBody(
@@ -577,81 +516,6 @@
       } else {
         return this.var(`${node.op}${this.eval(node.expr)}`);
       }
-<<<<<<< HEAD
-      case "ComputedPropertyNameExpr":
-        return this.eval(node.expr);
-      case "ParameterDecl":
-      case "PropAssignExpr":
-      case "ReferenceExpr":
-        throw new Error(`cannot evaluate Expr kind: '${node.kind}'`);
-      case "ReturnStmt":
-        if (returnVar) {
-          this.set(returnVar, node.expr ?? "$null");
-        } else {
-          this.set("$context.stash.return__val", node.expr ?? "$null");
-          this.add("#set($context.stash.return__flag = true)");
-          this.add("#return($context.stash.return__val)");
-        }
-        return undefined;
-      case "SpreadAssignExpr":
-      case "SpreadElementExpr":
-        throw new Error(`cannot evaluate Expr kind: '${node.kind}'`);
-      // handled as part of ObjectLiteral
-      case "StringLiteralExpr":
-        return this.str(node.value);
-      case "TemplateExpr":
-        return `"${node.exprs
-          .map((expr) => {
-            if (expr.kind === "StringLiteralExpr") {
-              return expr.value;
-            }
-            const text = this.eval(expr, returnVar);
-            if (text.startsWith("$")) {
-              return `\${${text.slice(1)}}`;
-            } else {
-              const varName = this.var(text);
-              return `\${${varName.slice(1)}}`;
-            }
-          })
-          .join("")}"`;
-      case "UnaryExpr":
-        // VTL fails to evaluate unary expressions inside an object put e.g. $obj.put('x', -$v1)
-        // a workaround is to use a temp variable.
-        // it also doesn't handle like - signs alone (e.g. - $v1) so we have to put a 0 in front
-        // no such problem with ! signs though
-        if (node.op === "-") {
-          return this.var(`0 - ${this.eval(node.expr)}`);
-        } else {
-          return this.var(`${node.op}${this.eval(node.expr)}`);
-        }
-      case "VariableStmt":
-        const varName = isInTopLevelScope(node)
-          ? `$context.stash.${node.name}`
-          : `$${node.name}`;
-
-        if (node.expr) {
-          return this.set(varName, node.expr);
-        } else {
-          return varName;
-        }
-      case "ThrowStmt":
-        return `#throw(${this.eval(node.expr)})`;
-      case "TryStmt":
-      case "CatchClause":
-      case "ContinueStmt":
-      case "DoStmt":
-      case "TypeOfExpr":
-      case "WhileStmt":
-      // todo support
-      case "AwaitExpr":
-      case "PromiseExpr":
-      case "PromiseArrayExpr":
-        throw new Error(`${node.kind} is not yet supported in VTL`);
-      case "Err":
-        throw node.error;
-      case "Argument":
-        return this.eval(node.expr);
-=======
     } else if (isVariableStmt(node)) {
       const varName = isInTopLevelScope(node)
         ? `$context.stash.${node.name}`
@@ -670,13 +534,15 @@
     } else if (isDoStmt(node)) {
     } else if (isTypeOfExpr(node)) {
     } else if (isWhileStmt(node)) {
+    } else if (isAwaitExpr(node)) {
+    } else if (isPromiseExpr(node)) {
+    } else if (isPromiseArrayExpr(node)) {
     } else if (isErr(node)) {
       throw node.error;
     } else if (isArgument(node)) {
       return this.eval(node.expr);
     } else {
       return assertNever(node);
->>>>>>> 23c6be4e
     }
     throw new Error(`cannot evaluate Expr kind: '${node.kind}'`);
   }
