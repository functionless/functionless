import { assertNever, assertNodeKind } from "./assert";
import { BindingPattern, VariableDecl } from "./declaration";
import { ErrorCodes, SynthError } from "./error-code";
import {
  CallExpr,
  Expr,
  FunctionExpr,
  Identifier,
  ReferenceExpr,
  ThisExpr,
} from "./expression";
import {
  isArgument,
  isArrayBinding,
  isArrayLiteralExpr,
  isArrowFunctionExpr,
  isAwaitExpr,
  isBigIntExpr,
  isBinaryExpr,
  isBindingPattern,
  isBlockStmt,
  isBooleanLiteralExpr,
  isBreakStmt,
  isCallExpr,
  isCaseClause,
  isCatchClause,
  isClassDecl,
  isClassExpr,
  isClassStaticBlockDecl,
  isComputedPropertyNameExpr,
  isConditionExpr,
  isConstructorDecl,
  isContinueStmt,
  isDebuggerStmt,
  isDefaultClause,
  isDeleteExpr,
  isDoStmt,
  isElementAccessExpr,
  isEmptyStmt,
  isExprStmt,
  isForInStmt,
  isForOfStmt,
  isForStmt,
  isFunctionDecl,
  isFunctionExpr,
  isIdentifier,
  isIfStmt,
  isImportKeyword,
  isLabelledStmt,
  isMethodDecl,
  isNewExpr,
  isNullLiteralExpr,
  isNumberLiteralExpr,
  isObjectLiteralExpr,
  isParameterDecl,
  isParenthesizedExpr,
  isPostfixUnaryExpr,
  isPrivateIdentifier,
  isPromiseArrayExpr,
  isPromiseExpr,
  isPropAccessExpr,
  isPropAssignExpr,
  isPropDecl,
  isReferenceExpr,
  isRegexExpr,
  isReturnStmt,
  isSpreadAssignExpr,
  isSpreadElementExpr,
  isStmt,
  isStringLiteralExpr,
  isSuperKeyword,
  isSwitchStmt,
  isTemplateExpr,
  isThisExpr,
  isThrowStmt,
  isTryStmt,
  isTypeOfExpr,
  isUnaryExpr,
  isUndefinedLiteralExpr,
  isVariableDecl,
  isVariableStmt,
  isVoidExpr,
  isWhileStmt,
  isWithStmt,
  isYieldExpr,
} from "./guards";
import { Integration, IntegrationImpl, isIntegration } from "./integration";
import { Stmt } from "./statement";
import { AnyFunction, isInTopLevelScope } from "./util";

// https://velocity.apache.org/engine/devel/user-guide.html#conditionals
// https://cwiki.apache.org/confluence/display/VELOCITY/CheckingForNull
// https://velocity.apache.org/engine/devel/user-guide.html#set

export function isVTL(a: any): a is VTL {
  return (a as VTL | undefined)?.kind === VTL.ContextName;
}

export abstract class VTL {
  static readonly ContextName = "Velocity Template";

  readonly kind = VTL.ContextName;

  private readonly statements: string[] = [];

  private varIt = 0;

  constructor(...statements: string[]) {
    this.statements.push(...statements);
  }

  public toVTL(): string {
    return this.statements.join("\n");
  }

  public add(...statements: string[]) {
    this.statements.push(...statements);
  }

  protected newLocalVarName(): `$v${string}` {
    return `$v${(this.varIt += 1)}`;
  }

  public str(value: string) {
    return `'${value}'`;
  }

  /**
   * Converts a variable {@link reference} to JSON using the built-in `$util.toJson` intrinsic function.
   *
   * @param reference variable reference
   * @returns VTL expression which yields a JSON string of the variable {@link reference}.
   */
  public json(reference: string): string {
    return `$util.toJson(${reference})`;
  }

  /**
   * Evaluates an {@link expr} with the `$util.qr` statement.
   *
   * @param expr expression string to evaluate quietly (i.e. without emitting to output) .
   */
  public qr(expr: string): void {
    this.add(`$util.qr(${expr})`);
  }

  /**
   * Add a statement which sets the variable {@link reference} to the value of the {@link expr}.
   *
   * @param reference the name of the variable to set
   * @param expr the value to set the variable to
   */
  public set(reference: string, expr: Expr | string): string {
    this.add(
      `#set(${reference} = ${
        typeof expr === "string" ? expr : this.eval(expr)
      })`
    );
    return reference;
  }

  /**
   * Stores the {@link expr} in a new variable with a uniquely generated name.
   *
   * @param expr the expression
   * @returns the variable name that contains the value.
   */
  public var(expr: string | Expr): string {
    return this.set(this.newLocalVarName(), expr);
  }

  /**
   * The put method on an object.
   *
   * $var.put("name", "value")
   *
   * @param objVar should be a variable referencing an object.
   * @param name should be a quoted string or variable that represents the name to set in the object
   * @param expr should be a quoted string or a variable that represents the value to set
   */
  public put(objVar: string, name: string, expr: string | Expr) {
    this.qr(
      `${objVar}.put(${name}, ${
        typeof expr === "string" ? expr : this.eval(expr)
      })`
    );
  }

  /**
   * The putAll method on an object.
   *
   * $var.putAll($otherObj)
   *
   * @param objVar should be a variable referencing an object.
   * @param expr should be a variable that represents an object to merge with the expression
   */
  public putAll(objVar: string, expr: Expr) {
    this.qr(`${objVar}.putAll(${this.eval(expr)})`);
  }

  /**
   * Evaluate and return an {@link expr}.
   *
   * @param expr expression to evaluate
   * @returns a `#return` VTL expression.
   */
  public return(expr: string | Expr): void {
    if (typeof expr === "string") {
      this.add(`#return(${expr})`);
    } else {
      return this.return(this.eval(expr));
    }
  }

  public printExpr(val: string | Expr) {
    return typeof val === "string" ? val : this.eval(val);
  }

  public printBody(body: string | Stmt | (() => void)) {
    if (isStmt(body)) {
      this.eval(body);
    } else if (typeof body === "string") {
      this.add(body);
    } else {
      body();
    }
  }

  public ifStmt(
    condition: string | Expr,
    body: string | Stmt | (() => void),
    elseBody?: string | Stmt | (() => void),
    _returnVariable?: string
  ) {
    this.add(`#if(${this.printExpr(condition)})`);
    this.printBody(body);
    if (elseBody) {
      this.add("#else");
      this.printBody(elseBody);
    }
    this.add("#end");
  }

  public foreach(
    iterVar: string | Expr | VariableDecl,
    iterValue: string | Expr,
    body: string | Stmt | (() => void)
  ) {
    if (isVariableDecl(iterVar)) {
      if (isBindingPattern(iterVar.name)) {
        // iterate into a temp variable
        const tempVar = this.newLocalVarName();
        this.add(`#foreach(${tempVar} in ${this.printExpr(iterValue)})`);
        // deconstruct from the temp variable
        this.evaluateBindingPattern(iterVar.name, tempVar);
      } else {
        this.add(
          `#foreach($${iterVar.name.name} in ${this.printExpr(iterValue)})`
        );
      }
    } else {
      this.add(
        `#foreach(${this.printExpr(iterVar)} in ${this.printExpr(iterValue)})`
      );
    }
    this.printBody(body);
    this.add("#end");
  }

  /**
   * Call a service API. The Call expression will be evaluated and JSON will be rendered
   * to the Velocity Template output. This JSON payload will be passed to the
   * service-to-service integration, e.g. a Dynamo API request.
   *
   * ```json
   * #set($payload = {
   *   "operation": "GetItem",
   *   "key": $util.toJson($util.toDynamoDB($key)),
   * })
   * $util.toJson($payload)
   * ```
   * @param call
   */
  public call(call: CallExpr): void {
    this.add(this.eval(call));
  }

  /**
   * Configure the integration between this VTL template and a target service.
   * @param target the target service to integrate with.
   * @param call the CallExpr representing the integration logic
   */
  protected abstract integrate(
    target: IntegrationImpl<AnyFunction> | undefined,
    call: CallExpr
  ): string;

  protected abstract dereference(
    id: Identifier | ReferenceExpr | ThisExpr
  ): string;

  /**
   * Evaluate an {@link Expr} or {@link Stmt} by emitting statements to this VTL template and
   * return a variable reference to the evaluated value.
   *
   * @param node the {@link Expr} or {@link Stmt} to evaluate.
   * @returns a variable reference to the evaluated value
   */
  public eval(node?: Expr, returnVar?: string): string;
  public eval(node: Stmt, returnVar?: string): void;
  public eval(node?: Expr | Stmt, returnVar?: string): string | void {
    if (!node) {
      return "$null";
    }
    if (isParenthesizedExpr(node)) {
      // TODO: do we need to do anything to ensure precedence of parenthesis are maintained?
      return this.eval(node.expr);
    } else if (isArrayLiteralExpr(node)) {
      return this.addAll(node.items);
    } else if (isBinaryExpr(node)) {
      if (node.op === "in") {
        throw new SynthError(
          ErrorCodes.Unexpected_Error,
          "Expected the `in` binary operator to be re-written before this point"
        );
      } else if (node.op === "=") {
        const v = this.eval(node.left);
        this.set(v, this.eval(node.right));
        return v;
      } else if (node.op === "??") {
        const v = this.newLocalVarName();
        const left = this.var(node.left);
        this.ifStmt(
          left,
          () => {
            this.set(v, left);
          },
          () => {
            this.set(v, node.right);
          }
        );
        return v;
      } else if (["+=", "-=", "*=", "/=", "%="].includes(node.op)) {
        return this.set(
          this.eval(node.left),
          `${this.eval(node.left)} ${node.op[0]} ${this.eval(node.right)}`
        );
      }
      // VTL fails to evaluate binary expressions inside an object put e.g. $obj.put('x', 1 + 1)
      // a workaround is to use a temp variable.
      return this.var(
        `${this.eval(node.left)} ${node.op} ${this.eval(node.right)}`
      );
    } else if (isBlockStmt(node)) {
      for (const stmt of node.statements) {
        this.eval(stmt);
      }
      return undefined;
    } else if (isBooleanLiteralExpr(node)) {
      return `${node.value}`;
    } else if (isBreakStmt(node)) {
      return this.add("#break");
    } else if (isCallExpr(node)) {
      const expr = isParenthesizedExpr(node.expr)
        ? node.expr.unwrap()
        : node.expr;

      if (isSuperKeyword(expr) || isImportKeyword(expr)) {
        throw new Error(`super and import are not supported by VTL`);
      } else if (isReferenceExpr(expr)) {
        const ref = expr.ref();
        if (isIntegration<Integration>(ref)) {
          const serviceCall = new IntegrationImpl(ref);
          return this.integrate(serviceCall, node);
        } else {
          throw new SynthError(
            ErrorCodes.Unexpected_Error,
            "Called references are expected to be an integration."
          );
        }
      } else if (
        // If the parent is a propAccessExpr
        isPropAccessExpr(expr) &&
        isIdentifier(expr.name) &&
        (expr.name.name === "map" ||
          expr.name.name === "forEach" ||
          expr.name.name === "reduce" ||
          expr.name.name === "push")
      ) {
        if (expr.name.name === "map" || expr.name.name == "forEach") {
          // list.map(item => ..)
          // list.map((item, idx) => ..)
          // list.forEach(item => ..)
          // list.forEach((item, idx) => ..)
          const newList = expr.name.name === "map" ? this.var("[]") : undefined;

          const [value, index, array] = getMapForEachArgs(node);

          // Try to flatten any maps before this operation
          // returns the first variable to be used in the foreach of this operation (may be the `value`)
          const list = this.flattenListMapOperations(
            expr.expr,
            value,
            (firstVariable, list) => {
              this.add(`#foreach(${firstVariable} in ${list})`);
            },
            // If array is present, do not flatten the map, this option immediately evaluates the next expression
            !!array
          );

          // Render the body
          const tmp = this.renderMapOrForEachBody(
            node,
            list,
            // the return location will be generated
            undefined,
            index,
            array
          );

          // Add the final value to the array
          if (expr.name.name === "map") {
            this.qr(`${newList}.add(${tmp})`);
          }

          this.add("#end");
          return newList ?? "$null";
        } else if (expr.name.name === "reduce") {
          // list.reduce((result: string[], next) => [...result, next], []);
          // list.reduce((result, next) => [...result, next]);

          const fn = assertNodeKind<FunctionExpr>(
            node.args[0]?.expr,
            "FunctionExpr"
          );
          const initialValue = node.args[1];

          // (previousValue: string[], currentValue: string, currentIndex: number, array: string[])

          const [
            previousValue = this.newLocalVarName(),
            currentValue = this.newLocalVarName(),
            currentIndex,
            array,
          ] = fn.parameters.map((param) => {
            if (isIdentifier(param.name)) {
              return `$${param.name.name}`;
            } else {
              throw new SynthError(
                ErrorCodes.Unsupported_Feature,
<<<<<<< HEAD
                "Binding variable assignment is not currently supported in Event Bridge rules and input transforms. https://github.com/functionless/functionless/issues/302"
=======
                "Binding variable assignment is not currently supported in VTL. https://github.com/functionless/functionless/issues/302"
>>>>>>> 7f97cda4
              );
            }
          });

          // create a new local variable name to hold the initial/previous value
          // this is because previousValue may not be unique and isn't contained within the loop
          const previousTmp = this.newLocalVarName();

          const list = this.flattenListMapOperations(
            expr.expr,
            currentValue,
            (firstVariable, list) => {
              if (initialValue !== undefined) {
                this.set(previousTmp, initialValue);
              } else {
                this.ifStmt(
                  `${list}.isEmpty()`,
                  "$util.error('Reduce of empty array with no initial value')"
                );
              }

              this.add(`#foreach(${firstVariable} in ${list})`);
            },
            // If array is present, do not flatten maps before the reduce, this option immediately evaluates the next expression
            !!array
          );

          if (currentIndex) {
            this.add(`#set(${currentIndex} = $foreach.index)`);
          }
          if (array) {
            this.add(`#set(${array} = ${list})`);
          }

          const body = () => {
            // set previousValue variable name to avoid remapping
            this.set(previousValue, previousTmp);
            const tmp = this.newLocalVarName();
            for (const stmt of fn.body.statements) {
              this.eval(stmt, tmp);
            }
            // set the previous temp to be used later
            this.set(previousTmp, `${tmp}`);

            this.add("#end");
          };

          if (initialValue === undefined) {
            this.ifStmt(
              "$foreach.index == 0",
              () => {
                this.set(previousTmp, currentValue);
              },
              body
            );
          } else {
            body();
          }

          return previousTmp;
        } else if (isIdentifier(expr.expr) && expr.expr.name === "Promise") {
          throw new SynthError(
            ErrorCodes.Unsupported_Use_of_Promises,
            "Appsync does not support concurrent integration invocation or methods on the `Promise` api."
          );
        } else if (expr.name.name === "push") {
          if (
            node.args.length === 1 &&
            !isSpreadElementExpr(node.args[0].expr)
          ) {
            // use the .add for the case when we are pushing exactly one argument
            return `${this.eval(expr.expr)}.add(${this.eval(
              node.args[0].expr
            )})`;
          } else {
            // for all other cases, use .addAll
            // such as `.push(a, b, ...c)` or `.push(...a)`
            return `${this.eval(expr.expr)}.addAll(${this.addAll(
              node.args
                .map((arg) => arg.expr)
                .filter((e): e is Expr => e !== undefined)
            )})`;
          }
        }
        // this is an array map, forEach, reduce call
      }
      return `${this.eval(expr)}(${Object.values(node.args)
        .map((arg) => this.eval(arg))
        .join(", ")})`;
    } else if (isConditionExpr(node)) {
      const val = this.newLocalVarName();
      this.ifStmt(
        node.when,
        () => {
          this.set(val, node.then);
        },
        () => {
          this.set(val, node._else);
        }
      );
      return val;
    } else if (isIfStmt(node)) {
      return this.ifStmt(node.when, node.then, node._else);
    } else if (isExprStmt(node)) {
      return this.qr(this.eval(node.expr));
    } else if (isForInStmt(node) || isForOfStmt(node)) {
      this.foreach(
        node.initializer,
        `${this.eval(node.expr)}${isForInStmt(node) ? ".keySet()" : ""}`,
        node.body
      );
      return undefined;
    } else if (isFunctionDecl(node)) {
      // there should never be nested functions
    } else if (isFunctionExpr(node) || isArrowFunctionExpr(node)) {
      return this.eval(node.body);
    } else if (isIdentifier(node)) {
      return this.dereference(node);
    } else if (isNewExpr(node)) {
      throw new Error("NewExpr is not supported by Velocity Templates");
    } else if (isPropAccessExpr(node)) {
      return `${this.eval(node.expr)}.${node.name.name}`;
    } else if (isElementAccessExpr(node)) {
      return `${this.eval(node.expr)}[${this.eval(node.element)}]`;
    } else if (isNullLiteralExpr(node) || isUndefinedLiteralExpr(node)) {
      return "$null";
    } else if (isNumberLiteralExpr(node) || isBigIntExpr(node)) {
      return node.value.toString(10);
    } else if (isObjectLiteralExpr(node)) {
      const obj = this.var("{}");
      for (const prop of node.properties) {
        if (isPropAssignExpr(prop)) {
          const name = isIdentifier(prop.name)
            ? this.str(prop.name.name)
            : this.eval(prop.name);
          this.put(obj, name, prop.expr);
        } else if (isSpreadAssignExpr(prop)) {
          this.putAll(obj, prop.expr);
        } else {
          assertNever(prop);
        }
      }
      return obj;
    } else if (isComputedPropertyNameExpr(node)) {
      return this.eval(node.expr);
    } else if (isReferenceExpr(node) || isThisExpr(node)) {
      return this.dereference(node);
    } else if (isParameterDecl(node) || isPropAssignExpr(node)) {
      throw new Error(`cannot evaluate Expr kind: '${node.kind}'`);
    } else if (isReturnStmt(node)) {
      if (returnVar) {
        this.set(returnVar, node.expr ?? "$null");
      } else {
        this.set("$context.stash.return__val", node.expr ?? "$null");
        this.add("#set($context.stash.return__flag = true)");
        this.add("#return($context.stash.return__val)");
      }
      return undefined;
    } else if (isSpreadAssignExpr(node) || isSpreadElementExpr(node)) {
      // handled inside ObjectLiteralExpr
    } else if (isStringLiteralExpr(node)) {
      return this.str(node.value);
    } else if (isTemplateExpr(node)) {
      return `"${node.exprs
        .map((expr) => {
          if (isStringLiteralExpr(expr)) {
            return expr.value;
          }
          const text = this.eval(expr, returnVar);
          if (text.startsWith("$")) {
            return `\${${text.slice(1)}}`;
          } else {
            const varName = this.var(text);
            return `\${${varName.slice(1)}}`;
          }
        })
        .join("")}"`;
    } else if (isUnaryExpr(node)) {
      // VTL fails to evaluate unary expressions inside an object put e.g. $obj.put('x', -$v1)
      // a workaround is to use a temp variable.
      // it also doesn't handle like - signs alone (e.g. - $v1) so we have to put a 0 in front
      // no such problem with ! signs though
      if (node.op === "++" || node.op === "--") {
        this.set(
          this.eval(node.expr),
          `${this.eval(node.expr)} ${node.op === "++" ? "+" : "-"} 1`
        );
        return this.eval(node.expr);
      } else if (node.op === "-") {
        return this.var(`0 - ${this.eval(node.expr)}`);
      } else {
        return this.var(`${node.op}${this.eval(node.expr)}`);
      }
    } else if (isPostfixUnaryExpr(node)) {
      const temp = this.var(node.expr);
      this.set(
        this.eval(node.expr),
        `${this.eval(node.expr)} ${node.op === "++" ? "+" : "-"} 1`
      );
      return temp;
    } else if (isVariableStmt(node)) {
      // variable statements with multiple declarations are turned into multiple variable statements.
      const decl = node.declList.decls[0];
      const variablePrefix = isInTopLevelScope(node) ? `$context.stash.` : `$`;
      if (isBindingPattern(decl.name)) {
        if (!decl.initializer) {
          throw new SynthError(
            ErrorCodes.Unexpected_Error,
            "Expected an initializer for a binding pattern assignment"
          );
        }
        const right = this.var(decl.initializer);
        this.evaluateBindingPattern(decl.name, right, variablePrefix);
        // may generate may variables, return nothing.
        return undefined;
      } else {
        const varName = `${variablePrefix}${decl.name.name}`;

        if (decl.initializer) {
          return this.set(varName, decl.initializer);
        } else {
          return varName;
        }
      }
    } else if (isThrowStmt(node)) {
      return `#throw(${this.eval(node.expr)})`;
    } else if (isTryStmt(node)) {
    } else if (isCatchClause(node)) {
    } else if (isContinueStmt(node)) {
    } else if (isDoStmt(node)) {
    } else if (isTypeOfExpr(node)) {
    } else if (isWhileStmt(node)) {
    } else if (isAwaitExpr(node)) {
      // we will check for awaits on the PromiseExpr
      return this.eval(node.expr);
    } else if (isPromiseExpr(node)) {
      // if we find a promise, ensure it is wrapped in Await or returned then unwrap it
      if (isAwaitExpr(node.parent) || isReturnStmt(node.parent)) {
        return this.eval(node.expr);
      }
      throw new SynthError(
        ErrorCodes.Integration_must_be_immediately_awaited_or_returned
      );
    } else if (isPromiseArrayExpr(node)) {
      throw new SynthError(
        ErrorCodes.Unsupported_Use_of_Promises,
        "Appsync does not support concurrent integration invocation."
      );
    } else if (isArgument(node)) {
      return this.eval(node.expr);
    } else if (isForStmt(node)) {
      throw new SynthError(
        ErrorCodes.Unsupported_Feature,
        "Condition based for loops (for(;;)) are not currently supported. For in and for of loops may be supported based on the use case. https://github.com/functionless/functionless/issues/303"
      );
    } else if (
      isCaseClause(node) ||
      isClassDecl(node) ||
      isClassExpr(node) ||
      isClassStaticBlockDecl(node) ||
      isConstructorDecl(node) ||
      isDebuggerStmt(node) ||
      isDefaultClause(node) ||
      isDeleteExpr(node) ||
      isEmptyStmt(node) ||
      isLabelledStmt(node) ||
      isMethodDecl(node) ||
      isPrivateIdentifier(node) ||
      isPropDecl(node) ||
      isRegexExpr(node) ||
      isSuperKeyword(node) ||
      isSwitchStmt(node) ||
      isVoidExpr(node) ||
      isWithStmt(node) ||
      isYieldExpr(node)
    ) {
      throw new SynthError(
        ErrorCodes.Unexpected_Error,
        `${node.kind} is not yet supported in VTL`
      );
    } else {
      return assertNever(node);
    }
    throw new Error(`cannot evaluate Expr kind: '${node.kind}'`);
  }

  public addAll(items: Expr[]) {
    if (items.find(isSpreadElementExpr) === undefined) {
      return `[${items.map((item) => this.eval(item)).join(", ")}]`;
    }
    // contains a spread, e.g. [...i], so we will store in a variable
    const list = this.var("[]");
    for (const item of items) {
      if (isSpreadElementExpr(item)) {
        this.qr(`${list}.addAll(${this.eval(item.expr)})`);
      } else {
        // we use addAll because `list.push(item)` is pared as `list.push(...[item])`
        // - i.e. the compiler passes us an ArrayLiteralExpr even if there is one arg
        this.qr(`${list}.add(${this.eval(item)})`);
      }
    }
    return list;
  }

  /**
   * Expands a destructure/binding declaration to separate variable declarations in velocity
   *
   * Applies default values.
   * Supports "rest" destructure expressions.
   *
   * const { a } = b;
   *         ^ name ^ right side of var stmt
   * => a = b.a
   * const { a : b } = c;
   *        ^prop ^name ^ right side of var stmt
   * => b = b.c
   * const { a: { b } } = c;
   *         ^parent prop name
   *              ^ name  ^ right side of var statement
   * => b = c.a.b
   * const { a: { b = 1 } = {} } = c;
   * => temp1 = c.a ? c.a : {}
   *    b = temp1.b ? temp1.b : 1
   *
   * { a } = b;
   * =>
   * const a = b.a;
   *
   * { a, c } = b;
   * =>
   * const a = b.a;
   * const c = b.c;
   *
   * { a: { c } } = b;
   * =>
   * const c = b.a.c;
   *
   * { a, ...rest } = b;
   * =>
   * const a = b.a;
   * const rest = {}
   * for(key in b)
   *   rest[key] = b[key]
   *
   * { a: c } = b;
   * =>
   * const c = b.a;
   *
   * { a: [c] } = b;
   * =>
   * const c = b.a[0];
   *
   * [a] = b;
   * =>
   * b[0]
   *
   * [ a, c ] = b;
   * =>
   * const a = b[0]
   * const c = b[1]
   *
   * [ a, ...rest ] = b;
   * =>
   * const a = b[0]
   * const rest = []
   * for(key in b)
   *    if(key > 0)
   *      rest.push(b[key])
   *
   * [ a: { c } ] = b;
   * =>
   * const c = b[0].c;
   *
   * [a, ...rest] = b
   * const a = b[0]
   * const rest = b[1..]
   */
  public evaluateBindingPattern(
    pattern: BindingPattern,
    target: string,
    variablePrefix: string = "$"
  ) {
    const rest = pattern.bindings.find((binding) => binding?.rest);
    const properties = pattern.bindings.map((binding, i) => {
      /**
       * OmitElement for ArrayBinding, skip
       */
      if (!binding || binding === rest) {
        return;
      }

      const accessor: string | undefined = isArrayBinding(pattern)
        ? `[${i}]`
        : binding.propertyName
        ? isIdentifier(binding.propertyName)
          ? `.${binding.propertyName.name}`
          : isStringLiteralExpr(binding.propertyName)
          ? `[${this.str(binding.propertyName.value)}]`
          : `[${this.eval(binding.propertyName)}]`
        : isIdentifier(binding.name)
        ? `.${binding.name.name}`
        : undefined;

      if (!accessor) {
        // This shouldn't happen, but lets error if it does!
        // when the name is a bindingPattern, the propName should be present.
        // when the name is an identifier, the propertyName is optional
        throw new SynthError(
          ErrorCodes.Unexpected_Error,
          "Could not find property name for binding element."
        );
      }

      const next = (() => {
        if (binding.initializer) {
          const temp = this.var(`${target}${accessor}`);
          this.ifStmt(`!${temp}`, () => {
            this.set(temp, this.eval(binding.initializer));
          });
          return temp;
        }
        return `${target}${accessor}`;
      })();

      if (isBindingPattern(binding.name)) {
        this.evaluateBindingPattern(binding.name, next, variablePrefix);
      } else {
        this.set(`${variablePrefix}${binding.name.name}`, next);
      }

      return accessor;
    });

    if (rest) {
      // temp variable to write the new array or object in.
      // If the rest is another binding pattern, this variable is used as the new target.
      const restTemp = this.newLocalVarName();
      if (isArrayBinding(pattern)) {
        // take the sublist of the target array that was not in the binding pattern
        // #set($rest = $list.subList([binding count - 1], $list.size()))
        this.set(
          restTemp,
          `${target}.subList(${pattern.bindings.length - 1}, ${target}.size())`
        );
      } else {
        // compute an array of the properties bound from the object
        const userProps = properties
          .filter((p): p is string => !!p)
          .map((p) =>
            // strip off the accessor patterns
            p.startsWith(".") ? p.slice(1) : p.slice(1, p.length - 1)
          );
        // create a new object
        this.set(restTemp, `{}`);
        // create a new variable to use in the loop
        const keyVar = this.newLocalVarName();
        // create an array with all of the used properties
        const keys = this.var(`[${userProps.map(this.str).join(",")}]`);
        // copy all properties not in the keys array into the new object
        this.foreach(keyVar, `${target}.keySet()`, () => {
          this.ifStmt(`!${keys}.contains(${keyVar})`, () => {
            this.set(`${restTemp}[${keyVar}]`, `${target}[${keyVar}]`);
          });
        });
      }

      // rest pattern supports a named rest variable
      // const { ... rest }
      // or another binding pattern
      // const { ... { a, b } }
      // weird, right?
      if (isIdentifier(rest.name)) {
        this.set(this.eval(rest.name), restTemp);
      } else {
        this.evaluateBindingPattern(rest.name, restTemp);
      }
    }
  }

  /**
   * Adds the VTL required to execute the body of a single map or forEach.
   *
   * @param call the map or foreach to render
   * @param list the list to give to the `array` parameter, should be the same one used in the vtl foreach
   * @param returnVariable The variable to put the final map value into. If not provided, will be generated.
   *                       Should start with a '$'.
   * @param index The optional `index` variable name to add if present.
   *              Should start with a '$'.
   * @param array The optional `array` variable name to add if present.
   *              Should start with a '$'.
   * @returns The returnVariable or generated variable name.
   */
  private renderMapOrForEachBody(
    call: CallExpr,
    list: string,
    // Should start with $
    returnVariable?: string,
    index?: string,
    array?: string
  ) {
    if (index) {
      this.add(`#set(${index} = $foreach.index)`);
    }
    if (array) {
      this.add(`#set(${array} = ${list})`);
    }

    const fn = assertNodeKind<FunctionExpr>(call.args[0]?.expr, "FunctionExpr");

    const tmp = returnVariable ? returnVariable : this.newLocalVarName();

    for (const stmt of fn.body.statements) {
      this.eval(stmt, tmp);
    }

    return tmp;
  }

  /**
   * Recursively flattens map operations until a non-map or a map with `array` parameter is found.
   * Evaluates the expression after the last map.
   *
   * @param before a method which executes once the
   * @return [firstVariable, list variable, render function]
   */
  private flattenListMapOperations(
    expr: Expr,
    // Should start with $
    returnVariable: string,
    before: (firstVariable: string, list: string) => void,
    alwaysEvaluate?: boolean
  ): string {
    if (
      !alwaysEvaluate &&
      isCallExpr(expr) &&
      isPropAccessExpr(expr.expr) &&
      isIdentifier(expr.expr.name) &&
      expr.expr.name.name === "map"
    ) {
      const [value, index, array] = getMapForEachArgs(expr);

      const next = expr.expr.expr;

      const list = this.flattenListMapOperations(
        next,
        value,
        before,
        // If we find array, the next expression should be evaluated.
        // A map which relies on `array` cannot be flattened further as the array will be inaccurate.
        !!array
      );

      this.renderMapOrForEachBody(expr, list, returnVariable, index, array);

      return list;
    }

    const list = this.eval(expr);

    before(returnVariable, list);

    // If the expression isn't a map, return the expression and return variable, render nothing
    return list;
  }
}

/**
 * Returns the [value, index, array] arguments if this CallExpr is a `forEach` or `map` call.
 */
const getMapForEachArgs = (call: CallExpr) => {
  const fn = assertNodeKind<FunctionExpr>(call.args[0].expr, "FunctionExpr");
  return fn.parameters.map((p) => {
    if (isIdentifier(p.name)) {
      return `$${p.name.name}`;
    } else {
      throw new SynthError(
        ErrorCodes.Unsupported_Feature,
        "Destructured parameter declarations are not yet supported by VTL. https://github.com/functionless/functionless/issues/364"
      );
    }
  });
};

// to prevent the closure serializer from trying to import all of functionless.
export const deploymentOnlyModule = true;<|MERGE_RESOLUTION|>--- conflicted
+++ resolved
@@ -448,11 +448,7 @@
             } else {
               throw new SynthError(
                 ErrorCodes.Unsupported_Feature,
-<<<<<<< HEAD
-                "Binding variable assignment is not currently supported in Event Bridge rules and input transforms. https://github.com/functionless/functionless/issues/302"
-=======
                 "Binding variable assignment is not currently supported in VTL. https://github.com/functionless/functionless/issues/302"
->>>>>>> 7f97cda4
               );
             }
           });
