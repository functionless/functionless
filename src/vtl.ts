--- conflicted
+++ resolved
@@ -1,12 +1,7 @@
 import { assertNever, assertNodeKind } from "./assert";
-<<<<<<< HEAD
+import { ErrorCodes, SynthError } from "./error-code";
 import { CallExpr, Expr, FunctionExpr, isReferenceExpr } from "./expression";
 import { IntegrationImpl, isIntegration, Integration } from "./integration";
-=======
-import { ErrorCodes, SynthError } from "./error-code";
-import { CallExpr, Expr, FunctionExpr } from "./expression";
-import { findIntegration } from "./integration";
->>>>>>> 109bcd56
 import { FunctionlessNode } from "./node";
 import { Stmt } from "./statement";
 import { isInTopLevelScope } from "./util";
