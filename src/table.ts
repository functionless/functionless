--- conflicted
+++ resolved
@@ -15,17 +15,12 @@
 import type { AppSyncVtlIntegration } from "./appsync";
 import { assertNodeKind } from "./assert";
 import { ObjectLiteralExpr } from "./expression";
-<<<<<<< HEAD
-import { IntegrationInput, makeIntegration } from "./integration";
-import { AnyAsyncFunction } from "./util";
-=======
 import {
   IntegrationCall,
   IntegrationInput,
   makeIntegration,
 } from "./integration";
-import { AnyFunction } from "./util";
->>>>>>> 109bcd56
+import { AnyAsyncFunction } from "./util";
 import { VTL } from "./vtl";
 
 export function isTable(a: any): a is AnyTable {
@@ -150,31 +145,8 @@
     >(input: {
       key: Key;
       consistentRead?: boolean;
-<<<<<<< HEAD
     }) => Promise<Narrow<Item, AttributeKeyToObject<Key>, JsonFormat.Document>>
-  >("getItem", {
-    appSyncVtl: {
-      request(call, vtl) {
-        const input = vtl.eval(
-          assertNodeKind<ObjectLiteralExpr>(
-            call.getArgument("input")?.expr,
-            "ObjectLiteralExpr"
-          )
-        );
-        const request = vtl.var(
-          '{"operation": "GetItem", "version": "2018-05-29"}'
-        );
-        vtl.qr(`${request}.put('key', ${input}.get('key'))`);
-        addIfDefined(vtl, input, request, "consistentRead");
-
-        return vtl.json(request);
-      },
-    },
-  });
-=======
-    }) => Narrow<Item, AttributeKeyToObject<Key>, JsonFormat.Document>
   >;
->>>>>>> 109bcd56
 
   /**
    * @see https://docs.aws.amazon.com/appsync/latest/devguide/resolver-mapping-template-reference-dynamodb.html#aws-appsync-resolver-mapping-template-reference-dynamodb-putitem
@@ -199,11 +171,7 @@
       >;
       condition?: DynamoExpression<ConditionExpression>;
       _version?: number;
-<<<<<<< HEAD
     }) => Promise<Narrow<Item, AttributeKeyToObject<Key>, JsonFormat.Document>>
-  >("putItem", {
-=======
-    }) => Narrow<Item, AttributeKeyToObject<Key>, JsonFormat.Document>
   >;
 
   /**
@@ -227,7 +195,7 @@
       update: DynamoExpression<UpdateExpression>;
       condition?: DynamoExpression<ConditionExpression>;
       _version?: number;
-    }) => Narrow<Item, AttributeKeyToObject<Key>, JsonFormat.Document>
+    }) => Promise<Narrow<Item, AttributeKeyToObject<Key>, JsonFormat.Document>>
   >;
 
   /**
@@ -249,197 +217,13 @@
       key: Key;
       condition?: DynamoExpression<ConditionExpression>;
       _version?: number;
-    }) => Narrow<Item, AttributeKeyToObject<Key>, JsonFormat.Document>
+    }) => Promise<Narrow<Item, AttributeKeyToObject<Key>, JsonFormat.Document>>
   >;
 
   /**
    * @see https://docs.aws.amazon.com/appsync/latest/devguide/resolver-mapping-template-reference-dynamodb.html#aws-appsync-resolver-mapping-template-reference-dynamodb-query
    */
   query: DynamoIntegrationCall<
-    "query",
-    <Query extends string, Filter extends string | undefined>(input: {
-      query: DynamoExpression<Query>;
-      filter?: DynamoExpression<Filter>;
-      index?: string;
-      nextToken?: string;
-      limit?: number;
-      scanIndexForward?: boolean;
-      consistentRead?: boolean;
-      select?: "ALL_ATTRIBUTES" | "ALL_PROJECTED_ATTRIBUTES";
-    }) => {
-      items: Item[];
-      nextToken: string;
-      scannedCount: number;
-    }
-  >;
-}
-
-class BaseTable<
-  Item extends object,
-  PartitionKey extends keyof Item,
-  RangeKey extends keyof Item | undefined = undefined
-> implements ITable<Item, PartitionKey, RangeKey>
-{
-  public static readonly FunctionlessType = "Table";
-  readonly functionlessKind = "Table";
-  readonly kind = "Table";
-  readonly tableName: string;
-  readonly tableArn: string;
-
-  readonly _brand?: {
-    Item: Item;
-    PartitionKey: PartitionKey;
-    RangeKey: RangeKey;
-  };
-
-  constructor(readonly resource: aws_dynamodb.ITable) {
-    this.tableName = resource.tableName;
-    this.tableArn = resource.tableArn;
-  }
-
-  public getItem = this.makeTableIntegration("getItem", {
-    appSyncVtl: {
-      request(call, vtl) {
-        const input = vtl.eval(
-          assertNodeKind<ObjectLiteralExpr>(
-            call.getArgument("input")?.expr,
-            "ObjectLiteralExpr"
-          )
-        );
-        const request = vtl.var(
-          '{"operation": "GetItem", "version": "2018-05-29"}'
-        );
-        vtl.qr(`${request}.put('key', ${input}.get('key'))`);
-        addIfDefined(vtl, input, request, "consistentRead");
-
-        return vtl.json(request);
-      },
-    },
-  });
-
-  public putItem = this.makeTableIntegration("putItem", {
->>>>>>> 109bcd56
-    appSyncVtl: {
-      request: (call, vtl) => {
-        const input = vtl.eval(
-          assertNodeKind<ObjectLiteralExpr>(
-            call.getArgument("input")?.expr,
-            "ObjectLiteralExpr"
-          )
-        );
-        const request = vtl.var(
-          '{"operation": "PutItem", "version": "2018-05-29"}'
-        );
-        vtl.qr(`${request}.put('key', ${input}.get('key'))`);
-        vtl.qr(
-          `${request}.put('attributeValues', ${input}.get('attributeValues'))`
-        );
-        addIfDefined(vtl, input, request, "condition");
-        addIfDefined(vtl, input, request, "_version");
-
-        return vtl.json(request);
-      },
-    },
-  });
-
-<<<<<<< HEAD
-  /**
-   * @see https://docs.aws.amazon.com/appsync/latest/devguide/resolver-mapping-template-reference-dynamodb.html#aws-appsync-resolver-mapping-template-reference-dynamodb-updateitem
-   *
-   * @returns the updated the item
-   */
-  public updateItem = this.makeTableIntegration<
-    "updateItem",
-    <
-      Key extends TableKey<
-        Item,
-        PartitionKey,
-        RangeKey,
-        JsonFormat.AttributeValue
-      >,
-      UpdateExpression extends string,
-      ConditionExpression extends string | undefined
-    >(input: {
-      key: Key;
-      update: DynamoExpression<UpdateExpression>;
-      condition?: DynamoExpression<ConditionExpression>;
-      _version?: number;
-    }) => Promise<Narrow<Item, AttributeKeyToObject<Key>, JsonFormat.Document>>
-  >("updateItem", {
-=======
-  public updateItem = this.makeTableIntegration("updateItem", {
->>>>>>> 109bcd56
-    appSyncVtl: {
-      request: (call, vtl) => {
-        const input = vtl.eval(
-          assertNodeKind<ObjectLiteralExpr>(
-            call.getArgument("input")?.expr,
-            "ObjectLiteralExpr"
-          )
-        );
-        const request = vtl.var(
-          '{"operation": "UpdateItem", "version": "2018-05-29"}'
-        );
-        vtl.qr(`${request}.put('key', ${input}.get('key'))`);
-        vtl.qr(`${request}.put('update', ${input}.get('update'))`);
-        addIfDefined(vtl, input, request, "condition");
-        addIfDefined(vtl, input, request, "_version");
-
-        return vtl.json(request);
-      },
-    },
-  });
-
-<<<<<<< HEAD
-  /**
-   * @see https://docs.aws.amazon.com/appsync/latest/devguide/resolver-mapping-template-reference-dynamodb.html#aws-appsync-resolver-mapping-template-reference-dynamodb-deleteitem
-   *
-   * @returns the previous item.
-   */
-  public deleteItem = this.makeTableIntegration<
-    "deleteItem",
-    <
-      Key extends TableKey<
-        Item,
-        PartitionKey,
-        RangeKey,
-        JsonFormat.AttributeValue
-      >,
-      ConditionExpression extends string | undefined
-    >(input: {
-      key: Key;
-      condition?: DynamoExpression<ConditionExpression>;
-      _version?: number;
-    }) => Promise<Narrow<Item, AttributeKeyToObject<Key>, JsonFormat.Document>>
-  >("deleteItem", {
-=======
-  public deleteItem = this.makeTableIntegration("deleteItem", {
->>>>>>> 109bcd56
-    appSyncVtl: {
-      request: (call, vtl) => {
-        const input = vtl.eval(
-          assertNodeKind<ObjectLiteralExpr>(
-            call.getArgument("input")?.expr,
-            "ObjectLiteralExpr"
-          )
-        );
-        const request = vtl.var(
-          '{"operation": "DeleteItem", "version": "2018-05-29"}'
-        );
-        vtl.qr(`${request}.put('key', ${input}.get('key'))`);
-        addIfDefined(vtl, input, request, "condition");
-        addIfDefined(vtl, input, request, "_version");
-
-        return vtl.json(request);
-      },
-    },
-  });
-
-<<<<<<< HEAD
-  /**
-   * @see https://docs.aws.amazon.com/appsync/latest/devguide/resolver-mapping-template-reference-dynamodb.html#aws-appsync-resolver-mapping-template-reference-dynamodb-query
-   */
-  public query = this.makeTableIntegration<
     "query",
     <Query extends string, Filter extends string | undefined>(input: {
       query: DynamoExpression<Query>;
@@ -455,10 +239,53 @@
       nextToken: string;
       scannedCount: number;
     }>
-  >("query", {
-=======
-  public query = this.makeTableIntegration("query", {
->>>>>>> 109bcd56
+  >;
+}
+
+class BaseTable<
+  Item extends object,
+  PartitionKey extends keyof Item,
+  RangeKey extends keyof Item | undefined = undefined
+> implements ITable<Item, PartitionKey, RangeKey>
+{
+  public static readonly FunctionlessType = "Table";
+  readonly functionlessKind = "Table";
+  readonly kind = "Table";
+  readonly tableName: string;
+  readonly tableArn: string;
+
+  readonly _brand?: {
+    Item: Item;
+    PartitionKey: PartitionKey;
+    RangeKey: RangeKey;
+  };
+
+  constructor(readonly resource: aws_dynamodb.ITable) {
+    this.tableName = resource.tableName;
+    this.tableArn = resource.tableArn;
+  }
+
+  public getItem = this.makeTableIntegration("getItem", {
+    appSyncVtl: {
+      request(call, vtl) {
+        const input = vtl.eval(
+          assertNodeKind<ObjectLiteralExpr>(
+            call.getArgument("input")?.expr,
+            "ObjectLiteralExpr"
+          )
+        );
+        const request = vtl.var(
+          '{"operation": "GetItem", "version": "2018-05-29"}'
+        );
+        vtl.qr(`${request}.put('key', ${input}.get('key'))`);
+        addIfDefined(vtl, input, request, "consistentRead");
+
+        return vtl.json(request);
+      },
+    },
+  });
+
+  public putItem = this.makeTableIntegration("putItem", {
     appSyncVtl: {
       request: (call, vtl) => {
         const input = vtl.eval(
@@ -468,6 +295,73 @@
           )
         );
         const request = vtl.var(
+          '{"operation": "PutItem", "version": "2018-05-29"}'
+        );
+        vtl.qr(`${request}.put('key', ${input}.get('key'))`);
+        vtl.qr(
+          `${request}.put('attributeValues', ${input}.get('attributeValues'))`
+        );
+        addIfDefined(vtl, input, request, "condition");
+        addIfDefined(vtl, input, request, "_version");
+
+        return vtl.json(request);
+      },
+    },
+  });
+
+  public updateItem = this.makeTableIntegration("updateItem", {
+    appSyncVtl: {
+      request: (call, vtl) => {
+        const input = vtl.eval(
+          assertNodeKind<ObjectLiteralExpr>(
+            call.getArgument("input")?.expr,
+            "ObjectLiteralExpr"
+          )
+        );
+        const request = vtl.var(
+          '{"operation": "UpdateItem", "version": "2018-05-29"}'
+        );
+        vtl.qr(`${request}.put('key', ${input}.get('key'))`);
+        vtl.qr(`${request}.put('update', ${input}.get('update'))`);
+        addIfDefined(vtl, input, request, "condition");
+        addIfDefined(vtl, input, request, "_version");
+
+        return vtl.json(request);
+      },
+    },
+  });
+
+  public deleteItem = this.makeTableIntegration("deleteItem", {
+    appSyncVtl: {
+      request: (call, vtl) => {
+        const input = vtl.eval(
+          assertNodeKind<ObjectLiteralExpr>(
+            call.getArgument("input")?.expr,
+            "ObjectLiteralExpr"
+          )
+        );
+        const request = vtl.var(
+          '{"operation": "DeleteItem", "version": "2018-05-29"}'
+        );
+        vtl.qr(`${request}.put('key', ${input}.get('key'))`);
+        addIfDefined(vtl, input, request, "condition");
+        addIfDefined(vtl, input, request, "_version");
+
+        return vtl.json(request);
+      },
+    },
+  });
+
+  public query = this.makeTableIntegration("query", {
+    appSyncVtl: {
+      request: (call, vtl) => {
+        const input = vtl.eval(
+          assertNodeKind<ObjectLiteralExpr>(
+            call.getArgument("input")?.expr,
+            "ObjectLiteralExpr"
+          )
+        );
+        const request = vtl.var(
           '{"operation": "Query", "version": "2018-05-29"}'
         );
         vtl.qr(`${request}.put('query', ${input}.get('query'))`);
@@ -483,9 +377,6 @@
     },
   });
 
-<<<<<<< HEAD
-  private makeTableIntegration<K extends string, F extends AnyAsyncFunction>(
-=======
   private makeTableIntegration<
     K extends Exclude<
       keyof ITable<Item, PartitionKey, RangeKey>,
@@ -497,7 +388,6 @@
       | "functionlessKind"
     >
   >(
->>>>>>> 109bcd56
     methodName: K,
     integration: Omit<
       IntegrationInput<K, ITable<Item, PartitionKey, RangeKey>[K]>,
@@ -505,16 +395,11 @@
     > & {
       appSyncVtl: Omit<AppSyncVtlIntegration, "dataSource" | "dataSourceId">;
     }
-<<<<<<< HEAD
-  ) {
-    return makeIntegration<`Table.${K}`, F>({
-=======
   ): DynamoIntegrationCall<K, ITable<Item, PartitionKey, RangeKey>[K]> {
     return makeIntegration<
       `Table.${K}`,
       ITable<Item, PartitionKey, RangeKey>[K]
     >({
->>>>>>> 109bcd56
       ...integration,
       kind: `Table.${methodName}`,
       appSyncVtl: {
@@ -538,7 +423,7 @@
 
 export type DynamoIntegrationCall<
   Kind extends string,
-  F extends AnyFunction
+  F extends AnyAsyncFunction
 > = IntegrationCall<`Table.${Kind}`, F>;
 
 /**
