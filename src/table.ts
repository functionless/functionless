import * as appsync from "@aws-cdk/aws-appsync-alpha";
import { aws_dynamodb } from "aws-cdk-lib";
import { JsonFormat } from "typesafe-dynamodb";
import {
  NativeBinaryAttribute,
  ToAttributeMap,
} from "typesafe-dynamodb/lib/attribute-value";
import {
  ExpressionAttributeNames,
  ExpressionAttributeValues,
} from "typesafe-dynamodb/lib/expression-attributes";

// @ts-ignore - imported for typedoc
import { TableKey } from "typesafe-dynamodb/lib/key";
import { Narrow } from "typesafe-dynamodb/lib/narrow";
import type { AppSyncVtlIntegration } from "./appsync";
import { assertNodeKind } from "./assert";
import { ObjectLiteralExpr } from "./expression";
import { Integration, makeIntegration } from "./integration";
import { AnyFunction } from "./util";
import { VTL } from "./vtl";

export function isTable(a: any): a is AnyTable {
  return a?.kind === "Table";
}

export type AnyTable = Table<object, keyof object, keyof object | undefined>;

/**
 * Wraps an {@link aws_dynamodb.Table} with a type-safe interface that can be
 * called from within an {@link AppsyncResolver}.
 *
 * Its interface, e.g. `getItem`, `putItem`, is in 1:1 correspondence with the
 * AWS Appsync Resolver API https://docs.aws.amazon.com/appsync/latest/devguide/resolver-mapping-template-reference-dynamodb.html
 *
 * For example:
 * ```ts
 * interface Person {
 *   id: string;
 *   name: string;
 *   age: number;
 * }
 *
 * const personTable = new Table<Person, "id">(
 *   new aws_dynamodb.Table(..)
 * );
 *
 * const getPerson = new AppsyncResolver<
 *   (personId: string) => Person | undefined
 * >(($context, personId: string) => {
 *   const person = personTable.get({
 *     key: {
 *       id: $util.toDynamoDB(personId)
 *     }
 *   });
 *
 *   return person;
 * });
 * ```
 *
 * Note the type-signature of `Table<Person, "id">`. This declares a table whose contents
 * are of the shape, `Person`, and that the PartitionKey is the `id` field.
 *
 * You can also specify the RangeKey:
 * ```ts
 * new Table<Person, "id", "age">(..)
 * ```
 * @see https://github.com/sam-goodwin/typesafe-dynamodb - for more information on how to model your DynamoDB table with TypeScript
 */
export class Table<
  Item extends object,
  PartitionKey extends keyof Item,
  RangeKey extends keyof Item | undefined = undefined
> {
  readonly kind = "Table";

  constructor(readonly resource: aws_dynamodb.ITable) {}

  /**
   * @see https://docs.aws.amazon.com/appsync/latest/devguide/resolver-mapping-template-reference-dynamodb.html#aws-appsync-resolver-mapping-template-reference-dynamodb-getitem
   */

  public getItem = this.makeTableIntegration<
    <
      Key extends TableKey<
        Item,
        PartitionKey,
        RangeKey,
        JsonFormat.AttributeValue
      >
    >(input: {
      key: Key;
      consistentRead?: boolean;
    }) => Narrow<Item, AttributeKeyToObject<Key>, JsonFormat.Document>,
    "getItem"
  >("getItem", {
    appSyncVtl: {
      request(call, vtl) {
        const input = vtl.eval(
          assertNodeKind<ObjectLiteralExpr>(
            call.getArgument("input")?.expr,
            "ObjectLiteralExpr"
          )
        );
        const request = vtl.var(
          '{"operation": "GetItem", "version": "2018-05-29"}'
        );
        vtl.qr(`${request}.put('key', ${input}.get('key'))`);
        addIfDefined(vtl, input, request, "consistentRead");

        return vtl.json(request);
      },
    },
  });

  /**
   * @see https://docs.aws.amazon.com/appsync/latest/devguide/resolver-mapping-template-reference-dynamodb.html#aws-appsync-resolver-mapping-template-reference-dynamodb-putitem
   */
  public putItem = this.makeTableIntegration<
    <
      Key extends TableKey<
        Item,
        PartitionKey,
        RangeKey,
        JsonFormat.AttributeValue
      >,
      ConditionExpression extends string | undefined = undefined
    >(input: {
      key: Key;
      attributeValues: ToAttributeMap<
        Omit<
          Narrow<Item, AttributeKeyToObject<Key>, JsonFormat.Document>,
          Exclude<PartitionKey | RangeKey, undefined>
        >
      >;
      condition?: DynamoExpression<ConditionExpression>;
      _version?: number;
    }) => Narrow<Item, AttributeKeyToObject<Key>, JsonFormat.Document>,
    "putItem"
  >("putItem", {
    appSyncVtl: {
      request: (call, vtl) => {
        const input = vtl.eval(
          assertNodeKind<ObjectLiteralExpr>(
            call.getArgument("input")?.expr,
            "ObjectLiteralExpr"
          )
        );
        const request = vtl.var(
          '{"operation": "PutItem", "version": "2018-05-29"}'
        );
        vtl.qr(`${request}.put('key', ${input}.get('key'))`);
        vtl.qr(
          `${request}.put('attributeValues', ${input}.get('attributeValues'))`
        );
        addIfDefined(vtl, input, request, "condition");
        addIfDefined(vtl, input, request, "_version");

        return vtl.json(request);
      },
    },
  });

  /**
   * @see https://docs.aws.amazon.com/appsync/latest/devguide/resolver-mapping-template-reference-dynamodb.html#aws-appsync-resolver-mapping-template-reference-dynamodb-updateitem
   *
   * @returns the updated the item
   */
  public updateItem = this.makeTableIntegration<
    <
      Key extends TableKey<
        Item,
        PartitionKey,
        RangeKey,
        JsonFormat.AttributeValue
      >,
      UpdateExpression extends string,
      ConditionExpression extends string | undefined
    >(input: {
      key: Key;
      update: DynamoExpression<UpdateExpression>;
      condition?: DynamoExpression<ConditionExpression>;
      _version?: number;
    }) => Narrow<Item, AttributeKeyToObject<Key>, JsonFormat.Document>,
    "updateItem"
  >("updateItem", {
    appSyncVtl: {
      request: (call, vtl) => {
        const input = vtl.eval(
          assertNodeKind<ObjectLiteralExpr>(
            call.getArgument("input")?.expr,
            "ObjectLiteralExpr"
          )
        );
        const request = vtl.var(
          '{"operation": "UpdateItem", "version": "2018-05-29"}'
        );
        vtl.qr(`${request}.put('key', ${input}.get('key'))`);
        vtl.qr(`${request}.put('update', ${input}.get('update'))`);
        addIfDefined(vtl, input, request, "condition");
        addIfDefined(vtl, input, request, "_version");

        return vtl.json(request);
      },
    },
  });

  /**
   * @see https://docs.aws.amazon.com/appsync/latest/devguide/resolver-mapping-template-reference-dynamodb.html#aws-appsync-resolver-mapping-template-reference-dynamodb-deleteitem
   *
   * @returns the previous item.
   */
  public deleteItem = this.makeTableIntegration<
    <
      Key extends TableKey<
        Item,
        PartitionKey,
        RangeKey,
        JsonFormat.AttributeValue
      >,
      ConditionExpression extends string | undefined
    >(input: {
      key: Key;
      condition?: DynamoExpression<ConditionExpression>;
      _version?: number;
    }) => Narrow<Item, AttributeKeyToObject<Key>, JsonFormat.Document>,
    "deleteItem"
  >("deleteItem", {
    appSyncVtl: {
      request: (call, vtl) => {
        const input = vtl.eval(
          assertNodeKind<ObjectLiteralExpr>(
            call.getArgument("input")?.expr,
            "ObjectLiteralExpr"
          )
        );
        const request = vtl.var(
          '{"operation": "DeleteItem", "version": "2018-05-29"}'
        );
        vtl.qr(`${request}.put('key', ${input}.get('key'))`);
        addIfDefined(vtl, input, request, "condition");
        addIfDefined(vtl, input, request, "_version");

        return vtl.json(request);
      },
    },
  });

  /**
   * @see https://docs.aws.amazon.com/appsync/latest/devguide/resolver-mapping-template-reference-dynamodb.html#aws-appsync-resolver-mapping-template-reference-dynamodb-query
   */
  public query = this.makeTableIntegration<
    <Query extends string, Filter extends string | undefined>(input: {
      query: DynamoExpression<Query>;
      filter?: DynamoExpression<Filter>;
      index?: string;
      nextToken?: string;
      limit?: number;
      scanIndexForward?: boolean;
      consistentRead?: boolean;
      select?: "ALL_ATTRIBUTES" | "ALL_PROJECTED_ATTRIBUTES";
    }) => {
      items: Item[];
      nextToken: string;
      scannedCount: number;
    },
    "query"
  >("query", {
    appSyncVtl: {
      request: (call, vtl) => {
        const input = vtl.eval(
          assertNodeKind<ObjectLiteralExpr>(
            call.getArgument("input")?.expr,
            "ObjectLiteralExpr"
          )
        );
        const request = vtl.var(
          '{"operation": "Query", "version": "2018-05-29"}'
        );
        vtl.qr(`${request}.put('query', ${input}.get('query'))`);
        addIfDefined(vtl, input, request, "index");
        addIfDefined(vtl, input, request, "nextToken");
        addIfDefined(vtl, input, request, "limit");
        addIfDefined(vtl, input, request, "scanIndexForward");
        addIfDefined(vtl, input, request, "consistentRead");
        addIfDefined(vtl, input, request, "select");

        return vtl.json(request);
      },
    },
  });

  makeTableIntegration<F extends AnyFunction, K extends string>(
    methodName: K,
<<<<<<< HEAD
    integration: Omit<
      Integration<F>,
      "kind" | "appSyncVtl" | "__functionBrand"
    > & {
=======
    integration: Omit<Integration<F, K>, "kind" | "appSyncVtl"> & {
>>>>>>> 0a8b5fe2
      appSyncVtl: Omit<AppSyncVtlIntegration, "dataSource" | "dataSourceId">;
    }
  ): F {
    return makeIntegration<F, `Table.${K}`>({
      ...integration,
      kind: `Table.${methodName}`,
      appSyncVtl: {
        dataSourceId: () => this.resource.node.addr,
        dataSource: (api, dataSourceId) => {
          return new appsync.DynamoDbDataSource(api, dataSourceId, {
            api,
            table: this.resource,
          });
        },
        ...integration.appSyncVtl,
      },
      unhandledContext(kind, contextKind) {
        throw new Error(
          `${kind} is only allowed within a '${VTL.ContextName}' context, but was called within a '${contextKind}' context.`
        );
      },
    });
  }
}

type AttributeKeyToObject<T> = {
  [k in keyof T]: T[k] extends { S: infer S }
    ? S
    : T[k] extends { N: `${infer N}` }
    ? N
    : T[k] extends { B: any }
    ? NativeBinaryAttribute
    : never;
};

function addIfDefined(vtl: VTL, from: string, to: string, key: string) {
  vtl.add(
    `#if(${from}.containsKey('${key}'))`,
    `$util.qr(${to}.put('${key}', ${from}.get('${key}')))`,
    "#end"
  );
}

export type DynamoExpression<Expression extends string | undefined> =
  {} & RenameKeys<
    ExpressionAttributeNames<Expression> &
      ExpressionAttributeValues<Expression, JsonFormat.AttributeValue> & {
        expression?: Expression;
      },
    {
      ExpressionAttributeValues: "expressionValues";
      ExpressionAttributeNames: "expressionNames";
    }
  >;

type RenameKeys<
  T extends object,
  Substitutions extends Record<string, string>
> = {
  [k in keyof T as k extends keyof Substitutions ? Substitutions[k] : k]: T[k];
};<|MERGE_RESOLUTION|>--- conflicted
+++ resolved
@@ -292,14 +292,10 @@
 
   makeTableIntegration<F extends AnyFunction, K extends string>(
     methodName: K,
-<<<<<<< HEAD
     integration: Omit<
       Integration<F>,
       "kind" | "appSyncVtl" | "__functionBrand"
     > & {
-=======
-    integration: Omit<Integration<F, K>, "kind" | "appSyncVtl"> & {
->>>>>>> 0a8b5fe2
       appSyncVtl: Omit<AppSyncVtlIntegration, "dataSource" | "dataSourceId">;
     }
   ): F {
