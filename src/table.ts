import { aws_dynamodb } from "aws-cdk-lib";
import {
  NativeBinaryAttribute,
  ToAttributeMap,
} from "typesafe-dynamodb/lib/attribute-value";
import {
  ExpressionAttributeNames,
  ExpressionAttributeValues,
} from "typesafe-dynamodb/lib/expression-attributes";
import { Narrow } from "typesafe-dynamodb/lib/narrow";
<<<<<<< HEAD
import { isVTL, VTL } from "./vtl";
=======
import { VTL } from "./vtl";
>>>>>>> fd4c06f8
import { ObjectLiteralExpr } from "./expression";

// @ts-ignore - imported for typedoc
import type { AppsyncResolver } from "./appsync";
import { TableKey } from "typesafe-dynamodb/lib/key";
import { JsonFormat } from "typesafe-dynamodb";
import { assertNodeKind } from "./assert";
<<<<<<< HEAD
import { Integration } from "./util";
=======
import { IntegrationHandler, makeIntegration } from "./integration";
>>>>>>> fd4c06f8

export function isTable(a: any): a is AnyTable {
  return a?.kind === "Table";
}

export type AnyTable = Table<object, keyof object, keyof object | undefined>;

/**
 * Wraps an {@link aws_dynamodb.Table} with a type-safe interface that can be
 * called from within an {@link AppsyncResolver}.
 *
 * Its interface, e.g. `getItem`, `putItem`, is in 1:1 correspondence with the
 * AWS Appsync Resolver API https://docs.aws.amazon.com/appsync/latest/devguide/resolver-mapping-template-reference-dynamodb.html
 *
 * For example:
 * ```ts
 * interface Person {
 *   id: string;
 *   name: string;
 *   age: number;
 * }
 *
 * const personTable = new Table<Person, "id">(
 *   new aws_dynamodb.Table(..)
 * );
 *
 * const getPerson = new AppsyncResolver<
 *   (personId: string) => Person | undefined
 * >(($context, personId: string) => {
 *   const person = personTable.get({
 *     key: {
 *       id: $util.toDynamoDB(personId)
 *     }
 *   });
 *
 *   return person;
 * });
 * ```
 *
 * Note the type-signature of `Table<Person, "id">`. This declares a table whose contents
 * are of the shape, `Person`, and that the PartitionKey is the `id` field.
 *
 * You can also specify the RangeKey:
 * ```ts
 * new Table<Person, "id", "age">(..)
 * ```
 * @see https://github.com/sam-goodwin/typesafe-dynamodb - for more information on how to model your DynamoDB table with TypeScript
 */
export class Table<
  Item extends object,
  PartitionKey extends keyof Item,
  RangeKey extends keyof Item | undefined = undefined
> {
  readonly kind = "Table";

  constructor(readonly resource: aws_dynamodb.ITable) {}

  /**
   * @see https://docs.aws.amazon.com/appsync/latest/devguide/resolver-mapping-template-reference-dynamodb.html#aws-appsync-resolver-mapping-template-reference-dynamodb-getitem
   */

<<<<<<< HEAD
  // @ts-ignore
  public getItem: Integration = {
=======
  public getItem = makeIntegration<
    <
      Key extends TableKey<
        Item,
        PartitionKey,
        RangeKey,
        JsonFormat.AttributeValue
      >
    >(input: {
      key: Key;
      consistentRead?: boolean;
    }) => Narrow<Item, AttributeKeyToObject<Key>, JsonFormat.Document>
  >({
    ...tableIntegrationBase("getItem"),
>>>>>>> fd4c06f8
    vtl(call, vtl) {
      const input = vtl.eval(
        assertNodeKind<ObjectLiteralExpr>(
          call.getArgument("input")?.expr,
          "ObjectLiteralExpr"
        )
      );
      const request = vtl.var(
        `{"operation": "GetItem", "version": "2018-05-29"}`
      );
      vtl.qr(`${request}.put('key', ${input}.get('key'))`);
      addIfDefined(vtl, input, request, "consistentRead");

      return vtl.json(request);
    },
<<<<<<< HEAD
    asl(_call, context): any {
      assertIsVTLContext(context, "getItem");
    },
    native(context) {
      assertIsVTLContext(context, "getItem");
    },
  };
=======
  });
>>>>>>> fd4c06f8

  /**
   * @see https://docs.aws.amazon.com/appsync/latest/devguide/resolver-mapping-template-reference-dynamodb.html#aws-appsync-resolver-mapping-template-reference-dynamodb-putitem
   */
<<<<<<< HEAD
  // @ts-ignore
  public putItem<
    Key extends TableKey<
      Item,
      PartitionKey,
      RangeKey,
      JsonFormat.AttributeValue
    >,
    ConditionExpression extends string | undefined = undefined
  >(input: {
    key: Key;
    attributeValues: ToAttributeMap<
      Omit<
        Narrow<Item, AttributeKeyToObject<Key>, JsonFormat.Document>,
        Exclude<PartitionKey | RangeKey, undefined>
      >
    >;
    condition?: DynamoExpression<ConditionExpression>;
    _version?: number;
  }): Narrow<Item, AttributeKeyToObject<Key>, JsonFormat.Document>;

  // @ts-ignore
  public putItem: Integration = {
=======
  public putItem = makeIntegration<
    <
      Key extends TableKey<
        Item,
        PartitionKey,
        RangeKey,
        JsonFormat.AttributeValue
      >,
      ConditionExpression extends string | undefined = undefined
    >(input: {
      key: Key;
      attributeValues: ToAttributeMap<
        Omit<
          Narrow<Item, AttributeKeyToObject<Key>, JsonFormat.Document>,
          Exclude<PartitionKey | RangeKey, undefined>
        >
      >;
      condition?: DynamoExpression<ConditionExpression>;
      _version?: number;
    }) => Narrow<Item, AttributeKeyToObject<Key>, JsonFormat.Document>
  >({
    ...tableIntegrationBase("putItem"),
>>>>>>> fd4c06f8
    vtl(call, vtl) {
      const input = vtl.eval(
        assertNodeKind<ObjectLiteralExpr>(
          call.getArgument("input")?.expr,
          "ObjectLiteralExpr"
        )
      );
      const request = vtl.var(
        `{"operation": "PutItem", "version": "2018-05-29"}`
      );
      vtl.qr(`${request}.put('key', ${input}.get('key'))`);
      vtl.qr(
        `${request}.put('attributeValues', ${input}.get('attributeValues'))`
      );
      addIfDefined(vtl, input, request, "condition");
      addIfDefined(vtl, input, request, "_version");

      return vtl.json(request);
    },
<<<<<<< HEAD

    asl(_call, context): any {
      assertIsVTLContext(context, "putItem");
    },

    native(context) {
      assertIsVTLContext(context, "putItem");
    },
  };
=======
  });
>>>>>>> fd4c06f8

  /**
   * @see https://docs.aws.amazon.com/appsync/latest/devguide/resolver-mapping-template-reference-dynamodb.html#aws-appsync-resolver-mapping-template-reference-dynamodb-updateitem
   */
  public updateItem = makeIntegration<
    <
      Key extends TableKey<
        Item,
        PartitionKey,
        RangeKey,
        JsonFormat.AttributeValue
      >,
      UpdateExpression extends string,
      ConditionExpression extends string | undefined
    >(input: {
      key: Key;
      update: DynamoExpression<UpdateExpression>;
      condition?: DynamoExpression<ConditionExpression>;
      _version?: number;
    }) => Narrow<Item, AttributeKeyToObject<Key>, JsonFormat.Document>
  >({
    ...tableIntegrationBase("updateItem"),
    vtl(call, vtl) {
      const input = vtl.eval(
        assertNodeKind<ObjectLiteralExpr>(
          call.getArgument("input")?.expr,
          "ObjectLiteralExpr"
        )
      );
      const request = vtl.var(
        `{"operation": "UpdateItem", "version": "2018-05-29"}`
      );
      vtl.qr(`${request}.put('key', ${input}.get('key'))`);
      vtl.qr(`${request}.put('update', ${input}.get('update'))`);
      addIfDefined(vtl, input, request, "condition");
      addIfDefined(vtl, input, request, "_version");

<<<<<<< HEAD
  // @ts-ignore
  public updateItem = {
    vtl(call, vtl) {
      const input = vtl.eval(
        assertNodeKind<ObjectLiteralExpr>(
          call.getArgument("input")?.expr,
          "ObjectLiteralExpr"
        )
      );
      const request = vtl.var(
        `{"operation": "UpdateItem", "version": "2018-05-29"}`
      );
      vtl.qr(`${request}.put('key', ${input}.get('key'))`);
      vtl.qr(`${request}.put('update', ${input}.get('update'))`);
      addIfDefined(vtl, input, request, "condition");
      addIfDefined(vtl, input, request, "_version");

      return vtl.json(request);
    },
    asl(_call, context): any {
      assertIsVTLContext(context, "updateItem");
    },
    native(context) {
      assertIsVTLContext(context, "updateItem");
    },
  } as Integration;
=======
      return vtl.json(request);
    },
  });
>>>>>>> fd4c06f8

  /**
   * @see https://docs.aws.amazon.com/appsync/latest/devguide/resolver-mapping-template-reference-dynamodb.html#aws-appsync-resolver-mapping-template-reference-dynamodb-deleteitem
   */
  public deleteItem = makeIntegration<
    <
      Key extends TableKey<
        Item,
        PartitionKey,
        RangeKey,
        JsonFormat.AttributeValue
      >,
      ConditionExpression extends string | undefined
    >(input: {
      key: Key;
      condition?: DynamoExpression<ConditionExpression>;
      _version?: number;
    }) => Narrow<Item, AttributeKeyToObject<Key>, JsonFormat.Document>
  >({
    ...tableIntegrationBase("deleteItem"),
    vtl(call, vtl) {
      const input = vtl.eval(
        assertNodeKind<ObjectLiteralExpr>(
          call.getArgument("input")?.expr,
          "ObjectLiteralExpr"
        )
      );
      const request = vtl.var(
        `{"operation": "DeleteItem", "version": "2018-05-29"}`
      );
      vtl.qr(`${request}.put('key', ${input}.get('key'))`);
      addIfDefined(vtl, input, request, "condition");
      addIfDefined(vtl, input, request, "_version");

<<<<<<< HEAD
  // @ts-ignore
  public deleteItem: Integration = {
    vtl(call, vtl) {
      const input = vtl.eval(
        assertNodeKind<ObjectLiteralExpr>(
          call.getArgument("input")?.expr,
          "ObjectLiteralExpr"
        )
      );
      const request = vtl.var(
        `{"operation": "DeleteItem", "version": "2018-05-29"}`
      );
      vtl.qr(`${request}.put('key', ${input}.get('key'))`);
      addIfDefined(vtl, input, request, "condition");
      addIfDefined(vtl, input, request, "_version");

      return vtl.json(request);
    },
    asl(_call, context): any {
      assertIsVTLContext(context, "deleteItem");
    },
    native(context) {
      assertIsVTLContext(context, "deleteItem");
    },
  };
=======
      return vtl.json(request);
    },
  });
>>>>>>> fd4c06f8

  /**
   * @see https://docs.aws.amazon.com/appsync/latest/devguide/resolver-mapping-template-reference-dynamodb.html#aws-appsync-resolver-mapping-template-reference-dynamodb-query
   */
<<<<<<< HEAD
  // @ts-ignore
  public query<Query extends string, Filter extends string | undefined>(input: {
    query: DynamoExpression<Query>;
    filter?: DynamoExpression<Filter>;
    index?: string;
    nextToken?: string;
    limit?: number;
    scanIndexForward?: boolean;
    consistentRead?: boolean;
    select?: "ALL_ATTRIBUTES" | "ALL_PROJECTED_ATTRIBUTES";
  }): {
    items: Item[];
    nextToken: string;
    scannedCount: number;
  };

  // @ts-ignore
  public query: Integration = {
=======
  public query = makeIntegration<
    <Query extends string, Filter extends string | undefined>(input: {
      query: DynamoExpression<Query>;
      filter?: DynamoExpression<Filter>;
      index?: string;
      nextToken?: string;
      limit?: number;
      scanIndexForward?: boolean;
      consistentRead?: boolean;
      select?: "ALL_ATTRIBUTES" | "ALL_PROJECTED_ATTRIBUTES";
    }) => {
      items: Item[];
      nextToken: string;
      scannedCount: number;
    }
  >({
    ...tableIntegrationBase("query"),
>>>>>>> fd4c06f8
    vtl(call, vtl) {
      const input = vtl.eval(
        assertNodeKind<ObjectLiteralExpr>(
          call.getArgument("input")?.expr,
          "ObjectLiteralExpr"
        )
      );
      const request = vtl.var(
        `{"operation": "Query", "version": "2018-05-29"}`
      );
      vtl.qr(`${request}.put('query', ${input}.get('query'))`);
      addIfDefined(vtl, input, request, "index");
      addIfDefined(vtl, input, request, "nextToken");
      addIfDefined(vtl, input, request, "limit");
      addIfDefined(vtl, input, request, "scanIndexForward");
      addIfDefined(vtl, input, request, "consistentRead");
      addIfDefined(vtl, input, request, "select");
<<<<<<< HEAD

      return vtl.json(request);
    },
    asl(_call, context): any {
      assertIsVTLContext(context, "query");
    },
    native(context) {
      assertIsVTLContext(context, "query");
    },
  };
}
=======
>>>>>>> fd4c06f8

      return vtl.json(request);
    },
  });
}

type AttributeKeyToObject<T> = {
  [k in keyof T]: T[k] extends { S: infer S }
    ? S
    : T[k] extends { N: `${infer N}` }
    ? N
    : T[k] extends { B: any }
    ? NativeBinaryAttribute
    : never;
};

function addIfDefined(vtl: VTL, from: string, to: string, key: string) {
  vtl.add(
    `#if(${from}.containsKey('${key}'))`,
    `$util.qr(${to}.put('${key}', ${from}.get('${key}')))`,
    `#end`
  );
}

export type DynamoExpression<Expression extends string | undefined> =
  {} & RenameKeys<
    ExpressionAttributeNames<Expression> &
      ExpressionAttributeValues<Expression, JsonFormat.AttributeValue> & {
        expression?: Expression;
      },
    {
      ExpressionAttributeValues: "expressionValues";
      ExpressionAttributeNames: "expressionNames";
    }
  >;

type RenameKeys<
  T extends object,
  Substitutions extends Record<string, string>
> = {
  [k in keyof T as k extends keyof Substitutions ? Substitutions[k] : k]: T[k];
};

function tableIntegrationBase(methodName: string): Pick<IntegrationHandler, 'kind' | 'unhandledContext'> {
  return {
    kind: `Table.${methodName}`,
    unhandledContext(kind, context) {
      throw new Error(
        `${kind} is only allowed within a '${VTL.ContextName}' context, but was called within a '${context.kind}' context.`
      );
    },
  };
}<|MERGE_RESOLUTION|>--- conflicted
+++ resolved
@@ -8,11 +8,7 @@
   ExpressionAttributeValues,
 } from "typesafe-dynamodb/lib/expression-attributes";
 import { Narrow } from "typesafe-dynamodb/lib/narrow";
-<<<<<<< HEAD
-import { isVTL, VTL } from "./vtl";
-=======
 import { VTL } from "./vtl";
->>>>>>> fd4c06f8
 import { ObjectLiteralExpr } from "./expression";
 
 // @ts-ignore - imported for typedoc
@@ -20,11 +16,7 @@
 import { TableKey } from "typesafe-dynamodb/lib/key";
 import { JsonFormat } from "typesafe-dynamodb";
 import { assertNodeKind } from "./assert";
-<<<<<<< HEAD
-import { Integration } from "./util";
-=======
 import { IntegrationHandler, makeIntegration } from "./integration";
->>>>>>> fd4c06f8
 
 export function isTable(a: any): a is AnyTable {
   return a?.kind === "Table";
@@ -86,10 +78,6 @@
    * @see https://docs.aws.amazon.com/appsync/latest/devguide/resolver-mapping-template-reference-dynamodb.html#aws-appsync-resolver-mapping-template-reference-dynamodb-getitem
    */
 
-<<<<<<< HEAD
-  // @ts-ignore
-  public getItem: Integration = {
-=======
   public getItem = makeIntegration<
     <
       Key extends TableKey<
@@ -104,7 +92,6 @@
     }) => Narrow<Item, AttributeKeyToObject<Key>, JsonFormat.Document>
   >({
     ...tableIntegrationBase("getItem"),
->>>>>>> fd4c06f8
     vtl(call, vtl) {
       const input = vtl.eval(
         assertNodeKind<ObjectLiteralExpr>(
@@ -120,46 +107,11 @@
 
       return vtl.json(request);
     },
-<<<<<<< HEAD
-    asl(_call, context): any {
-      assertIsVTLContext(context, "getItem");
-    },
-    native(context) {
-      assertIsVTLContext(context, "getItem");
-    },
-  };
-=======
-  });
->>>>>>> fd4c06f8
+  });
 
   /**
    * @see https://docs.aws.amazon.com/appsync/latest/devguide/resolver-mapping-template-reference-dynamodb.html#aws-appsync-resolver-mapping-template-reference-dynamodb-putitem
    */
-<<<<<<< HEAD
-  // @ts-ignore
-  public putItem<
-    Key extends TableKey<
-      Item,
-      PartitionKey,
-      RangeKey,
-      JsonFormat.AttributeValue
-    >,
-    ConditionExpression extends string | undefined = undefined
-  >(input: {
-    key: Key;
-    attributeValues: ToAttributeMap<
-      Omit<
-        Narrow<Item, AttributeKeyToObject<Key>, JsonFormat.Document>,
-        Exclude<PartitionKey | RangeKey, undefined>
-      >
-    >;
-    condition?: DynamoExpression<ConditionExpression>;
-    _version?: number;
-  }): Narrow<Item, AttributeKeyToObject<Key>, JsonFormat.Document>;
-
-  // @ts-ignore
-  public putItem: Integration = {
-=======
   public putItem = makeIntegration<
     <
       Key extends TableKey<
@@ -182,7 +134,6 @@
     }) => Narrow<Item, AttributeKeyToObject<Key>, JsonFormat.Document>
   >({
     ...tableIntegrationBase("putItem"),
->>>>>>> fd4c06f8
     vtl(call, vtl) {
       const input = vtl.eval(
         assertNodeKind<ObjectLiteralExpr>(
@@ -202,19 +153,7 @@
 
       return vtl.json(request);
     },
-<<<<<<< HEAD
-
-    asl(_call, context): any {
-      assertIsVTLContext(context, "putItem");
-    },
-
-    native(context) {
-      assertIsVTLContext(context, "putItem");
-    },
-  };
-=======
-  });
->>>>>>> fd4c06f8
+  });
 
   /**
    * @see https://docs.aws.amazon.com/appsync/latest/devguide/resolver-mapping-template-reference-dynamodb.html#aws-appsync-resolver-mapping-template-reference-dynamodb-updateitem
@@ -252,38 +191,9 @@
       addIfDefined(vtl, input, request, "condition");
       addIfDefined(vtl, input, request, "_version");
 
-<<<<<<< HEAD
-  // @ts-ignore
-  public updateItem = {
-    vtl(call, vtl) {
-      const input = vtl.eval(
-        assertNodeKind<ObjectLiteralExpr>(
-          call.getArgument("input")?.expr,
-          "ObjectLiteralExpr"
-        )
-      );
-      const request = vtl.var(
-        `{"operation": "UpdateItem", "version": "2018-05-29"}`
-      );
-      vtl.qr(`${request}.put('key', ${input}.get('key'))`);
-      vtl.qr(`${request}.put('update', ${input}.get('update'))`);
-      addIfDefined(vtl, input, request, "condition");
-      addIfDefined(vtl, input, request, "_version");
-
-      return vtl.json(request);
-    },
-    asl(_call, context): any {
-      assertIsVTLContext(context, "updateItem");
-    },
-    native(context) {
-      assertIsVTLContext(context, "updateItem");
-    },
-  } as Integration;
-=======
-      return vtl.json(request);
-    },
-  });
->>>>>>> fd4c06f8
+      return vtl.json(request);
+    },
+  });
 
   /**
    * @see https://docs.aws.amazon.com/appsync/latest/devguide/resolver-mapping-template-reference-dynamodb.html#aws-appsync-resolver-mapping-template-reference-dynamodb-deleteitem
@@ -318,61 +228,13 @@
       addIfDefined(vtl, input, request, "condition");
       addIfDefined(vtl, input, request, "_version");
 
-<<<<<<< HEAD
-  // @ts-ignore
-  public deleteItem: Integration = {
-    vtl(call, vtl) {
-      const input = vtl.eval(
-        assertNodeKind<ObjectLiteralExpr>(
-          call.getArgument("input")?.expr,
-          "ObjectLiteralExpr"
-        )
-      );
-      const request = vtl.var(
-        `{"operation": "DeleteItem", "version": "2018-05-29"}`
-      );
-      vtl.qr(`${request}.put('key', ${input}.get('key'))`);
-      addIfDefined(vtl, input, request, "condition");
-      addIfDefined(vtl, input, request, "_version");
-
-      return vtl.json(request);
-    },
-    asl(_call, context): any {
-      assertIsVTLContext(context, "deleteItem");
-    },
-    native(context) {
-      assertIsVTLContext(context, "deleteItem");
-    },
-  };
-=======
-      return vtl.json(request);
-    },
-  });
->>>>>>> fd4c06f8
+      return vtl.json(request);
+    },
+  });
 
   /**
    * @see https://docs.aws.amazon.com/appsync/latest/devguide/resolver-mapping-template-reference-dynamodb.html#aws-appsync-resolver-mapping-template-reference-dynamodb-query
    */
-<<<<<<< HEAD
-  // @ts-ignore
-  public query<Query extends string, Filter extends string | undefined>(input: {
-    query: DynamoExpression<Query>;
-    filter?: DynamoExpression<Filter>;
-    index?: string;
-    nextToken?: string;
-    limit?: number;
-    scanIndexForward?: boolean;
-    consistentRead?: boolean;
-    select?: "ALL_ATTRIBUTES" | "ALL_PROJECTED_ATTRIBUTES";
-  }): {
-    items: Item[];
-    nextToken: string;
-    scannedCount: number;
-  };
-
-  // @ts-ignore
-  public query: Integration = {
-=======
   public query = makeIntegration<
     <Query extends string, Filter extends string | undefined>(input: {
       query: DynamoExpression<Query>;
@@ -390,7 +252,6 @@
     }
   >({
     ...tableIntegrationBase("query"),
->>>>>>> fd4c06f8
     vtl(call, vtl) {
       const input = vtl.eval(
         assertNodeKind<ObjectLiteralExpr>(
@@ -408,20 +269,6 @@
       addIfDefined(vtl, input, request, "scanIndexForward");
       addIfDefined(vtl, input, request, "consistentRead");
       addIfDefined(vtl, input, request, "select");
-<<<<<<< HEAD
-
-      return vtl.json(request);
-    },
-    asl(_call, context): any {
-      assertIsVTLContext(context, "query");
-    },
-    native(context) {
-      assertIsVTLContext(context, "query");
-    },
-  };
-}
-=======
->>>>>>> fd4c06f8
 
       return vtl.json(request);
     },
