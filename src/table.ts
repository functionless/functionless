import * as appsync from "@aws-cdk/aws-appsync-alpha";
import { aws_dynamodb } from "aws-cdk-lib";
import { Construct } from "constructs";
import { JsonFormat } from "typesafe-dynamodb";
import {
  NativeBinaryAttribute,
  ToAttributeMap,
} from "typesafe-dynamodb/lib/attribute-value";
import {
  ExpressionAttributeNames,
  ExpressionAttributeValues,
} from "typesafe-dynamodb/lib/expression-attributes";
<<<<<<< HEAD
// @ts-ignore - imported for typedoc
=======
>>>>>>> fb7e5058
import { TableKey } from "typesafe-dynamodb/lib/key";
import { Narrow } from "typesafe-dynamodb/lib/narrow";
import { $AWS } from ".";
import type { AppSyncVtlIntegration } from "./appsync";
import { assertNodeKind } from "./assert";
import { ObjectLiteralExpr } from "./expression";
import {
  IntegrationCall,
  IntegrationInput,
  makeIntegration,
} from "./integration";
import { AnyFunction } from "./util";
import { VTL } from "./vtl";

export function isTable(a: any): a is AnyTable {
  return a?.kind === "Table";
}

<<<<<<< HEAD
export type AnyTable = Table<any, any, any>;
=======
export interface TableProps<
  PartitionKey extends string,
  RangeKey extends string | undefined = undefined
> extends Omit<
    aws_dynamodb.TableProps,
    "partitionKey" | "sortKey" | "tableName"
  > {
  /**
   * Enforces a particular physical table name.
   * @default generated
   *
   * [Internal Note] this property is copied because CDK tsdocs have a xml like tag
   *                 around `generated` which breaks typedocs.
   */
  readonly tableName?: string;
  /**
   * Partition key attribute definition.
   */
  readonly partitionKey: {
    name: PartitionKey;
    type: aws_dynamodb.AttributeType;
  };
  /**
   * Sort key attribute definition.
   *
   * @default no sort key
   */
  readonly sortKey?: RangeKey extends undefined
    ? { name: Exclude<RangeKey, undefined>; type: aws_dynamodb.AttributeType }
    : undefined;
}

export type AnyTable = ITable<object, keyof object, keyof object | undefined>;
>>>>>>> fb7e5058

/**
 * Wraps an {@link aws_dynamodb.Table} with a type-safe interface that can be
 * called from within other {@link AppsyncResolver}.
 *
 * Its interface, e.g. `getItem`, `putItem`, is in 1:1 correspondence with the
 * AWS Appsync Resolver API https://docs.aws.amazon.com/appsync/latest/devguide/resolver-mapping-template-reference-dynamodb.html
 *
 * For example:
 * ```ts
 * interface Person {
 *   id: string;
 *   name: string;
 *   age: number;
 * }
 *
 * const personTable = new Table<Person, "id">(stack, id, { ... });
 *
 * const getPerson = new AppsyncResolver<
 *   (personId: string) => Person | undefined
 * >(($context, personId: string) => {
 *   const person = personTable.get({
 *     key: {
 *       id: $util.toDynamoDB(personId)
 *     }
 *   });
 *
 *   return person;
 * });
 * ```
 *
 * Note the type-signature of `Table<Person, "id">`. This declares a table whose contents
 * are of the shape, `Person`, and that the PartitionKey is the `id` field.
 *
 * You can also specify the RangeKey:
 * ```ts
 * Table.fromTable<Person, "id", "age">(..)
 * ```
 * @see https://github.com/sam-goodwin/typesafe-dynamodb - for more information on how to model your DynamoDB table with TypeScript
 */
export interface ITable<
  Item extends object,
  PartitionKey extends keyof Item,
  RangeKey extends keyof Item | undefined = undefined
> {
  readonly kind: "Table";
  readonly resource: aws_dynamodb.ITable;

  get tableName() {
    return this.resource.tableName;
  }
  get tableArn() {
    return this.resource.tableArn;
  }

  /**
   * @see https://docs.aws.amazon.com/appsync/latest/devguide/resolver-mapping-template-reference-dynamodb.html#aws-appsync-resolver-mapping-template-reference-dynamodb-getitem
   */
  getItem: DynamoIntegrationCall<
    "getItem",
    <
      Key extends TableKey<
        Item,
        PartitionKey,
        RangeKey,
        JsonFormat.AttributeValue
      >
    >(input: {
      key: Key;
      consistentRead?: boolean;
    }) => Narrow<Item, AttributeKeyToObject<Key>, JsonFormat.Document>
  >;

  /**
   * @see https://docs.aws.amazon.com/appsync/latest/devguide/resolver-mapping-template-reference-dynamodb.html#aws-appsync-resolver-mapping-template-reference-dynamodb-putitem
   */
  putItem: DynamoIntegrationCall<
    "putItem",
    <
      Key extends TableKey<
        Item,
        PartitionKey,
        RangeKey,
        JsonFormat.AttributeValue
      >,
      ConditionExpression extends string | undefined = undefined
    >(input: {
      key: Key;
      attributeValues: ToAttributeMap<
        Omit<
          Narrow<Item, AttributeKeyToObject<Key>, JsonFormat.Document>,
          Exclude<PartitionKey | RangeKey, undefined>
        >
      >;
      condition?: DynamoExpression<ConditionExpression>;
      _version?: number;
    }) => Narrow<Item, AttributeKeyToObject<Key>, JsonFormat.Document>
  >;

  /**
   * @see https://docs.aws.amazon.com/appsync/latest/devguide/resolver-mapping-template-reference-dynamodb.html#aws-appsync-resolver-mapping-template-reference-dynamodb-updateitem
   *
   * @returns the updated the item
   */
  updateItem: DynamoIntegrationCall<
    "updateItem",
    <
      Key extends TableKey<
        Item,
        PartitionKey,
        RangeKey,
        JsonFormat.AttributeValue
      >,
      UpdateExpression extends string,
      ConditionExpression extends string | undefined
    >(input: {
      key: Key;
      update: DynamoExpression<UpdateExpression>;
      condition?: DynamoExpression<ConditionExpression>;
      _version?: number;
    }) => Narrow<Item, AttributeKeyToObject<Key>, JsonFormat.Document>
  >;

  /**
   * @see https://docs.aws.amazon.com/appsync/latest/devguide/resolver-mapping-template-reference-dynamodb.html#aws-appsync-resolver-mapping-template-reference-dynamodb-deleteitem
   *
   * @returns the previous item.
   */
  deleteItem: DynamoIntegrationCall<
    "deleteItem",
    <
      Key extends TableKey<
        Item,
        PartitionKey,
        RangeKey,
        JsonFormat.AttributeValue
      >,
      ConditionExpression extends string | undefined
    >(input: {
      key: Key;
      condition?: DynamoExpression<ConditionExpression>;
      _version?: number;
    }) => Narrow<Item, AttributeKeyToObject<Key>, JsonFormat.Document>
  >;

  /**
   * @see https://docs.aws.amazon.com/appsync/latest/devguide/resolver-mapping-template-reference-dynamodb.html#aws-appsync-resolver-mapping-template-reference-dynamodb-query
   */
  query: DynamoIntegrationCall<
    "query",
    <Query extends string, Filter extends string | undefined>(input: {
      query: DynamoExpression<Query>;
      filter?: DynamoExpression<Filter>;
      index?: string;
      nextToken?: string;
      limit?: number;
      scanIndexForward?: boolean;
      consistentRead?: boolean;
      select?: "ALL_ATTRIBUTES" | "ALL_PROJECTED_ATTRIBUTES";
    }) => {
      items: Item[];
      nextToken: string;
      scannedCount: number;
    }
  >;
}

class BaseTable<
  Item extends object,
  PartitionKey extends keyof Item,
  RangeKey extends keyof Item | undefined = undefined
> implements ITable<Item, PartitionKey, RangeKey>
{
  readonly kind = "Table";

  constructor(readonly resource: aws_dynamodb.ITable) {}

  public getItem = this.makeTableIntegration("getItem", {
    appSyncVtl: {
      request(call, vtl) {
        const input = vtl.eval(
          assertNodeKind<ObjectLiteralExpr>(
            call.getArgument("input")?.expr,
            "ObjectLiteralExpr"
          )
        );
        const request = vtl.var(
          '{"operation": "GetItem", "version": "2018-05-29"}'
        );
        vtl.qr(`${request}.put('key', ${input}.get('key'))`);
        addIfDefined(vtl, input, request, "consistentRead");

        return vtl.json(request);
      },
    },
  });

  public putItem = this.makeTableIntegration("putItem", {
    appSyncVtl: {
      request: (call, vtl) => {
        const input = vtl.eval(
          assertNodeKind<ObjectLiteralExpr>(
            call.getArgument("input")?.expr,
            "ObjectLiteralExpr"
          )
        );
        const request = vtl.var(
          '{"operation": "PutItem", "version": "2018-05-29"}'
        );
        vtl.qr(`${request}.put('key', ${input}.get('key'))`);
        vtl.qr(
          `${request}.put('attributeValues', ${input}.get('attributeValues'))`
        );
        addIfDefined(vtl, input, request, "condition");
        addIfDefined(vtl, input, request, "_version");

        return vtl.json(request);
      },
    },
  });

  public updateItem = this.makeTableIntegration("updateItem", {
    appSyncVtl: {
      request: (call, vtl) => {
        const input = vtl.eval(
          assertNodeKind<ObjectLiteralExpr>(
            call.getArgument("input")?.expr,
            "ObjectLiteralExpr"
          )
        );
        const request = vtl.var(
          '{"operation": "UpdateItem", "version": "2018-05-29"}'
        );
        vtl.qr(`${request}.put('key', ${input}.get('key'))`);
        vtl.qr(`${request}.put('update', ${input}.get('update'))`);
        addIfDefined(vtl, input, request, "condition");
        addIfDefined(vtl, input, request, "_version");

        return vtl.json(request);
      },
    },
  });

  public deleteItem = this.makeTableIntegration("deleteItem", {
    appSyncVtl: {
      request: (call, vtl) => {
        const input = vtl.eval(
          assertNodeKind<ObjectLiteralExpr>(
            call.getArgument("input")?.expr,
            "ObjectLiteralExpr"
          )
        );
        const request = vtl.var(
          '{"operation": "DeleteItem", "version": "2018-05-29"}'
        );
        vtl.qr(`${request}.put('key', ${input}.get('key'))`);
        addIfDefined(vtl, input, request, "condition");
        addIfDefined(vtl, input, request, "_version");

        return vtl.json(request);
      },
    },
  });

  public query = this.makeTableIntegration("query", {
    appSyncVtl: {
      request: (call, vtl) => {
        const input = vtl.eval(
          assertNodeKind<ObjectLiteralExpr>(
            call.getArgument("input")?.expr,
            "ObjectLiteralExpr"
          )
        );
        const request = vtl.var(
          '{"operation": "Query", "version": "2018-05-29"}'
        );
        vtl.qr(`${request}.put('query', ${input}.get('query'))`);
        addIfDefined(vtl, input, request, "index");
        addIfDefined(vtl, input, request, "nextToken");
        addIfDefined(vtl, input, request, "limit");
        addIfDefined(vtl, input, request, "scanIndexForward");
        addIfDefined(vtl, input, request, "consistentRead");
        addIfDefined(vtl, input, request, "select");

        return vtl.json(request);
      },
    },
  });

<<<<<<< HEAD
  makeTableIntegration<
    MethodName extends $AWS.DynamoDB.OperationName,
    F extends AnyFunction
  >(
    methodName: MethodName,
    integration: Omit<
      IntegrationInput<`Table.${MethodName}`, F>,
=======
  private makeTableIntegration<
    K extends Exclude<
      keyof ITable<Item, PartitionKey, RangeKey>,
      "kind" | "resource"
    >
  >(
    methodName: K,
    integration: Omit<
      IntegrationInput<K, ITable<Item, PartitionKey, RangeKey>[K]>,
>>>>>>> fb7e5058
      "kind" | "appSyncVtl"
    > & {
      appSyncVtl: Omit<AppSyncVtlIntegration, "dataSource" | "dataSourceId">;
    }
<<<<<<< HEAD
  ): F {
    return makeIntegration<`Table.${MethodName}`, F>({
=======
  ): DynamoIntegrationCall<K, ITable<Item, PartitionKey, RangeKey>[K]> {
    return makeIntegration<
      `Table.${K}`,
      ITable<Item, PartitionKey, RangeKey>[K]
    >({
>>>>>>> fb7e5058
      ...integration,
      kind: `Table.${methodName}`,
      appSyncVtl: {
        dataSourceId: () => this.resource.node.addr,
        dataSource: (api, dataSourceId) => {
          return new appsync.DynamoDbDataSource(api, dataSourceId, {
            api,
            table: this.resource,
          });
        },
        ...integration.appSyncVtl,
      },
      unhandledContext(kind, contextKind) {
        throw new Error(
          `${kind} is only allowed within a '${VTL.ContextName}' context, but was called within a '${contextKind}' context.`
        );
      },
    });
  }
}

export type DynamoIntegrationCall<
  Kind extends string,
  F extends AnyFunction
> = IntegrationCall<`Table.${Kind}`, F>;

/**
 * Wraps an {@link aws_dynamodb.Table} with a type-safe interface that can be
 * called from within an {@link AppsyncResolver}.
 *
 * Its interface, e.g. `getItem`, `putItem`, is in 1:1 correspondence with the
 * AWS Appsync Resolver API https://docs.aws.amazon.com/appsync/latest/devguide/resolver-mapping-template-reference-dynamodb.html
 *
 * For example:
 * ```ts
 * interface Person {
 *   id: string;
 *   name: string;
 *   age: number;
 * }
 *
 * const personTable = Table.fromTable<Person, "id">(
 *   new aws_dynamodb.Table(..)
 * );
 *
 * const getPerson = new AppsyncResolver<
 *   (personId: string) => Person | undefined
 * >(($context, personId: string) => {
 *   const person = personTable.get({
 *     key: {
 *       id: $util.toDynamoDB(personId)
 *     }
 *   });
 *
 *   return person;
 * });
 * ```
 *
 * Note the type-signature of `Table<Person, "id">`. This declares a table whose contents
 * are of the shape, `Person`, and that the PartitionKey is the `id` field.
 *
 * You can also specify the RangeKey:
 * ```ts
 * Table.fromTable<Person, "id", "age">(..)
 * ```
 * @see https://github.com/sam-goodwin/typesafe-dynamodb - for more information on how to model your DynamoDB table with TypeScript
 */
export class Table<
  Item extends object,
  PartitionKey extends keyof Item,
  RangeKey extends keyof Item | undefined = undefined
> extends BaseTable<Item, PartitionKey, RangeKey> {
  /**
   * Wrap a {@link aws_dynamodb.Table} with Functionless.
   *
   * A wrapped {@link Table} provides common integrations like `getItem` and `query`.
   */
  public static fromTable<
    Item extends object,
    PartitionKey extends keyof Item,
    RangeKey extends keyof Item | undefined = undefined
  >(resource: aws_dynamodb.ITable): ITable<Item, PartitionKey, RangeKey> {
    return new BaseTable<Item, PartitionKey, RangeKey>(resource);
  }

  constructor(
    scope: Construct,
    id: string,
    props: TableProps<
      Exclude<PartitionKey, number | Symbol>,
      Exclude<RangeKey, number | Symbol>
    >
  ) {
    super(new aws_dynamodb.Table(scope, id, props as aws_dynamodb.TableProps));
  }
}

type AttributeKeyToObject<T> = {
  [k in keyof T]: T[k] extends { S: infer S }
    ? S
    : T[k] extends { N: `${infer N}` }
    ? N
    : T[k] extends { B: any }
    ? NativeBinaryAttribute
    : never;
};

function addIfDefined(vtl: VTL, from: string, to: string, key: string) {
  vtl.add(
    `#if(${from}.containsKey('${key}'))`,
    `$util.qr(${to}.put('${key}', ${from}.get('${key}')))`,
    "#end"
  );
}

export type DynamoExpression<Expression extends string | undefined> =
  {} & RenameKeys<
    ExpressionAttributeNames<Expression> &
      ExpressionAttributeValues<Expression, JsonFormat.AttributeValue> & {
        expression?: Expression;
      },
    {
      ExpressionAttributeValues: "expressionValues";
      ExpressionAttributeNames: "expressionNames";
    }
  >;

type RenameKeys<
  T extends object,
  Substitutions extends Record<string, string>
> = {
  [k in keyof T as k extends keyof Substitutions ? Substitutions[k] : k]: T[k];
};<|MERGE_RESOLUTION|>--- conflicted
+++ resolved
@@ -10,14 +10,10 @@
   ExpressionAttributeNames,
   ExpressionAttributeValues,
 } from "typesafe-dynamodb/lib/expression-attributes";
-<<<<<<< HEAD
-// @ts-ignore - imported for typedoc
-=======
->>>>>>> fb7e5058
 import { TableKey } from "typesafe-dynamodb/lib/key";
 import { Narrow } from "typesafe-dynamodb/lib/narrow";
-import { $AWS } from ".";
-import type { AppSyncVtlIntegration } from "./appsync";
+// @ts-expect-error - AppsyncResolver is imported for tsdoc
+import { AppsyncResolver, AppSyncVtlIntegration } from "./appsync";
 import { assertNodeKind } from "./assert";
 import { ObjectLiteralExpr } from "./expression";
 import {
@@ -32,9 +28,6 @@
   return a?.kind === "Table";
 }
 
-<<<<<<< HEAD
-export type AnyTable = Table<any, any, any>;
-=======
 export interface TableProps<
   PartitionKey extends string,
   RangeKey extends string | undefined = undefined
@@ -68,7 +61,6 @@
 }
 
 export type AnyTable = ITable<object, keyof object, keyof object | undefined>;
->>>>>>> fb7e5058
 
 /**
  * Wraps an {@link aws_dynamodb.Table} with a type-safe interface that can be
@@ -117,12 +109,9 @@
   readonly kind: "Table";
   readonly resource: aws_dynamodb.ITable;
 
-  get tableName() {
-    return this.resource.tableName;
-  }
-  get tableArn() {
-    return this.resource.tableArn;
-  }
+  _item: Item;
+  _pk: PartitionKey;
+  _rk: RangeKey;
 
   /**
    * @see https://docs.aws.amazon.com/appsync/latest/devguide/resolver-mapping-template-reference-dynamodb.html#aws-appsync-resolver-mapping-template-reference-dynamodb-getitem
@@ -246,6 +235,13 @@
 
   constructor(readonly resource: aws_dynamodb.ITable) {}
 
+  // @ts-expect-error - branding
+  _item: Item;
+  // @ts-expect-error - branding
+  _pk: PartitionKey;
+  // @ts-expect-error - branding
+  _rk: RangeKey;
+
   public getItem = this.makeTableIntegration("getItem", {
     appSyncVtl: {
       request(call, vtl) {
@@ -358,39 +354,24 @@
     },
   });
 
-<<<<<<< HEAD
-  makeTableIntegration<
-    MethodName extends $AWS.DynamoDB.OperationName,
-    F extends AnyFunction
-  >(
-    methodName: MethodName,
-    integration: Omit<
-      IntegrationInput<`Table.${MethodName}`, F>,
-=======
   private makeTableIntegration<
     K extends Exclude<
       keyof ITable<Item, PartitionKey, RangeKey>,
-      "kind" | "resource"
+      "kind" | "resource" | `_${string}`
     >
   >(
     methodName: K,
     integration: Omit<
       IntegrationInput<K, ITable<Item, PartitionKey, RangeKey>[K]>,
->>>>>>> fb7e5058
       "kind" | "appSyncVtl"
     > & {
       appSyncVtl: Omit<AppSyncVtlIntegration, "dataSource" | "dataSourceId">;
     }
-<<<<<<< HEAD
-  ): F {
-    return makeIntegration<`Table.${MethodName}`, F>({
-=======
   ): DynamoIntegrationCall<K, ITable<Item, PartitionKey, RangeKey>[K]> {
     return makeIntegration<
       `Table.${K}`,
       ITable<Item, PartitionKey, RangeKey>[K]
     >({
->>>>>>> fb7e5058
       ...integration,
       kind: `Table.${methodName}`,
       appSyncVtl: {
