--- conflicted
+++ resolved
@@ -289,11 +289,7 @@
     },
   });
 
-<<<<<<< HEAD
-  makeTableIntegration<K extends string, F extends AnyAsyncFunction>(
-=======
-  private makeTableIntegration<K extends string, F extends AnyFunction>(
->>>>>>> 33dc4dbe
+  private makeTableIntegration<K extends string, F extends AnyAsyncFunction>(
     methodName: K,
     integration: Omit<
       IntegrationInput<`Table.${K}`, F>,
