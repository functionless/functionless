--- conflicted
+++ resolved
@@ -8,23 +8,15 @@
   ExpressionAttributeValues,
 } from "typesafe-dynamodb/lib/expression-attributes";
 import { Narrow } from "typesafe-dynamodb/lib/narrow";
-<<<<<<< HEAD
-import { CallExpr } from "./expression";
 import { isVTL, VTL } from "./vtl";
-=======
 import { CallExpr, ObjectLiteralExpr } from "./expression";
-import { VTL } from "./vtl";
->>>>>>> 04bb041b
 
 // @ts-ignore - imported for typedoc
 import type { AppsyncResolver } from "./appsync";
 import { TableKey } from "typesafe-dynamodb/lib/key";
 import { JsonFormat } from "typesafe-dynamodb";
-<<<<<<< HEAD
 import { CallContext } from "./context";
-=======
 import { assertNodeKind } from "./assert";
->>>>>>> 04bb041b
 
 export function isTable(a: any): a is AnyTable {
   return a?.kind === "Table";
@@ -98,20 +90,15 @@
     consistentRead?: boolean;
   }): Narrow<Item, AttributeKeyToObject<Key>, JsonFormat.Document>;
 
-<<<<<<< HEAD
   public getItem(call: CallExpr, vtl: CallContext): any {
     assertIsVTLContext(vtl, "getItem");
 
-    const input = vtl.eval(call.args.input);
-=======
-  public getItem(call: CallExpr, vtl: VTL): any {
-    const input = vtl.eval(
-      assertNodeKind<ObjectLiteralExpr>(
-        call.getArgument("input")?.expr,
-        "ObjectLiteralExpr"
-      )
-    );
->>>>>>> 04bb041b
+    const input = vtl.eval(
+      assertNodeKind<ObjectLiteralExpr>(
+        call.getArgument("input")?.expr,
+        "ObjectLiteralExpr"
+      )
+    );
     const request = vtl.var(
       `{"operation": "GetItem", "version": "2018-05-29"}`
     );
@@ -145,19 +132,14 @@
     _version?: number;
   }): Narrow<Item, AttributeKeyToObject<Key>, JsonFormat.Document>;
 
-<<<<<<< HEAD
   public putItem(call: CallExpr, vtl: CallContext): any {
     assertIsVTLContext(vtl, "putItem");
-    const input = vtl.eval(call.args.input);
-=======
-  public putItem(call: CallExpr, vtl: VTL): any {
-    const input = vtl.eval(
-      assertNodeKind<ObjectLiteralExpr>(
-        call.getArgument("input")?.expr,
-        "ObjectLiteralExpr"
-      )
-    );
->>>>>>> 04bb041b
+    const input = vtl.eval(
+      assertNodeKind<ObjectLiteralExpr>(
+        call.getArgument("input")?.expr,
+        "ObjectLiteralExpr"
+      )
+    );
     const request = vtl.var(
       `{"operation": "PutItem", "version": "2018-05-29"}`
     );
@@ -191,20 +173,15 @@
     _version?: number;
   }): Narrow<Item, AttributeKeyToObject<Key>, JsonFormat.Document>;
 
-<<<<<<< HEAD
   public updateItem(call: CallExpr, vtl: CallContext): any {
     assertIsVTLContext(vtl, "updateItem");
 
-    const input = vtl.eval(call.args.input);
-=======
-  public updateItem(call: CallExpr, vtl: VTL): any {
-    const input = vtl.eval(
-      assertNodeKind<ObjectLiteralExpr>(
-        call.getArgument("input")?.expr,
-        "ObjectLiteralExpr"
-      )
-    );
->>>>>>> 04bb041b
+    const input = vtl.eval(
+      assertNodeKind<ObjectLiteralExpr>(
+        call.getArgument("input")?.expr,
+        "ObjectLiteralExpr"
+      )
+    );
     const request = vtl.var(
       `{"operation": "UpdateItem", "version": "2018-05-29"}`
     );
@@ -234,12 +211,6 @@
     _version?: number;
   }): Narrow<Item, AttributeKeyToObject<Key>, JsonFormat.Document>;
 
-<<<<<<< HEAD
-  public deleteItem(call: CallExpr, vtl: CallContext): any {
-    assertIsVTLContext(vtl, "deleteItem");
-
-    const input = vtl.eval(call.args.input);
-=======
   public deleteItem(call: CallExpr, vtl: VTL): any {
     const input = vtl.eval(
       assertNodeKind<ObjectLiteralExpr>(
@@ -247,7 +218,6 @@
         "ObjectLiteralExpr"
       )
     );
->>>>>>> 04bb041b
     const request = vtl.var(
       `{"operation": "DeleteItem", "version": "2018-05-29"}`
     );
@@ -277,12 +247,6 @@
     scannedCount: number;
   };
 
-<<<<<<< HEAD
-  public query(call: CallExpr, vtl: CallContext): any {
-    assertIsVTLContext(vtl, "query");
-
-    const input = vtl.eval(call.args.input);
-=======
   public query(call: CallExpr, vtl: VTL): any {
     const input = vtl.eval(
       assertNodeKind<ObjectLiteralExpr>(
@@ -290,7 +254,6 @@
         "ObjectLiteralExpr"
       )
     );
->>>>>>> 04bb041b
     const request = vtl.var(`{"operation": "Query", "version": "2018-05-29"}`);
     vtl.qr(`${request}.put('key', ${input}.get('key'))`);
     vtl.qr(`${request}.put('query', ${input}.get('query'))`);
