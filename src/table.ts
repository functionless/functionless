import * as appsync from "@aws-cdk/aws-appsync-alpha";
import { aws_dynamodb } from "aws-cdk-lib";
import { Construct } from "constructs";
import { JsonFormat } from "typesafe-dynamodb";
import {
  NativeBinaryAttribute,
  ToAttributeMap,
} from "typesafe-dynamodb/lib/attribute-value";
import {
  ExpressionAttributeNames,
  ExpressionAttributeValues,
} from "typesafe-dynamodb/lib/expression-attributes";
import { TableKey } from "typesafe-dynamodb/lib/key";
import { Narrow } from "typesafe-dynamodb/lib/narrow";
import {
  // @ts-expect-error - AppsyncResolver is imported for tsdoc
  AppsyncResolver,
  // @ts-expect-error - AppsyncField is imported for tsdoc
  AppsyncField,
  AppSyncVtlIntegration,
} from "./appsync";
import { assertNodeKind } from "./assert";
import { ObjectLiteralExpr } from "./expression";
import {
  IntegrationCall,
  IntegrationInput,
  makeIntegration,
} from "./integration";
import { AnyAsyncFunction } from "./util";
import { VTL } from "./vtl";

export function isTable(a: any): a is AnyTable {
  return a?.kind === "Table";
}

export interface TableProps<
  PartitionKey extends string,
  RangeKey extends string | undefined = undefined
> extends Omit<
    aws_dynamodb.TableProps,
    "partitionKey" | "sortKey" | "tableName"
  > {
  /**
   * Enforces a particular physical table name.
   * @default generated
   *
   * [Internal Note] this property is copied because CDK tsdocs have a xml like tag
   *                 around `generated` which breaks typedocs.
   */
  readonly tableName?: string;
  /**
   * Partition key attribute definition.
   */
  readonly partitionKey: {
    name: PartitionKey;
    type: aws_dynamodb.AttributeType;
  };
  /**
   * Sort key attribute definition.
   *
   * @default no sort key
   */
  readonly sortKey?: RangeKey extends undefined
    ? undefined
    : { name: Exclude<RangeKey, undefined>; type: aws_dynamodb.AttributeType };
}

export type AnyTable = ITable<Record<string, any>, string, string | undefined>;

/**
 * Wraps an {@link aws_dynamodb.Table} with a type-safe interface that can be
 * called from within other {@link AppsyncResolver}.
 *
 * Its interface, e.g. `getItem`, `putItem`, is in 1:1 correspondence with the
 * AWS Appsync Resolver API https://docs.aws.amazon.com/appsync/latest/devguide/resolver-mapping-template-reference-dynamodb.html
 *
 * For example:
 * ```ts
 * interface Person {
 *   id: string;
 *   name: string;
 *   age: number;
 * }
 *
 * const personTable = new Table<Person, "id">(stack, id, { ... });
 *
 * const getPerson = new AppsyncResolver<
 *   (personId: string) => Person | undefined
 * >(($context, personId: string) => {
 *   const person = personTable.appsync.get({
 *     key: {
 *       id: $util.toDynamoDB(personId)
 *     }
 *   });
 *
 *   return person;
 * });
 * ```
 *
 * Note the type-signature of `Table<Person, "id">`. This declares a table whose contents
 * are of the shape, `Person`, and that the PartitionKey is the `id` field.
 *
 * You can also specify the RangeKey:
 * ```ts
 * Table.fromTable<Person, "id", "age">(..)
 * ```
 * @see https://github.com/sam-goodwin/typesafe-dynamodb - for more information on how to model your DynamoDB table with TypeScript
 */
export interface ITable<
  Item extends object,
  PartitionKey extends keyof Item,
  RangeKey extends keyof Item | undefined = undefined
> {
  readonly kind: "Table";
  /**
   * This static property identifies this class as an EventBus to the TypeScript plugin.
   */
  readonly functionlessKind: typeof Table.FunctionlessType;

  /**
   * The underlying {@link aws_dynamodb.ITable} Resource.
   */
  readonly resource: aws_dynamodb.ITable;

  readonly tableName: string;
  readonly tableArn: string;

  /**
   * Brands this type with easy-access to the type parameters, Item, PartitionKey and RangeKey
   *
   * @note this value will never exist at runtime - it is purely compile-time information
   */
  readonly _brand?: {
    Item: Item;
    PartitionKey: PartitionKey;
    RangeKey: RangeKey;
  };

  /**
<<<<<<< HEAD
   * @see https://docs.aws.amazon.com/appsync/latest/devguide/resolver-mapping-template-reference-dynamodb.html#aws-appsync-resolver-mapping-template-reference-dynamodb-getitem
   */
  getItem: DynamoIntegrationCall<
    "getItem",
    <
      Key extends TableKey<
        Item,
        PartitionKey,
        RangeKey,
        JsonFormat.AttributeValue
      >
    >(input: {
      key: Key;
      consistentRead?: boolean;
    }) => Promise<Narrow<Item, AttributeKeyToObject<Key>, JsonFormat.Document>>
  >;

  /**
   * @see https://docs.aws.amazon.com/appsync/latest/devguide/resolver-mapping-template-reference-dynamodb.html#aws-appsync-resolver-mapping-template-reference-dynamodb-putitem
   */
  putItem: DynamoIntegrationCall<
    "putItem",
    <
      Key extends TableKey<
        Item,
        PartitionKey,
        RangeKey,
        JsonFormat.AttributeValue
      >,
      ConditionExpression extends string | undefined = undefined
    >(input: {
      key: Key;
      attributeValues: ToAttributeMap<
        Omit<
          Narrow<Item, AttributeKeyToObject<Key>, JsonFormat.Document>,
          Exclude<PartitionKey | RangeKey, undefined>
        >
      >;
      condition?: DynamoExpression<ConditionExpression>;
      _version?: number;
    }) => Promise<Narrow<Item, AttributeKeyToObject<Key>, JsonFormat.Document>>
  >;

  /**
   * @see https://docs.aws.amazon.com/appsync/latest/devguide/resolver-mapping-template-reference-dynamodb.html#aws-appsync-resolver-mapping-template-reference-dynamodb-updateitem
   *
   * @returns the updated the item
   */
  updateItem: DynamoIntegrationCall<
    "updateItem",
    <
      Key extends TableKey<
        Item,
        PartitionKey,
        RangeKey,
        JsonFormat.AttributeValue
      >,
      UpdateExpression extends string,
      ConditionExpression extends string | undefined
    >(input: {
      key: Key;
      update: DynamoExpression<UpdateExpression>;
      condition?: DynamoExpression<ConditionExpression>;
      _version?: number;
    }) => Promise<Narrow<Item, AttributeKeyToObject<Key>, JsonFormat.Document>>
  >;

  /**
   * @see https://docs.aws.amazon.com/appsync/latest/devguide/resolver-mapping-template-reference-dynamodb.html#aws-appsync-resolver-mapping-template-reference-dynamodb-deleteitem
=======
   * Contains Integration implementations specific to the AWS Appsync service.
   *
   * These integrations should only be called from within the {@link AppsyncResolver} and {@link AppsyncField} Integration Contexts.
>>>>>>> 5ae1624e
   *
   * @see https://docs.aws.amazon.com/appsync/latest/devguide/resolver-mapping-template-reference-dynamodb.html
   */
<<<<<<< HEAD
  deleteItem: DynamoIntegrationCall<
    "deleteItem",
    <
      Key extends TableKey<
        Item,
        PartitionKey,
        RangeKey,
        JsonFormat.AttributeValue
      >,
      ConditionExpression extends string | undefined
    >(input: {
      key: Key;
      condition?: DynamoExpression<ConditionExpression>;
      _version?: number;
    }) => Promise<Narrow<Item, AttributeKeyToObject<Key>, JsonFormat.Document>>
  >;

  /**
   * @see https://docs.aws.amazon.com/appsync/latest/devguide/resolver-mapping-template-reference-dynamodb.html#aws-appsync-resolver-mapping-template-reference-dynamodb-query
   */
  query: DynamoIntegrationCall<
    "query",
    <Query extends string, Filter extends string | undefined>(input: {
      query: DynamoExpression<Query>;
      filter?: DynamoExpression<Filter>;
      index?: string;
      nextToken?: string;
      limit?: number;
      scanIndexForward?: boolean;
      consistentRead?: boolean;
      select?: "ALL_ATTRIBUTES" | "ALL_PROJECTED_ATTRIBUTES";
    }) => Promise<{
      items: Item[];
      nextToken: string;
      scannedCount: number;
    }>
  >;
=======
  readonly appsync: {
    /**
     * @see https://docs.aws.amazon.com/appsync/latest/devguide/resolver-mapping-template-reference-dynamodb.html#aws-appsync-resolver-mapping-template-reference-dynamodb-getitem
     */
    getItem: DynamoIntegrationCall<
      "getItem",
      <
        Key extends TableKey<
          Item,
          PartitionKey,
          RangeKey,
          JsonFormat.AttributeValue
        >
      >(input: {
        key: Key;
        consistentRead?: boolean;
      }) => Narrow<Item, AttributeKeyToObject<Key>, JsonFormat.Document>
    >;

    /**
     * @see https://docs.aws.amazon.com/appsync/latest/devguide/resolver-mapping-template-reference-dynamodb.html#aws-appsync-resolver-mapping-template-reference-dynamodb-putitem
     */
    putItem: DynamoIntegrationCall<
      "putItem",
      <
        Key extends TableKey<
          Item,
          PartitionKey,
          RangeKey,
          JsonFormat.AttributeValue
        >,
        ConditionExpression extends string | undefined = undefined
      >(input: {
        key: Key;
        attributeValues: ToAttributeMap<
          Omit<
            Narrow<Item, AttributeKeyToObject<Key>, JsonFormat.Document>,
            Exclude<PartitionKey | RangeKey, undefined>
          >
        >;
        condition?: DynamoExpression<ConditionExpression>;
        _version?: number;
      }) => Narrow<Item, AttributeKeyToObject<Key>, JsonFormat.Document>
    >;

    /**
     * @see https://docs.aws.amazon.com/appsync/latest/devguide/resolver-mapping-template-reference-dynamodb.html#aws-appsync-resolver-mapping-template-reference-dynamodb-updateitem
     *
     * @returns the updated the item
     */
    updateItem: DynamoIntegrationCall<
      "updateItem",
      <
        Key extends TableKey<
          Item,
          PartitionKey,
          RangeKey,
          JsonFormat.AttributeValue
        >,
        UpdateExpression extends string,
        ConditionExpression extends string | undefined
      >(input: {
        key: Key;
        update: DynamoExpression<UpdateExpression>;
        condition?: DynamoExpression<ConditionExpression>;
        _version?: number;
      }) => Narrow<Item, AttributeKeyToObject<Key>, JsonFormat.Document>
    >;

    /**
     * @see https://docs.aws.amazon.com/appsync/latest/devguide/resolver-mapping-template-reference-dynamodb.html#aws-appsync-resolver-mapping-template-reference-dynamodb-deleteitem
     *
     * @returns the previous item.
     */
    deleteItem: DynamoIntegrationCall<
      "deleteItem",
      <
        Key extends TableKey<
          Item,
          PartitionKey,
          RangeKey,
          JsonFormat.AttributeValue
        >,
        ConditionExpression extends string | undefined
      >(input: {
        key: Key;
        condition?: DynamoExpression<ConditionExpression>;
        _version?: number;
      }) => Narrow<Item, AttributeKeyToObject<Key>, JsonFormat.Document>
    >;

    /**
     * @see https://docs.aws.amazon.com/appsync/latest/devguide/resolver-mapping-template-reference-dynamodb.html#aws-appsync-resolver-mapping-template-reference-dynamodb-query
     */
    query: DynamoIntegrationCall<
      "query",
      <Query extends string, Filter extends string | undefined>(input: {
        query: DynamoExpression<Query>;
        filter?: DynamoExpression<Filter>;
        index?: string;
        nextToken?: string;
        limit?: number;
        scanIndexForward?: boolean;
        consistentRead?: boolean;
        select?: "ALL_ATTRIBUTES" | "ALL_PROJECTED_ATTRIBUTES";
      }) => {
        items: Item[];
        nextToken: string;
        scannedCount: number;
      }
    >;
  };
>>>>>>> 5ae1624e
}

class BaseTable<
  Item extends object,
  PartitionKey extends keyof Item,
  RangeKey extends keyof Item | undefined = undefined
> implements ITable<Item, PartitionKey, RangeKey>
{
  public static readonly FunctionlessType = "Table";
  readonly functionlessKind = "Table";
  readonly kind = "Table";
  readonly tableName: string;
  readonly tableArn: string;

  readonly _brand?: {
    Item: Item;
    PartitionKey: PartitionKey;
    RangeKey: RangeKey;
  };

  public readonly appsync;

  constructor(readonly resource: aws_dynamodb.ITable) {
    this.tableName = resource.tableName;
    this.tableArn = resource.tableArn;

    this.appsync = {
      getItem: this.makeTableIntegration("getItem", {
        appSyncVtl: {
          request(call, vtl) {
            const input = vtl.eval(
              assertNodeKind<ObjectLiteralExpr>(
                call.getArgument("input")?.expr,
                "ObjectLiteralExpr"
              )
            );
            const request = vtl.var(
              '{"operation": "GetItem", "version": "2018-05-29"}'
            );
            vtl.qr(`${request}.put('key', ${input}.get('key'))`);
            addIfDefined(vtl, input, request, "consistentRead");

            return vtl.json(request);
          },
        },
      }),

      putItem: this.makeTableIntegration("putItem", {
        appSyncVtl: {
          request: (call, vtl) => {
            const input = vtl.eval(
              assertNodeKind<ObjectLiteralExpr>(
                call.getArgument("input")?.expr,
                "ObjectLiteralExpr"
              )
            );
            const request = vtl.var(
              '{"operation": "PutItem", "version": "2018-05-29"}'
            );
            vtl.qr(`${request}.put('key', ${input}.get('key'))`);
            vtl.qr(
              `${request}.put('attributeValues', ${input}.get('attributeValues'))`
            );
            addIfDefined(vtl, input, request, "condition");
            addIfDefined(vtl, input, request, "_version");

            return vtl.json(request);
          },
        },
      }),

      updateItem: this.makeTableIntegration("updateItem", {
        appSyncVtl: {
          request: (call, vtl) => {
            const input = vtl.eval(
              assertNodeKind<ObjectLiteralExpr>(
                call.getArgument("input")?.expr,
                "ObjectLiteralExpr"
              )
            );
            const request = vtl.var(
              '{"operation": "UpdateItem", "version": "2018-05-29"}'
            );
            vtl.qr(`${request}.put('key', ${input}.get('key'))`);
            vtl.qr(`${request}.put('update', ${input}.get('update'))`);
            addIfDefined(vtl, input, request, "condition");
            addIfDefined(vtl, input, request, "_version");

            return vtl.json(request);
          },
        },
      }),

      deleteItem: this.makeTableIntegration("deleteItem", {
        appSyncVtl: {
          request: (call, vtl) => {
            const input = vtl.eval(
              assertNodeKind<ObjectLiteralExpr>(
                call.getArgument("input")?.expr,
                "ObjectLiteralExpr"
              )
            );
            const request = vtl.var(
              '{"operation": "DeleteItem", "version": "2018-05-29"}'
            );
            vtl.qr(`${request}.put('key', ${input}.get('key'))`);
            addIfDefined(vtl, input, request, "condition");
            addIfDefined(vtl, input, request, "_version");

            return vtl.json(request);
          },
        },
      }),

      query: this.makeTableIntegration("query", {
        appSyncVtl: {
          request: (call, vtl) => {
            const input = vtl.eval(
              assertNodeKind<ObjectLiteralExpr>(
                call.getArgument("input")?.expr,
                "ObjectLiteralExpr"
              )
            );
            const request = vtl.var(
              '{"operation": "Query", "version": "2018-05-29"}'
            );
            vtl.qr(`${request}.put('query', ${input}.get('query'))`);
            addIfDefined(vtl, input, request, "index");
            addIfDefined(vtl, input, request, "nextToken");
            addIfDefined(vtl, input, request, "limit");
            addIfDefined(vtl, input, request, "scanIndexForward");
            addIfDefined(vtl, input, request, "consistentRead");
            addIfDefined(vtl, input, request, "select");

            return vtl.json(request);
          },
        },
      }),
    } as const;
  }

  private makeTableIntegration<
    K extends keyof ITable<Item, PartitionKey, RangeKey>["appsync"]
  >(
    methodName: K,
    integration: Omit<
      IntegrationInput<K, ITable<Item, PartitionKey, RangeKey>["appsync"][K]>,
      "kind" | "appSyncVtl"
    > & {
      appSyncVtl: Omit<AppSyncVtlIntegration, "dataSource" | "dataSourceId">;
    }
  ): DynamoIntegrationCall<
    K,
    ITable<Item, PartitionKey, RangeKey>["appsync"][K]
  > {
    return makeIntegration<
      `Table.${K}`,
      ITable<Item, PartitionKey, RangeKey>["appsync"][K]
    >({
      ...integration,
      kind: `Table.${methodName}`,
      appSyncVtl: {
        dataSourceId: () => this.resource.node.addr,
        dataSource: (api, dataSourceId) => {
          return new appsync.DynamoDbDataSource(api, dataSourceId, {
            api,
            table: this.resource,
          });
        },
        ...integration.appSyncVtl,
      },
    });
  }
}

export type DynamoIntegrationCall<
  Kind extends string,
  F extends AnyAsyncFunction
> = IntegrationCall<`Table.${Kind}`, F>;

/**
 * Wraps an {@link aws_dynamodb.Table} with a type-safe interface that can be
 * called from within an {@link AppsyncResolver}.
 *
 * Its interface, e.g. `getItem`, `putItem`, is in 1:1 correspondence with the
 * AWS Appsync Resolver API https://docs.aws.amazon.com/appsync/latest/devguide/resolver-mapping-template-reference-dynamodb.html
 *
 * For example:
 * ```ts
 * interface Person {
 *   id: string;
 *   name: string;
 *   age: number;
 * }
 *
 * const personTable = Table.fromTable<Person, "id">(
 *   new aws_dynamodb.Table(..)
 * );
 *
 * const getPerson = new AppsyncResolver<
 *   (personId: string) => Person | undefined
 * >(($context, personId: string) => {
 *   const person = personTable.get({
 *     key: {
 *       id: $util.toDynamoDB(personId)
 *     }
 *   });
 *
 *   return person;
 * });
 * ```
 *
 * Note the type-signature of `Table<Person, "id">`. This declares a table whose contents
 * are of the shape, `Person`, and that the PartitionKey is the `id` field.
 *
 * You can also specify the RangeKey:
 * ```ts
 * Table.fromTable<Person, "id", "age">(..)
 * ```
 * @see https://github.com/sam-goodwin/typesafe-dynamodb - for more information on how to model your DynamoDB table with TypeScript
 */
export class Table<
  Item extends object,
  PartitionKey extends keyof Item,
  RangeKey extends keyof Item | undefined = undefined
> extends BaseTable<Item, PartitionKey, RangeKey> {
  /**
   * Wrap a {@link aws_dynamodb.Table} with Functionless.
   *
   * A wrapped {@link Table} provides common integrations like `getItem` and `query`.
   */
  public static fromTable<
    Item extends object,
    PartitionKey extends keyof Item,
    RangeKey extends keyof Item | undefined = undefined
  >(resource: aws_dynamodb.ITable): ITable<Item, PartitionKey, RangeKey> {
    return new BaseTable<Item, PartitionKey, RangeKey>(resource);
  }

  constructor(
    scope: Construct,
    id: string,
    props: TableProps<
      Exclude<PartitionKey, number | Symbol>,
      Exclude<RangeKey, number | Symbol>
    >
  ) {
    super(new aws_dynamodb.Table(scope, id, props as aws_dynamodb.TableProps));
  }
}

type AttributeKeyToObject<T> = {
  [k in keyof T]: T[k] extends { S: infer S }
    ? S
    : T[k] extends { N: `${infer N}` }
    ? N
    : T[k] extends { B: any }
    ? NativeBinaryAttribute
    : never;
};

function addIfDefined(vtl: VTL, from: string, to: string, key: string) {
  vtl.add(
    `#if(${from}.containsKey('${key}'))`,
    `$util.qr(${to}.put('${key}', ${from}.get('${key}')))`,
    "#end"
  );
}

export type DynamoExpression<Expression extends string | undefined> =
  {} & RenameKeys<
    ExpressionAttributeNames<Expression> &
      ExpressionAttributeValues<Expression, JsonFormat.AttributeValue> & {
        expression?: Expression;
      },
    {
      ExpressionAttributeValues: "expressionValues";
      ExpressionAttributeNames: "expressionNames";
    }
  >;

type RenameKeys<
  T extends object,
  Substitutions extends Record<string, string>
> = {
  [k in keyof T as k extends keyof Substitutions ? Substitutions[k] : k]: T[k];
};<|MERGE_RESOLUTION|>--- conflicted
+++ resolved
@@ -137,123 +137,12 @@
   };
 
   /**
-<<<<<<< HEAD
-   * @see https://docs.aws.amazon.com/appsync/latest/devguide/resolver-mapping-template-reference-dynamodb.html#aws-appsync-resolver-mapping-template-reference-dynamodb-getitem
-   */
-  getItem: DynamoIntegrationCall<
-    "getItem",
-    <
-      Key extends TableKey<
-        Item,
-        PartitionKey,
-        RangeKey,
-        JsonFormat.AttributeValue
-      >
-    >(input: {
-      key: Key;
-      consistentRead?: boolean;
-    }) => Promise<Narrow<Item, AttributeKeyToObject<Key>, JsonFormat.Document>>
-  >;
-
-  /**
-   * @see https://docs.aws.amazon.com/appsync/latest/devguide/resolver-mapping-template-reference-dynamodb.html#aws-appsync-resolver-mapping-template-reference-dynamodb-putitem
-   */
-  putItem: DynamoIntegrationCall<
-    "putItem",
-    <
-      Key extends TableKey<
-        Item,
-        PartitionKey,
-        RangeKey,
-        JsonFormat.AttributeValue
-      >,
-      ConditionExpression extends string | undefined = undefined
-    >(input: {
-      key: Key;
-      attributeValues: ToAttributeMap<
-        Omit<
-          Narrow<Item, AttributeKeyToObject<Key>, JsonFormat.Document>,
-          Exclude<PartitionKey | RangeKey, undefined>
-        >
-      >;
-      condition?: DynamoExpression<ConditionExpression>;
-      _version?: number;
-    }) => Promise<Narrow<Item, AttributeKeyToObject<Key>, JsonFormat.Document>>
-  >;
-
-  /**
-   * @see https://docs.aws.amazon.com/appsync/latest/devguide/resolver-mapping-template-reference-dynamodb.html#aws-appsync-resolver-mapping-template-reference-dynamodb-updateitem
-   *
-   * @returns the updated the item
-   */
-  updateItem: DynamoIntegrationCall<
-    "updateItem",
-    <
-      Key extends TableKey<
-        Item,
-        PartitionKey,
-        RangeKey,
-        JsonFormat.AttributeValue
-      >,
-      UpdateExpression extends string,
-      ConditionExpression extends string | undefined
-    >(input: {
-      key: Key;
-      update: DynamoExpression<UpdateExpression>;
-      condition?: DynamoExpression<ConditionExpression>;
-      _version?: number;
-    }) => Promise<Narrow<Item, AttributeKeyToObject<Key>, JsonFormat.Document>>
-  >;
-
-  /**
-   * @see https://docs.aws.amazon.com/appsync/latest/devguide/resolver-mapping-template-reference-dynamodb.html#aws-appsync-resolver-mapping-template-reference-dynamodb-deleteitem
-=======
    * Contains Integration implementations specific to the AWS Appsync service.
    *
    * These integrations should only be called from within the {@link AppsyncResolver} and {@link AppsyncField} Integration Contexts.
->>>>>>> 5ae1624e
    *
    * @see https://docs.aws.amazon.com/appsync/latest/devguide/resolver-mapping-template-reference-dynamodb.html
    */
-<<<<<<< HEAD
-  deleteItem: DynamoIntegrationCall<
-    "deleteItem",
-    <
-      Key extends TableKey<
-        Item,
-        PartitionKey,
-        RangeKey,
-        JsonFormat.AttributeValue
-      >,
-      ConditionExpression extends string | undefined
-    >(input: {
-      key: Key;
-      condition?: DynamoExpression<ConditionExpression>;
-      _version?: number;
-    }) => Promise<Narrow<Item, AttributeKeyToObject<Key>, JsonFormat.Document>>
-  >;
-
-  /**
-   * @see https://docs.aws.amazon.com/appsync/latest/devguide/resolver-mapping-template-reference-dynamodb.html#aws-appsync-resolver-mapping-template-reference-dynamodb-query
-   */
-  query: DynamoIntegrationCall<
-    "query",
-    <Query extends string, Filter extends string | undefined>(input: {
-      query: DynamoExpression<Query>;
-      filter?: DynamoExpression<Filter>;
-      index?: string;
-      nextToken?: string;
-      limit?: number;
-      scanIndexForward?: boolean;
-      consistentRead?: boolean;
-      select?: "ALL_ATTRIBUTES" | "ALL_PROJECTED_ATTRIBUTES";
-    }) => Promise<{
-      items: Item[];
-      nextToken: string;
-      scannedCount: number;
-    }>
-  >;
-=======
   readonly appsync: {
     /**
      * @see https://docs.aws.amazon.com/appsync/latest/devguide/resolver-mapping-template-reference-dynamodb.html#aws-appsync-resolver-mapping-template-reference-dynamodb-getitem
@@ -270,7 +159,9 @@
       >(input: {
         key: Key;
         consistentRead?: boolean;
-      }) => Narrow<Item, AttributeKeyToObject<Key>, JsonFormat.Document>
+      }) => Promise<
+        Narrow<Item, AttributeKeyToObject<Key>, JsonFormat.Document>
+      >
     >;
 
     /**
@@ -296,7 +187,9 @@
         >;
         condition?: DynamoExpression<ConditionExpression>;
         _version?: number;
-      }) => Narrow<Item, AttributeKeyToObject<Key>, JsonFormat.Document>
+      }) => Promise<
+        Narrow<Item, AttributeKeyToObject<Key>, JsonFormat.Document>
+      >
     >;
 
     /**
@@ -320,7 +213,9 @@
         update: DynamoExpression<UpdateExpression>;
         condition?: DynamoExpression<ConditionExpression>;
         _version?: number;
-      }) => Narrow<Item, AttributeKeyToObject<Key>, JsonFormat.Document>
+      }) => Promise<
+        Narrow<Item, AttributeKeyToObject<Key>, JsonFormat.Document>
+      >
     >;
 
     /**
@@ -342,7 +237,9 @@
         key: Key;
         condition?: DynamoExpression<ConditionExpression>;
         _version?: number;
-      }) => Narrow<Item, AttributeKeyToObject<Key>, JsonFormat.Document>
+      }) => Promise<
+        Narrow<Item, AttributeKeyToObject<Key>, JsonFormat.Document>
+      >
     >;
 
     /**
@@ -359,14 +256,13 @@
         scanIndexForward?: boolean;
         consistentRead?: boolean;
         select?: "ALL_ATTRIBUTES" | "ALL_PROJECTED_ATTRIBUTES";
-      }) => {
+      }) => Promise<{
         items: Item[];
         nextToken: string;
         scannedCount: number;
-      }
+      }>
     >;
   };
->>>>>>> 5ae1624e
 }
 
 class BaseTable<
