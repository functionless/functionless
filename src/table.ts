import * as appsync from "@aws-cdk/aws-appsync-alpha";
import { aws_dynamodb } from "aws-cdk-lib";
import { JsonFormat } from "typesafe-dynamodb";
import {
  NativeBinaryAttribute,
  ToAttributeMap,
} from "typesafe-dynamodb/lib/attribute-value";
import {
  ExpressionAttributeNames,
  ExpressionAttributeValues,
} from "typesafe-dynamodb/lib/expression-attributes";

// @ts-ignore - imported for typedoc
import { TableKey } from "typesafe-dynamodb/lib/key";
import { Narrow } from "typesafe-dynamodb/lib/narrow";
import type { AppSyncVtlIntegration } from "./appsync";
import { assertNodeKind } from "./assert";
import { ObjectLiteralExpr } from "./expression";
import { IntegrationInput, makeIntegration } from "./integration";
import { AnyFunction } from "./util";
import { VTL } from "./vtl";

export function isTable(a: any): a is AnyTable {
  return a?.kind === "Table";
}

export type AnyTable = Table<object, keyof object, keyof object | undefined>;

/**
 * Wraps an {@link aws_dynamodb.Table} with a type-safe interface that can be
 * called from within an {@link AppsyncResolver}.
 *
 * Its interface, e.g. `getItem`, `putItem`, is in 1:1 correspondence with the
 * AWS Appsync Resolver API https://docs.aws.amazon.com/appsync/latest/devguide/resolver-mapping-template-reference-dynamodb.html
 *
 * For example:
 * ```ts
 * interface Person {
 *   id: string;
 *   name: string;
 *   age: number;
 * }
 *
 * const personTable = new Table<Person, "id">(
 *   new aws_dynamodb.Table(..)
 * );
 *
 * const getPerson = new AppsyncResolver<
 *   (personId: string) => Person | undefined
 * >(($context, personId: string) => {
 *   const person = personTable.get({
 *     key: {
 *       id: $util.toDynamoDB(personId)
 *     }
 *   });
 *
 *   return person;
 * });
 * ```
 *
 * Note the type-signature of `Table<Person, "id">`. This declares a table whose contents
 * are of the shape, `Person`, and that the PartitionKey is the `id` field.
 *
 * You can also specify the RangeKey:
 * ```ts
 * new Table<Person, "id", "age">(..)
 * ```
 * @see https://github.com/sam-goodwin/typesafe-dynamodb - for more information on how to model your DynamoDB table with TypeScript
 */
export class Table<
  Item extends object,
  PartitionKey extends keyof Item,
  RangeKey extends keyof Item | undefined = undefined
> {
  readonly kind = "Table";

  constructor(readonly resource: aws_dynamodb.ITable) {}

  /**
   * @see https://docs.aws.amazon.com/appsync/latest/devguide/resolver-mapping-template-reference-dynamodb.html#aws-appsync-resolver-mapping-template-reference-dynamodb-getitem
   */
  public getItem = this.makeTableIntegration<
    "getItem",
    <
      Key extends TableKey<
        Item,
        PartitionKey,
        RangeKey,
        JsonFormat.AttributeValue
      >
    >(input: {
      key: Key;
      consistentRead?: boolean;
    }) => Narrow<Item, AttributeKeyToObject<Key>, JsonFormat.Document>
  >("getItem", {
    appSyncVtl: {
      request(call, vtl) {
        const input = vtl.eval(
          assertNodeKind<ObjectLiteralExpr>(
            call.getArgument("input")?.expr,
            "ObjectLiteralExpr"
          )
        );
        const request = vtl.var(
          '{"operation": "GetItem", "version": "2018-05-29"}'
        );
        vtl.qr(`${request}.put('key', ${input}.get('key'))`);
        addIfDefined(vtl, input, request, "consistentRead");

        return vtl.json(request);
      },
    },
  });

  /**
   * @see https://docs.aws.amazon.com/appsync/latest/devguide/resolver-mapping-template-reference-dynamodb.html#aws-appsync-resolver-mapping-template-reference-dynamodb-putitem
   */
  public putItem = this.makeTableIntegration<
    "putItem",
    <
      Key extends TableKey<
        Item,
        PartitionKey,
        RangeKey,
        JsonFormat.AttributeValue
      >,
      ConditionExpression extends string | undefined = undefined
    >(input: {
      key: Key;
      attributeValues: ToAttributeMap<
        Omit<
          Narrow<Item, AttributeKeyToObject<Key>, JsonFormat.Document>,
          Exclude<PartitionKey | RangeKey, undefined>
        >
      >;
      condition?: DynamoExpression<ConditionExpression>;
      _version?: number;
    }) => Narrow<Item, AttributeKeyToObject<Key>, JsonFormat.Document>
  >("putItem", {
    appSyncVtl: {
      request: (call, vtl) => {
        const input = vtl.eval(
          assertNodeKind<ObjectLiteralExpr>(
            call.getArgument("input")?.expr,
            "ObjectLiteralExpr"
          )
        );
        const request = vtl.var(
          '{"operation": "PutItem", "version": "2018-05-29"}'
        );
        vtl.qr(`${request}.put('key', ${input}.get('key'))`);
        vtl.qr(
          `${request}.put('attributeValues', ${input}.get('attributeValues'))`
        );
        addIfDefined(vtl, input, request, "condition");
        addIfDefined(vtl, input, request, "_version");

        return vtl.json(request);
      },
    },
  });

  /**
   * @see https://docs.aws.amazon.com/appsync/latest/devguide/resolver-mapping-template-reference-dynamodb.html#aws-appsync-resolver-mapping-template-reference-dynamodb-updateitem
   *
   * @returns the updated the item
   */
  public updateItem = this.makeTableIntegration<
    "updateItem",
    <
      Key extends TableKey<
        Item,
        PartitionKey,
        RangeKey,
        JsonFormat.AttributeValue
      >,
      UpdateExpression extends string,
      ConditionExpression extends string | undefined
    >(input: {
      key: Key;
      update: DynamoExpression<UpdateExpression>;
      condition?: DynamoExpression<ConditionExpression>;
      _version?: number;
    }) => Narrow<Item, AttributeKeyToObject<Key>, JsonFormat.Document>
  >("updateItem", {
    appSyncVtl: {
      request: (call, vtl) => {
        const input = vtl.eval(
          assertNodeKind<ObjectLiteralExpr>(
            call.getArgument("input")?.expr,
            "ObjectLiteralExpr"
          )
        );
        const request = vtl.var(
          '{"operation": "UpdateItem", "version": "2018-05-29"}'
        );
        vtl.qr(`${request}.put('key', ${input}.get('key'))`);
        vtl.qr(`${request}.put('update', ${input}.get('update'))`);
        addIfDefined(vtl, input, request, "condition");
        addIfDefined(vtl, input, request, "_version");

        return vtl.json(request);
      },
    },
  });

  /**
   * @see https://docs.aws.amazon.com/appsync/latest/devguide/resolver-mapping-template-reference-dynamodb.html#aws-appsync-resolver-mapping-template-reference-dynamodb-deleteitem
   *
   * @returns the previous item.
   */
  public deleteItem = this.makeTableIntegration<
    "deleteItem",
    <
      Key extends TableKey<
        Item,
        PartitionKey,
        RangeKey,
        JsonFormat.AttributeValue
      >,
      ConditionExpression extends string | undefined
    >(input: {
      key: Key;
      condition?: DynamoExpression<ConditionExpression>;
      _version?: number;
    }) => Narrow<Item, AttributeKeyToObject<Key>, JsonFormat.Document>
  >("deleteItem", {
    appSyncVtl: {
      request: (call, vtl) => {
        const input = vtl.eval(
          assertNodeKind<ObjectLiteralExpr>(
            call.getArgument("input")?.expr,
            "ObjectLiteralExpr"
          )
        );
        const request = vtl.var(
          '{"operation": "DeleteItem", "version": "2018-05-29"}'
        );
        vtl.qr(`${request}.put('key', ${input}.get('key'))`);
        addIfDefined(vtl, input, request, "condition");
        addIfDefined(vtl, input, request, "_version");

        return vtl.json(request);
      },
    },
  });

  /**
   * @see https://docs.aws.amazon.com/appsync/latest/devguide/resolver-mapping-template-reference-dynamodb.html#aws-appsync-resolver-mapping-template-reference-dynamodb-query
   */
  public query = this.makeTableIntegration<
    "query",
    <Query extends string, Filter extends string | undefined>(input: {
      query: DynamoExpression<Query>;
      filter?: DynamoExpression<Filter>;
      index?: string;
      nextToken?: string;
      limit?: number;
      scanIndexForward?: boolean;
      consistentRead?: boolean;
      select?: "ALL_ATTRIBUTES" | "ALL_PROJECTED_ATTRIBUTES";
    }) => {
      items: Item[];
      nextToken: string;
      scannedCount: number;
    }
  >("query", {
    appSyncVtl: {
      request: (call, vtl) => {
        const input = vtl.eval(
          assertNodeKind<ObjectLiteralExpr>(
            call.getArgument("input")?.expr,
            "ObjectLiteralExpr"
          )
        );
        const request = vtl.var(
          '{"operation": "Query", "version": "2018-05-29"}'
        );
        vtl.qr(`${request}.put('query', ${input}.get('query'))`);
        addIfDefined(vtl, input, request, "index");
        addIfDefined(vtl, input, request, "nextToken");
        addIfDefined(vtl, input, request, "limit");
        addIfDefined(vtl, input, request, "scanIndexForward");
        addIfDefined(vtl, input, request, "consistentRead");
        addIfDefined(vtl, input, request, "select");

        return vtl.json(request);
      },
    },
  });

<<<<<<< HEAD
  private makeTableIntegration<F extends AnyFunction, K extends string>(
=======
  makeTableIntegration<K extends string, F extends AnyFunction>(
>>>>>>> 55c6d40c
    methodName: K,
    integration: Omit<
      IntegrationInput<`Table.${K}`, F>,
      "kind" | "appSyncVtl"
    > & {
      appSyncVtl: Omit<AppSyncVtlIntegration, "dataSource" | "dataSourceId">;
    }
  ): F {
    return makeIntegration<`Table.${K}`, F>({
      ...integration,
      kind: `Table.${methodName}`,
      appSyncVtl: {
        dataSourceId: () => this.resource.node.addr,
        dataSource: (api, dataSourceId) => {
          return new appsync.DynamoDbDataSource(api, dataSourceId, {
            api,
            table: this.resource,
          });
        },
        ...integration.appSyncVtl,
      },
      unhandledContext(kind, contextKind) {
        throw new Error(
          `${kind} is only allowed within a '${VTL.ContextName}' context, but was called within a '${contextKind}' context.`
        );
      },
    });
  }
}

type AttributeKeyToObject<T> = {
  [k in keyof T]: T[k] extends { S: infer S }
    ? S
    : T[k] extends { N: `${infer N}` }
    ? N
    : T[k] extends { B: any }
    ? NativeBinaryAttribute
    : never;
};

function addIfDefined(vtl: VTL, from: string, to: string, key: string) {
  vtl.add(
    `#if(${from}.containsKey('${key}'))`,
    `$util.qr(${to}.put('${key}', ${from}.get('${key}')))`,
    "#end"
  );
}

export type DynamoExpression<Expression extends string | undefined> =
  {} & RenameKeys<
    ExpressionAttributeNames<Expression> &
      ExpressionAttributeValues<Expression, JsonFormat.AttributeValue> & {
        expression?: Expression;
      },
    {
      ExpressionAttributeValues: "expressionValues";
      ExpressionAttributeNames: "expressionNames";
    }
  >;

type RenameKeys<
  T extends object,
  Substitutions extends Record<string, string>
> = {
  [k in keyof T as k extends keyof Substitutions ? Substitutions[k] : k]: T[k];
};<|MERGE_RESOLUTION|>--- conflicted
+++ resolved
@@ -289,11 +289,7 @@
     },
   });
 
-<<<<<<< HEAD
-  private makeTableIntegration<F extends AnyFunction, K extends string>(
-=======
-  makeTableIntegration<K extends string, F extends AnyFunction>(
->>>>>>> 55c6d40c
+  private makeTableIntegration<K extends string, F extends AnyFunction>(
     methodName: K,
     integration: Omit<
       IntegrationInput<`Table.${K}`, F>,
