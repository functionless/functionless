import ts, { Statement } from "typescript";
import { PluginConfig, TransformerExtras } from "ts-patch";
import { BinaryOp } from "./expression";
import { AnyTable } from "./table";
import { AnyLambda } from "./function";
import { FunctionlessNode } from "./node";
import { EventBus, EventBusRule } from "./eventbridge";
import { AppsyncResolver } from "./appsync";
export default compile;

/**
 * Configuration options for the functionless TS transform.
 */
export interface FunctionlessConfig extends PluginConfig {}

/**
 * TypeScript Transformer which transforms functionless functions, such as `AppsyncResolver`,
 * into an AST that can be interpreted at CDK synth time to produce VTL templates and AppSync
 * Resolver configurations.
 *
 * @param program the TypeScript {@link ts.Program}
 * @param config the {@link FunctionlessConfig}.
 * @param _extras
 * @returns the transformer
 */
export function compile(
  program: ts.Program,
  _config?: FunctionlessConfig,
  _extras?: TransformerExtras
): ts.TransformerFactory<ts.SourceFile> {
  const checker = program.getTypeChecker();
  return (ctx) => {
    const functionless = ts.factory.createUniqueName("functionless");
    return (sf) => {
      const functionlessImport = ts.factory.createImportDeclaration(
        undefined,
        undefined,
        ts.factory.createImportClause(
          false,
          undefined,
          ts.factory.createNamespaceImport(functionless)
        ),
        ts.factory.createStringLiteral("functionless")
      );

      return ts.factory.updateSourceFile(
        sf,
        [
          functionlessImport,
          ...sf.statements.map((stmt) => visitor(stmt) as ts.Statement),
        ],
        sf.isDeclarationFile,
        sf.referencedFiles,
        sf.typeReferenceDirectives,
        sf.hasNoDefaultLib,
        sf.libReferenceDirectives
      );

      function visitor(node: ts.Node): ts.Node {
<<<<<<< HEAD
        const _visit = () => {
=======
        try {
>>>>>>> cd4bf1ff
          if (isAppsyncResolver(node)) {
            return visitAppsyncResolver(node);
          } else if (isReflectFunction(node)) {
            return toFunction("FunctionDecl", node.arguments[0]);
<<<<<<< HEAD
          } else if (isEventBusWhenFunction(node)) {
            return visitEventBusWhen(node);
          } else if (isEventBusMapFunction(node)) {
            return visitEventBusMap(node);
          }
          return node;
        };
        // keep processing the children of the updated node.
        return ts.visitEachChild(_visit(), visitor, ctx);
      }

      /**
       * Various types that could be in a call argument position of a function parameter.
       */
      type TsFunctionParameter =
        | ts.FunctionExpression
        | ts.ArrowFunction
        | ts.Identifier
        | ts.PropertyAccessExpression
        | ts.ElementAccessExpression
        | ts.CallExpression;

      type EventBusWhenInterface = ts.CallExpression & {
        arguments: [any, any, TsFunctionParameter];
      };

      type EventBusMapInterface = ts.CallExpression & {
        arguments: [TsFunctionParameter];
      };

      function isEventBusWhenFunction(
        node: ts.Node
      ): node is EventBusWhenInterface {
        return (
          ts.isCallExpression(node) &&
          ts.isPropertyAccessExpression(node.expression) &&
          node.expression.name.text === "when" &&
          isEventBus(node.expression.expression)
        );
      }

      function isEventBusMapFunction(
        node: ts.Node
      ): node is EventBusMapInterface {
        return (
          ts.isCallExpression(node) &&
          ts.isPropertyAccessExpression(node.expression) &&
          node.expression.name.text === "map" &&
          isEventBusRule(node.expression.expression)
        );
      }

      /**
       * Checks to see if a node is of type EventBus.
       * The node could be any kind of node that returns an event bus rule.
       */
      function isEventBus(node: ts.Node) {
        return isFunctionlessClassOfKind(node, EventBus.FunctionlessType);
      }

      /**
       * Checks to see if a node is of type EventBusRule.
       * The node could be any kind of node that returns an event bus rule.
       */
      function isEventBusRule(node: ts.Node) {
        return isFunctionlessClassOfKind(node, EventBusRule.FunctionlessType);
      }

      function isFunctionlessClassOfKind(node: ts.Node, kind: string) {
        const type = checker.getTypeAtLocation(node);
        const exprDecl = type.symbol?.declarations?.[0];
        return (
          !!exprDecl &&
          ts.isClassDeclaration(exprDecl) &&
          getFunctionlessKind(exprDecl) === kind
        );
=======
          }
        } catch (err) {
          const error =
            err instanceof Error ? err : Error("Unknown compiler error.");
          return newExpr("Err", [
            ts.factory.createNewExpression(
              ts.factory.createIdentifier(error.name),
              undefined,
              [ts.factory.createStringLiteral(error.message)]
            ),
          ]) as unknown as Statement;
        }
        return ts.visitEachChild(node, visitor, ctx);
>>>>>>> cd4bf1ff
      }

      function isReflectFunction(node: ts.Node): node is ts.CallExpression & {
        arguments: [TsFunctionParameter, ...ts.Expression[]];
      } {
        if (ts.isCallExpression(node)) {
          const exprType = checker.getTypeAtLocation(node.expression);
          const exprDecl = exprType.symbol?.declarations?.[0];
          if (exprDecl && ts.isFunctionDeclaration(exprDecl)) {
            if (exprDecl.name?.text === "reflect") {
              return true;
            }
          }
        }
        return false;
      }

      function isAppsyncResolver(node: ts.Node): node is ts.NewExpression {
        if (ts.isNewExpression(node)) {
          return isFunctionlessClassOfKind(
            node.expression,
            AppsyncResolver.FunctionlessType
          );
        }
        return false;
      }

      // Gets the static FunctionlessKind property from a ClassDeclaration
      function getFunctionlessKind(
        clss: ts.ClassDeclaration
      ): string | undefined {
        const member = clss.members.find(
          (member) =>
            member.modifiers?.find(
              (mod) => mod.kind === ts.SyntaxKind.StaticKeyword
            ) !== undefined &&
            member.name &&
            ts.isIdentifier(member.name) &&
            member.name.text === "FunctionlessType"
        );

        if (
          member &&
          ts.isPropertyDeclaration(member) &&
          member.initializer &&
          ts.isStringLiteral(member.initializer)
        ) {
          return member.initializer.text;
        }
        return undefined;
      }

      function visitEventBusWhen(call: EventBusWhenInterface): ts.Node {
        const [one, two, impl] = call.arguments;

        return ts.factory.updateCallExpression(
          call,
          call.expression,
          call.typeArguments,
          [one, two, toFunction("FunctionDecl", impl)]
        );
      }

      function visitEventBusMap(call: EventBusMapInterface): ts.Node {
        const [impl] = call.arguments;

        return ts.factory.updateCallExpression(
          call,
          call.expression,
          call.typeArguments,
          [toFunction("FunctionDecl", impl)]
        );
      }

      function visitAppsyncResolver(call: ts.NewExpression): ts.Node {
        if (call.arguments?.length === 1) {
          const impl = call.arguments[0];
          if (ts.isFunctionExpression(impl) || ts.isArrowFunction(impl)) {
            return ts.factory.updateNewExpression(
              call,
              call.expression,
              call.typeArguments,
              [toFunction("FunctionDecl", impl, 1)]
            );
          }
        }
        return call;
      }

      function toFunction(
        type: "FunctionDecl" | "FunctionExpr",
        impl: TsFunctionParameter,
        dropArgs?: number
      ): ts.Expression {
        if (
          !ts.isFunctionDeclaration(impl) &&
          !ts.isArrowFunction(impl) &&
          !ts.isFunctionExpression(impl)
        ) {
          throw new Error(
            `Functionless reflection only supports function parameters with bodies, no signature only declarations or references. Found ${impl.getText()}.`
          );
        }

        const params =
          dropArgs === undefined
            ? impl.parameters
            : impl.parameters.slice(dropArgs);

        if (impl.body === undefined) {
          throw new Error(
            `cannot parse declaration-only function: ${impl.getText()}`
          );
        }
        const body = ts.isBlock(impl.body)
          ? toExpr(impl.body)
          : newExpr("BlockStmt", [
              ts.factory.createArrayLiteralExpression([
                newExpr("ReturnStmt", [toExpr(impl.body)]),
              ]),
            ]);

        return newExpr(type, [
          ts.factory.createArrayLiteralExpression(
            params
              .map((param) => param.name.getText())
              .map((arg) =>
                newExpr("ParameterDecl", [ts.factory.createStringLiteral(arg)])
              )
          ),
          body,
        ]);
      }

      function toExpr(node: ts.Node | undefined): ts.Expression {
        if (node === undefined) {
          return newExpr("NullLiteralExpr", [
            ts.factory.createIdentifier("true"),
          ]);
        } else if (ts.isArrowFunction(node) || ts.isFunctionExpression(node)) {
          return toFunction("FunctionExpr", node);
        } else if (ts.isExpressionStatement(node)) {
          return newExpr("ExprStmt", [toExpr(node.expression)]);
        } else if (ts.isCallExpression(node)) {
          const exprType = checker.getTypeAtLocation(node.expression);
          const functionBrand = exprType.getProperty("__functionBrand");
          let signature: ts.Signature | undefined;
          if (functionBrand !== undefined) {
            const functionType = checker.getTypeOfSymbolAtLocation(
              functionBrand,
              node.expression
            );
            const signatures = checker.getSignaturesOfType(
              functionType,
              ts.SignatureKind.Call
            );

            if (signatures.length === 1) {
              signature = signatures[0];
            } else {
              throw new Error(
                `Lambda Functions with multiple signatures are not currently supported.`
              );
            }
          } else {
            signature = checker.getResolvedSignature(node);
          }
          if (signature) {
            return newExpr("CallExpr", [
              toExpr(node.expression),
              ts.factory.createObjectLiteralExpression(
                signature.parameters.map((parameter, i) =>
                  ts.factory.createPropertyAssignment(
                    parameter.name,
                    toExpr(node.arguments[i])
                  )
                )
              ),
            ]);
          }
        } else if (ts.isBlock(node)) {
          return newExpr("BlockStmt", [
            ts.factory.createArrayLiteralExpression(
              node.statements.map(toExpr)
            ),
          ]);
        } else if (ts.isIdentifier(node)) {
          if (node.text === "undefined" || node.text === "null") {
            return newExpr("NullLiteralExpr", [
              ts.factory.createIdentifier(
                node.text === "undefined" ? "true" : "false"
              ),
            ]);
          }
          const kind = getKind(node);
          if (kind !== undefined) {
            // if this is a reference to a Table or Lambda, retain it
            return ref(node);
          }

          return newExpr("Identifier", [
            ts.factory.createStringLiteral(node.text),
          ]);
        } else if (ts.isPropertyAccessExpression(node)) {
          const kind = getKind(node);
          if (kind !== undefined) {
            // if this is a reference to a Table or Lambda, retain it
            return ref(node);
          }
          const type = checker.getTypeAtLocation(node.name);
          return newExpr("PropAccessExpr", [
            toExpr(node.expression),
            ts.factory.createStringLiteral(node.name.text),
            type
              ? ts.factory.createStringLiteral(checker.typeToString(type))
              : ts.factory.createIdentifier("undefined"),
          ]);
        } else if (ts.isElementAccessExpression(node)) {
          const type = checker.getTypeAtLocation(node.argumentExpression);
          return newExpr("ElementAccessExpr", [
            toExpr(node.expression),
            toExpr(node.argumentExpression),
            type
              ? ts.factory.createStringLiteral(checker.typeToString(type))
              : ts.factory.createIdentifier("undefined"),
          ]);
        } else if (
          ts.isVariableStatement(node) &&
          node.declarationList.declarations.length === 1
        ) {
          return toExpr(node.declarationList.declarations[0]);
        } else if (ts.isVariableDeclaration(node)) {
          return newExpr("VariableStmt", [
            ts.factory.createStringLiteral(node.name.getText()),
            ...(node.initializer ? [toExpr(node.initializer)] : []),
          ]);
        } else if (ts.isIfStatement(node)) {
          return newExpr("IfStmt", [
            // when
            toExpr(node.expression),
            // then
            toExpr(node.thenStatement),
            // else
            ...(node.elseStatement ? [toExpr(node.elseStatement)] : []),
          ]);
        } else if (ts.isConditionalExpression(node)) {
          return newExpr("ConditionExpr", [
            // when
            toExpr(node.condition),
            // then
            toExpr(node.whenTrue),
            // else
            toExpr(node.whenFalse),
          ]);
        } else if (ts.isBinaryExpression(node)) {
          const op = getOperator(node.operatorToken);
          if (op === undefined) {
            throw new Error(
              `invalid Binary Operator: ${node.operatorToken.getText()}`
            );
          }
          return newExpr("BinaryExpr", [
            toExpr(node.left),
            ts.factory.createStringLiteral(op),
            toExpr(node.right),
          ]);
        } else if (ts.isPrefixUnaryExpression(node)) {
          if (
            ![
              ts.SyntaxKind.ExclamationToken,
              ts.SyntaxKind.MinusToken,
            ].includes(node.operator)
          ) {
            throw new Error(
              `invalid Unary Operator: ${ts.tokenToString(node.operator)}`
            );
          }
          return newExpr("UnaryExpr", [
            ts.factory.createStringLiteral(
              ts.tokenToString(node.operator) ?? ""
            ),
            toExpr(node.operand),
          ]);
        } else if (ts.isReturnStatement(node)) {
          return newExpr(
            "ReturnStmt",
            node.expression
              ? [toExpr(node.expression)]
              : [ts.factory.createNull()]
          );
        } else if (ts.isObjectLiteralExpression(node)) {
          return newExpr("ObjectLiteralExpr", [
            ts.factory.createArrayLiteralExpression(
              node.properties.map(toExpr)
            ),
          ]);
        } else if (ts.isPropertyAssignment(node)) {
          return newExpr("PropAssignExpr", [
            ts.isStringLiteral(node.name) ||
            (ts.isIdentifier(node.name) &&
              (node.name.text === "null" || node.name.text === "undefined"))
              ? string(node.name.text)
              : ts.isComputedPropertyName(node.name)
              ? toExpr(node.name.expression)
              : toExpr(node.name),
            toExpr(node.initializer),
          ]);
        } else if (ts.isShorthandPropertyAssignment(node)) {
          return newExpr("PropAssignExpr", [
            newExpr("Identifier", [
              ts.factory.createStringLiteral(node.name.text),
            ]),
            toExpr(node.name),
          ]);
        } else if (ts.isSpreadAssignment(node)) {
          return newExpr("SpreadAssignExpr", [toExpr(node.expression)]);
        } else if (ts.isSpreadElement(node)) {
          return newExpr("SpreadElementExpr", [toExpr(node.expression)]);
        } else if (ts.isArrayLiteralExpression(node)) {
          return newExpr("ArrayLiteralExpr", [
            ts.factory.updateArrayLiteralExpression(
              node,
              node.elements.map(toExpr)
            ),
          ]);
        } else if (node.kind === ts.SyntaxKind.NullKeyword) {
          return newExpr("NullLiteralExpr", [
            ts.factory.createIdentifier("false"),
          ]);
        } else if (ts.isNumericLiteral(node)) {
          return newExpr("NumberLiteralExpr", [node]);
        } else if (
          ts.isStringLiteral(node) ||
          ts.isNoSubstitutionTemplateLiteral(node)
        ) {
          return newExpr("StringLiteralExpr", [node]);
        } else if (ts.isLiteralExpression(node)) {
          // const type = checker.getTypeAtLocation(node);
          // if (type.symbol.escapedName === "boolean") {
          //   return newExpr("BooleanLiteralExpr", [node]);
          // }
        } else if (
          node.kind === ts.SyntaxKind.TrueKeyword ||
          node.kind === ts.SyntaxKind.FalseKeyword
        ) {
          return newExpr("BooleanLiteralExpr", [node as ts.Expression]);
        } else if (ts.isForOfStatement(node) || ts.isForInStatement(node)) {
          if (ts.isVariableDeclarationList(node.initializer)) {
            if (node.initializer.declarations.length === 1) {
              const varDecl = node.initializer.declarations[0];
              if (ts.isIdentifier(varDecl.name)) {
                // for (const i in list)
                return newExpr(
                  ts.isForOfStatement(node) ? "ForOfStmt" : "ForInStmt",
                  [
                    toExpr(varDecl),
                    toExpr(node.expression),
                    toExpr(node.statement),
                  ]
                );
              } else if (ts.isArrayBindingPattern(varDecl.name)) {
                // for (const [a, b] in list)
              }
            }
          }
        } else if (ts.isTemplateExpression(node)) {
          const exprs = [];
          if (node.head.text) {
            exprs.push(string(node.head.text));
          }
          for (const span of node.templateSpans) {
            exprs.push(toExpr(span.expression));
            if (span.literal.text) {
              exprs.push(string(span.literal.text));
            }
          }
          return newExpr("TemplateExpr", [
            ts.factory.createArrayLiteralExpression(exprs),
          ]);
        } else if (ts.isBreakStatement(node)) {
          return newExpr("BreakStmt", []);
        } else if (ts.isParenthesizedExpression(node)) {
          return toExpr(node.expression);
        } else if (ts.isAsExpression(node)) {
          return toExpr(node.expression);
        } else if (ts.isTypeAssertionExpression(node)) {
          return toExpr(node.expression);
        }

        throw new Error(`unhandled node: ${node.getText()} ${node.kind}`);
      }

      function ref(node: ts.Expression) {
        return newExpr("ReferenceExpr", [
          ts.factory.createArrowFunction(
            undefined,
            undefined,
            [],
            undefined,
            undefined,
            node
          ),
        ]);
      }

      function string(literal: string): ts.Expression {
        return newExpr("StringLiteralExpr", [
          ts.factory.createStringLiteral(literal),
        ]);
      }

      function newExpr(type: FunctionlessNode["kind"], args: ts.Expression[]) {
        return ts.factory.createNewExpression(
          ts.factory.createPropertyAccessExpression(functionless, type),
          undefined,
          args
        );
      }

      function getKind(
        node: ts.Node
      ): (AnyLambda | AnyTable)["kind"] | undefined {
        const exprType = checker.getTypeAtLocation(node);
        const exprKind = exprType.getProperty("kind");
        if (exprKind) {
          const exprKindType = checker.getTypeOfSymbolAtLocation(
            exprKind,
            node
          );
          if (exprKindType.isStringLiteral()) {
            return exprKindType.value as any;
          }
        }
        return undefined;
      }
    };
  };
}

function getOperator(op: ts.BinaryOperatorToken): BinaryOp | undefined {
  return OperatorMappings[op.kind as keyof typeof OperatorMappings];
}

const OperatorMappings: Record<number, BinaryOp> = {
  [ts.SyntaxKind.EqualsToken]: "=",
  [ts.SyntaxKind.PlusToken]: "+",
  [ts.SyntaxKind.MinusToken]: "-",
  [ts.SyntaxKind.AmpersandAmpersandToken]: "&&",
  [ts.SyntaxKind.BarBarToken]: "||",
  [ts.SyntaxKind.EqualsEqualsToken]: "==",
  [ts.SyntaxKind.EqualsEqualsEqualsToken]: "==",
  [ts.SyntaxKind.LessThanEqualsToken]: "<=",
  [ts.SyntaxKind.LessThanToken]: "<",
  [ts.SyntaxKind.GreaterThanEqualsToken]: ">=",
  [ts.SyntaxKind.GreaterThanToken]: ">",
  [ts.SyntaxKind.ExclamationEqualsToken]: "!=",
  [ts.SyntaxKind.ExclamationEqualsEqualsToken]: "!=",
  [ts.SyntaxKind.InKeyword]: "in",
} as const;<|MERGE_RESOLUTION|>--- conflicted
+++ resolved
@@ -57,22 +57,29 @@
       );
 
       function visitor(node: ts.Node): ts.Node {
-<<<<<<< HEAD
         const _visit = () => {
-=======
-        try {
->>>>>>> cd4bf1ff
-          if (isAppsyncResolver(node)) {
-            return visitAppsyncResolver(node);
-          } else if (isReflectFunction(node)) {
-            return toFunction("FunctionDecl", node.arguments[0]);
-<<<<<<< HEAD
-          } else if (isEventBusWhenFunction(node)) {
-            return visitEventBusWhen(node);
-          } else if (isEventBusMapFunction(node)) {
-            return visitEventBusMap(node);
-          }
-          return node;
+          try {
+            if (isAppsyncResolver(node)) {
+              return visitAppsyncResolver(node);
+            } else if (isReflectFunction(node)) {
+              return toFunction("FunctionDecl", node.arguments[0]);
+            } else if (isEventBusWhenFunction(node)) {
+              return visitEventBusWhen(node);
+            } else if (isEventBusMapFunction(node)) {
+              return visitEventBusMap(node);
+            }
+            return node;
+          } catch (err) {
+            const error =
+              err instanceof Error ? err : Error("Unknown compiler error.");
+            return newExpr("Err", [
+              ts.factory.createNewExpression(
+                ts.factory.createIdentifier(error.name),
+                undefined,
+                [ts.factory.createStringLiteral(error.message)]
+              ),
+            ]) as unknown as Statement;
+          }
         };
         // keep processing the children of the updated node.
         return ts.visitEachChild(_visit(), visitor, ctx);
@@ -143,21 +150,6 @@
           ts.isClassDeclaration(exprDecl) &&
           getFunctionlessKind(exprDecl) === kind
         );
-=======
-          }
-        } catch (err) {
-          const error =
-            err instanceof Error ? err : Error("Unknown compiler error.");
-          return newExpr("Err", [
-            ts.factory.createNewExpression(
-              ts.factory.createIdentifier(error.name),
-              undefined,
-              [ts.factory.createStringLiteral(error.message)]
-            ),
-          ]) as unknown as Statement;
-        }
-        return ts.visitEachChild(node, visitor, ctx);
->>>>>>> cd4bf1ff
       }
 
       function isReflectFunction(node: ts.Node): node is ts.CallExpression & {
