/* eslint-disable no-bitwise */
import path from "path";
import minimatch from "minimatch";
import type { PluginConfig, TransformerExtras } from "ts-patch";
import ts from "typescript";
import { assertDefined } from "./assert";
import { makeFunctionlessChecker } from "./checker";
<<<<<<< HEAD
import { ConstructorDecl, FunctionDecl, MethodDecl } from "./declaration";
=======
import {
  ConstructorDecl,
  FunctionDecl,
  MethodDecl,
  VariableDeclKind,
} from "./declaration";
>>>>>>> 2951d854
import { ErrorCodes, SynthError } from "./error-code";
import type {
  FunctionExpr,
  BinaryOp,
  UnaryOp,
  PostfixUnaryOp,
  ArrowFunctionExpr,
} from "./expression";
import { NodeKind } from "./node-kind";
import { ReflectionSymbolNames } from "./reflect";

export default compile;

/**
 * Configuration options for the functionless TS transform.
 */
export interface FunctionlessConfig extends PluginConfig {
  /**
   * Glob to exclude
   */
  exclude?: string[];
}

/**
 * A CRC-32 hash of the word "functionless".
 *
 * Used to give generated functions a predictable name is that is highly-likely
 * to be unique within a module.
 *
 * If we ever have collisions (highly improbable) we can simply change this to
 * a hash with higher entropy such as a SHA256. For now, CRC-32 is chosen for its
 * relatively small size.
 */
const FunctionlessSalt = "8269d1a8";

/**
 * Name of the `register` function that is injected into all compiled source files.
 *
 * ```ts
 * function register_8269d1a8(func, ast) {
 *   func[Symbol.for("functionless:AST")] = ast;
 *   return func;
 * }
 * ```
 *
 * All Function Declarations, Expressions and Arrow Expressions are decorated with
 * the `register` function which attaches its AST as a property.
 */
export const RegisterFunctionName = `register_${FunctionlessSalt}`;

/**
 * Name of the `bind` function that is injected into all compiled source files.
 *
 * ```ts
 * function bind_8269d1a8(func, self, ...args) {
 *   const tmp = func.bind(self, ...args);
 *   if (typeof func === "function") {
 *     func[Symbol.for("functionless:BoundThis")] = self;
 *     func[Symbol.for("functionless:BoundArgs")] = args;
 *     func[Symbol.for("functionless:TargetFunction")] = func;
 *   }
 *   return tmp;
 * }
 * ```
 *
 * All CallExpressions with the shape <expr>.bind(...<args>) are re-written as calls
 * to this special function which intercepts the call.
 * ```ts
 * <expr>.bind(...<args>)
 * // =>
 * bind_8269d1a8(<expr>, ...<args>)
 * ```
 *
 * If `<expr>` is a Function, then the values of BoundThis, BoundArgs and TargetFunction
 * are added to the bound Function.
 *
 * If `<expr>` is not a Function, then the call is proxied without modification.
 */
export const BindFunctionName = `bind_${FunctionlessSalt}`;

/**
 * TypeScript Transformer which transforms functionless functions, such as `AppsyncResolver`,
 * into an AST that can be interpreted at CDK synth time to produce VTL templates and AppSync
 * Resolver configurations.
 *
 * @param program the TypeScript {@link ts.Program}
 * @param config the {@link FunctionlessConfig}.
 * @param _extras
 * @returns the transformer
 */
export function compile(
  program: ts.Program,
  _config?: FunctionlessConfig,
  _extras?: TransformerExtras
): ts.TransformerFactory<ts.SourceFile> {
  const excludeMatchers = _config?.exclude
    ? _config.exclude.map((pattern) => minimatch.makeRe(path.resolve(pattern)))
    : [];
  const checker = makeFunctionlessChecker(program.getTypeChecker());
  const getUniqueId = (() => {
    const uniqueIds = new Map<ts.Node, number>();
    let i = 1; // start counter from 1 so that unresolvable names can use 0
    return (node: ts.Node) => {
      if (!uniqueIds.has(node)) {
        uniqueIds.set(node, i++);
      }
      return uniqueIds.get(node)!;
    };
  })();
  return (ctx) => {
    const functionless = ts.factory.createUniqueName("functionless");
    return (sf) => {
      // Do not transform any of the files matched by "exclude"
      if (excludeMatchers.some((matcher) => matcher.test(sf.fileName))) {
        return sf;
      }

      const functionlessContext = {
        requireFunctionless: false,
        get functionless() {
          this.requireFunctionless = true;
          return functionless;
        },
      };

      const functionlessImport = ts.factory.createImportDeclaration(
        undefined,
        undefined,
        ts.factory.createImportClause(
          false,
          undefined,
          ts.factory.createNamespaceImport(functionless)
        ),
        ts.factory.createStringLiteral("functionless")
      );

      const registerName = ts.factory.createIdentifier(RegisterFunctionName);
      const bindName = ts.factory.createIdentifier(BindFunctionName);
      const globals: (ts.FunctionDeclaration | ts.Statement)[] = [
        createRegisterFunctionDeclaration(registerName),
        createBindFunctionDeclaration(bindName),
      ];

      const statements = globals.concat(
        sf.statements.map(
          (stmt) => visitor(stmt) as ts.Statement | ts.FunctionDeclaration
        )
      );

      return ts.factory.updateSourceFile(
        sf,
        [
          // only require functionless if it is used.
          ...(functionlessContext.requireFunctionless
            ? [functionlessImport]
            : []),
          ...statements,
        ],
        sf.isDeclarationFile,
        sf.referencedFiles,
        sf.typeReferenceDirectives,
        sf.hasNoDefaultLib,
        sf.libReferenceDirectives
      );

      function visitor(node: ts.Node): ts.Node | ts.Node[] {
        if (ts.isFunctionExpression(node)) {
          return register(
            ts.visitEachChild(node, visitor, ctx),
            toFunction(NodeKind.FunctionExpr, node, node)
          );
        } else if (ts.isArrowFunction(node)) {
          return register(
            ts.visitEachChild(node, visitor, ctx),
            toFunction(NodeKind.ArrowFunctionExpr, node, node)
          );
        } else if (
          ts.isCallExpression(node) &&
          ts.isPropertyAccessExpression(node.expression) &&
          ts.isIdentifier(node.expression.name) &&
          node.expression.name.text === "bind"
        ) {
          // potentially a func.bind(self, ..args) call
          // wrap in the generated bind function wrapper
          return ts.factory.createCallExpression(bindName, undefined, [
            node.expression.expression,
            ...node.arguments,
          ]);
        } else if (ts.isBlock(node)) {
          return ts.factory.updateBlock(node, [
            ...node.statements.flatMap((stmt) => {
              if (ts.isFunctionDeclaration(stmt) && stmt.name && stmt.body) {
                // hoist statements to register each function declaration within the block
                return [
                  ts.factory.createExpressionStatement(
                    register(
                      stmt.name,
                      toFunction(NodeKind.FunctionDecl, stmt, stmt)
                    )
                  ),
                ];
              } else {
                return [];
              }
            }),
            ...node.statements.map((stmt) =>
              ts.visitEachChild(stmt, visitor, ctx)
            ),
          ]);
        }
        // nothing special about this node, continue walking
        return ts.visitEachChild(node, visitor, ctx);
      }

      function register(func: ts.Expression, ast: ts.Expression) {
        return ts.factory.createCallExpression(registerName, undefined, [
          func,
          ts.factory.createArrowFunction(
            undefined,
            undefined,
            [],
            undefined,
            undefined,
            ast
          ),
        ]);
      }

      /**
       * Catches any errors and wraps them in a {@link Err} node.
       */
      function errorBoundary<T extends ts.Node>(
        func: () => T
      ): T | ts.ArrayLiteralExpression {
        try {
          return func();
        } catch (err) {
          const error =
            err instanceof Error ? err : Error("Unknown compiler error.");
          return newExpr(NodeKind.Err, [
            ts.factory.createNewExpression(
              ts.factory.createIdentifier(error.name),
              undefined,
              [ts.factory.createStringLiteral(error.message)]
            ),
          ]);
        }
      }

      function toFunction(
        type:
          | FunctionDecl["kind"]
          | ArrowFunctionExpr["kind"]
          | FunctionExpr["kind"]
          | ConstructorDecl["kind"]
          | MethodDecl["kind"],
        impl: ts.Node,
        /**
         * Scope used to determine the accessability of identifiers.
         * Functionless considers identifiers in a closure and all nested closures to be in scope.
         *
         * ```ts
         * const a;
         * new Function(async () => {
         *    const b;
         *    return [1].map((item) => {
         *       a // out of scope
         *       b // in scope
         *       item // in scope
         *    })
         * })
         * ```
         *
         * @default - This function `impl`
         */
        scope?: ts.Node
      ): ts.Expression {
        return errorBoundary(() => {
          if (
            (!ts.isFunctionDeclaration(impl) &&
              !ts.isArrowFunction(impl) &&
              !ts.isFunctionExpression(impl) &&
              !ts.isConstructorDeclaration(impl) &&
              !ts.isMethodDeclaration(impl)) ||
            impl.body === undefined
          ) {
            throw new Error(
              `Functionless reflection only supports function declarations with bodies, no signature only declarations or references. Found ${impl.getText()}.`
            );
          }

          const body = ts.isBlock(impl.body)
            ? toExpr(impl.body, scope ?? impl)
            : newExpr(NodeKind.BlockStmt, [
                ts.factory.createArrayLiteralExpression([
                  newExpr(NodeKind.ReturnStmt, [
                    toExpr(impl.body, scope ?? impl),
                  ]),
                ]),
              ]);

          const isAsync =
            ts.isFunctionDeclaration(impl) ||
            ts.isFunctionExpression(impl) ||
            ts.isArrowFunction(impl) ||
            ts.isMethodDeclaration(impl)
              ? [
                  impl.modifiers?.find(
                    (mod) => mod.kind === ts.SyntaxKind.AsyncKeyword
                  )
                    ? ts.factory.createTrue()
                    : ts.factory.createFalse(),
                ]
              : [];

          const isAsterisk =
            ts.isFunctionDeclaration(impl) ||
            ts.isFunctionExpression(impl) ||
            ts.isMethodDeclaration(impl)
              ? [
                  impl.asteriskToken
                    ? ts.factory.createTrue()
                    : ts.factory.createFalse(),
                ]
              : [];

          return newExpr(type, [
            ...resolveFunctionName(),
            ts.factory.createArrayLiteralExpression(
              impl.parameters.map((param) =>
                newExpr(NodeKind.ParameterDecl, [
                  toExpr(param.name, scope ?? impl),
                  param.initializer
                    ? toExpr(param.initializer, scope ?? impl)
                    : ts.factory.createIdentifier("undefined"),
                  param.dotDotDotToken
                    ? ts.factory.createTrue()
                    : ts.factory.createFalse(),
                ])
              )
            ),
            body,
            // isAsync for Functions, Arrows and Methods
            ...isAsync,
            // isAsterisk for Functions and Methods
            ...isAsterisk,
          ]);
        });

        function resolveFunctionName(): [ts.Expression] | [] {
          if (type === NodeKind.MethodDecl) {
            // methods can be any valid PropertyName expression
            return [toExpr((<ts.MethodDeclaration>impl).name!, scope ?? impl)];
          } else if (
            type === NodeKind.FunctionDecl ||
            type === NodeKind.FunctionExpr
          ) {
            if (
              (ts.isFunctionDeclaration(impl) ||
                ts.isFunctionExpression(impl)) &&
              impl.name
            ) {
              return [ts.factory.createStringLiteral(impl.name.text)];
            } else {
              return [ts.factory.createIdentifier("undefined")];
            }
          }
          return [];
        }
      }

      function toExpr(
        node: ts.Node | undefined,
        scope: ts.Node
      ): ts.Expression {
        if (node === undefined) {
          return ts.factory.createIdentifier("undefined");
        } else if (ts.isArrowFunction(node)) {
          return toFunction(NodeKind.ArrowFunctionExpr, node, scope);
        } else if (ts.isFunctionExpression(node)) {
          return toFunction(NodeKind.FunctionExpr, node, scope);
        } else if (ts.isExpressionStatement(node)) {
          return newExpr(NodeKind.ExprStmt, [toExpr(node.expression, scope)]);
        } else if (ts.isCallExpression(node) || ts.isNewExpression(node)) {
          if (ts.isNewExpression(node)) {
            const newType = checker.getTypeAtLocation(node);
            // cannot create new resources in native runtime code.
            const functionlessKind = checker.getFunctionlessTypeKind(newType);
            if (functionlessKind) {
              throw new SynthError(
                ErrorCodes.Unsupported_initialization_of_resources,
                `Cannot initialize new resources in a runtime function, found ${functionlessKind}.`
              );
            } else if (checker.isCDKConstruct(newType)) {
              throw new SynthError(
                ErrorCodes.Unsupported_initialization_of_resources,
                `Cannot initialize new CDK resources in a runtime function, found ${
                  newType.getSymbol()?.name
                }.`
              );
            }
          }

          const call = newExpr(
            ts.isCallExpression(node) ? NodeKind.CallExpr : NodeKind.NewExpr,
            [
              toExpr(node.expression, scope),
              ts.factory.createArrayLiteralExpression(
                node.arguments?.map((arg) =>
                  newExpr(NodeKind.Argument, [toExpr(arg, scope)])
                ) ?? []
              ),
              ts.isPropertyAccessExpression(node.parent) &&
              ts.isCallExpression(node) &&
              node.questionDotToken
                ? ts.factory.createTrue()
                : ts.factory.createFalse(),
            ]
          );

          return call;
        } else if (ts.isBlock(node)) {
          return newExpr(NodeKind.BlockStmt, [
            ts.factory.createArrayLiteralExpression(
              node.statements.map((x) => toExpr(x, scope))
            ),
          ]);
        } else if (ts.isIdentifier(node)) {
          if (node.text === "undefined") {
            return newExpr(NodeKind.UndefinedLiteralExpr, []);
          } else if (node.text === "null") {
            return newExpr(NodeKind.NullLiteralExpr, []);
          }

          /**
           * If the identifier is not within the closure, we attempt to enclose the reference in its own closure.
           * const val = "hello";
           * reflect(() => return { value: val }; );
           *
           * result
           *
           * return { value: () => val };
           */
          if (checker.isIdentifierOutOfScope(node, scope)) {
            return ref(node);
          }

          return newExpr(NodeKind.Identifier, [
            ts.factory.createStringLiteral(node.text),
          ]);
        } else if (ts.isPropertyAccessExpression(node)) {
          return newExpr(NodeKind.PropAccessExpr, [
            toExpr(node.expression, scope),
            toExpr(node.name, scope),
            node.questionDotToken
              ? ts.factory.createTrue()
              : ts.factory.createFalse(),
          ]);
        } else if (ts.isPropertyAccessChain(node)) {
          return newExpr(NodeKind.PropAccessExpr, [
            toExpr(node.expression, scope),
            toExpr(node.name, scope),
            node.questionDotToken
              ? ts.factory.createTrue()
              : ts.factory.createFalse(),
          ]);
        } else if (ts.isElementAccessChain(node)) {
          return newExpr(NodeKind.ElementAccessExpr, [
            toExpr(node.expression, scope),
            toExpr(node.argumentExpression, scope),
            node.questionDotToken
              ? ts.factory.createTrue()
              : ts.factory.createFalse(),
          ]);
        } else if (ts.isElementAccessExpression(node)) {
          return newExpr(NodeKind.ElementAccessExpr, [
            toExpr(node.expression, scope),
            toExpr(node.argumentExpression, scope),
            node.questionDotToken
              ? ts.factory.createTrue()
              : ts.factory.createFalse(),
          ]);
        } else if (ts.isVariableStatement(node)) {
          return newExpr(NodeKind.VariableStmt, [
            toExpr(node.declarationList, scope),
          ]);
        } else if (ts.isVariableDeclarationList(node)) {
          return newExpr(NodeKind.VariableDeclList, [
            ts.factory.createArrayLiteralExpression(
              node.declarations.map((decl) => toExpr(decl, scope))
            ),
            ts.factory.createNumericLiteral(
              (node.flags & ts.NodeFlags.Const) !== 0
                ? VariableDeclKind.Const
                : (node.flags & ts.NodeFlags.Let) !== 0
                ? VariableDeclKind.Let
                : VariableDeclKind.Var
            ),
          ]);
        } else if (ts.isVariableDeclaration(node)) {
          return newExpr(NodeKind.VariableDecl, [
            ts.isIdentifier(node.name)
              ? newExpr(NodeKind.Identifier, [
                  ts.factory.createStringLiteral(node.name.text),
                ])
              : toExpr(node.name, scope),
            node.initializer
              ? toExpr(node.initializer, scope)
              : ts.factory.createIdentifier("undefined"),
          ]);
        } else if (ts.isIfStatement(node)) {
          return newExpr(NodeKind.IfStmt, [
            // when
            toExpr(node.expression, scope),
            // then
            toExpr(node.thenStatement, scope),
            // else
            ...(node.elseStatement ? [toExpr(node.elseStatement, scope)] : []),
          ]);
        } else if (ts.isObjectBindingPattern(node)) {
          return newExpr(NodeKind.ObjectBinding, [
            ts.factory.createArrayLiteralExpression(
              node.elements.map((e) => toExpr(e, scope))
            ),
          ]);
        } else if (ts.isArrayBindingPattern(node)) {
          return newExpr(NodeKind.ArrayBinding, [
            ts.factory.createArrayLiteralExpression(
              node.elements.map((e) => toExpr(e, scope))
            ),
          ]);
        } else if (ts.isBindingElement(node)) {
          return newExpr(NodeKind.BindingElem, [
            toExpr(node.name, scope),
            node.dotDotDotToken
              ? ts.factory.createTrue()
              : ts.factory.createFalse(),
            toExpr(node.propertyName, scope),
            toExpr(node.initializer, scope),
          ]);
        } else if (ts.isConditionalExpression(node)) {
          return newExpr(NodeKind.ConditionExpr, [
            // when
            toExpr(node.condition, scope),
            // then
            toExpr(node.whenTrue, scope),
            // else
            toExpr(node.whenFalse, scope),
          ]);
        } else if (ts.isBinaryExpression(node)) {
          return newExpr(NodeKind.BinaryExpr, [
            toExpr(node.left, scope),
            ts.factory.createStringLiteral(
              assertDefined(
                getBinaryOperator(node.operatorToken),
                `Binary operator token cannot be stringified: ${node.operatorToken.kind}`
              )
            ),
            toExpr(node.right, scope),
          ]);
        } else if (ts.isPrefixUnaryExpression(node)) {
          return newExpr(NodeKind.UnaryExpr, [
            ts.factory.createStringLiteral(
              assertDefined(
                getPrefixUnaryOperator(node.operator),
                `Unary operator token cannot be stringified: ${node.operator}`
              )
            ),
            toExpr(node.operand, scope),
          ]);
        } else if (ts.isPostfixUnaryExpression(node)) {
          return newExpr(NodeKind.PostfixUnaryExpr, [
            ts.factory.createStringLiteral(
              assertDefined(
                getPostfixUnaryOperator(node.operator),
                `Unary operator token cannot be stringified: ${node.operator}`
              )
            ),
            toExpr(node.operand, scope),
          ]);
        } else if (ts.isReturnStatement(node)) {
          return newExpr(
            NodeKind.ReturnStmt,
            node.expression
              ? [toExpr(node.expression, scope)]
              : [newExpr(NodeKind.NullLiteralExpr, [])]
          );
        } else if (ts.isObjectLiteralExpression(node)) {
          return newExpr(NodeKind.ObjectLiteralExpr, [
            ts.factory.createArrayLiteralExpression(
              node.properties.map((x) => toExpr(x, scope))
            ),
          ]);
        } else if (ts.isPropertyAssignment(node)) {
          return newExpr(NodeKind.PropAssignExpr, [
            ts.isStringLiteral(node.name) || ts.isIdentifier(node.name)
              ? string(node.name.text)
              : toExpr(node.name, scope),
            toExpr(node.initializer, scope),
          ]);
        } else if (ts.isComputedPropertyName(node)) {
          return newExpr(NodeKind.ComputedPropertyNameExpr, [
            toExpr(node.expression, scope),
          ]);
        } else if (ts.isShorthandPropertyAssignment(node)) {
          return newExpr(NodeKind.PropAssignExpr, [
            newExpr(NodeKind.Identifier, [
              ts.factory.createStringLiteral(node.name.text),
            ]),
            toExpr(node.name, scope),
          ]);
        } else if (ts.isSpreadAssignment(node)) {
          return newExpr(NodeKind.SpreadAssignExpr, [
            toExpr(node.expression, scope),
          ]);
        } else if (ts.isSpreadElement(node)) {
          return newExpr(NodeKind.SpreadElementExpr, [
            toExpr(node.expression, scope),
          ]);
        } else if (ts.isArrayLiteralExpression(node)) {
          return newExpr(NodeKind.ArrayLiteralExpr, [
            ts.factory.updateArrayLiteralExpression(
              node,
              node.elements.map((x) => toExpr(x, scope))
            ),
          ]);
        } else if (node.kind === ts.SyntaxKind.NullKeyword) {
          return newExpr(NodeKind.NullLiteralExpr, [
            ts.factory.createIdentifier("false"),
          ]);
        } else if (ts.isNumericLiteral(node)) {
          return newExpr(NodeKind.NumberLiteralExpr, [node]);
        } else if (ts.isBigIntLiteral(node)) {
          return newExpr(NodeKind.BigIntExpr, [node]);
        } else if (ts.isRegularExpressionLiteral(node)) {
          return newExpr(NodeKind.RegexExpr, [node]);
        } else if (
          ts.isStringLiteral(node) ||
          ts.isNoSubstitutionTemplateLiteral(node)
        ) {
          return newExpr(NodeKind.StringLiteralExpr, [node]);
        } else if (ts.isLiteralExpression(node)) {
          // const type = checker.getTypeAtLocation(node);
          // if (type.symbol.escapedName === "boolean") {
          //   return newExpr(NodeKind.BooleanLiteralExpr, [node]);
          // }
        } else if (
          node.kind === ts.SyntaxKind.TrueKeyword ||
          node.kind === ts.SyntaxKind.FalseKeyword
        ) {
          return newExpr(NodeKind.BooleanLiteralExpr, [node as ts.Expression]);
        } else if (ts.isForOfStatement(node) || ts.isForInStatement(node)) {
          const decl =
            ts.isVariableDeclarationList(node.initializer) &&
            node.initializer.declarations.length === 1
              ? node.initializer.declarations[0]
              : ts.isIdentifier(node.initializer)
              ? node.initializer
              : undefined;
          if (!decl) {
            throw new SynthError(
              ErrorCodes.Unexpected_Error,
              "For in/of loops initializers should be an identifier or variable declaration."
            );
          }

          return newExpr(
            ts.isForOfStatement(node) ? NodeKind.ForOfStmt : NodeKind.ForInStmt,
            [
              toExpr(decl, scope),
              toExpr(node.expression, scope),
              toExpr(node.statement, scope),
              ...(ts.isForOfStatement(node)
                ? [
                    node.awaitModifier
                      ? ts.factory.createTrue()
                      : ts.factory.createFalse(),
                  ]
                : []),
            ]
          );
        } else if (ts.isForStatement(node)) {
          return newExpr(NodeKind.ForStmt, [
            toExpr(node.statement, scope),
            toExpr(node.initializer, scope),
            toExpr(node.condition, scope),
            toExpr(node.incrementor, scope),
          ]);
        } else if (
          ts.isTemplateExpression(node) ||
          ts.isTaggedTemplateExpression(node)
        ) {
          const template = ts.isTemplateExpression(node) ? node : node.template;
          const exprs = [];
          if (ts.isNoSubstitutionTemplateLiteral(template)) {
            return newExpr(NodeKind.TaggedTemplateExpr, [quasi(template.text)]);
          }
          if (template.head.text) {
            exprs.push(quasi(template.head.text));
          }
          for (const span of template.templateSpans) {
            exprs.push(toExpr(span.expression, scope));
            if (span.literal.text) {
              exprs.push(quasi(span.literal.text));
            }
          }
          return newExpr(
            ts.isTemplateExpression(node)
              ? NodeKind.TemplateExpr
              : NodeKind.TaggedTemplateExpr,
            [ts.factory.createArrayLiteralExpression(exprs)]
          );
        } else if (ts.isBreakStatement(node)) {
          return newExpr(NodeKind.BreakStmt, []);
        } else if (ts.isContinueStatement(node)) {
          return newExpr(NodeKind.ContinueStmt, []);
        } else if (ts.isTryStatement(node)) {
          return newExpr(NodeKind.TryStmt, [
            toExpr(node.tryBlock, scope),
            node.catchClause
              ? toExpr(node.catchClause, scope)
              : ts.factory.createIdentifier("undefined"),
            node.finallyBlock
              ? toExpr(node.finallyBlock, scope)
              : ts.factory.createIdentifier("undefined"),
          ]);
        } else if (ts.isCatchClause(node)) {
          return newExpr(NodeKind.CatchClause, [
            node.variableDeclaration
              ? toExpr(node.variableDeclaration, scope)
              : ts.factory.createIdentifier("undefined"),
            toExpr(node.block, scope),
          ]);
        } else if (ts.isThrowStatement(node)) {
          return newExpr(NodeKind.ThrowStmt, [toExpr(node.expression, scope)]);
        } else if (ts.isTypeOfExpression(node)) {
          return newExpr(NodeKind.TypeOfExpr, [toExpr(node.expression, scope)]);
        } else if (ts.isWhileStatement(node)) {
          return newExpr(NodeKind.WhileStmt, [
            toExpr(node.expression, scope),
            ts.isBlock(node.statement)
              ? toExpr(node.statement, scope)
              : // re-write a standalone statement as as BlockStmt
                newExpr(NodeKind.BlockStmt, [
                  ts.factory.createArrayLiteralExpression([
                    toExpr(node.statement, scope),
                  ]),
                ]),
          ]);
        } else if (ts.isDoStatement(node)) {
          return newExpr(NodeKind.DoStmt, [
            ts.isBlock(node.statement)
              ? toExpr(node.statement, scope)
              : // re-write a standalone statement as as BlockStmt
                newExpr(NodeKind.BlockStmt, [
                  ts.factory.createArrayLiteralExpression([
                    toExpr(node.statement, scope),
                  ]),
                ]),
            toExpr(node.expression, scope),
          ]);
        } else if (ts.isParenthesizedExpression(node)) {
          return newExpr(NodeKind.ParenthesizedExpr, [
            toExpr(node.expression, scope),
          ]);
        } else if (ts.isAsExpression(node)) {
          return toExpr(node.expression, scope);
        } else if (ts.isTypeAssertionExpression(node)) {
          return toExpr(node.expression, scope);
        } else if (ts.isNonNullExpression(node)) {
          return toExpr(node.expression, scope);
        } else if (node.kind === ts.SyntaxKind.ThisKeyword) {
          return newExpr(NodeKind.ThisExpr, [
            ts.factory.createArrowFunction(
              undefined,
              undefined,
              [],
              undefined,
              undefined,
              ts.factory.createIdentifier("this")
            ),
          ]);
        } else if (
          ts.isToken(node) &&
          node.kind === ts.SyntaxKind.SuperKeyword
        ) {
          return newExpr(NodeKind.SuperKeyword, []);
        } else if (ts.isAwaitExpression(node)) {
          return newExpr(NodeKind.AwaitExpr, [toExpr(node.expression, scope)]);
        } else if (ts.isClassDeclaration(node) || ts.isClassExpression(node)) {
          return newExpr(
            ts.isClassDeclaration(node)
              ? NodeKind.ClassDecl
              : NodeKind.ClassExpr,
            [
              // name
              node.name ?? ts.factory.createIdentifier("undefined"),
              // extends
              node.heritageClauses?.flatMap((clause) =>
                clause.token === ts.SyntaxKind.ExtendsKeyword &&
                clause.types[0].expression !== undefined
                  ? [toExpr(clause.types[0].expression, scope)]
                  : []
              )[0] ?? ts.factory.createIdentifier("undefined"),
              // members
              ts.factory.createArrayLiteralExpression(
                node.members.map((member) => toExpr(member, scope))
              ),
            ]
          );
        } else if (ts.isClassStaticBlockDeclaration(node)) {
          return newExpr(NodeKind.ClassStaticBlockDecl, [
            toExpr(node.body, scope),
          ]);
        } else if (ts.isConstructorDeclaration(node)) {
          return toFunction(NodeKind.ConstructorDecl, node);
        } else if (ts.isMethodDeclaration(node)) {
          return toFunction(NodeKind.MethodDecl, node);
        } else if (ts.isPropertyDeclaration(node)) {
          return newExpr(NodeKind.PropDecl, [
            toExpr(node.name, scope),
            node.initializer
              ? toExpr(node.initializer, scope)
              : ts.factory.createIdentifier("undefined"),
          ]);
        } else if (ts.isDebuggerStatement(node)) {
          return newExpr(NodeKind.DebuggerStmt, []);
        } else if (ts.isLabeledStatement(node)) {
          return newExpr(NodeKind.LabelledStmt, [
            toExpr(node.statement, scope),
          ]);
        } else if (ts.isSwitchStatement(node)) {
          return newExpr(NodeKind.SwitchStmt, [
            ts.factory.createArrayLiteralExpression(
              node.caseBlock.clauses.map((clause) => toExpr(clause, scope))
            ),
          ]);
        } else if (ts.isCaseClause(node)) {
          return newExpr(NodeKind.CaseClause, [
            toExpr(node.expression, scope),
            ts.factory.createArrayLiteralExpression(
              node.statements.map((stmt) => toExpr(stmt, scope))
            ),
          ]);
        } else if (ts.isDefaultClause(node)) {
          return newExpr(NodeKind.DefaultClause, [
            ts.factory.createArrayLiteralExpression(
              node.statements.map((stmt) => toExpr(stmt, scope))
            ),
          ]);
        } else if (ts.isWithStatement(node)) {
          return newExpr(NodeKind.WithStmt, []);
        } else if (ts.isPrivateIdentifier(node)) {
          return newExpr(NodeKind.PrivateIdentifier, [
            ts.factory.createStringLiteral(node.getText()),
          ]);
        } else if (ts.isVoidExpression(node)) {
          return newExpr(NodeKind.VoidExpr, [toExpr(node.expression, scope)]);
        } else if (ts.isDeleteExpression(node)) {
          return newExpr(NodeKind.DeleteExpr, [toExpr(node.expression, scope)]);
        } else if (ts.isYieldExpression(node)) {
          return newExpr(NodeKind.YieldExpr, [
            toExpr(node.expression, scope),
            node.asteriskToken
              ? ts.factory.createTrue()
              : ts.factory.createFalse(),
          ]);
        } else if (ts.isOmittedExpression(node)) {
          return newExpr(NodeKind.OmittedExpr, []);
        }

        throw new Error(
          `unhandled node: ${node.getText()} ${ts.SyntaxKind[node.kind]}`
        );
      }

      function ref(node: ts.Identifier) {
        const symbol = checker.getSymbolAtLocation(node);

        const id = symbol?.valueDeclaration
          ? getUniqueId(symbol.valueDeclaration)
          : symbol?.declarations?.[0]
          ? getUniqueId(symbol.declarations[0])
          : 0;
        return newExpr(NodeKind.ReferenceExpr, [
          ts.factory.createStringLiteral(exprToString(node)),
          ts.factory.createArrowFunction(
            undefined,
            undefined,
            [],
            undefined,
            undefined,
            node
          ),
          ts.factory.createNumericLiteral(id),
          ts.factory.createIdentifier("__filename"),
        ]);
      }

      function exprToString(node: ts.Expression): string {
        if (ts.isIdentifier(node)) {
          return node.text;
        } else if (ts.isPropertyAccessExpression(node)) {
          return `${exprToString(node.expression)}.${exprToString(node.name)}`;
        } else if (ts.isElementAccessExpression(node)) {
          return `${exprToString(node.expression)}[${exprToString(
            node.argumentExpression
          )}]`;
        } else {
          return "";
        }
      }

      function quasi(literal: string): ts.Expression {
        return newExpr(NodeKind.QuasiString, [
          ts.factory.createStringLiteral(literal),
        ]);
      }

      function string(literal: string): ts.Expression {
        return newExpr(NodeKind.StringLiteralExpr, [
          ts.factory.createStringLiteral(literal),
        ]);
      }

      function newExpr(type: NodeKind, args: ts.Expression[]) {
        return ts.factory.createArrayLiteralExpression([
          ts.factory.createNumericLiteral(type),
          ...args,
        ]);
      }
    };
  };
}

function getBinaryOperator(op: ts.BinaryOperatorToken): BinaryOp | undefined {
  return (
    BinaryOperatorRemappings[
      op.kind as keyof typeof BinaryOperatorRemappings
    ] ?? (ts.tokenToString(op.kind) as BinaryOp)
  );
}

function getPrefixUnaryOperator(
  op: ts.PrefixUnaryOperator
): UnaryOp | undefined {
  return ts.tokenToString(op) as UnaryOp | undefined;
}

function getPostfixUnaryOperator(
  op: ts.PostfixUnaryOperator
): PostfixUnaryOp | undefined {
  return ts.tokenToString(op) as PostfixUnaryOp | undefined;
}

const BinaryOperatorRemappings: Record<number, BinaryOp> = {
  [ts.SyntaxKind.EqualsEqualsEqualsToken]: "==",
  [ts.SyntaxKind.ExclamationEqualsEqualsToken]: "!=",
} as const;

function param(name: string, spread: boolean = false) {
  return ts.factory.createParameterDeclaration(
    undefined,
    undefined,
    spread ? ts.factory.createToken(ts.SyntaxKind.DotDotDotToken) : undefined,
    name
  );
}

function setSymbol(varName: string, symName: string, valueName: string) {
  return ts.factory.createExpressionStatement(
    // func[Symbol.for("functionless:ast")] = ast;
    ts.factory.createBinaryExpression(
      ts.factory.createElementAccessExpression(
        ts.factory.createIdentifier(varName),
        ts.factory.createCallExpression(
          ts.factory.createPropertyAccessExpression(
            ts.factory.createIdentifier("Symbol"),
            "for"
          ),
          undefined,
          [ts.factory.createStringLiteral(symName)]
        )
      ),
      ts.factory.createToken(ts.SyntaxKind.EqualsToken),
      ts.factory.createIdentifier(valueName)
    )
  );
}

function ret(name: string) {
  return ts.factory.createReturnStatement(ts.factory.createIdentifier(name));
}

function createRegisterFunctionDeclaration(registerName: ts.Identifier) {
  // function register(func, ast) {
  //   func[Symbol.for("functionless:ast")] = ast;
  //   return func;
  // }
  return ts.factory.createFunctionDeclaration(
    undefined,
    undefined,
    undefined,
    registerName,
    undefined,
    [param("func"), param("ast")],
    undefined,
    ts.factory.createBlock([
      // func[Symbol.for("functionless:ast")] = ast;
      setSymbol("func", ReflectionSymbolNames.AST, "ast"),

      // return func;
      ret("func"),
    ])
  );
}

function createBindFunctionDeclaration(bindName: ts.Identifier) {
  // function bind(func, self, ...args) {
  //   const f = func.bind(self, ...args);
  //   f[Symbol.for("functionless:BoundThis")] = self;
  //   f[Symbol.for("functionless:BoundArgs")] = args;
  //   f[Symbol.for("functionless:TargetFunction")] = func;
  //   return func.bind(self, ...args);
  //}
  return ts.factory.createFunctionDeclaration(
    undefined,
    undefined,
    undefined,
    bindName,
    undefined,
    [param("func"), param("self"), param("args", true)],
    undefined,
    ts.factory.createBlock([
      // const tmp = func.bind(self, ...args)
      ts.factory.createVariableStatement(
        undefined,
        ts.factory.createVariableDeclarationList(
          [
            ts.factory.createVariableDeclaration(
              "tmp",
              undefined,
              undefined,
              ts.factory.createCallExpression(
                ts.factory.createPropertyAccessExpression(
                  ts.factory.createIdentifier("func"),
                  "bind"
                ),
                undefined,
                [
                  ts.factory.createIdentifier("self"),
                  ts.factory.createSpreadElement(
                    ts.factory.createIdentifier("args")
                  ),
                ]
              )
            ),
          ],
          ts.NodeFlags.Const
        )
      ),
      // if (typeof func === "string")
      ts.factory.createIfStatement(
        ts.factory.createBinaryExpression(
          ts.factory.createTypeOfExpression(
            ts.factory.createIdentifier("func")
          ),
          ts.factory.createToken(ts.SyntaxKind.EqualsEqualsEqualsToken),
          ts.factory.createStringLiteral("function")
        ),
        ts.factory.createBlock([
          // func[Symbol.for("functionless:BoundThis")] = ast;
          setSymbol("tmp", ReflectionSymbolNames.BoundThis, "self"),
          setSymbol("tmp", ReflectionSymbolNames.BoundArgs, "args"),
          setSymbol("tmp", ReflectionSymbolNames.TargetFunction, "func"),
        ])
      ),

      // return tmp;
      ts.factory.createReturnStatement(ts.factory.createIdentifier("tmp")),
    ])
  );
}

// to prevent the closure serializer from trying to import all of functionless.
export const deploymentOnlyModule = true;<|MERGE_RESOLUTION|>--- conflicted
+++ resolved
@@ -5,16 +5,12 @@
 import ts from "typescript";
 import { assertDefined } from "./assert";
 import { makeFunctionlessChecker } from "./checker";
-<<<<<<< HEAD
-import { ConstructorDecl, FunctionDecl, MethodDecl } from "./declaration";
-=======
 import {
   ConstructorDecl,
   FunctionDecl,
   MethodDecl,
   VariableDeclKind,
 } from "./declaration";
->>>>>>> 2951d854
 import { ErrorCodes, SynthError } from "./error-code";
 import type {
   FunctionExpr,
