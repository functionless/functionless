import ts from "typescript";
import { PluginConfig, TransformerExtras } from "ts-patch";
import { BinaryOp } from "./expression";
import { AnyTable } from "./table";
import { AnyLambda } from "./function";
import { FunctionlessNode } from "./node";
<<<<<<< HEAD
import { EventBus, EventBusRule } from "./event-bridge";
import { AppsyncResolver } from "./appsync";
import { assertDefined } from "./assert";
import { EventBusTransform } from "./event-bridge/transform";
import glob from "glob";
=======
import { AppsyncResolver } from "./appsync";
import glob from "glob";
import { assertDefined } from "./assert";
>>>>>>> 1f1ffcaf

export default compile;

/**
 * Configuration options for the functionless TS transform.
 */
export interface FunctionlessConfig extends PluginConfig {
  /**
   * Glob to exclude
   */
  exclude?: string;
}

/**
 * TypeScript Transformer which transforms functionless functions, such as `AppsyncResolver`,
 * into an AST that can be interpreted at CDK synth time to produce VTL templates and AppSync
 * Resolver configurations.
 *
 * @param program the TypeScript {@link ts.Program}
 * @param config the {@link FunctionlessConfig}.
 * @param _extras
 * @returns the transformer
 */
export function compile(
  program: ts.Program,
  _config?: FunctionlessConfig,
  _extras?: TransformerExtras
): ts.TransformerFactory<ts.SourceFile> {
  const ignore = _config?.exclude
<<<<<<< HEAD
    ? glob.sync(_config.exclude, { absolute: true })
    : [];
=======
    ? new Set(glob.sync(_config.exclude, { absolute: true }))
    : new Set();
>>>>>>> 1f1ffcaf

  const checker = program.getTypeChecker();
  return (ctx) => {
    console.log("ignoring", ignore.join());

    const functionless = ts.factory.createUniqueName("functionless");
    return (sf) => {
      const functionlessImport = ts.factory.createImportDeclaration(
        undefined,
        undefined,
        ts.factory.createImportClause(
          false,
          undefined,
          ts.factory.createNamespaceImport(functionless)
        ),
        ts.factory.createStringLiteral("functionless")
      );

<<<<<<< HEAD
      console.log("sf", sf.fileName);

      if (ignore.includes(sf.fileName)) {
        console.log("ignoring");
=======
      // Do not transform any of the files matched by "exclude"
      if (ignore.has(sf.fileName)) {
>>>>>>> 1f1ffcaf
        return sf;
      }

      return ts.factory.updateSourceFile(
        sf,
        [
          functionlessImport,
          ...sf.statements.map((stmt) => visitor(stmt) as ts.Statement),
        ],
        sf.isDeclarationFile,
        sf.referencedFiles,
        sf.typeReferenceDirectives,
        sf.hasNoDefaultLib,
        sf.libReferenceDirectives
      );

      function visitor(node: ts.Node): ts.Node {
        const _visit = () => {
          if (isAppsyncResolver(node)) {
            return visitAppsyncResolver(node);
          } else if (isReflectFunction(node)) {
<<<<<<< HEAD
            return toFunction("FunctionDecl", node.arguments[0]);
          } else if (isEventBusWhenFunction(node)) {
            return visitEventBusWhen(node);
          } else if (isEventBusMapFunction(node)) {
            return visitEventBusMap(node);
          } else if (isNewEventBusRule(node)) {
            return visitEventBusRule(node);
          } else if (isNewEventBusTransform(node)) {
            return visitEventTransform(node);
=======
            return errorBoundary(() =>
              toFunction("FunctionDecl", node.arguments[0])
            );
>>>>>>> 1f1ffcaf
          }
          return node;
        };
        // keep processing the children of the updated node.
        return ts.visitEachChild(_visit(), visitor, ctx);
      }

      /**
       * Various types that could be in a call argument position of a function parameter.
       */
      type TsFunctionParameter =
        | ts.FunctionExpression
        | ts.ArrowFunction
        | ts.Identifier
        | ts.PropertyAccessExpression
        | ts.ElementAccessExpression
        | ts.CallExpression;

<<<<<<< HEAD
      type EventBusRuleInterface = ts.NewExpression & {
        arguments: [any, any, any, TsFunctionParameter];
      };

      type EventBusTransformInterface = ts.NewExpression & {
        arguments: [TsFunctionParameter, any];
      };

      type EventBusWhenInterface = ts.CallExpression & {
        arguments: [any, any, TsFunctionParameter];
      };

      type EventBusMapInterface = ts.CallExpression & {
        arguments: [TsFunctionParameter];
      };

      function isNewEventBusRule(node: ts.Node): node is EventBusRuleInterface {
        return ts.isNewExpression(node) && isEventBusRule(node.expression);
      }

      function isNewEventBusTransform(
        node: ts.Node
      ): node is EventBusTransformInterface {
        return ts.isNewExpression(node) && isEventBusTransform(node.expression);
      }

      function isEventBusWhenFunction(
        node: ts.Node
      ): node is EventBusWhenInterface {
        return (
          ts.isCallExpression(node) &&
          ts.isPropertyAccessExpression(node.expression) &&
          node.expression.name.text === "when" &&
          isEventBus(node.expression.expression)
        );
      }

      function isEventBusMapFunction(
        node: ts.Node
      ): node is EventBusMapInterface {
        return (
          ts.isCallExpression(node) &&
          ts.isPropertyAccessExpression(node.expression) &&
          node.expression.name.text === "map" &&
          isEventBusRule(node.expression.expression)
        );
      }

      /**
       * Checks to see if a node is of type EventBus.
       * The node could be any kind of node that returns an event bus rule.
       */
      function isEventBus(node: ts.Node) {
        return isFunctionlessClassOfKind(node, EventBus.FunctionlessType);
      }

      /**
       * Checks to see if a node is of type EventBusRule.
       * The node could be any kind of node that returns an event bus rule.
       */
      function isEventBusRule(node: ts.Node) {
        return isFunctionlessClassOfKind(node, EventBusRule.FunctionlessType);
      }

      /**
       * Checks to see if a node is of type EventBusRule.
       * The node could be any kind of node that returns an event bus rule.
       */
      function isEventBusTransform(node: ts.Node) {
        return isFunctionlessClassOfKind(
          node,
          EventBusTransform.FunctionlessType
        );
      }

=======
>>>>>>> 1f1ffcaf
      /**
       * Catches any errors and wraps them in a {@link Err} node.
       */
      function errorBoundary<T extends ts.Node>(
        func: () => T
      ): T | ts.NewExpression {
        try {
          return func();
        } catch (err) {
          const error =
            err instanceof Error ? err : Error("Unknown compiler error.");
          return newExpr("Err", [
            ts.factory.createNewExpression(
              ts.factory.createIdentifier(error.name),
              undefined,
              [ts.factory.createStringLiteral(error.message)]
            ),
          ]);
        }
      }

      function isFunctionlessClassOfKind(node: ts.Node, kind: string) {
        const type = checker.getTypeAtLocation(node);
        const exprDecl = type.symbol?.declarations?.[0];
        return (
          !!exprDecl &&
          ts.isClassDeclaration(exprDecl) &&
          getFunctionlessKind(exprDecl) === kind
        );
      }

      function isReflectFunction(node: ts.Node): node is ts.CallExpression & {
        arguments: [TsFunctionParameter, ...ts.Expression[]];
      } {
        if (ts.isCallExpression(node)) {
          const exprType = checker.getTypeAtLocation(node.expression);
          const exprDecl = exprType.symbol?.declarations?.[0];
          if (exprDecl && ts.isFunctionDeclaration(exprDecl)) {
            if (exprDecl.name?.text === "reflect") {
              return true;
            }
          }
        }
        return false;
      }

      function isAppsyncResolver(node: ts.Node): node is ts.NewExpression {
        if (ts.isNewExpression(node)) {
          return isFunctionlessClassOfKind(
            node.expression,
            AppsyncResolver.FunctionlessType
          );
        }
        return false;
      }

      // Gets the static FunctionlessKind property from a ClassDeclaration
      function getFunctionlessKind(
        clss: ts.ClassDeclaration
      ): string | undefined {
        const member = clss.members.find(
          (member) =>
            member.modifiers?.find(
              (mod) => mod.kind === ts.SyntaxKind.StaticKeyword
            ) !== undefined &&
            member.name &&
            ts.isIdentifier(member.name) &&
            member.name.text === "FunctionlessType"
        );

        if (
          member &&
          ts.isPropertyDeclaration(member) &&
          member.initializer &&
          ts.isStringLiteral(member.initializer)
        ) {
          return member.initializer.text;
        }
        return undefined;
      }

      function visitEventBusRule(call: EventBusRuleInterface): ts.Node {
        const [one, two, three, impl] = call.arguments;

        return ts.factory.updateNewExpression(
          call,
          call.expression,
          call.typeArguments,
          [
            one,
            two,
            three,
            errorBoundary(() => toFunction("FunctionDecl", impl)),
          ]
        );
      }

      function visitEventTransform(call: EventBusTransformInterface): ts.Node {
        const [impl, ...rest] = call.arguments;

        return ts.factory.updateNewExpression(
          call,
          call.expression,
          call.typeArguments,
          [errorBoundary(() => toFunction("FunctionDecl", impl)), ...rest]
        );
      }

      function visitEventBusWhen(call: EventBusWhenInterface): ts.Node {
        const [one, two, impl] = call.arguments;

        return ts.factory.updateCallExpression(
          call,
          call.expression,
          call.typeArguments,
          [one, two, errorBoundary(() => toFunction("FunctionDecl", impl))]
        );
      }

      function visitEventBusMap(call: EventBusMapInterface): ts.Node {
        const [impl] = call.arguments;

        return ts.factory.updateCallExpression(
          call,
          call.expression,
          call.typeArguments,
          [errorBoundary(() => toFunction("FunctionDecl", impl))]
        );
      }

      function visitAppsyncResolver(call: ts.NewExpression): ts.Node {
        if (call.arguments?.length === 1) {
          const impl = call.arguments[0];
          if (ts.isFunctionExpression(impl) || ts.isArrowFunction(impl)) {
            return ts.factory.updateNewExpression(
              call,
              call.expression,
              call.typeArguments,
              [errorBoundary(() => toFunction("FunctionDecl", impl, 1))]
            );
          }
        }
        return call;
      }

      function toFunction(
        type: "FunctionDecl" | "FunctionExpr",
        impl: TsFunctionParameter,
        dropArgs?: number
      ): ts.Expression {
        if (
          !ts.isFunctionDeclaration(impl) &&
          !ts.isArrowFunction(impl) &&
          !ts.isFunctionExpression(impl)
        ) {
          throw new Error(
            `Functionless reflection only supports function parameters with bodies, no signature only declarations or references. Found ${impl.getText()}.`
          );
        }

        const params =
          dropArgs === undefined
            ? impl.parameters
            : impl.parameters.slice(dropArgs);

        if (impl.body === undefined) {
          throw new Error(
            `cannot parse declaration-only function: ${impl.getText()}`
          );
        }
        const body = ts.isBlock(impl.body)
          ? toExpr(impl.body)
          : newExpr("BlockStmt", [
              ts.factory.createArrayLiteralExpression([
                newExpr("ReturnStmt", [toExpr(impl.body)]),
              ]),
            ]);

        return newExpr(type, [
          ts.factory.createArrayLiteralExpression(
            params
              .map((param) => param.name.getText())
              .map((arg) =>
                newExpr("ParameterDecl", [ts.factory.createStringLiteral(arg)])
              )
          ),
          body,
        ]);
      }

      function toExpr(node: ts.Node | undefined): ts.Expression {
        if (node === undefined) {
          return newExpr("NullLiteralExpr", [
            ts.factory.createIdentifier("true"),
          ]);
        } else if (ts.isArrowFunction(node) || ts.isFunctionExpression(node)) {
          return toFunction("FunctionExpr", node);
        } else if (ts.isExpressionStatement(node)) {
          return newExpr("ExprStmt", [toExpr(node.expression)]);
        } else if (ts.isCallExpression(node)) {
          const exprType = checker.getTypeAtLocation(node.expression);
          const functionBrand = exprType.getProperty("__functionBrand");
          let signature: ts.Signature | undefined;
          if (functionBrand !== undefined) {
            const functionType = checker.getTypeOfSymbolAtLocation(
              functionBrand,
              node.expression
            );
            const signatures = checker.getSignaturesOfType(
              functionType,
              ts.SignatureKind.Call
            );

            if (signatures.length === 1) {
              signature = signatures[0];
            } else {
              throw new Error(
                `Lambda Functions with multiple signatures are not currently supported.`
              );
            }
          } else {
            signature = checker.getResolvedSignature(node);
          }
          return newExpr("CallExpr", [
            toExpr(node.expression),
            ts.factory.createArrayLiteralExpression(
              node.arguments.map((arg, i) =>
                newExpr("ArgumentExpr", [
                  toExpr(arg),
                  // the arguments array may not match the signature or the signature may be unknown
                  signature?.parameters?.[i]?.name
                    ? ts.factory.createStringLiteral(
                        signature?.parameters?.[i]?.name
                      )
                    : ts.factory.createIdentifier("undefined"),
                ])
              )
            ),
          ]);
        } else if (ts.isBlock(node)) {
          return newExpr("BlockStmt", [
            ts.factory.createArrayLiteralExpression(
              node.statements.map(toExpr)
            ),
          ]);
        } else if (ts.isIdentifier(node)) {
          if (node.text === "undefined" || node.text === "null") {
            return newExpr("NullLiteralExpr", [
              ts.factory.createIdentifier(
                node.text === "undefined" ? "true" : "false"
              ),
            ]);
          }
          const kind = getKind(node);
          if (kind !== undefined) {
            // if this is a reference to a Table or Lambda, retain it
            return ref(node);
          }

          return newExpr("Identifier", [
            ts.factory.createStringLiteral(node.text),
          ]);
        } else if (ts.isPropertyAccessExpression(node)) {
          const kind = getKind(node);
          if (kind !== undefined) {
            // if this is a reference to a Table or Lambda, retain it
            return ref(node);
          }
          const type = checker.getTypeAtLocation(node.name);
          return newExpr("PropAccessExpr", [
            toExpr(node.expression),
            ts.factory.createStringLiteral(node.name.text),
            type
              ? ts.factory.createStringLiteral(checker.typeToString(type))
              : ts.factory.createIdentifier("undefined"),
          ]);
        } else if (ts.isElementAccessExpression(node)) {
          const type = checker.getTypeAtLocation(node.argumentExpression);
          return newExpr("ElementAccessExpr", [
            toExpr(node.expression),
            toExpr(node.argumentExpression),
            type
              ? ts.factory.createStringLiteral(checker.typeToString(type))
              : ts.factory.createIdentifier("undefined"),
          ]);
        } else if (
          ts.isVariableStatement(node) &&
          node.declarationList.declarations.length === 1
        ) {
          return toExpr(node.declarationList.declarations[0]);
        } else if (ts.isVariableDeclaration(node)) {
          return newExpr("VariableStmt", [
            ts.factory.createStringLiteral(node.name.getText()),
            ...(node.initializer ? [toExpr(node.initializer)] : []),
          ]);
        } else if (ts.isIfStatement(node)) {
          return newExpr("IfStmt", [
            // when
            toExpr(node.expression),
            // then
            toExpr(node.thenStatement),
            // else
            ...(node.elseStatement ? [toExpr(node.elseStatement)] : []),
          ]);
        } else if (ts.isConditionalExpression(node)) {
          return newExpr("ConditionExpr", [
            // when
            toExpr(node.condition),
            // then
            toExpr(node.whenTrue),
            // else
            toExpr(node.whenFalse),
          ]);
        } else if (ts.isBinaryExpression(node)) {
          const op = getOperator(node.operatorToken);
          if (op === undefined) {
            throw new Error(
              `invalid Binary Operator: ${node.operatorToken.getText()}`
            );
          }
          return newExpr("BinaryExpr", [
            toExpr(node.left),
            ts.factory.createStringLiteral(op),
            toExpr(node.right),
          ]);
        } else if (ts.isPrefixUnaryExpression(node)) {
          if (
            node.operator !== ts.SyntaxKind.ExclamationToken &&
            node.operator !== ts.SyntaxKind.MinusToken
          ) {
            throw new Error(
              `invalid Unary Operator: ${ts.tokenToString(node.operator)}`
            );
          }
          return newExpr("UnaryExpr", [
            ts.factory.createStringLiteral(
              assertDefined(
                ts.tokenToString(node.operator),
                `Unary operator token cannot be stringified: ${node.operator}`
              )
            ),
            toExpr(node.operand),
          ]);
        } else if (ts.isReturnStatement(node)) {
          return newExpr(
            "ReturnStmt",
            node.expression
              ? [toExpr(node.expression)]
              : [ts.factory.createNull()]
          );
        } else if (ts.isObjectLiteralExpression(node)) {
          return newExpr("ObjectLiteralExpr", [
            ts.factory.createArrayLiteralExpression(
              node.properties.map(toExpr)
            ),
          ]);
        } else if (ts.isPropertyAssignment(node)) {
          return newExpr("PropAssignExpr", [
            ts.isStringLiteral(node.name) ||
            (ts.isIdentifier(node.name) &&
              (node.name.text === "null" || node.name.text === "undefined"))
              ? string(node.name.text)
              : ts.isComputedPropertyName(node.name)
              ? toExpr(node.name.expression)
              : toExpr(node.name),
            toExpr(node.initializer),
          ]);
        } else if (ts.isShorthandPropertyAssignment(node)) {
          return newExpr("PropAssignExpr", [
            newExpr("Identifier", [
              ts.factory.createStringLiteral(node.name.text),
            ]),
            toExpr(node.name),
          ]);
        } else if (ts.isSpreadAssignment(node)) {
          return newExpr("SpreadAssignExpr", [toExpr(node.expression)]);
        } else if (ts.isSpreadElement(node)) {
          return newExpr("SpreadElementExpr", [toExpr(node.expression)]);
        } else if (ts.isArrayLiteralExpression(node)) {
          return newExpr("ArrayLiteralExpr", [
            ts.factory.updateArrayLiteralExpression(
              node,
              node.elements.map(toExpr)
            ),
          ]);
        } else if (node.kind === ts.SyntaxKind.NullKeyword) {
          return newExpr("NullLiteralExpr", [
            ts.factory.createIdentifier("false"),
          ]);
        } else if (ts.isNumericLiteral(node)) {
          return newExpr("NumberLiteralExpr", [node]);
        } else if (
          ts.isStringLiteral(node) ||
          ts.isNoSubstitutionTemplateLiteral(node)
        ) {
          return newExpr("StringLiteralExpr", [node]);
        } else if (ts.isLiteralExpression(node)) {
          // const type = checker.getTypeAtLocation(node);
          // if (type.symbol.escapedName === "boolean") {
          //   return newExpr("BooleanLiteralExpr", [node]);
          // }
        } else if (
          node.kind === ts.SyntaxKind.TrueKeyword ||
          node.kind === ts.SyntaxKind.FalseKeyword
        ) {
          return newExpr("BooleanLiteralExpr", [node as ts.Expression]);
        } else if (ts.isForOfStatement(node) || ts.isForInStatement(node)) {
          if (ts.isVariableDeclarationList(node.initializer)) {
            if (node.initializer.declarations.length === 1) {
              const varDecl = node.initializer.declarations[0];
              if (ts.isIdentifier(varDecl.name)) {
                // for (const i in list)
                return newExpr(
                  ts.isForOfStatement(node) ? "ForOfStmt" : "ForInStmt",
                  [
                    toExpr(varDecl),
                    toExpr(node.expression),
                    toExpr(node.statement),
                  ]
                );
              } else if (ts.isArrayBindingPattern(varDecl.name)) {
                // for (const [a, b] in list)
              }
            }
          }
        } else if (ts.isTemplateExpression(node)) {
          const exprs = [];
          if (node.head.text) {
            exprs.push(string(node.head.text));
          }
          for (const span of node.templateSpans) {
            exprs.push(toExpr(span.expression));
            if (span.literal.text) {
              exprs.push(string(span.literal.text));
            }
          }
          return newExpr("TemplateExpr", [
            ts.factory.createArrayLiteralExpression(exprs),
          ]);
        } else if (ts.isBreakStatement(node)) {
          return newExpr("BreakStmt", []);
        } else if (ts.isParenthesizedExpression(node)) {
          return toExpr(node.expression);
        } else if (ts.isAsExpression(node)) {
          return toExpr(node.expression);
        } else if (ts.isTypeAssertionExpression(node)) {
          return toExpr(node.expression);
        }

        throw new Error(`unhandled node: ${node.getText()} ${node.kind}`);
      }

      function ref(node: ts.Expression) {
        return newExpr("ReferenceExpr", [
          ts.factory.createArrowFunction(
            undefined,
            undefined,
            [],
            undefined,
            undefined,
            node
          ),
        ]);
      }

      function string(literal: string): ts.Expression {
        return newExpr("StringLiteralExpr", [
          ts.factory.createStringLiteral(literal),
        ]);
      }

      function newExpr(type: FunctionlessNode["kind"], args: ts.Expression[]) {
        return ts.factory.createNewExpression(
          ts.factory.createPropertyAccessExpression(functionless, type),
          undefined,
          args
        );
      }

      function getKind(
        node: ts.Node
      ): (AnyLambda | AnyTable)["kind"] | undefined {
        const exprType = checker.getTypeAtLocation(node);
        const exprKind = exprType.getProperty("kind");
        if (exprKind) {
          const exprKindType = checker.getTypeOfSymbolAtLocation(
            exprKind,
            node
          );
          if (exprKindType.isStringLiteral()) {
            return exprKindType.value as any;
          }
        }
        return undefined;
      }
    };
  };
}

function getOperator(op: ts.BinaryOperatorToken): BinaryOp | undefined {
  return OperatorMappings[op.kind as keyof typeof OperatorMappings];
}

const OperatorMappings: Record<number, BinaryOp> = {
  [ts.SyntaxKind.EqualsToken]: "=",
  [ts.SyntaxKind.PlusToken]: "+",
  [ts.SyntaxKind.MinusToken]: "-",
  [ts.SyntaxKind.AmpersandAmpersandToken]: "&&",
  [ts.SyntaxKind.BarBarToken]: "||",
  [ts.SyntaxKind.EqualsEqualsToken]: "==",
  [ts.SyntaxKind.EqualsEqualsEqualsToken]: "==",
  [ts.SyntaxKind.LessThanEqualsToken]: "<=",
  [ts.SyntaxKind.LessThanToken]: "<",
  [ts.SyntaxKind.GreaterThanEqualsToken]: ">=",
  [ts.SyntaxKind.GreaterThanToken]: ">",
  [ts.SyntaxKind.ExclamationEqualsToken]: "!=",
  [ts.SyntaxKind.ExclamationEqualsEqualsToken]: "!=",
  [ts.SyntaxKind.InKeyword]: "in",
} as const;<|MERGE_RESOLUTION|>--- conflicted
+++ resolved
@@ -4,17 +4,11 @@
 import { AnyTable } from "./table";
 import { AnyLambda } from "./function";
 import { FunctionlessNode } from "./node";
-<<<<<<< HEAD
 import { EventBus, EventBusRule } from "./event-bridge";
 import { AppsyncResolver } from "./appsync";
 import { assertDefined } from "./assert";
 import { EventBusTransform } from "./event-bridge/transform";
 import glob from "glob";
-=======
-import { AppsyncResolver } from "./appsync";
-import glob from "glob";
-import { assertDefined } from "./assert";
->>>>>>> 1f1ffcaf
 
 export default compile;
 
@@ -44,18 +38,11 @@
   _extras?: TransformerExtras
 ): ts.TransformerFactory<ts.SourceFile> {
   const ignore = _config?.exclude
-<<<<<<< HEAD
-    ? glob.sync(_config.exclude, { absolute: true })
-    : [];
-=======
     ? new Set(glob.sync(_config.exclude, { absolute: true }))
     : new Set();
->>>>>>> 1f1ffcaf
 
   const checker = program.getTypeChecker();
   return (ctx) => {
-    console.log("ignoring", ignore.join());
-
     const functionless = ts.factory.createUniqueName("functionless");
     return (sf) => {
       const functionlessImport = ts.factory.createImportDeclaration(
@@ -69,15 +56,8 @@
         ts.factory.createStringLiteral("functionless")
       );
 
-<<<<<<< HEAD
-      console.log("sf", sf.fileName);
-
-      if (ignore.includes(sf.fileName)) {
-        console.log("ignoring");
-=======
       // Do not transform any of the files matched by "exclude"
       if (ignore.has(sf.fileName)) {
->>>>>>> 1f1ffcaf
         return sf;
       }
 
@@ -99,8 +79,9 @@
           if (isAppsyncResolver(node)) {
             return visitAppsyncResolver(node);
           } else if (isReflectFunction(node)) {
-<<<<<<< HEAD
-            return toFunction("FunctionDecl", node.arguments[0]);
+            return errorBoundary(() =>
+              toFunction("FunctionDecl", node.arguments[0])
+            );
           } else if (isEventBusWhenFunction(node)) {
             return visitEventBusWhen(node);
           } else if (isEventBusMapFunction(node)) {
@@ -109,11 +90,6 @@
             return visitEventBusRule(node);
           } else if (isNewEventBusTransform(node)) {
             return visitEventTransform(node);
-=======
-            return errorBoundary(() =>
-              toFunction("FunctionDecl", node.arguments[0])
-            );
->>>>>>> 1f1ffcaf
           }
           return node;
         };
@@ -132,7 +108,6 @@
         | ts.ElementAccessExpression
         | ts.CallExpression;
 
-<<<<<<< HEAD
       type EventBusRuleInterface = ts.NewExpression & {
         arguments: [any, any, any, TsFunctionParameter];
       };
@@ -208,8 +183,6 @@
         );
       }
 
-=======
->>>>>>> 1f1ffcaf
       /**
        * Catches any errors and wraps them in a {@link Err} node.
        */
