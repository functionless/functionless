--- conflicted
+++ resolved
@@ -2,12 +2,11 @@
 import { PluginConfig, TransformerExtras } from "ts-patch";
 import { BinaryOp, CanReference } from "./expression";
 import { FunctionlessNode } from "./node";
-<<<<<<< HEAD
-=======
 import { AppsyncResolver } from "./appsync";
 import minimatch from "minimatch";
 import { assertDefined } from "./assert";
->>>>>>> 04bb041b
+import { StepFunction } from ".";
+import { ExpressStepFunction } from "./step-function";
 
 export default compile;
 
@@ -73,30 +72,59 @@
       );
 
       function visitor(node: ts.Node): ts.Node {
-<<<<<<< HEAD
-        const type = getFunctionlessType(node);
-        if (type === "AppsyncResolver") {
+        if (isAppsyncResolver(node)) {
           return visitAppsyncResolver(node as ts.NewExpression);
-        } else if (type === "StepFunction" || type === "ExpressStepFunction") {
+        } else if (isStepFunction(node)) {
           return visitStepFunction(node as ts.NewExpression);
-        } else if (type === "reflect") {
-          return toFunction(
-            "FunctionDecl",
-            (node as ts.CallExpression).arguments[0] as ts.FunctionExpression
+        } else if (isReflectFunction(node)) {
+          return errorBoundary(() =>
+            toFunction("FunctionDecl", node.arguments[0])
           );
-=======
-        const _visit = () => {
-          if (isAppsyncResolver(node)) {
-            return visitAppsyncResolver(node);
-          } else if (isReflectFunction(node)) {
-            return errorBoundary(() =>
-              toFunction("FunctionDecl", node.arguments[0])
-            );
-          }
-          return node;
-        };
+        }
         // keep processing the children of the updated node.
-        return ts.visitEachChild(_visit(), visitor, ctx);
+        return ts.visitEachChild(node, visitor, ctx);
+      }
+
+      function isReflectFunction(node: ts.Node): node is ts.CallExpression & {
+        arguments: [TsFunctionParameter, ...ts.Expression[]];
+      } {
+        if (ts.isCallExpression(node)) {
+          const exprType = checker.getTypeAtLocation(node.expression);
+          const exprDecl = exprType.symbol?.declarations?.[0];
+          if (exprDecl && ts.isFunctionDeclaration(exprDecl)) {
+            if (exprDecl.name?.text === "reflect") {
+              return true;
+            }
+          }
+        }
+        return false;
+      }
+
+      function isAppsyncResolver(node: ts.Node): node is ts.NewExpression & {
+        arguments: [TsFunctionParameter, ...ts.Expression[]];
+      } {
+        if (ts.isNewExpression(node)) {
+          return isFunctionlessClassOfKind(
+            node.expression,
+            AppsyncResolver.FunctionlessType
+          );
+        }
+        return false;
+      }
+
+      function isStepFunction(node: ts.Node): node is ts.NewExpression & {
+        arguments: [TsFunctionParameter, ...ts.Expression[]];
+      } {
+        if (ts.isNewExpression(node)) {
+          return (
+            isFunctionlessClassOfKind(node, StepFunction.FunctionlessType) ||
+            isFunctionlessClassOfKind(
+              node,
+              ExpressStepFunction.FunctionlessType
+            )
+          );
+        }
+        return false;
       }
 
       /**
@@ -128,7 +156,6 @@
               [ts.factory.createStringLiteral(error.message)]
             ),
           ]);
->>>>>>> 04bb041b
         }
       }
 
@@ -142,69 +169,27 @@
         );
       }
 
-<<<<<<< HEAD
-      function getFunctionlessType(
-        node: ts.Node
-      ):
-        | "AppsyncResolver"
-        | "StepFunction"
-        | "ExpressStepFunction"
-        | "reflect"
-        | undefined {
-        if (ts.isNewExpression(node)) {
-=======
-      function isReflectFunction(node: ts.Node): node is ts.CallExpression & {
-        arguments: [TsFunctionParameter, ...ts.Expression[]];
-      } {
-        if (ts.isCallExpression(node)) {
->>>>>>> 04bb041b
-          const exprType = checker.getTypeAtLocation(node.expression);
-          const exprDecl = exprType.symbol?.declarations?.[0];
-          if (exprDecl && ts.isClassDeclaration(exprDecl)) {
-            const member = exprDecl.members.find(
-              (member) =>
-                member.modifiers?.find(
-                  (mod) => mod.kind === ts.SyntaxKind.StaticKeyword
-                ) !== undefined &&
-                member.name &&
-                ts.isIdentifier(member.name) &&
-                member.name.text === "FunctionlessType"
-            );
-
-            if (
-              member &&
-              ts.isPropertyDeclaration(member) &&
-              member.initializer &&
-              ts.isStringLiteral(member.initializer) &&
-              (member.initializer.text === "AppsyncResolver" ||
-                member.initializer.text === "StepFunction" ||
-                member.initializer.text === "ExpressStepFunction")
-            ) {
-              return member.initializer.text;
-            }
-            return undefined;
-          }
-<<<<<<< HEAD
-        } else if (ts.isCallExpression(node)) {
-          const exprType = checker.getTypeAtLocation(node.expression);
-          const exprDecl = exprType.symbol?.declarations?.[0];
-          if (exprDecl && ts.isFunctionDeclaration(exprDecl)) {
-            if (exprDecl.name?.text === "reflect") {
-              return "reflect";
-            }
-          }
-=======
-        }
-        return false;
-      }
-
-      function isAppsyncResolver(node: ts.Node): node is ts.NewExpression {
-        if (ts.isNewExpression(node)) {
-          return isFunctionlessClassOfKind(
-            node.expression,
-            AppsyncResolver.FunctionlessType
-          );
->>>>>>> 04bb041b
+      // Gets the static FunctionlessKind property from a ClassDeclaration
+      function getFunctionlessKind(
+        clss: ts.ClassDeclaration
+      ): string | undefined {
+        const member = clss.members.find(
+          (member) =>
+            member.modifiers?.find(
+              (mod) => mod.kind === ts.SyntaxKind.StaticKeyword
+            ) !== undefined &&
+            member.name &&
+            ts.isIdentifier(member.name) &&
+            member.name.text === "FunctionlessType"
+        );
+
+        if (
+          member &&
+          ts.isPropertyDeclaration(member) &&
+          member.initializer &&
+          ts.isStringLiteral(member.initializer)
+        ) {
+          return member.initializer.text;
         }
         return undefined;
       }
@@ -230,11 +215,7 @@
               call,
               call.expression,
               call.typeArguments,
-<<<<<<< HEAD
-              [toFunction("FunctionDecl", impl)]
-=======
               [errorBoundary(() => toFunction("FunctionDecl", impl, 1))]
->>>>>>> 04bb041b
             );
           }
         }
@@ -317,14 +298,12 @@
           } else {
             signature = checker.getResolvedSignature(node);
           }
-<<<<<<< HEAD
           if (signature) {
             return newExpr(ts.isCallExpression(node) ? "CallExpr" : "NewExpr", [
               toExpr(node.expression),
-              ts.factory.createObjectLiteralExpression(
+              ts.factory.createArrayLiteralExpression(
                 signature.parameters.map((parameter, i) =>
-                  ts.factory.createPropertyAssignment(
-                    parameter.name,
+                  newExpr("Argument", [
                     (parameter.declarations?.[0] as ts.ParameterDeclaration)
                       ?.dotDotDotToken
                       ? newExpr("ArrayLiteralExpr", [
@@ -332,30 +311,25 @@
                             node.arguments?.slice(i).map(toExpr) ?? []
                           ),
                         ])
-                      : toExpr(node.arguments?.[i])
-                  )
+                      : toExpr(node.arguments?.[i]),
+                    ts.factory.createStringLiteral(parameter.name),
+                  ])
                 )
               ),
             ]);
-          }
-=======
-          return newExpr("CallExpr", [
-            toExpr(node.expression),
-            ts.factory.createArrayLiteralExpression(
-              node.arguments.map((arg, i) =>
-                newExpr("Argument", [
-                  toExpr(arg),
-                  // the arguments array may not match the signature or the signature may be unknown
-                  signature?.parameters?.[i]?.name
-                    ? ts.factory.createStringLiteral(
-                        signature?.parameters?.[i]?.name
-                      )
-                    : ts.factory.createIdentifier("undefined"),
-                ])
-              )
-            ),
-          ]);
->>>>>>> 04bb041b
+          } else {
+            return newExpr("CallExpr", [
+              toExpr(node.expression),
+              ts.factory.createArrayLiteralExpression(
+                node.arguments?.map((arg) =>
+                  newExpr("Argument", [
+                    toExpr(arg),
+                    ts.factory.createIdentifier("undefined"),
+                  ])
+                ) ?? []
+              ),
+            ]);
+          }
         } else if (ts.isBlock(node)) {
           return newExpr("BlockStmt", [
             ts.factory.createArrayLiteralExpression(
@@ -473,17 +447,9 @@
           ]);
         } else if (ts.isPropertyAssignment(node)) {
           return newExpr("PropAssignExpr", [
-            ts.isStringLiteral(node.name) ||
-            (ts.isIdentifier(node.name) &&
-              (node.name.text === "null" || node.name.text === "undefined"))
+            ts.isStringLiteral(node.name) || ts.isIdentifier(node.name)
               ? string(node.name.text)
-<<<<<<< HEAD
-              : ts.isComputedPropertyName(node.name)
-              ? toExpr(node.name.expression)
-              : string(node.name.text),
-=======
               : toExpr(node.name),
->>>>>>> 04bb041b
             toExpr(node.initializer),
           ]);
         } else if (ts.isComputedPropertyName(node)) {
@@ -560,7 +526,6 @@
           ]);
         } else if (ts.isBreakStatement(node)) {
           return newExpr("BreakStmt", []);
-<<<<<<< HEAD
         } else if (ts.isContinueStatement(node)) {
           return newExpr("ContinueStmt", []);
         } else if (ts.isTryStatement(node)) {
@@ -608,14 +573,12 @@
                 ]),
             toExpr(node.expression),
           ]);
-=======
         } else if (ts.isParenthesizedExpression(node)) {
           return toExpr(node.expression);
         } else if (ts.isAsExpression(node)) {
           return toExpr(node.expression);
         } else if (ts.isTypeAssertionExpression(node)) {
           return toExpr(node.expression);
->>>>>>> 04bb041b
         }
 
         throw new Error(`unhandled node: ${node.getText()} ${node.kind}`);
