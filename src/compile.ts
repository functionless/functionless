import ts from "typescript";
import { PluginConfig, TransformerExtras } from "ts-patch";
import { BinaryOp, CanReference } from "./expression";
import { FunctionlessNode } from "./node";

export default compile;

/**
 * Configuration options for the functionless TS transform.
 */
export interface FunctionlessConfig extends PluginConfig {}

/**
 * TypeScript Transformer which transforms functionless functions, such as `AppsyncResolver`,
 * into an AST that can be interpreted at CDK synth time to produce VTL templates and AppSync
 * Resolver configurations.
 *
 * @param program the TypeScript {@link ts.Program}
 * @param config the {@link FunctionlessConfig}.
 * @param _extras
 * @returns the transformer
 */
export function compile(
  program: ts.Program,
  _config?: FunctionlessConfig,
  _extras?: TransformerExtras
): ts.TransformerFactory<ts.SourceFile> {
  const checker = program.getTypeChecker();
  return (ctx) => {
    const functionless = ts.factory.createUniqueName("functionless");
    return (sf) => {
      const functionlessImport = ts.factory.createImportDeclaration(
        undefined,
        undefined,
        ts.factory.createImportClause(
          false,
          undefined,
          ts.factory.createNamespaceImport(functionless)
        ),
        ts.factory.createStringLiteral("functionless")
      );

      return ts.factory.updateSourceFile(
        sf,
        [
          functionlessImport,
          ...sf.statements.map((stmt) => visitor(stmt) as ts.Statement),
        ],
        sf.isDeclarationFile,
        sf.referencedFiles,
        sf.typeReferenceDirectives,
        sf.hasNoDefaultLib,
        sf.libReferenceDirectives
      );

      function visitor(node: ts.Node): ts.Node {
        const type = getFunctionlessType(node);
        if (type === "AppsyncResolver") {
          return visitAppsyncResolver(node as ts.NewExpression);
        } else if (type === "StepFunction" || type === "ExpressStepFunction") {
          return visitStepFunction(node as ts.NewExpression);
        } else if (type === "reflect") {
          return toFunction(
            "FunctionDecl",
            (node as ts.CallExpression).arguments[0] as ts.FunctionExpression
          );
        }
        return ts.visitEachChild(node, visitor, ctx);
      }

<<<<<<< HEAD
      function getFunctionlessType(
        node: ts.Node
      ):
        | "AppsyncResolver"
        | "StepFunction"
        | "ExpressStepFunction"
        | "reflect"
        | undefined {
        if (ts.isNewExpression(node)) {
=======
      function isReflectFunction(node: ts.Node): node is ts.CallExpression & {
        arguments: [
          (
            | ts.FunctionExpression
            | ts.ArrowFunction
            | ts.Identifier
            | ts.PropertyAccessExpression
            | ts.ElementAccessExpression
            | ts.CallExpression
          ),
          ...ts.Expression[]
        ];
      } {
        if (ts.isCallExpression(node)) {
>>>>>>> ee687d53
          const exprType = checker.getTypeAtLocation(node.expression);
          const exprDecl = exprType.symbol?.declarations?.[0];
          if (exprDecl && ts.isClassDeclaration(exprDecl)) {
            const member = exprDecl.members.find(
              (member) =>
                member.modifiers?.find(
                  (mod) => mod.kind === ts.SyntaxKind.StaticKeyword
                ) !== undefined &&
                member.name &&
                ts.isIdentifier(member.name) &&
                member.name.text === "FunctionlessType"
            );

            if (
              member &&
              ts.isPropertyDeclaration(member) &&
              member.initializer &&
              ts.isStringLiteral(member.initializer) &&
              (member.initializer.text === "AppsyncResolver" ||
                member.initializer.text === "StepFunction" ||
                member.initializer.text === "ExpressStepFunction")
            ) {
              return member.initializer.text;
            }
            return undefined;
          }
        } else if (ts.isCallExpression(node)) {
          const exprType = checker.getTypeAtLocation(node.expression);
          const exprDecl = exprType.symbol?.declarations?.[0];
          if (exprDecl && ts.isFunctionDeclaration(exprDecl)) {
            if (exprDecl.name?.text === "reflect") {
              return "reflect";
            }
          }
        }
        return undefined;
      }

      function visitStepFunction(call: ts.NewExpression): ts.Node {
        return ts.factory.updateNewExpression(
          call,
          call.expression,
          call.typeArguments,
          call.arguments?.map((arg) =>
            ts.isFunctionExpression(arg) || ts.isArrowFunction(arg)
              ? toFunction("FunctionDecl", arg)
              : arg
          )
        );
      }

      function visitAppsyncResolver(call: ts.NewExpression): ts.Node {
        if (call.arguments?.length === 1) {
          const impl = call.arguments[0];
          if (ts.isFunctionExpression(impl) || ts.isArrowFunction(impl)) {
            return ts.factory.updateNewExpression(
              call,
              call.expression,
              call.typeArguments,
              [toFunction("FunctionDecl", impl)]
            );
          }
        }
        return call;
      }

      function toFunction(
        type: "FunctionDecl" | "FunctionExpr",
        impl: ts.Node,
        dropArgs?: number
      ): ts.Expression {
        if (
          !ts.isFunctionDeclaration(impl) &&
          !ts.isArrowFunction(impl) &&
          !ts.isFunctionExpression(impl)
        ) {
          throw new Error(
            `Functionless reflection only supports function parameters with bodies, no signature only declarations or references. Found ${impl.getText()}.`
          );
        }

        const params =
          dropArgs === undefined
            ? impl.parameters
            : impl.parameters.slice(dropArgs);

        if (impl.body === undefined) {
          throw new Error(
            `cannot parse declaration-only function: ${impl.getText()}`
          );
        }
        const body = ts.isBlock(impl.body)
          ? toExpr(impl.body)
          : newExpr("BlockStmt", [
              ts.factory.createArrayLiteralExpression([
                newExpr("ReturnStmt", [toExpr(impl.body)]),
              ]),
            ]);

        return newExpr(type, [
          ts.factory.createArrayLiteralExpression(
            params
              .map((param) => param.name.getText())
              .map((arg) =>
                newExpr("ParameterDecl", [ts.factory.createStringLiteral(arg)])
              )
          ),
          body,
        ]);
      }

      function toExpr(node: ts.Node | undefined): ts.Expression {
        if (node === undefined) {
          return newExpr("NullLiteralExpr", []);
        } else if (ts.isArrowFunction(node) || ts.isFunctionExpression(node)) {
          return toFunction("FunctionExpr", node);
        } else if (ts.isExpressionStatement(node)) {
          return newExpr("ExprStmt", [toExpr(node.expression)]);
        } else if (ts.isCallExpression(node)) {
          const exprType = checker.getTypeAtLocation(node.expression);
          const functionBrand = exprType.getProperty("__functionBrand");
          let signature: ts.Signature | undefined;
          if (functionBrand !== undefined) {
            const functionType = checker.getTypeOfSymbolAtLocation(
              functionBrand,
              node.expression
            );
            const signatures = checker.getSignaturesOfType(
              functionType,
              ts.SignatureKind.Call
            );

            if (signatures.length === 1) {
              signature = signatures[0];
            } else {
              throw new Error(
                `Lambda Functions with multiple signatures are not currently supported.`
              );
            }
          } else {
            signature = checker.getResolvedSignature(node);
          }
          if (signature) {
            return newExpr("CallExpr", [
              toExpr(node.expression),
              ts.factory.createObjectLiteralExpression(
                signature.parameters.map((parameter, i) =>
                  ts.factory.createPropertyAssignment(
                    parameter.name,
                    toExpr(node.arguments[i])
                  )
                )
              ),
            ]);
          }
        } else if (ts.isBlock(node)) {
          return newExpr("BlockStmt", [
            ts.factory.createArrayLiteralExpression(
              node.statements.map(toExpr)
            ),
          ]);
        } else if (ts.isIdentifier(node)) {
          if (node.text === "undefined" || node.text === "null") {
            return newExpr("NullLiteralExpr", []);
          }
          const kind = getKind(node);
          if (kind !== undefined) {
            // if this is a reference to a Table or Lambda, retain it
            return ref(node);
          }

          return newExpr("Identifier", [
            ts.factory.createStringLiteral(node.text),
          ]);
        } else if (ts.isPropertyAccessExpression(node)) {
          const kind = getKind(node);
          if (kind !== undefined) {
            // if this is a reference to a Table or Lambda, retain it
            return ref(node);
          }
          return newExpr("PropAccessExpr", [
            toExpr(node.expression),
            ts.factory.createStringLiteral(node.name.text),
          ]);
        } else if (ts.isElementAccessExpression(node)) {
          return newExpr("ElementAccessExpr", [
            toExpr(node.expression),
            toExpr(node.argumentExpression),
          ]);
        } else if (
          ts.isVariableStatement(node) &&
          node.declarationList.declarations.length === 1
        ) {
          return toExpr(node.declarationList.declarations[0]);
        } else if (ts.isVariableDeclaration(node)) {
          return newExpr("VariableStmt", [
            ts.factory.createStringLiteral(node.name.getText()),
            ...(node.initializer ? [toExpr(node.initializer)] : []),
          ]);
        } else if (ts.isIfStatement(node)) {
          return newExpr("IfStmt", [
            // when
            toExpr(node.expression),
            // then
            toExpr(node.thenStatement),
            // else
            ...(node.elseStatement ? [toExpr(node.elseStatement)] : []),
          ]);
        } else if (ts.isConditionalExpression(node)) {
          return newExpr("ConditionExpr", [
            // when
            toExpr(node.condition),
            // then
            toExpr(node.whenTrue),
            // else
            toExpr(node.whenFalse),
          ]);
        } else if (ts.isBinaryExpression(node)) {
          const op = getOperator(node.operatorToken);
          if (op === undefined) {
            throw new Error(
              `invalid Binary Operator: ${node.operatorToken.getText()}`
            );
          }
          return newExpr("BinaryExpr", [
            toExpr(node.left),
            ts.factory.createStringLiteral(op),
            toExpr(node.right),
          ]);
        } else if (ts.isPrefixUnaryExpression(node)) {
          if (node.operator !== ts.SyntaxKind.ExclamationToken) {
            throw new Error(
              `invalid Unary Operator: ${ts.tokenToString(node.operator)}`
            );
          }
          return newExpr("UnaryExpr", [toExpr(node.operand)]);
        } else if (ts.isReturnStatement(node)) {
          return newExpr(
            "ReturnStmt",
            node.expression
              ? [toExpr(node.expression)]
              : [ts.factory.createNull()]
          );
        } else if (ts.isObjectLiteralExpression(node)) {
          return newExpr("ObjectLiteralExpr", [
            ts.factory.createArrayLiteralExpression(
              node.properties.map(toExpr)
            ),
          ]);
        } else if (ts.isPropertyAssignment(node)) {
          return newExpr("PropAssignExpr", [
            ts.isStringLiteral(node.name) ||
            (ts.isIdentifier(node.name) &&
              (node.name.text === "null" || node.name.text === "undefined"))
              ? string(node.name.text)
              : ts.isComputedPropertyName(node.name)
              ? toExpr(node.name.expression)
              : string(node.name.text),
            toExpr(node.initializer),
          ]);
        } else if (ts.isShorthandPropertyAssignment(node)) {
          return newExpr("PropAssignExpr", [
            newExpr("Identifier", [
              ts.factory.createStringLiteral(node.name.text),
            ]),
            toExpr(node.name),
          ]);
        } else if (ts.isSpreadAssignment(node)) {
          return newExpr("SpreadAssignExpr", [toExpr(node.expression)]);
        } else if (ts.isSpreadElement(node)) {
          return newExpr("SpreadElementExpr", [toExpr(node.expression)]);
        } else if (ts.isArrayLiteralExpression(node)) {
          return newExpr("ArrayLiteralExpr", [
            ts.factory.updateArrayLiteralExpression(
              node,
              node.elements.map(toExpr)
            ),
          ]);
        } else if (node.kind === ts.SyntaxKind.NullKeyword) {
          return newExpr("NullLiteralExpr", []);
        } else if (ts.isNumericLiteral(node)) {
          return newExpr("NumberLiteralExpr", [node]);
        } else if (ts.isStringLiteral(node)) {
          return newExpr("StringLiteralExpr", [node]);
        } else if (ts.isLiteralExpression(node)) {
          // const type = checker.getTypeAtLocation(node);
          // if (type.symbol.escapedName === "boolean") {
          //   return newExpr("BooleanLiteralExpr", [node]);
          // }
        } else if (
          node.kind === ts.SyntaxKind.TrueKeyword ||
          node.kind === ts.SyntaxKind.FalseKeyword
        ) {
          return newExpr("BooleanLiteralExpr", [node as ts.Expression]);
        } else if (ts.isForOfStatement(node) || ts.isForInStatement(node)) {
          if (ts.isVariableDeclarationList(node.initializer)) {
            if (node.initializer.declarations.length === 1) {
              const varDecl = node.initializer.declarations[0];
              if (ts.isIdentifier(varDecl.name)) {
                // for (const i in list)
                return newExpr(
                  ts.isForOfStatement(node) ? "ForOfStmt" : "ForInStmt",
                  [
                    toExpr(varDecl),
                    toExpr(node.expression),
                    toExpr(node.statement),
                  ]
                );
              } else if (ts.isArrayBindingPattern(varDecl.name)) {
                // for (const [a, b] in list)
              }
            }
          }
        } else if (ts.isTemplateExpression(node)) {
          const exprs = [];
          if (node.head.text) {
            exprs.push(string(node.head.text));
          }
          for (const span of node.templateSpans) {
            exprs.push(toExpr(span.expression));
            if (span.literal.text) {
              exprs.push(string(span.literal.text));
            }
          }
          return newExpr("TemplateExpr", [
            ts.factory.createArrayLiteralExpression(exprs),
          ]);
        } else if (ts.isBreakStatement(node)) {
          return newExpr("BreakStmt", []);
        } else if (ts.isTryStatement(node)) {
          return newExpr("TryStmt", [
            toExpr(node.tryBlock),
            node.catchClause
              ? toExpr(node.catchClause)
              : ts.factory.createIdentifier("undefined"),
            node.finallyBlock
              ? toExpr(node.finallyBlock)
              : ts.factory.createIdentifier("undefined"),
          ]);
        } else if (ts.isCatchClause(node)) {
          return newExpr("CatchClause", [
            node.variableDeclaration
              ? toExpr(node.variableDeclaration)
              : ts.factory.createIdentifier("undefined"),
            toExpr(node.block),
          ]);
        } else if (ts.isThrowStatement(node)) {
          return newExpr("ThrowStmt", [toExpr(node.expression)]);
        }

        throw new Error(`unhandled node: ${node.getText()}`);
      }

      function ref(node: ts.Expression) {
        return newExpr("ReferenceExpr", [
          ts.factory.createStringLiteral(exprToString(node)),
          ts.factory.createArrowFunction(
            undefined,
            undefined,
            [],
            undefined,
            undefined,
            node
          ),
        ]);
      }

      function exprToString(node: ts.Expression): string {
        if (ts.isIdentifier(node)) {
          return node.text;
        } else if (ts.isPropertyAccessExpression(node)) {
          return `${exprToString(node.expression)}.${exprToString(node.name)}`;
        } else if (ts.isElementAccessExpression(node)) {
          return `${exprToString(node.expression)}[${exprToString(
            node.argumentExpression
          )}]`;
        } else {
          return "";
        }
      }

      function string(literal: string): ts.Expression {
        return newExpr("StringLiteralExpr", [
          ts.factory.createStringLiteral(literal),
        ]);
      }

      function newExpr(type: FunctionlessNode["kind"], args: ts.Expression[]) {
        return ts.factory.createNewExpression(
          ts.factory.createPropertyAccessExpression(functionless, type),
          undefined,
          args
        );
      }

      function getKind(node: ts.Node): CanReference["kind"] | undefined {
        const exprType = checker.getTypeAtLocation(node);
        const exprKind = exprType.getProperty("kind");
        if (exprKind) {
          const exprKindType = checker.getTypeOfSymbolAtLocation(
            exprKind,
            node
          );
          if (exprKindType.isStringLiteral()) {
            return exprKindType.value as any;
          }
        }
        return undefined;
      }
    };
  };
}

function getOperator(op: ts.BinaryOperatorToken): BinaryOp | undefined {
  return OperatorMappings[op.kind as keyof typeof OperatorMappings];
}

const OperatorMappings = {
  [ts.SyntaxKind.EqualsToken]: "=",
  [ts.SyntaxKind.PlusToken]: "+",
  [ts.SyntaxKind.MinusToken]: "-",
  [ts.SyntaxKind.AmpersandAmpersandToken]: "&&",
  [ts.SyntaxKind.BarBarToken]: "||",
  [ts.SyntaxKind.EqualsEqualsToken]: "==",
  [ts.SyntaxKind.EqualsEqualsEqualsToken]: "==",
  [ts.SyntaxKind.LessThanEqualsToken]: "<=",
  [ts.SyntaxKind.LessThanToken]: "<",
  [ts.SyntaxKind.GreaterThanEqualsToken]: ">=",
  [ts.SyntaxKind.GreaterThanToken]: ">",
} as const;<|MERGE_RESOLUTION|>--- conflicted
+++ resolved
@@ -68,7 +68,6 @@
         return ts.visitEachChild(node, visitor, ctx);
       }
 
-<<<<<<< HEAD
       function getFunctionlessType(
         node: ts.Node
       ):
@@ -78,22 +77,6 @@
         | "reflect"
         | undefined {
         if (ts.isNewExpression(node)) {
-=======
-      function isReflectFunction(node: ts.Node): node is ts.CallExpression & {
-        arguments: [
-          (
-            | ts.FunctionExpression
-            | ts.ArrowFunction
-            | ts.Identifier
-            | ts.PropertyAccessExpression
-            | ts.ElementAccessExpression
-            | ts.CallExpression
-          ),
-          ...ts.Expression[]
-        ];
-      } {
-        if (ts.isCallExpression(node)) {
->>>>>>> ee687d53
           const exprType = checker.getTypeAtLocation(node.expression);
           const exprDecl = exprType.symbol?.declarations?.[0];
           if (exprDecl && ts.isClassDeclaration(exprDecl)) {
