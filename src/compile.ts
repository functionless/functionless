--- conflicted
+++ resolved
@@ -3,17 +3,10 @@
 import { PluginConfig, TransformerExtras } from "ts-patch";
 import { BinaryOp, CanReference } from "./expression";
 import { FunctionlessNode } from "./node";
-import { EventBus, EventBusRule } from "./event-bridge";
 import { AppsyncResolver } from "./appsync";
 import { assertDefined } from "./assert";
-<<<<<<< HEAD
+import { StepFunction, ExpressStepFunction } from "./step-function";
 import minimatch from "minimatch";
-import path from "path";
-=======
-import { StepFunction, ExpressStepFunction } from "./step-function";
-import { EventBusTransform } from "./event-bridge/transform";
-import minimatch from "minimatch";
->>>>>>> ff25c84d
 
 export default compile;
 
@@ -96,11 +89,6 @@
             return visitEventBusRule(node);
           } else if (isNewEventBusTransform(node)) {
             return visitEventTransform(node);
-<<<<<<< HEAD
-=======
-          } else if (isStepFunction(node)) {
-            return visitStepFunction(node as ts.NewExpression);
->>>>>>> ff25c84d
           }
           return node;
         };
@@ -214,11 +202,7 @@
        * The node could be any kind of node that returns an event bus rule.
        */
       function isEventBus(node: ts.Node) {
-<<<<<<< HEAD
         return nodeExtendsFunctionlessType(node, "IEventBus");
-=======
-        return isFunctionlessClassOfKind(node, EventBus.FunctionlessType);
->>>>>>> ff25c84d
       }
 
       /**
@@ -226,11 +210,7 @@
        * The node could be any kind of node that returns an event bus rule.
        */
       function isEventBusRule(node: ts.Node) {
-<<<<<<< HEAD
         return nodeExtendsFunctionlessType(node, "IEventBusRule");
-=======
-        return isFunctionlessClassOfKind(node, EventBusRule.FunctionlessType);
->>>>>>> ff25c84d
       }
 
       /**
@@ -238,14 +218,7 @@
        * The node could be any kind of node that returns an event bus rule.
        */
       function isEventBusTransform(node: ts.Node) {
-<<<<<<< HEAD
         return nodeExtendsFunctionlessType(node, "EventBusTransform");
-=======
-        return isFunctionlessClassOfKind(
-          node,
-          EventBusTransform.FunctionlessType
-        );
->>>>>>> ff25c84d
       }
 
       /**
@@ -321,39 +294,11 @@
         );
       }
 
-<<<<<<< HEAD
       function isFunctionlessClassOfKind(node: ts.Node, kind: string) {
         const type = checker.getTypeAtLocation(node);
         return isFunctionlessType(type, kind);
       }
 
-      function isReflectFunction(node: ts.Node): node is ts.CallExpression & {
-        arguments: [TsFunctionParameter, ...ts.Expression[]];
-      } {
-        if (ts.isCallExpression(node)) {
-          const exprType = checker.getTypeAtLocation(node.expression);
-          const exprDecl = exprType.symbol?.declarations?.[0];
-          if (exprDecl && ts.isFunctionDeclaration(exprDecl)) {
-            if (exprDecl.name?.text === "reflect") {
-              return true;
-            }
-          }
-        }
-        return false;
-      }
-
-      function isAppsyncResolver(node: ts.Node): node is ts.NewExpression {
-        if (ts.isNewExpression(node)) {
-          return isFunctionlessClassOfKind(
-            node.expression,
-            AppsyncResolver.FunctionlessType
-          );
-        }
-        return false;
-      }
-
-=======
->>>>>>> ff25c84d
       // Gets the static FunctionlessKind property from a ClassDeclaration
       function getFunctionlessKind(
         clss: ts.ClassDeclaration
@@ -379,8 +324,6 @@
         return undefined;
       }
 
-<<<<<<< HEAD
-=======
       function visitStepFunction(call: ts.NewExpression): ts.Node {
         return ts.factory.updateNewExpression(
           call,
@@ -394,7 +337,6 @@
         );
       }
 
->>>>>>> ff25c84d
       function visitEventBusRule(call: EventBusRuleInterface): ts.Node {
         const [one, two, three, impl] = call.arguments;
 
@@ -413,10 +355,7 @@
 
       function visitEventTransform(call: EventBusTransformInterface): ts.Node {
         const [impl, ...rest] = call.arguments;
-<<<<<<< HEAD
-
-=======
->>>>>>> ff25c84d
+
         return ts.factory.updateNewExpression(
           call,
           call.expression,
