--- conflicted
+++ resolved
@@ -174,81 +174,7 @@
 
       function toFunction(
         type: FunctionDecl["kind"] | FunctionExpr["kind"],
-        impl: ts.Expression | ts.FunctionDeclaration
-      ): ts.Expression {
-        return errorBoundary(() => {
-          if (
-            !ts.isFunctionDeclaration(impl) &&
-            !ts.isArrowFunction(impl) &&
-            !ts.isFunctionExpression(impl)
-          ) {
-            throw new Error(
-              `Functionless reflection only supports function parameters with bodies, no signature only declarations or references. Found ${impl.getText()}.`
-            );
-          }
-
-          const params = impl.parameters;
-
-<<<<<<< HEAD
-          if (impl.body === undefined) {
-            throw new Error(
-              `cannot parse declaration-only function: ${impl.getText()}`
-            );
-          }
-          const body = ts.isBlock(impl.body)
-            ? toExpr(impl.body, impl)
-            : newExpr("BlockStmt", [
-                ts.factory.createArrayLiteralExpression([
-                  newExpr("ReturnStmt", [toExpr(impl.body, impl)]),
-                ]),
-              ]);
-=======
-          if (
-            ts.isArrowFunction(resolver) ||
-            ts.isFunctionExpression(resolver)
-          ) {
-            return ts.factory.updateNewExpression(
-              call,
-              call.expression,
-              call.typeArguments,
-              [
-                options,
-                errorBoundary(() => toFunction("FunctionDecl", resolver)),
-              ]
-            );
-          }
-        }
-        return call;
-      }
-
-      function visitFunction(func: FunctionInterface): ts.Node {
-        const [_one, _two, _three, funcDecl] =
-          func.arguments.length === 4
-            ? func.arguments
-            : [
-                func.arguments[0],
-                func.arguments[1],
-                undefined,
-                func.arguments[2],
-              ];
-
-        return ts.factory.updateNewExpression(
-          func,
-          func.expression,
-          func.typeArguments,
-          [
-            _one,
-            _two,
-            ...(_three ? [_three] : []),
-            funcDecl,
-            errorBoundary(() => toFunction("FunctionDecl", funcDecl)),
-          ]
-        );
-      }
-
-      function toFunction(
-        type: FunctionDecl["kind"] | FunctionExpr["kind"],
-        impl: ts.Expression,
+        impl: ts.Expression | ts.FunctionDeclaration,
         /**
          * Scope used to determine the accessability of identifiers.
          * Functionless considers identifiers in a closure and all nested closures to be in scope.
@@ -269,65 +195,31 @@
          */
         scope?: ts.Node
       ): ts.Expression {
-        if (
-          !ts.isFunctionDeclaration(impl) &&
-          !ts.isArrowFunction(impl) &&
-          !ts.isFunctionExpression(impl)
-        ) {
-          throw new Error(
-            `Functionless reflection only supports function parameters with bodies, no signature only declarations or references. Found ${impl.getText()}.`
-          );
-        }
-
-        if (impl.body === undefined) {
-          throw new Error(
-            `cannot parse declaration-only function: ${impl.getText()}`
-          );
-        }
-        const body = ts.isBlock(impl.body)
-          ? toExpr(impl.body, scope ?? impl)
-          : newExpr("BlockStmt", [
-              ts.factory.createArrayLiteralExpression([
-                newExpr("ReturnStmt", [toExpr(impl.body, scope ?? impl)]),
-              ]),
-            ]);
-
-        return newExpr(type, [
-          ts.factory.createArrayLiteralExpression(
-            impl.parameters.map((param) =>
-              newExpr("ParameterDecl", [
-                ts.isIdentifier(param.name)
-                  ? ts.factory.createStringLiteral(param.name.text)
-                  : toExpr(param.name, scope ?? impl),
-              ])
-            )
-          ),
-          body,
-        ]);
-      }
-
-      function visitApiIntegration(node: ts.NewExpression): ts.Node {
-        const [props, request, response, errors] = node.arguments ?? [];
-
-        return errorBoundary(() =>
-          ts.factory.updateNewExpression(
-            node,
-            node.expression,
-            node.typeArguments,
-            [
-              props,
-              toFunction("FunctionDecl", request),
-              ts.isObjectLiteralExpression(response)
-                ? visitApiErrors(response)
-                : toFunction("FunctionDecl", response),
-              ...(errors && ts.isObjectLiteralExpression(errors)
-                ? [visitApiErrors(errors)]
-                : []),
-            ]
-          )
-        );
-      }
->>>>>>> b7d7a965
+        return errorBoundary(() => {
+          if (
+            !ts.isFunctionDeclaration(impl) &&
+            !ts.isArrowFunction(impl) &&
+            !ts.isFunctionExpression(impl)
+          ) {
+            throw new Error(
+              `Functionless reflection only supports function parameters with bodies, no signature only declarations or references. Found ${impl.getText()}.`
+            );
+          }
+
+          const params = impl.parameters;
+
+          if (impl.body === undefined) {
+            throw new Error(
+              `cannot parse declaration-only function: ${impl.getText()}`
+            );
+          }
+          const body = ts.isBlock(impl.body)
+            ? toExpr(impl.body, scope ?? impl)
+            : newExpr("BlockStmt", [
+                ts.factory.createArrayLiteralExpression([
+                  newExpr("ReturnStmt", [toExpr(impl.body, scope ?? impl)]),
+                ]),
+              ]);
 
           return newExpr(type, [
             ts.factory.createArrayLiteralExpression(
@@ -335,7 +227,7 @@
                 newExpr("ParameterDecl", [
                   ts.isIdentifier(param.name)
                     ? ts.factory.createStringLiteral(param.name.text)
-                    : toExpr(param.name, impl),
+                    : toExpr(param.name, scope ?? impl),
                 ])
               )
             ),
