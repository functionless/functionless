import ts from "typescript";
import { PluginConfig, TransformerExtras } from "ts-patch";
import { BinaryOp } from "./expression";
import { AnyTable } from "./table";
import { AnyLambda } from "./function";
import { FunctionlessNode } from "./node";
import { AppsyncResolver } from "./appsync";
import glob from "glob";
import { assertDefined } from "./assert";

export default compile;

/**
 * Configuration options for the functionless TS transform.
 */
export interface FunctionlessConfig extends PluginConfig {
  /**
   * Glob to exclude
   */
  exclude?: string;
}

/**
 * TypeScript Transformer which transforms functionless functions, such as `AppsyncResolver`,
 * into an AST that can be interpreted at CDK synth time to produce VTL templates and AppSync
 * Resolver configurations.
 *
 * @param program the TypeScript {@link ts.Program}
 * @param config the {@link FunctionlessConfig}.
 * @param _extras
 * @returns the transformer
 */
export function compile(
  program: ts.Program,
  _config?: FunctionlessConfig,
  _extras?: TransformerExtras
): ts.TransformerFactory<ts.SourceFile> {
  const ignore = _config?.exclude
    ? new Set(glob.sync(_config.exclude, { absolute: true }))
    : new Set();

  const checker = program.getTypeChecker();
  return (ctx) => {
    const functionless = ts.factory.createUniqueName("functionless");
    return (sf) => {
      const functionlessImport = ts.factory.createImportDeclaration(
        undefined,
        undefined,
        ts.factory.createImportClause(
          false,
          undefined,
          ts.factory.createNamespaceImport(functionless)
        ),
        ts.factory.createStringLiteral("functionless")
      );

      // Do not transform any of the files matched by "exclude"
      if (ignore.has(sf.fileName)) {
        return sf;
      }

      return ts.factory.updateSourceFile(
        sf,
        [
          functionlessImport,
          ...sf.statements.map((stmt) => visitor(stmt) as ts.Statement),
        ],
        sf.isDeclarationFile,
        sf.referencedFiles,
        sf.typeReferenceDirectives,
        sf.hasNoDefaultLib,
        sf.libReferenceDirectives
      );

      function visitor(node: ts.Node): ts.Node {
        const _visit = () => {
          if (isAppsyncResolver(node)) {
            return visitAppsyncResolver(node);
          } else if (isReflectFunction(node)) {
            return errorBoundary(() =>
              toFunction("FunctionDecl", node.arguments[0])
            );
          }
          return node;
        };
        // keep processing the children of the updated node.
        return ts.visitEachChild(_visit(), visitor, ctx);
      }

      /**
       * Various types that could be in a call argument position of a function parameter.
       */
      type TsFunctionParameter =
        | ts.FunctionExpression
        | ts.ArrowFunction
        | ts.Identifier
        | ts.PropertyAccessExpression
        | ts.ElementAccessExpression
        | ts.CallExpression;

      /**
       * Catches any errors and wraps them in a {@link Err} node.
       */
      function errorBoundary<T extends ts.Node>(
        func: () => T
      ): T | ts.NewExpression {
        try {
          return func();
        } catch (err) {
          const error =
            err instanceof Error ? err : Error("Unknown compiler error.");
          return newExpr("Err", [
            ts.factory.createNewExpression(
              ts.factory.createIdentifier(error.name),
              undefined,
              [ts.factory.createStringLiteral(error.message)]
            ),
          ]);
        }
      }

      function isFunctionlessClassOfKind(node: ts.Node, kind: string) {
        const type = checker.getTypeAtLocation(node);
        const exprDecl = type.symbol?.declarations?.[0];
        return (
          !!exprDecl &&
          ts.isClassDeclaration(exprDecl) &&
          getFunctionlessKind(exprDecl) === kind
        );
      }

      function isReflectFunction(node: ts.Node): node is ts.CallExpression & {
        arguments: [TsFunctionParameter, ...ts.Expression[]];
      } {
        if (ts.isCallExpression(node)) {
          const exprType = checker.getTypeAtLocation(node.expression);
          const exprDecl = exprType.symbol?.declarations?.[0];
          if (exprDecl && ts.isFunctionDeclaration(exprDecl)) {
            if (exprDecl.name?.text === "reflect") {
              return true;
            }
          }
        }
        return false;
      }

      function isAppsyncResolver(node: ts.Node): node is ts.NewExpression {
        if (ts.isNewExpression(node)) {
          return isFunctionlessClassOfKind(
            node.expression,
            AppsyncResolver.FunctionlessType
          );
        }
        return false;
      }

      // Gets the static FunctionlessKind property from a ClassDeclaration
      function getFunctionlessKind(
        clss: ts.ClassDeclaration
      ): string | undefined {
        const member = clss.members.find(
          (member) =>
            member.modifiers?.find(
              (mod) => mod.kind === ts.SyntaxKind.StaticKeyword
            ) !== undefined &&
            member.name &&
            ts.isIdentifier(member.name) &&
            member.name.text === "FunctionlessType"
        );

        if (
          member &&
          ts.isPropertyDeclaration(member) &&
          member.initializer &&
          ts.isStringLiteral(member.initializer)
        ) {
          return member.initializer.text;
        }
        return undefined;
      }

      function visitAppsyncResolver(call: ts.NewExpression): ts.Node {
        if (call.arguments?.length === 1) {
          const impl = call.arguments[0];
          if (ts.isFunctionExpression(impl) || ts.isArrowFunction(impl)) {
            return ts.factory.updateNewExpression(
              call,
              call.expression,
              call.typeArguments,
              [errorBoundary(() => toFunction("FunctionDecl", impl, 1))]
            );
          }
        }
        return call;
      }

      function toFunction(
        type: "FunctionDecl" | "FunctionExpr",
        impl: TsFunctionParameter,
        dropArgs?: number
      ): ts.Expression {
        if (
          !ts.isFunctionDeclaration(impl) &&
          !ts.isArrowFunction(impl) &&
          !ts.isFunctionExpression(impl)
        ) {
          throw new Error(
            `Functionless reflection only supports function parameters with bodies, no signature only declarations or references. Found ${impl.getText()}.`
          );
        }

        const params =
          dropArgs === undefined
            ? impl.parameters
            : impl.parameters.slice(dropArgs);

        if (impl.body === undefined) {
          throw new Error(
            `cannot parse declaration-only function: ${impl.getText()}`
          );
        }
        const body = ts.isBlock(impl.body)
          ? toExpr(impl.body)
          : newExpr("BlockStmt", [
              ts.factory.createArrayLiteralExpression([
                newExpr("ReturnStmt", [toExpr(impl.body)]),
              ]),
            ]);

        return newExpr(type, [
          ts.factory.createArrayLiteralExpression(
            params
              .map((param) => param.name.getText())
              .map((arg) =>
                newExpr("ParameterDecl", [ts.factory.createStringLiteral(arg)])
              )
          ),
          body,
        ]);
      }

      function toExpr(node: ts.Node | undefined): ts.Expression {
        if (node === undefined) {
          return newExpr("NullLiteralExpr", [
            ts.factory.createIdentifier("true"),
          ]);
        } else if (ts.isArrowFunction(node) || ts.isFunctionExpression(node)) {
          return toFunction("FunctionExpr", node);
        } else if (ts.isExpressionStatement(node)) {
          return newExpr("ExprStmt", [toExpr(node.expression)]);
        } else if (ts.isCallExpression(node)) {
          const exprType = checker.getTypeAtLocation(node.expression);
          const functionBrand = exprType.getProperty("__functionBrand");
          let signature: ts.Signature | undefined;
          if (functionBrand !== undefined) {
            const functionType = checker.getTypeOfSymbolAtLocation(
              functionBrand,
              node.expression
            );
            const signatures = checker.getSignaturesOfType(
              functionType,
              ts.SignatureKind.Call
            );

            if (signatures.length === 1) {
              signature = signatures[0];
            } else {
              throw new Error(
                `Lambda Functions with multiple signatures are not currently supported.`
              );
            }
          } else {
            signature = checker.getResolvedSignature(node);
          }
          return newExpr("CallExpr", [
            toExpr(node.expression),
            ts.factory.createArrayLiteralExpression(
              node.arguments.map((arg, i) =>
<<<<<<< HEAD
                newExpr("ArgumentExpr", [
=======
                newExpr("Argument", [
>>>>>>> 59c6ecb6
                  toExpr(arg),
                  // the arguments array may not match the signature or the signature may be unknown
                  signature?.parameters?.[i]?.name
                    ? ts.factory.createStringLiteral(
                        signature?.parameters?.[i]?.name
                      )
                    : ts.factory.createIdentifier("undefined"),
                ])
              )
            ),
          ]);
        } else if (ts.isBlock(node)) {
          return newExpr("BlockStmt", [
            ts.factory.createArrayLiteralExpression(
              node.statements.map(toExpr)
            ),
          ]);
        } else if (ts.isIdentifier(node)) {
          if (node.text === "undefined" || node.text === "null") {
            return newExpr("NullLiteralExpr", [
              ts.factory.createIdentifier(
                node.text === "undefined" ? "true" : "false"
              ),
            ]);
          }
          const kind = getKind(node);
          if (kind !== undefined) {
            // if this is a reference to a Table or Lambda, retain it
            return ref(node);
          }

          return newExpr("Identifier", [
            ts.factory.createStringLiteral(node.text),
          ]);
        } else if (ts.isPropertyAccessExpression(node)) {
          const kind = getKind(node);
          if (kind !== undefined) {
            // if this is a reference to a Table or Lambda, retain it
            return ref(node);
          }
          const type = checker.getTypeAtLocation(node.name);
          return newExpr("PropAccessExpr", [
            toExpr(node.expression),
            ts.factory.createStringLiteral(node.name.text),
            type
              ? ts.factory.createStringLiteral(checker.typeToString(type))
              : ts.factory.createIdentifier("undefined"),
          ]);
        } else if (ts.isElementAccessExpression(node)) {
          const type = checker.getTypeAtLocation(node.argumentExpression);
          return newExpr("ElementAccessExpr", [
            toExpr(node.expression),
            toExpr(node.argumentExpression),
            type
              ? ts.factory.createStringLiteral(checker.typeToString(type))
              : ts.factory.createIdentifier("undefined"),
          ]);
        } else if (
          ts.isVariableStatement(node) &&
          node.declarationList.declarations.length === 1
        ) {
          return toExpr(node.declarationList.declarations[0]);
        } else if (ts.isVariableDeclaration(node)) {
          return newExpr("VariableStmt", [
            ts.factory.createStringLiteral(node.name.getText()),
            ...(node.initializer ? [toExpr(node.initializer)] : []),
          ]);
        } else if (ts.isIfStatement(node)) {
          return newExpr("IfStmt", [
            // when
            toExpr(node.expression),
            // then
            toExpr(node.thenStatement),
            // else
            ...(node.elseStatement ? [toExpr(node.elseStatement)] : []),
          ]);
        } else if (ts.isConditionalExpression(node)) {
          return newExpr("ConditionExpr", [
            // when
            toExpr(node.condition),
            // then
            toExpr(node.whenTrue),
            // else
            toExpr(node.whenFalse),
          ]);
        } else if (ts.isBinaryExpression(node)) {
          const op = getOperator(node.operatorToken);
          if (op === undefined) {
            throw new Error(
              `invalid Binary Operator: ${node.operatorToken.getText()}`
            );
          }
          return newExpr("BinaryExpr", [
            toExpr(node.left),
            ts.factory.createStringLiteral(op),
            toExpr(node.right),
          ]);
        } else if (ts.isPrefixUnaryExpression(node)) {
          if (
            node.operator !== ts.SyntaxKind.ExclamationToken &&
            node.operator !== ts.SyntaxKind.MinusToken
          ) {
            throw new Error(
              `invalid Unary Operator: ${ts.tokenToString(node.operator)}`
            );
          }
          return newExpr("UnaryExpr", [
            ts.factory.createStringLiteral(
              assertDefined(
                ts.tokenToString(node.operator),
                `Unary operator token cannot be stringified: ${node.operator}`
              )
            ),
            toExpr(node.operand),
          ]);
        } else if (ts.isReturnStatement(node)) {
          return newExpr(
            "ReturnStmt",
            node.expression
              ? [toExpr(node.expression)]
              : [ts.factory.createNull()]
          );
        } else if (ts.isObjectLiteralExpression(node)) {
          return newExpr("ObjectLiteralExpr", [
            ts.factory.createArrayLiteralExpression(
              node.properties.map(toExpr)
            ),
          ]);
        } else if (ts.isPropertyAssignment(node)) {
          return newExpr("PropAssignExpr", [
            ts.isStringLiteral(node.name) ||
            (ts.isIdentifier(node.name) &&
              (node.name.text === "null" || node.name.text === "undefined"))
              ? string(node.name.text)
              : ts.isComputedPropertyName(node.name)
              ? toExpr(node.name.expression)
              : toExpr(node.name),
            toExpr(node.initializer),
          ]);
        } else if (ts.isShorthandPropertyAssignment(node)) {
          return newExpr("PropAssignExpr", [
            newExpr("Identifier", [
              ts.factory.createStringLiteral(node.name.text),
            ]),
            toExpr(node.name),
          ]);
        } else if (ts.isSpreadAssignment(node)) {
          return newExpr("SpreadAssignExpr", [toExpr(node.expression)]);
        } else if (ts.isSpreadElement(node)) {
          return newExpr("SpreadElementExpr", [toExpr(node.expression)]);
        } else if (ts.isArrayLiteralExpression(node)) {
          return newExpr("ArrayLiteralExpr", [
            ts.factory.updateArrayLiteralExpression(
              node,
              node.elements.map(toExpr)
            ),
          ]);
        } else if (node.kind === ts.SyntaxKind.NullKeyword) {
          return newExpr("NullLiteralExpr", [
            ts.factory.createIdentifier("false"),
          ]);
        } else if (ts.isNumericLiteral(node)) {
          return newExpr("NumberLiteralExpr", [node]);
        } else if (
          ts.isStringLiteral(node) ||
          ts.isNoSubstitutionTemplateLiteral(node)
        ) {
          return newExpr("StringLiteralExpr", [node]);
        } else if (ts.isLiteralExpression(node)) {
          // const type = checker.getTypeAtLocation(node);
          // if (type.symbol.escapedName === "boolean") {
          //   return newExpr("BooleanLiteralExpr", [node]);
          // }
        } else if (
          node.kind === ts.SyntaxKind.TrueKeyword ||
          node.kind === ts.SyntaxKind.FalseKeyword
        ) {
          return newExpr("BooleanLiteralExpr", [node as ts.Expression]);
        } else if (ts.isForOfStatement(node) || ts.isForInStatement(node)) {
          if (ts.isVariableDeclarationList(node.initializer)) {
            if (node.initializer.declarations.length === 1) {
              const varDecl = node.initializer.declarations[0];
              if (ts.isIdentifier(varDecl.name)) {
                // for (const i in list)
                return newExpr(
                  ts.isForOfStatement(node) ? "ForOfStmt" : "ForInStmt",
                  [
                    toExpr(varDecl),
                    toExpr(node.expression),
                    toExpr(node.statement),
                  ]
                );
              } else if (ts.isArrayBindingPattern(varDecl.name)) {
                // for (const [a, b] in list)
              }
            }
          }
        } else if (ts.isTemplateExpression(node)) {
          const exprs = [];
          if (node.head.text) {
            exprs.push(string(node.head.text));
          }
          for (const span of node.templateSpans) {
            exprs.push(toExpr(span.expression));
            if (span.literal.text) {
              exprs.push(string(span.literal.text));
            }
          }
          return newExpr("TemplateExpr", [
            ts.factory.createArrayLiteralExpression(exprs),
          ]);
        } else if (ts.isBreakStatement(node)) {
          return newExpr("BreakStmt", []);
        } else if (ts.isParenthesizedExpression(node)) {
          return toExpr(node.expression);
        } else if (ts.isAsExpression(node)) {
          return toExpr(node.expression);
        } else if (ts.isTypeAssertionExpression(node)) {
          return toExpr(node.expression);
        }

        throw new Error(`unhandled node: ${node.getText()} ${node.kind}`);
      }

      function ref(node: ts.Expression) {
        return newExpr("ReferenceExpr", [
          ts.factory.createArrowFunction(
            undefined,
            undefined,
            [],
            undefined,
            undefined,
            node
          ),
        ]);
      }

      function string(literal: string): ts.Expression {
        return newExpr("StringLiteralExpr", [
          ts.factory.createStringLiteral(literal),
        ]);
      }

      function newExpr(type: FunctionlessNode["kind"], args: ts.Expression[]) {
        return ts.factory.createNewExpression(
          ts.factory.createPropertyAccessExpression(functionless, type),
          undefined,
          args
        );
      }

      function getKind(
        node: ts.Node
      ): (AnyLambda | AnyTable)["kind"] | undefined {
        const exprType = checker.getTypeAtLocation(node);
        const exprKind = exprType.getProperty("kind");
        if (exprKind) {
          const exprKindType = checker.getTypeOfSymbolAtLocation(
            exprKind,
            node
          );
          if (exprKindType.isStringLiteral()) {
            return exprKindType.value as any;
          }
        }
        return undefined;
      }
    };
  };
}

function getOperator(op: ts.BinaryOperatorToken): BinaryOp | undefined {
  return OperatorMappings[op.kind as keyof typeof OperatorMappings];
}

const OperatorMappings: Record<number, BinaryOp> = {
  [ts.SyntaxKind.EqualsToken]: "=",
  [ts.SyntaxKind.PlusToken]: "+",
  [ts.SyntaxKind.MinusToken]: "-",
  [ts.SyntaxKind.AmpersandAmpersandToken]: "&&",
  [ts.SyntaxKind.BarBarToken]: "||",
  [ts.SyntaxKind.EqualsEqualsToken]: "==",
  [ts.SyntaxKind.EqualsEqualsEqualsToken]: "==",
  [ts.SyntaxKind.LessThanEqualsToken]: "<=",
  [ts.SyntaxKind.LessThanToken]: "<",
  [ts.SyntaxKind.GreaterThanEqualsToken]: ">=",
  [ts.SyntaxKind.GreaterThanToken]: ">",
} as const;<|MERGE_RESOLUTION|>--- conflicted
+++ resolved
@@ -276,11 +276,7 @@
             toExpr(node.expression),
             ts.factory.createArrayLiteralExpression(
               node.arguments.map((arg, i) =>
-<<<<<<< HEAD
-                newExpr("ArgumentExpr", [
-=======
                 newExpr("Argument", [
->>>>>>> 59c6ecb6
                   toExpr(arg),
                   // the arguments array may not match the signature or the signature may be unknown
                   signature?.parameters?.[i]?.name
