--- conflicted
+++ resolved
@@ -312,69 +312,11 @@
           const service = findDeepIntegration(stmt);
           if (service) {
             // we must now render a resolver with request mapping template
-<<<<<<< HEAD
-            const dataSource = getDataSource(api, service, () => {
-              if (isTable(service)) {
-                return new appsync.DynamoDbDataSource(
-                  api,
-                  service.resource.node.addr,
-                  {
-                    api,
-                    table: service.resource,
-                  }
-                );
-              } else if (isFunction(service)) {
-                return new appsync.LambdaDataSource(
-                  api,
-                  service.resource.node.addr,
-                  {
-                    api,
-                    lambdaFunction: service.resource,
-                  }
-                );
-              } else if (isStepFunction(service)) {
-                const ds = new appsync.HttpDataSource(
-                  api,
-                  service.resource.node.addr,
-                  {
-                    api,
-                    endpoint: `https://${
-                      service.getStepFunctionType() ===
-                      aws_stepfunctions.StateMachineType.EXPRESS
-                        ? "sync-states"
-                        : "states"
-                    }.${service.resource.stack.region}.amazonaws.com/`,
-                    authorizationConfig: {
-                      signingRegion: api.stack.region,
-                      signingServiceName: "states",
-                    },
-                  }
-                );
-                service.grantRead(ds.grantPrincipal);
-                if (
-                  service.getStepFunctionType() ===
-                  aws_stepfunctions.StateMachineType.EXPRESS
-                ) {
-                  service.grantStartSyncExecution(ds.grantPrincipal);
-                } else {
-                  service.grantStartExecution(ds.grantPrincipal);
-                }
-                return ds;
-              } else {
-                console.log(service);
-                // TODO: use HTTP resolvers for the AWS-SDK types.
-                throw new Error(
-                  `Reference cannot be used within an Appsync Resolver, please use an Appsync-compatible function`
-                );
-              }
-            });
-=======
             const dataSource = singletonConstruct(
               api,
               service.appSyncVtl.dataSourceId(),
               (scope, id) => service.appSyncVtl.dataSource(scope, id)
             );
->>>>>>> c3a117e3
 
             const resultValName = "$context.result";
 
