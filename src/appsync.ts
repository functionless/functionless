import * as appsync from "@aws-cdk/aws-appsync-alpha";
import { aws_appsync, Lazy } from "aws-cdk-lib";
import type { AppSyncResolverEvent } from "aws-lambda";
import { Construct } from "constructs";
import {
  ToAttributeMap,
  ToAttributeValue,
} from "typesafe-dynamodb/lib/attribute-value";
import {
  FunctionDecl,
  validateFunctionDecl,
  VariableDeclList,
} from "./declaration";
import { ErrorCodes, SynthError } from "./error-code";
import {
  Argument,
  BinaryExpr,
  CallExpr,
  ConditionExpr,
  Expr,
  Identifier,
  PropAccessExpr,
  ReferenceExpr,
  StringLiteralExpr,
  ThisExpr,
} from "./expression";
import {
  isVariableStmt,
  isParameterDecl,
  isFunctionDecl,
  isBinaryExpr,
  isExprStmt,
  isReturnStmt,
  isCallExpr,
  isPropAccessExpr,
  isElementAccessExpr,
  isIfStmt,
  isBlockStmt,
  isStmt,
  isForInStmt,
  isForOfStmt,
  isAwaitExpr,
  isPromiseExpr,
  isBindingElem,
  isBindingPattern,
  isReferenceExpr,
<<<<<<< HEAD
  isThisExpr,
=======
  isVariableDecl,
>>>>>>> 15a013a3
} from "./guards";
import {
  findDeepIntegrations,
  getIntegrationExprFromIntegrationCallPattern,
  Integration,
  IntegrationCallPattern,
  IntegrationImpl,
  isIntegration,
  isIntegrationCallPattern,
} from "./integration";
import { Literal } from "./literal";
import { FunctionlessNode } from "./node";
import { BlockStmt, VariableStmt } from "./statement";
import {
  AnyFunction,
  DeterministicNameGenerator,
  isInTopLevelScope,
  memoize,
  singletonConstruct,
} from "./util";
import { visitBlock, visitEachChild, visitSpecificChildren } from "./visit";
import { VTL } from "./vtl";

/**
 * The shape of the AWS Appsync `$context` variable.
 *
 * Both the `arguments` and `stash` fields are purposely omitted since they are used internally
 * by the TypeScript->VTL conversion logic.
 *
 * @see https://docs.aws.amazon.com/appsync/latest/devguide/resolver-context-reference.html
 */
export interface AppsyncContext<
  Arguments extends ResolverArguments,
  Source = undefined
> extends Omit<AppSyncResolverEvent<never, Source>, "arguments" | "stash"> {
  arguments: Arguments;
}

/**
 * The shape of an AWS Appsync Resolver's `$context.arguments`.
 *
 * The values must be of type {@link Literal} and cannot be arbitrary JavaScript types since
 * they must be receivable in a GraphQL request.
 */
export interface ResolverArguments {
  [key: string]: Literal;
}

/**
 * A {@link ResolverFunction} is a function that represents an AWS Appsync Resolver Pipeline.
 *
 * @tparam Arguments - an object describing the shape of `$context.arguments`.
 * @tparam Result - the type of data returned by the Resolver.
 * @tparam Source - the parent type of the Appsync Resolver.
 */
export type ResolverFunction<
  Arguments extends ResolverArguments,
  Result,
  Source
> = ($context: AppsyncContext<Arguments, Source>) => Promise<Result> | Result;

export interface SynthesizedAppsyncResolverProps extends appsync.ResolverProps {
  readonly templates: string[];
}

/**
 * An {@link appsync.Resolver} synthesized by a {@link AppsyncResolver}.
 */
export class SynthesizedAppsyncResolver extends appsync.Resolver {
  /**
   * All of the Request and Response Mapping templates in the order they are executed by the AppSync service.
   */
  readonly templates: string[];

  constructor(
    scope: Construct,
    id: string,
    props: SynthesizedAppsyncResolverProps
  ) {
    super(scope, id, props);
    this.templates = props.templates;
  }
}

export class AppsyncVTL extends VTL {
  public static readonly CircuitBreaker = `#if($context.stash.return__flag)
  #return($context.stash.return__val)
#end`;

  protected integrate(
    target: IntegrationImpl<AnyFunction>,
    call: CallExpr
  ): string {
    if (target.appSyncVtl) {
      return target.appSyncVtl.request(call, this);
    } else {
      throw new Error(
        `Integration ${target.kind} does not support Appsync Resolvers`
      );
    }
  }

  protected dereference(id: Identifier | ReferenceExpr | ThisExpr): string {
    if (isReferenceExpr(id) || isThisExpr(id)) {
      const ref = id.ref();
      if (ref === $util) {
        return "$util";
      }
      throw new SynthError(ErrorCodes.AppSync_Unsupported_Reference);
    } else {
      const ref = id.lookup();
      if (
        (isVariableDecl(ref) || isBindingElem(ref)) &&
        isInTopLevelScope(ref)
      ) {
        return `$context.stash.${id.name}`;
      } else if (isParameterDecl(ref) && isFunctionDecl(ref.parent)) {
        // regardless of the name of the first argument in the root FunctionDecl, it is always the intrinsic Appsync `$context`.
        return "$context";
      }
      if (id.name.startsWith("$")) {
        return id.name;
      } else {
        return `$${id.name}`;
      }
    }
  }
}

export interface AppsyncResolverProps<>extends Pick<
    appsync.BaseResolverProps,
    "typeName" | "fieldName" | "cachingConfig"
  > {
  readonly api: appsync.GraphqlApi;
}

/**
 * An AWS AppSync Resolver Function derived from TypeScript syntax.
 *
 * ```ts
 * const getPerson = new AppsyncResolver<{id: string}, Person | undefined>(
 *   scope, id, {
 *      api,
 *      typeName: "Query",
 *      fieldName: "getPerson"
 *   },
 *   async ($context, id) => {
 *     const person = await table.appsync.get({
 *       key: {
 *         id: $util.toDynamoDB(id)
 *       }
 *     });
 *     return person;
 *   });
 * ```
 *
 * @functionless AppsyncFunction
 */
export class AppsyncResolver<
  Arguments extends ResolverArguments,
  Result,
  Source = undefined
> {
  /**
   * This static property identifies this class as an AppsyncResolver to the TypeScript plugin.
   */
  public static readonly FunctionlessType = "AppsyncResolver";

  /**
   * The AST form of this resolver.
   */
  public readonly decl: FunctionDecl<
    ResolverFunction<Arguments, Result, Source>
  >;

  /**
   * The underlying {@link aws_appsync.CfnResolver}.
   */
  public readonly resource;

  /**
   * A memoized function that computes the Appsync Resolvers.
   *
   * This function will be called from within a {@link Lazy} during CDK synthesis. It should not be
   * called directly except during tests.
   */
  public readonly resolvers;

  /**
   * Create a new AppsyncResolver and use the {@link scope} as the GraphQL API.
   *
   * If {@link props}.api exists, then it will be use as the API instead.
   */
  constructor(
    scope: appsync.GraphqlApi,
    id: string,
    props: Omit<AppsyncResolverProps, "api">,
    resolve: ResolverFunction<Arguments, Result, Source>
  );

  /**
   * Create a new AppsyncResolver and use {@link props}.api as the GraphQL API.
   */
  constructor(
    scope: Construct,
    id: string,
    props: AppsyncResolverProps,
    resolve: ResolverFunction<Arguments, Result, Source>
  );

  constructor(
    scope: Construct,
    id: string,
    props:
      | AppsyncResolverProps
      | (Omit<AppsyncResolverProps, "api"> & {
          api?: appsync.GraphqlApi;
        }),
    resolve: ResolverFunction<Arguments, Result, Source>
  ) {
    this.decl = validateFunctionDecl(resolve, "AppsyncResolver");

    const api = props.api ?? (scope as unknown as appsync.GraphqlApi);

    this.resolvers = memoize(() => synthResolvers(api, this.decl));

    this.resource = new aws_appsync.CfnResolver(scope, id, {
      apiId: api.apiId,
      typeName: props.typeName,
      fieldName: props.fieldName,
      kind: Lazy.string({
        produce: () => {
          const { pipelineConfig } = this.resolvers();
          return pipelineConfig === undefined || pipelineConfig.length === 0
            ? "UNIT"
            : "PIPELINE";
        },
      }),
      requestMappingTemplate: Lazy.string({
        produce: () => this.resolvers().requestMappingTemplate.renderTemplate(),
      }),
      pipelineConfig: Lazy.any({
        produce: () => {
          const { pipelineConfig } = this.resolvers();
          if (pipelineConfig === undefined || pipelineConfig.length === 0) {
            return undefined;
          } else {
            return {
              functions: pipelineConfig.map((func) => func.functionId),
            };
          }
        },
      }),
      responseMappingTemplate: Lazy.string({
        produce: () =>
          this.resolvers().responseMappingTemplate.renderTemplate(),
      }),
    });
  }
}

/**
 * Properties for a new {@link AppsyncField}.
 */
export interface AppsyncFieldOptions
  extends Omit<
    appsync.ResolvableFieldOptions,
    keyof ReturnType<typeof synthResolvers>
  > {
  /**
   * The API this {@link AppsyncField} should be added to.
   */
  readonly api: appsync.GraphqlApi;
}

/**
 * Generate a resolvable field to use with AppSync CDK's Code field strategy.
 *
 * ```ts
 * import * as appsync from "@aws-cdk/aws-appsync-alpha";
 *
 * const api = new appsync.GraphQLApi(..);
 *
 * ```ts
 * const getPersonField = new AppsyncField<{id: string}, Person | undefined>(
 *   {
 *     api,
 *     returnType: appsync.Field.string(),
 *     args: {
 *       argName: appsync.Field.string()
 *     }
 *   },
 *   async ($context, id) => {
 *     const person = await table.appsync.get({
 *       key: {
 *         id: $util.toDynamoDB(id)
 *       }
 *     });
 *     return person;
 *   });
 * ```
 *
 * // code first person type
 * const personType = api.addType(appsync.ObjectType(...));
 *
 * api.addQuery("getPerson", getPersonField)
 * ```
 *
 * @param api app sync API which the data sources construct will be added under.
 * @param returnType the code-first graphql return type of this field
 * @param options optional fields like arguments and directive to add to the schema
 */
export class AppsyncField<
  Arguments extends ResolverArguments,
  Result,
  Source = undefined
> extends appsync.ResolvableField {
  /**
   * This static property identifies this class as an AppsyncResolver to the TypeScript plugin.
   */
  public static readonly FunctionlessType = "AppsyncField";

  constructor(
    options: AppsyncFieldOptions,
    resolve: ResolverFunction<Arguments, Result, Source>
  ) {
    const fields = synthResolvers(
      options.api,
      validateFunctionDecl(resolve, "AppsyncField")
    );
    super({
      ...options,
      dataSource: fields.dataSource,
      pipelineConfig: fields.pipelineConfig,
      requestMappingTemplate: fields.requestMappingTemplate,
      responseMappingTemplate: fields.responseMappingTemplate,
    });
  }
}

function synthResolvers(api: appsync.GraphqlApi, decl: FunctionDecl) {
  const [pipelineConfig, responseMappingTemplate, innerTemplates] =
    synthesizeFunctions(api, decl);

  // mock integration
  if (pipelineConfig.length === 0) {
    const requestMappingTemplate = `{
"version": "2018-05-29",
"payload": null
}`;

    return {
      templates: [
        requestMappingTemplate,
        ...innerTemplates,
        responseMappingTemplate,
      ],
      dataSource: singletonConstruct(api, "None", (scope, id) =>
        scope.addNoneDataSource(id)
      ),
      requestMappingTemplate: appsync.MappingTemplate.fromString(
        requestMappingTemplate
      ),
      responseMappingTemplate: appsync.MappingTemplate.fromString(
        responseMappingTemplate
      ),
    };
  } else {
    // pipeline resolver
    const requestMappingTemplate = "{}";

    return {
      templates: [
        requestMappingTemplate,
        ...innerTemplates,
        responseMappingTemplate,
      ],
      pipelineConfig,
      requestMappingTemplate: appsync.MappingTemplate.fromString(
        requestMappingTemplate
      ),
      responseMappingTemplate: appsync.MappingTemplate.fromString(
        responseMappingTemplate
      ),
    };
  }
}

function synthesizeFunctions(api: appsync.GraphqlApi, decl: FunctionDecl) {
  const generatedNames = new DeterministicNameGenerator();
  let resolverCount = 0;
  /**
   * Update some nodes.
   */
  const updatedDecl = visitEachChild(
    decl,
    function normalizeAST(
      node,
      hoist?: (expr: Expr) => Expr
    ): FunctionlessNode | FunctionlessNode[] {
      // just counting, don'r do anything
      if (isBlockStmt(node)) {
        return new BlockStmt([
          // for each block statement
          ...visitBlock(
            node,
            function normalizeBlock(stmt, hoist) {
              return visitEachChild(stmt, (expr) => normalizeAST(expr, hoist));
            },
            generatedNames
          ).statements,
        ]);
      } else if (isIntegrationCallPattern(node)) {
        resolverCount++;
        // we find the range of nodes to hoist so that we avoid visiting the middle nodes.
        // The start node is the first node in the integration pattern (integ, await, or promise)
        // The end is always the integration.
        const end = getIntegrationExprFromIntegrationCallPattern(node);

        const updatedChild = visitSpecificChildren(node, [end], (expr) =>
          normalizeAST(expr, hoist)
        );
        // when we find an integration call,
        // if it is nested, hoist it up (create variable, add above, replace expr with variable)
        return hoist && doHoist(node) ? hoist(updatedChild) : updatedChild;
      } else if (isVariableStmt(node) && node.declList.decls.length > 1) {
        /**
         * Flatten variable declarations into multiple variable statements.
         */
        return node.declList.decls.map(
          (decl) => new VariableStmt(new VariableDeclList([decl]))
        );
      } else if (isBinaryExpr(node)) {
        /**
         * rewrite `in` to a conditional statement to support both arrays and maps
         * var v = left in right;
         *
         * var v = right.class.name.startsWith("[L") || right.class.name.contains("ArrayList") ?
         *    right.length >= left :
         *    right.containsKey(left);
         */
        if (node.op === "in") {
          const updatedNode = visitEachChild(node, (expr) =>
            normalizeAST(expr, hoist)
          );

          const rightClassName = new PropAccessExpr(
            new PropAccessExpr(updatedNode.right, "class"),
            "name"
          );

          return new ConditionExpr(
            new BinaryExpr(
              new CallExpr(new PropAccessExpr(rightClassName, "startsWith"), [
                new Argument(new StringLiteralExpr("[L")),
              ]),
              "||",
              new CallExpr(new PropAccessExpr(rightClassName, "contains"), [
                new Argument(new StringLiteralExpr("ArrayList")),
              ])
            ),
            new BinaryExpr(
              new PropAccessExpr(updatedNode.right, "length"),
              ">=",
              updatedNode.left
            ),
            new CallExpr(new PropAccessExpr(updatedNode.right, "containsKey"), [
              new Argument(updatedNode.left),
            ])
          );
        }
      }
      return visitEachChild(node, (expr) => normalizeAST(expr, hoist));
    }
  );

  const templates: string[] = [];
  let template =
    resolverCount === 0
      ? new AppsyncVTL()
      : new AppsyncVTL(AppsyncVTL.CircuitBreaker);

  if (
    updatedDecl.parameters.length > 0 &&
    isBindingPattern(updatedDecl.parameters[0].name)
  ) {
    template.evaluateBindingPattern(
      updatedDecl.parameters[0].name,
      "$context",
      "$context.stash."
    );
  }

  const functions = updatedDecl.body.statements
    .map((stmt, i) => {
      const isLastExpr = i + 1 === updatedDecl.body.statements.length;
      const integrations = findDeepIntegrations(stmt);
      if (integrations.length > 1) {
        throw new SynthError(
          ErrorCodes.Unexpected_Error,
          "Expected a single integration call in a statement."
        );
      } else if (integrations.length === 1) {
        const integrationCall = integrations[0];
        const ref = integrationCall.expr.ref();
        if (!isIntegration<Integration>(ref)) {
          throw new SynthError(
            ErrorCodes.Unexpected_Error,
            "Expected called reference to be an integration"
          );
        }
        const service = new IntegrationImpl(ref);
        // we must now render a resolver with request mapping template
        const dataSource = singletonConstruct(
          api,
          service.appSyncVtl.dataSourceId(),
          (scope, id) => service.appSyncVtl.dataSource(scope, id)
        );

        const resultValName = "$context.result";

        // The integration can optionally transform the result into a new variable.
        const resultTemplate = service.appSyncVtl.result?.(resultValName);
        const pre = resultTemplate?.template;
        const returnValName = resultTemplate?.returnVariable ?? resultValName;

        if (isExprStmt(stmt)) {
          template.call(integrationCall);
          return createStage(service, "{}");
        } else if (isReturnStmt(stmt)) {
          return createStage(
            service,
            `${pre ? `${pre}\n` : ""}#set( $context.stash.return__flag = true )
#set( $context.stash.return__val = ${getResult(stmt.expr)} )
{}`
          );
        } else if (
          isVariableStmt(stmt) &&
          stmt.declList.decls[0].initializer &&
          isIntegrationCallPattern(stmt.declList.decls[0].initializer)
        ) {
          const decl = stmt.declList.decls[0];

          return createStage(
            service,
            `${pre ? `${pre}\n` : ""}#set( $context.stash.${
              decl.name
            } = ${getResult(<IntegrationCallPattern>decl.initializer)} )\n{}`
          );
        } else {
          throw new SynthError(
            ErrorCodes.Appsync_Integration_invocations_must_be_unidirectional_and_defined_statically
          );
        }

        /**
         * Resolve a VTL expression that applies in-line expressions such as PropAccessExpr to
         * the result from `$context.result` in a Response Mapping template.
         *
         * Example:
         * ```ts
         * const items = table.query().items
         * ```
         *
         * The Response Mapping Template will include:
         * ```
         * #set($context.stash.items = $context.result.items)
         * ```
         *
         * @param expr the {@link Expr} which is triggering a call to an external service, such as a Table or Function.
         * @returns a VTL expression to be included in the Response Mapping Template to extract the contents from `$context.result`.
         */
        function getResult(expr: Expr): string {
          if (isCallExpr(expr)) {
            template.call(expr);
            return returnValName;
          } else if (isPropAccessExpr(expr)) {
            return `${getResult(expr.expr)}.${expr.name}`;
          } else if (isElementAccessExpr(expr)) {
            return `${getResult(expr.expr)}[${getResult(expr.element)}]`;
          } else if (isPromiseExpr(expr)) {
            return getResult(expr.expr);
          } else if (isAwaitExpr(expr)) {
            return getResult(expr.expr);
          } else {
            throw new Error(
              `invalid Expression in-lined with Service Call: ${expr.kind}`
            );
          }
        }

        function createStage(
          integration: IntegrationImpl,
          responseMappingTemplate: string
        ) {
          const requestMappingTemplateString = template.toVTL();
          templates.push(requestMappingTemplateString);
          templates.push(responseMappingTemplate);
          template = new AppsyncVTL(AppsyncVTL.CircuitBreaker);
          const name = getUniqueName(api, appsyncSafeName(integration.kind));
          return dataSource.createFunction({
            name,
            requestMappingTemplate: appsync.MappingTemplate.fromString(
              requestMappingTemplateString
            ),
            responseMappingTemplate: appsync.MappingTemplate.fromString(
              responseMappingTemplate
            ),
          });
        }
      } else if (isLastExpr) {
        if (isReturnStmt(stmt)) {
          template.return(stmt.expr);
        } else if (isIfStmt(stmt)) {
          template.eval(stmt);
        } else {
          template.return("$null");
        }
      } else {
        // this expression should be appended to the current mapping template
        template.eval(stmt);
      }
      return undefined;
    })
    .filter(
      (func): func is Exclude<typeof func, undefined> => func !== undefined
    );

  return [functions, template.toVTL(), templates] as const;
}

/**
 * Determines of an expression should be hoisted
 * Hoisted - Add new variable to the current block above the
 */
function doHoist(node: FunctionlessNode): boolean {
  const parent = node.parent;
  return (
    // const v = task()
    (!isStmt(parent) ||
      // for(const i in task())
      isForInStmt(parent) ||
      isForOfStmt(parent)) &&
    // v = task()
    !(isBinaryExpr(parent) && parent.op === "=") &&
    !isVariableDecl(parent)
  );
}

/**
 * A reference to the AWS Appsync `$util` variable globally available to all Resolvers.
 *
 * Use the functions on `$util` to perform computations within an {@link AppsyncResolver}. They
 * will be translated directly to calls within the Velocity Template Engine.
 *
 * @see https://docs.aws.amazon.com/appsync/latest/devguide/resolver-util-reference.html
 */
export declare const $util: $util;

/**
 * $util.dynamodb contains helper methods that make it easier to write and read data to Amazon DynamoDB, such as automatic type mapping and formatting. These methods are designed to make mapping primitive types and Lists to the proper DynamoDB input format automatically, which is a Map of the format { "TYPE" : VALUE }.
 *
 * @see https://docs.aws.amazon.com/appsync/latest/devguide/resolver-util-reference.html#dynamodb-helpers-in-util-dynamodb
 */
export interface dynamodb {
  /**
   * General object conversion tool for DynamoDB that converts input objects to the appropriate DynamoDB representation. It's opinionated about how it represents some types: e.g., it will use lists ("L") rather than sets ("SS", "NS", "BS"). This returns an object that describes the DynamoDB attribute value.
   *
   * @param value a JSON value to convert {@link ToAttributeValue}.
   * @see https://docs.aws.amazon.com/amazondynamodb/latest/APIReference/API_AttributeValue.html
   */
  toDynamoDB<T>(value: T): ToAttributeValue<T>;
  /**
   * Creates a copy of the map where each value has been converted to its appropriate DynamoDB format. It's opinionated about how it represents some of the nested objects: e.g., it will use lists ("L") rather than sets ("SS", "NS", "BS").
   * @param value an object to convert {@link ToAttributeMap}
   */
  toMapValues<T extends object>(value: T): ToAttributeMap<T>;
}

/**
 * @see https://docs.aws.amazon.com/appsync/latest/devguide/resolver-util-reference.html
 */
export interface $util {
  /**
   * $util.dynamodb contains helper methods that make it easier to write and read data to Amazon DynamoDB, such as automatic type mapping and formatting. These methods are designed to make mapping primitive types and Lists to the proper DynamoDB input format automatically, which is a Map of the format { "TYPE" : VALUE }.
   *
   * @see https://docs.aws.amazon.com/appsync/latest/devguide/resolver-util-reference.html#dynamodb-helpers-in-util-dynamodb
   */
  readonly dynamodb: dynamodb;

  /**
   * The $util.time variable contains datetime methods to help generate timestamps, convert between datetime formats, and parse datetime strings. The syntax for datetime formats is based on DateTimeFormatter which you can reference for further documentation. Below we provide some examples, as well as a list of available methods and descriptions.
   *
   * @see https://docs.aws.amazon.com/appsync/latest/devguide/time-helpers-in-util-time.html
   */
  readonly time: time;

  /**
   * The $util.log variable contains log methods to help log info and error messages.
   *
   * @see https://docs.aws.amazon.com/appsync/latest/devguide/utility-helpers-in-util.html
   */
  readonly log: log;

  /**
   * Returns the input string as a JavaScript escaped string.
   */
  escapeJavaScript(js: string): string;

  /**
   * Returns the input string as an application/x-www-form-urlencoded encoded string.
   */
  urlEncode(string: string): string;

  /**
   * Decodes an application/x-www-form-urlencoded encoded string back to its non-encoded form.
   */
  urlDecode(string: string): string;

  /**
   * Encodes the input into a base64-encoded string.
   */
  base64Encode(data: Buffer): string;

  /**
   * Decodes the data from a base64-encoded string.
   */
  base64Decode(string: string): Buffer;

  /**
   * Takes "stringified" JSON and returns an object representation of the result.
   */
  parseJson(string: string): object;

  /**
   * Takes an object and returns a "stringified" JSON representation of that object.
   */
  toJson(obj: object): string;

  /**
   * Returns a 128-bit randomly generated UUID.
   */
  autoId(): string;

  /**
   * Returns a 128-bit randomly generated ULID (Universally Unique Lexicographically Sortable Identifier).
   */
  autoUlid(): string;

  /**
   * Throws Unauthorized for the field being resolved. Use this in request or response mapping templates to determine whether to allow the caller to resolve the field.
   */
  unauthorized(): never;

  /**
   * Throws a custom error. Use this in request or response mapping templates to detect an error with the request or with the invocation result.
   */
  error(errorMessage: string): never;

  /**
   * Throws a custom error. Use this in request or response mapping templates to detect an error with the request or with the invocation result. You can also specify an errorType.
   */
  error(errorMessage: string, errorType: string): never;

  /**
   * Throws a custom error. Use this in request or response mapping templates to detect an error with the request or with the invocation result. You can also specify an errorType and a data field. The data value will be added to the corresponding error block inside errors in the GraphQL response. Note: data will be filtered based on the query selection set.
   */
  error(errorMessage: string, errorType: string, errorData: object): never;

  /**
   * Throws a custom error. This can be used in request or response mapping templates if the template detects an error with the request or with the invocation result. Additionally, an errorType field, a data field, and a errorInfo field can be specified. The data value will be added to the corresponding error block inside errors in the GraphQL response. Note: data will be filtered based on the query selection set. The errorInfo value will be added to the corresponding error block inside errors in the GraphQL response. Note: errorInfo will NOT be filtered based on the query selection set.
   */
  error(
    errorMessage: string,
    errorType: string,
    errorData: object,
    errorInfo: object
  ): never;
  /**
   * Appends a custom error. This can be used in request or response mapping templates if the template detects an error with the request or with the invocation result. Unlike error(string: string), the template evaluation will not be interrupted, so that data can be returned to the caller./**
   */

  appendError(message: string): void;

  /**
   * Appends a custom error. This can be used in request or response mapping templates if the template detects an error with the request or with the invocation result. Additionally, an errorType can be specified. Unlike error(string, string), the template evaluation will not be interrupted, so that data can be returned to the caller./**
   */
  appendError(message: string, errorType: string): void;

  /**
   * Appends a custom error. This can be used in request or response mapping templates if the template detects an error with the request or with the invocation result. Additionally, an errorType and a data field can be specified. Unlike error(string, string, object), the template evaluation will not be interrupted, so that data can be returned to the caller. The data value will be added to the corresponding error block inside errors in the GraphQL response. Note: data will be filtered based on the query selection set./**
   */
  appendError(message: string, errorType: string, data: object): void;

  /**
   *
   */
  appendError(
    message: string,
    errorType: string,
    data: object,
    errorInfo: object
  ): void;

  /**
   * If the condition is false, throw a CustomTemplateException with the specified message.
   */
  validate(condition: boolean, message: string): never;

  /**
   * If the condition is false, throw a CustomTemplateException with the specified message and error type.
   */
  validate(condition: boolean, message: string, data: object): void;

  /**
   * If the condition is false, throw a CustomTemplateException with the specified message and error type, as well as data to return in the response.
   */
  validate(
    condition: boolean,
    message: string,
    data: object,
    info: object
  ): void;

  /**
   * Returns true if the supplied object is null.
   */
  isNull(obj: object): boolean;

  /**
   * Returns true if the supplied data is null or an empty string. Otherwise, returns false.
   */
  isNullOrEmpty(string: string): boolean;

  /**
   * Returns true if the supplied data is null or a blank string. Otherwise, returns false.
   */
  isNullOrBlank(string: string): boolean;

  /**
   * Returns the first object if it is not null. Otherwise, returns second object as a "default object".
   */
  defaultIfNull<T>(maybeVal: T | undefined | null, ifNull: T): T;

  /**
   * Returns the first string if it is not null or empty. Otherwise, returns second string as a "default string".
   */
  defaultIfNullOrEmpty<MaybeStr extends string, Default extends string>(
    maybeStr: MaybeStr | undefined,
    defaultVal: Default
  ): MaybeStr extends undefined | "" ? Default : MaybeStr;

  /**
   * Returns the first string if it is not null or blank. Otherwise, returns second string as a "default string".
   */
  defaultIfNullOrBlank<MaybeStr extends string, Default extends string>(
    maybeStr: MaybeStr | undefined,
    defaultVal: Default
  ): MaybeStr extends undefined | "" ? Default : MaybeStr;

  /**
   * Returns true if object is a string.
   */
  isString(obj: any): obj is string;

  /**
   * Returns true if object is a Number.
   */
  isNumber(obj: any): obj is number;

  /**
   * Returns true if object is a Boolean.
   */
  isBoolean(obj: any): obj is boolean;

  /**
   * Returns true if object is a List.
   */
  isList(obj: any): obj is any[];

  /**
   * Returns true if object is a Map.
   */
  isMap(obj: any): obj is Record<string, any>;

  /**
   * Returns a string describing the type of the object. Supported type identifications are: "Null", "Number", "string", "Map", "List", "Boolean". If a type cannot be identified, the return type is "object".
   */
  typeOf(obj: object): string;
  /**
   * Returns true if the specified pattern in the first argument matches the supplied data in the second argument. The pattern must be a regular expression such as matches("a*b", "aaaaab"). The functionality is based on Pattern, which you can reference for further documentation./**
   */
  matches(pattern: string, data: string): boolean;
  /**
   * Returns a string describing the multi-auth type being used by a request, returning back either "IAM Authorization", "User Pool Authorization", "Open ID Connect Authorization", or "API Key Authorization".
   */
  authType(): string;
}

export interface log {
  /**
   * Logs the string representation of the provided object to the requested log stream when request-level and field-level CloudWatch logging is enabled with log level ALL on an API.
   */
  info(obj: any): void;
  /**
   * Logs the string representation of the provided objects to the requested log stream when request-level and field-level CloudWatch logging is enabled with log level ALL on an API. This utility will replace all variables indicated by "{}" in the first input format string with the string representation of the provided objects in order.
   */
  info(message: string, ...rest: any[]): void;
  /**
   * Logs the string representation of the provided object to the requested log stream when field-level CloudWatch logging is enabled with log level ERROR or log level ALL on an API.
   */
  error(obj: any): void;
  /**
   * Logs the string representation of the provided objects to the requested log stream when field-level CloudWatch logging is enabled with log level ERROR or log level ALL on an API. This utility will replace all variables indicated by "{}" in the first input format string with the string representation of the provided objects in order.
   */
  error(message: string, ...rest: any[]): void;
}

export interface time {
  /**
   * Returns a String representation of UTC in ISO8601 format.
   */
  nowISO8601(): string;

  /**
   * Returns the number of seconds from the epoch of 1970-01-01T00:00:00Z to now.
   */
  nowEpochSeconds(): number;

  /**
   * Returns the number of milliseconds from the epoch of 1970-01-01T00:00:00Z to now.
   */
  nowEpochMilliSeconds(): number;

  /**
   * Returns a string of the current timestamp in UTC using the specified format from a String input type.
   */
  nowFormatted(format: string): string;

  /**
   * Returns a string of the current timestamp for a timezone using the specified format and timezone from String input types.
   */
  nowFormatted(format: string, timezone: string): string;

  /**
   * Parses a timestamp passed as a String, along with a format, and return the timestamp as milliseconds since epoch.
   */
  parseFormattedToEpochMilliSeconds(timestamp: string, format: string): number;

  /**
   * Parses a timestamp passed as a String, along with a format and time zone, and return the timestamp as milliseconds since epoch.
   */
  parseFormattedToEpochMilliSeconds(
    timestamp: string,
    format: string,
    timezone: string
  ): number;

  /**
   * Parses an ISO8601 timestamp, passed as a String, and return the timestamp as milliseconds since epoch.
   */
  parseISO8601ToEpochMilliSeconds(timestamp: string): number;

  /**
   * Converts an epoch milliseconds timestamp to an epoch seconds timestamp.
   */
  epochMilliSecondsToSeconds(epoch: number): number;

  /**
   * Converts a epoch milliseconds timestamp to an ISO8601 timestamp.
   */
  epochMilliSecondsToISO8601(epoch: number): string;

  /**
   * Converts a epoch milliseconds timestamp, passed as long, to a timestamp formatted according to the supplied format in UTC.
   */
  epochMilliSecondsToFormatted(epoch: number, format: string): string;

  /**
   * Converts a epoch milliseconds timestamp, passed as a long, to a timestamp formatted according to the supplied format in the supplied timezone.
   */
  epochMilliSecondsToFormatted(
    epoch: number,
    format: string,
    timezone: string
  ): string;
}

// [_A-Za-z][_0-9A-Za-z]*
function appsyncSafeName(name: string) {
  return name.replace(/\./g, "_");
}

const uniqueNamesSymbol = Symbol.for("functionless.UniqueNames");

const names: WeakMap<
  appsync.GraphqlApi,
  {
    [name: string]: number;
  }
> = ((global as any)[uniqueNamesSymbol] ??= new WeakMap());

function getUniqueName(api: appsync.GraphqlApi, name: string): string {
  let uniqueNames = names.get(api);
  if (uniqueNames === undefined) {
    uniqueNames = {};
    names.set(api, uniqueNames);
  }
  const counter = uniqueNames[name];
  if (counter === undefined) {
    uniqueNames[name] = 0;
    return name;
  } else {
    uniqueNames[name] += 1;
    return `${name}_${counter}`;
  }
}

/**
 * Hooks used to create an app sync integration, implement using the {@link Integration} interface.
 *
 * 1. Get the AppSync data source
 * 2. Create the VTL request template to make data source call.
 * 3. Optionally post process the result of the data source call.
 */
export interface AppSyncVtlIntegration {
  /**
   * Retrieve the id of the date source to use for the integration.
   *
   * If the ID is unique to the current {@link appsync.GraphqlApi}, the `dataSource` will be called next with this id.
   */
  dataSourceId: () => string;
  /**
   * Retrieve a unique data source for the {@link appsync.GraphqlApi}.
   * Use the dataSourceId hook to return a unique id.
   * This method will only be called once per api or unique data source id.
   *
   * @param api - the api construct which should be the parent of the returned {@link appsync.BaseDataSource}
   * @param dataSourceId - the ID given by the dataSourceId hook, should be used as the construct id for the new data source.
   */
  dataSource: (
    api: appsync.GraphqlApi,
    dataSourceId: string
  ) => appsync.BaseDataSource;
  /**
   * Return a VTL template which builds a valid request to the integration's endpoint.
   * Should reflect the contents of the CallExpr.
   */
  request: (call: CallExpr, context: VTL) => string;
  /**
   * Optionally transform the result of the API and place into a unique variable.
   */
  result?: (resultVariable: string) => {
    returnVariable: string;
    template: string;
  };
}

// to prevent the closure serializer from trying to import all of functionless.
export const deploymentOnlyModule = true;<|MERGE_RESOLUTION|>--- conflicted
+++ resolved
@@ -44,11 +44,8 @@
   isBindingElem,
   isBindingPattern,
   isReferenceExpr,
-<<<<<<< HEAD
   isThisExpr,
-=======
   isVariableDecl,
->>>>>>> 15a013a3
 } from "./guards";
 import {
   findDeepIntegrations,
