--- conflicted
+++ resolved
@@ -41,24 +41,15 @@
 } from "./integration";
 import { Literal } from "./literal";
 import { FunctionlessNode } from "./node";
-<<<<<<< HEAD
-import {
-  AnyFunction,
-  isInTopLevelScope,
-  memoize,
-  singletonConstruct,
-} from "./util";
-import { visitEachChild } from "./visit";
-=======
 import { BlockStmt } from "./statement";
 import {
   AnyFunction,
   DeterministicNameGenerator,
   isInTopLevelScope,
+  memoize,
   singletonConstruct,
 } from "./util";
 import { visitBlock, visitEachChild } from "./visit";
->>>>>>> c559da3b
 import { VTL } from "./vtl";
 
 /**
@@ -202,18 +193,10 @@
     ResolverFunction<Arguments, Result, Source>
   >;
 
-<<<<<<< HEAD
   /**
    * The underlying {@link aws_appsync.CfnResolver}.
    */
   public readonly resource;
-=======
-  private generatedNames = new DeterministicNameGenerator();
-
-  constructor(fn: ResolverFunction<Arguments, Result, Source>) {
-    this.decl = validateFunctionDecl(fn, "AppsyncResolver");
-  }
->>>>>>> c559da3b
 
   /**
    * A memoized function that computes the Appsync Resolvers.
@@ -248,7 +231,11 @@
   constructor(
     scope: Construct,
     id: string,
-    props: AppsyncResolverProps,
+    props:
+      | AppsyncResolverProps
+      | (Omit<AppsyncResolverProps, "api"> & {
+          api?: appsync.GraphqlApi;
+        }),
     resolve: ResolverFunction<Arguments, Result, Source>
   ) {
     super(scope, id);
@@ -256,7 +243,7 @@
 
     const api = props.api ?? (scope as unknown as appsync.GraphqlApi);
 
-    this.resolvers = memoize(() => synthResolvers(props.api, this.decl));
+    this.resolvers = memoize(() => synthResolvers(api, this.decl));
 
     this.resource = new aws_appsync.CfnResolver(this, "Resource", {
       apiId: api.apiId,
@@ -372,28 +359,18 @@
   }
 }
 
-<<<<<<< HEAD
 function synthResolvers(api: appsync.GraphqlApi, decl: FunctionDecl) {
-  const resolverCount = countResolvers(decl);
-
   const [pipelineConfig, responseMappingTemplate, innerTemplates] =
     synthesizeFunctions(api, decl);
 
   // mock integration
-  if (resolverCount === 0) {
-    if (pipelineConfig.length !== 0) {
-      throw new Error(
-        `expected 0 functions in pipelineConfig, but found ${pipelineConfig.length}`
-      );
-    }
-
+  if (pipelineConfig.length === 0) {
     const requestMappingTemplate = `{
 "version": "2018-05-29",
 "payload": null
 }`;
 
     return {
-      pipelineConfig: undefined,
       templates: [
         requestMappingTemplate,
         ...innerTemplates,
@@ -428,515 +405,254 @@
       ),
     };
   }
-
-  function synthesizeFunctions(api: appsync.GraphqlApi, decl: FunctionDecl) {
-    /**
-     * Update some nodes.
-     */
-    const updatedDecl = visitEachChild(
-      decl,
-      function visit(node): FunctionlessNode {
-        if (isBinaryExpr(node)) {
-          /**
-           * rewrite `in` to a conditional statement to support both arrays and maps
-           * var v = left in right;
-           *
-           * var v = right.class.name.startsWith("[L") || right.class.name.contains("ArrayList") ?
-           *    right.length >= left :
-           *    right.containsKey(left);
-           */
-          if (node.op === "in") {
-            const left = visitEachChild(node.left, visit);
-            const right = visitEachChild(node.right, visit);
-
-            const rightClassName = new PropAccessExpr(
-              new PropAccessExpr(right, "class"),
-              "name"
-            );
-
-            return new ConditionExpr(
-              new BinaryExpr(
-                new CallExpr(new PropAccessExpr(rightClassName, "startsWith"), [
-                  new Argument(new StringLiteralExpr("[L")),
-                ]),
-                "||",
-                new CallExpr(new PropAccessExpr(rightClassName, "contains"), [
-                  new Argument(new StringLiteralExpr("ArrayList")),
-                ])
-              ),
-              new BinaryExpr(new PropAccessExpr(right, "length"), ">=", left),
-              new CallExpr(new PropAccessExpr(right, "containsKey"), [
-                new Argument(left),
+}
+
+function synthesizeFunctions(api: appsync.GraphqlApi, decl: FunctionDecl) {
+  const generatedNames = new DeterministicNameGenerator();
+  let resolverCount = 0;
+  /**
+   * Update some nodes.
+   */
+  const updatedDecl = visitEachChild(
+    decl,
+    function normalizeAST(
+      node,
+      hoist?: (expr: Expr) => Expr
+    ): FunctionlessNode | FunctionlessNode[] {
+      if (isIntegrationCall(node)) {
+        resolverCount++;
+      }
+      // just counting, don'r do anything
+      if (isBlockStmt(node)) {
+        return new BlockStmt([
+          // for each block statement
+          ...visitBlock(
+            node,
+            function normalizeBlock(stmt, hoist) {
+              return visitEachChild(stmt, (expr) => normalizeAST(expr, hoist));
+            },
+            generatedNames
+          ).statements,
+        ]);
+      } else if (hoist && doHoist(node)) {
+        const updatedChild = visitEachChild(node, (expr) =>
+          normalizeAST(expr, hoist)
+        );
+        // when we find an integration call,
+        // if it is nested, hoist it up (create variable, add above, replace expr with variable)
+        return hoist(updatedChild);
+      } else if (isBinaryExpr(node)) {
+        /**
+         * rewrite `in` to a conditional statement to support both arrays and maps
+         * var v = left in right;
+         *
+         * var v = right.class.name.startsWith("[L") || right.class.name.contains("ArrayList") ?
+         *    right.length >= left :
+         *    right.containsKey(left);
+         */
+        if (node.op === "in") {
+          const updatedNode = visitEachChild(node, (expr) =>
+            normalizeAST(expr, hoist)
+          );
+
+          const rightClassName = new PropAccessExpr(
+            new PropAccessExpr(updatedNode.right, "class"),
+            "name"
+          );
+
+          return new ConditionExpr(
+            new BinaryExpr(
+              new CallExpr(new PropAccessExpr(rightClassName, "startsWith"), [
+                new Argument(new StringLiteralExpr("[L")),
+              ]),
+              "||",
+              new CallExpr(new PropAccessExpr(rightClassName, "contains"), [
+                new Argument(new StringLiteralExpr("ArrayList")),
               ])
+            ),
+            new BinaryExpr(
+              new PropAccessExpr(updatedNode.right, "length"),
+              ">=",
+              updatedNode.left
+            ),
+            new CallExpr(new PropAccessExpr(updatedNode.right, "containsKey"), [
+              new Argument(updatedNode.left),
+            ])
+          );
+        }
+      }
+      return visitEachChild(node, (expr) => normalizeAST(expr, hoist));
+    }
+  );
+
+  const templates: string[] = [];
+  let template =
+    resolverCount === 0
+      ? new AppsyncVTL()
+      : new AppsyncVTL(AppsyncVTL.CircuitBreaker);
+
+  const functions = updatedDecl.body.statements
+    .map((stmt, i) => {
+      const isLastExpr = i + 1 === updatedDecl.body.statements.length;
+      const service = findDeepIntegration(stmt);
+      if (service) {
+        // we must now render a resolver with request mapping template
+        const dataSource = singletonConstruct(
+          api,
+          service.appSyncVtl.dataSourceId(),
+          (scope, id) => service.appSyncVtl.dataSource(scope, id)
+        );
+
+        const resultValName = "$context.result";
+
+        // The integration can optionally transform the result into a new variable.
+        const resultTemplate = service.appSyncVtl.result?.(resultValName);
+        const pre = resultTemplate?.template;
+        const returnValName = resultTemplate?.returnVariable ?? resultValName;
+
+        if (isExprStmt(stmt)) {
+          const call = findServiceCallExpr(stmt.expr);
+          template.call(call);
+          return createStage(service, "{}");
+        } else if (isReturnStmt(stmt)) {
+          return createStage(
+            service,
+            `${pre ? `${pre}\n` : ""}#set( $context.stash.return__flag = true )
+#set( $context.stash.return__val = ${getResult(stmt.expr)} )
+{}`
+          );
+        } else if (isVariableStmt(stmt) && isCallExpr(stmt.expr)) {
+          return createStage(
+            service,
+            `${pre ? `${pre}\n` : ""}#set( $context.stash.${
+              stmt.name
+            } = ${getResult(stmt.expr)} )\n{}`
+          );
+        } else {
+          throw new Error(
+            "only a 'VariableDecl', 'Call' or 'Return' expression may call a service"
+          );
+        }
+
+        /**
+         * Recursively resolve the {@link expr} to the {@link CallExpr} that is calling the service.
+         *
+         * @param expr an Expression that contains (somewhere nested within) a {@link CallExpr} to an external service.
+         * @returns the {@link CallExpr} that
+         */
+        function findServiceCallExpr(expr: Expr): CallExpr {
+          if (
+            isCallExpr(expr) &&
+            (isReferenceExpr(expr.expr) ||
+              (isPropAccessExpr(expr.expr) && isReferenceExpr(expr.expr.expr)))
+          ) {
+            // this catches specific cases:
+            // lambdaFunction()
+            // table.get()
+            // table.<method-name>()
+
+            // all other Calls or PropAccessExpr are considered "after" the service call, e.g.
+            // lambdaFunction().prop
+            // table.query().Items.size() //.size() is still a Call but not a call to a service.
+            return expr;
+          } else if (isPropAccessExpr(expr)) {
+            return findServiceCallExpr(expr.expr);
+          } else if (isCallExpr(expr)) {
+            return findServiceCallExpr(expr.expr);
+          } else {
+            throw new Error("");
+          }
+        }
+
+        /**
+         * Resolve a VTL expression that applies in-line expressions such as PropAccessExpr to
+         * the result from `$context.result` in a Response Mapping template.
+         *
+         * Example:
+         * ```ts
+         * const items = table.query().items
+         * ```
+         *
+         * The Response Mapping Template will include:
+         * ```
+         * #set($context.stash.items = $context.result.items)
+         * ```
+         *
+         * @param expr the {@link Expr} which is triggering a call to an external service, such as a Table or Function.
+         * @returns a VTL expression to be included in the Response Mapping Template to extract the contents from `$context.result`.
+         */
+        function getResult(expr: Expr): string {
+          if (isCallExpr(expr)) {
+            template.call(expr);
+            return returnValName;
+          } else if (isPropAccessExpr(expr)) {
+            return `${getResult(expr.expr)}.${expr.name}`;
+          } else if (isElementAccessExpr(expr)) {
+            return `${getResult(expr.expr)}[${getResult(expr.element)}]`;
+          } else {
+            throw new Error(
+              `invalid Expression in-lined with Service Call: ${expr.kind}`
             );
           }
         }
 
-        return visitEachChild(node, visit);
+        function createStage(
+          integration: IntegrationImpl,
+          responseMappingTemplate: string
+        ) {
+          const requestMappingTemplateString = template.toVTL();
+          templates.push(requestMappingTemplateString);
+          templates.push(responseMappingTemplate);
+          template = new AppsyncVTL(AppsyncVTL.CircuitBreaker);
+          const name = getUniqueName(api, appsyncSafeName(integration.kind));
+          return dataSource.createFunction({
+            name,
+            requestMappingTemplate: appsync.MappingTemplate.fromString(
+              requestMappingTemplateString
+            ),
+            responseMappingTemplate: appsync.MappingTemplate.fromString(
+              responseMappingTemplate
+            ),
+          });
+        }
+      } else if (isLastExpr) {
+        if (isReturnStmt(stmt)) {
+          template.return(stmt.expr);
+        } else if (isIfStmt(stmt)) {
+          template.eval(stmt);
+        } else {
+          template.return("$null");
+        }
+      } else {
+        // this expression should be appended to the current mapping template
+        template.eval(stmt);
       }
+
+      return undefined;
+    })
+    .filter(
+      (func): func is Exclude<typeof func, undefined> => func !== undefined
     );
-    const templates: string[] = [];
-    let template =
-      resolverCount === 0
-        ? new AppsyncVTL()
-        : new AppsyncVTL(AppsyncVTL.CircuitBreaker);
-    const functions = updatedDecl.body.statements
-      .map((stmt, i) => {
-        const isLastExpr = i + 1 === updatedDecl.body.statements.length;
-        const service = findDeepIntegration(stmt);
-        if (service) {
-          // we must now render a resolver with request mapping template
-          const dataSource = singletonConstruct(
-            api,
-            service.appSyncVtl.dataSourceId(),
-            (scope, id) => service.appSyncVtl.dataSource(scope, id)
-          );
-
-          const resultValName = "$context.result";
-
-          // The integration can optionally transform the result into a new variable.
-          const resultTemplate = service.appSyncVtl.result?.(resultValName);
-          const pre = resultTemplate?.template;
-          const returnValName = resultTemplate?.returnVariable ?? resultValName;
-
-          if (isExprStmt(stmt)) {
-            const call = findServiceCallExpr(stmt.expr);
-            template.call(call);
-            return createStage(service, "{}");
-          } else if (isReturnStmt(stmt)) {
-            return createStage(
-              service,
-              `${
-                pre ? `${pre}\n` : ""
-              }#set( $context.stash.return__flag = true )
-#set( $context.stash.return__val = ${getResult(stmt.expr)} )
-{}`
-            );
-          } else if (isVariableStmt(stmt) && isCallExpr(stmt.expr)) {
-            return createStage(
-              service,
-              `${pre ? `${pre}\n` : ""}#set( $context.stash.${
-                stmt.name
-              } = ${getResult(stmt.expr)} )\n{}`
-            );
-          } else {
-            throw new Error(
-              "only a 'VariableDecl', 'Call' or 'Return' expression may call a service"
-            );
-          }
-
-          /**
-           * Recursively resolve the {@link expr} to the {@link CallExpr} that is calling the service.
-           *
-           * @param expr an Expression that contains (somewhere nested within) a {@link CallExpr} to an external service.
-           * @returns the {@link CallExpr} that
-           */
-          function findServiceCallExpr(expr: Expr): CallExpr {
-            if (
-              isCallExpr(expr) &&
-              (isReferenceExpr(expr.expr) ||
-                (isPropAccessExpr(expr.expr) &&
-                  isReferenceExpr(expr.expr.expr)))
-            ) {
-              // this catches specific cases:
-              // lambdaFunction()
-              // table.get()
-              // table.<method-name>()
-
-              // all other Calls or PropAccessExpr are considered "after" the service call, e.g.
-              // lambdaFunction().prop
-              // table.query().Items.size() //.size() is still a Call but not a call to a service.
-              return expr;
-            } else if (isPropAccessExpr(expr)) {
-              return findServiceCallExpr(expr.expr);
-            } else if (isCallExpr(expr)) {
-              return findServiceCallExpr(expr.expr);
-            } else {
-              throw new Error("");
-            }
-          }
-
-          /**
-           * Resolve a VTL expression that applies in-line expressions such as PropAccessExpr to
-           * the result from `$context.result` in a Response Mapping template.
-           *
-           * Example:
-           * ```ts
-           * const items = table.query().items
-           * ```
-           *
-           * The Response Mapping Template will include:
-           * ```
-           * #set($context.stash.items = $context.result.items)
-           * ```
-           *
-           * @param expr the {@link Expr} which is triggering a call to an external service, such as a Table or Function.
-           * @returns a VTL expression to be included in the Response Mapping Template to extract the contents from `$context.result`.
-           */
-          function getResult(expr: Expr): string {
-            if (isCallExpr(expr)) {
-              template.call(expr);
-              return returnValName;
-            } else if (isPropAccessExpr(expr)) {
-              return `${getResult(expr.expr)}.${expr.name}`;
-            } else if (isElementAccessExpr(expr)) {
-              return `${getResult(expr.expr)}[${getResult(expr.element)}]`;
-            } else {
-              throw new Error(
-                `invalid Expression in-lined with Service Call: ${expr.kind}`
-              );
-            }
-          }
-
-          function createStage(
-            integration: IntegrationImpl,
-            responseMappingTemplate: string
-          ) {
-            const requestMappingTemplateString = template.toVTL();
-            templates.push(requestMappingTemplateString);
-            templates.push(responseMappingTemplate);
-            template = new AppsyncVTL(AppsyncVTL.CircuitBreaker);
-            const name = getUniqueName(api, appsyncSafeName(integration.kind));
-            return dataSource.createFunction({
-              name,
-              requestMappingTemplate: appsync.MappingTemplate.fromString(
-                requestMappingTemplateString
-              ),
-              responseMappingTemplate: appsync.MappingTemplate.fromString(
-                responseMappingTemplate
-              ),
-            });
-          }
-        } else if (isLastExpr) {
-          if (isReturnStmt(stmt)) {
-            template.return(stmt.expr);
-          } else if (isIfStmt(stmt)) {
-            template.eval(stmt);
-          } else {
-            template.return("$null");
-          }
-        } else {
-          // this expression should be appended to the current mapping template
-          template.eval(stmt);
-        }
-
-        return undefined;
-      })
-      .filter(
-        (func): func is Exclude<typeof func, undefined> => func !== undefined
-      );
-
-    return [functions, template.toVTL(), templates] as const;
-  }
-
-  function countResolvers(decl: FunctionDecl): number {
-    return decl.body.statements.filter(
-      (expr) => findDeepIntegration(expr) !== undefined
-    ).length;
-=======
-  private synthesizeFunctions(
-    api: appsync.GraphqlApi,
-    decl: FunctionDecl<ResolverFunction<Arguments, Result, Source>>
-  ) {
-    const self = this;
-    let resolverCount = 0;
-    /**
-     * Update some nodes.
-     */
-    const updatedDecl = visitEachChild(
-      decl,
-      function normalizeAST(
-        node,
-        hoist?: (expr: Expr) => Expr
-      ): FunctionlessNode | FunctionlessNode[] {
-        if (isIntegrationCall(node)) {
-          resolverCount++;
-        }
-        // just counting, don'r do anything
-        if (isBlockStmt(node)) {
-          return new BlockStmt([
-            // for each block statement
-            ...visitBlock(
-              node,
-              function normalizeBlock(stmt, hoist) {
-                return visitEachChild(stmt, (expr) =>
-                  normalizeAST(expr, hoist)
-                );
-              },
-              self.generatedNames
-            ).statements,
-          ]);
-        } else if (hoist && self.doHoist(node)) {
-          const updatedChild = visitEachChild(node, (expr) =>
-            normalizeAST(expr, hoist)
-          );
-          // when we find an integration call,
-          // if it is nested, hoist it up (create variable, add above, replace expr with variable)
-          return hoist(updatedChild);
-        } else if (isBinaryExpr(node)) {
-          /**
-           * rewrite `in` to a conditional statement to support both arrays and maps
-           * var v = left in right;
-           *
-           * var v = right.class.name.startsWith("[L") || right.class.name.contains("ArrayList") ?
-           *    right.length >= left :
-           *    right.containsKey(left);
-           */
-          if (node.op === "in") {
-            const updatedNode = visitEachChild(node, (expr) =>
-              normalizeAST(expr, hoist)
-            );
-
-            const rightClassName = new PropAccessExpr(
-              new PropAccessExpr(updatedNode.right, "class"),
-              "name"
-            );
-
-            return new ConditionExpr(
-              new BinaryExpr(
-                new CallExpr(new PropAccessExpr(rightClassName, "startsWith"), [
-                  new Argument(new StringLiteralExpr("[L")),
-                ]),
-                "||",
-                new CallExpr(new PropAccessExpr(rightClassName, "contains"), [
-                  new Argument(new StringLiteralExpr("ArrayList")),
-                ])
-              ),
-              new BinaryExpr(
-                new PropAccessExpr(updatedNode.right, "length"),
-                ">=",
-                updatedNode.left
-              ),
-              new CallExpr(
-                new PropAccessExpr(updatedNode.right, "containsKey"),
-                [new Argument(updatedNode.left)]
-              )
-            );
-          }
-        }
-        return visitEachChild(node, (expr) => normalizeAST(expr, hoist));
-      }
-    );
-    const templates: string[] = [];
-    let template =
-      resolverCount === 0
-        ? new AppsyncVTL()
-        : new AppsyncVTL(AppsyncVTL.CircuitBreaker);
-    const functions = updatedDecl.body.statements
-      .map((stmt, i) => {
-        const isLastExpr = i + 1 === updatedDecl.body.statements.length;
-        const service = findDeepIntegration(stmt);
-        if (service) {
-          // we must now render a resolver with request mapping template
-          const dataSource = singletonConstruct(
-            api,
-            service.appSyncVtl.dataSourceId(),
-            (scope, id) => service.appSyncVtl.dataSource(scope, id)
-          );
-
-          const resultValName = "$context.result";
-
-          // The integration can optionally transform the result into a new variable.
-          const resultTemplate = service.appSyncVtl.result?.(resultValName);
-          const pre = resultTemplate?.template;
-          const returnValName = resultTemplate?.returnVariable ?? resultValName;
-
-          if (isExprStmt(stmt)) {
-            const call = findServiceCallExpr(stmt.expr);
-            template.call(call);
-            return createStage(service, "{}");
-          } else if (isReturnStmt(stmt)) {
-            return createStage(
-              service,
-              `${
-                pre ? `${pre}\n` : ""
-              }#set( $context.stash.return__flag = true )
-#set( $context.stash.return__val = ${getResult(stmt.expr)} )
-{}`
-            );
-          } else if (isVariableStmt(stmt) && isCallExpr(stmt.expr)) {
-            return createStage(
-              service,
-              `${pre ? `${pre}\n` : ""}#set( $context.stash.${
-                stmt.name
-              } = ${getResult(stmt.expr)} )\n{}`
-            );
-          } else {
-            throw new Error(
-              "only a 'VariableDecl', 'Call' or 'Return' expression may call a service"
-            );
-          }
-
-          /**
-           * Recursively resolve the {@link expr} to the {@link CallExpr} that is calling the service.
-           *
-           * @param expr an Expression that contains (somewhere nested within) a {@link CallExpr} to an external service.
-           * @returns the {@link CallExpr} that
-           */
-          function findServiceCallExpr(expr: Expr): CallExpr {
-            if (
-              isCallExpr(expr) &&
-              (isReferenceExpr(expr.expr) ||
-                (isPropAccessExpr(expr.expr) &&
-                  isReferenceExpr(expr.expr.expr)))
-            ) {
-              // this catches specific cases:
-              // lambdaFunction()
-              // table.get()
-              // table.<method-name>()
-
-              // all other Calls or PropAccessExpr are considered "after" the service call, e.g.
-              // lambdaFunction().prop
-              // table.query().Items.size() //.size() is still a Call but not a call to a service.
-              return expr;
-            } else if (isPropAccessExpr(expr)) {
-              return findServiceCallExpr(expr.expr);
-            } else if (isCallExpr(expr)) {
-              return findServiceCallExpr(expr.expr);
-            } else {
-              throw new Error("");
-            }
-          }
-
-          /**
-           * Resolve a VTL expression that applies in-line expressions such as PropAccessExpr to
-           * the result from `$context.result` in a Response Mapping template.
-           *
-           * Example:
-           * ```ts
-           * const items = table.query().items
-           * ```
-           *
-           * The Response Mapping Template will include:
-           * ```
-           * #set($context.stash.items = $context.result.items)
-           * ```
-           *
-           * @param expr the {@link Expr} which is triggering a call to an external service, such as a Table or Function.
-           * @returns a VTL expression to be included in the Response Mapping Template to extract the contents from `$context.result`.
-           */
-          function getResult(expr: Expr): string {
-            if (isCallExpr(expr)) {
-              template.call(expr);
-              return returnValName;
-            } else if (isPropAccessExpr(expr)) {
-              return `${getResult(expr.expr)}.${expr.name}`;
-            } else if (isElementAccessExpr(expr)) {
-              return `${getResult(expr.expr)}[${getResult(expr.element)}]`;
-            } else {
-              throw new Error(
-                `invalid Expression in-lined with Service Call: ${expr.kind}`
-              );
-            }
-          }
-
-          function createStage(
-            integration: IntegrationImpl,
-            responseMappingTemplate: string
-          ) {
-            const requestMappingTemplateString = template.toVTL();
-            templates.push(requestMappingTemplateString);
-            templates.push(responseMappingTemplate);
-            template = new AppsyncVTL(AppsyncVTL.CircuitBreaker);
-            const name = getUniqueName(api, appsyncSafeName(integration.kind));
-            return dataSource.createFunction({
-              name,
-              requestMappingTemplate: appsync.MappingTemplate.fromString(
-                requestMappingTemplateString
-              ),
-              responseMappingTemplate: appsync.MappingTemplate.fromString(
-                responseMappingTemplate
-              ),
-            });
-          }
-        } else if (isLastExpr) {
-          if (isReturnStmt(stmt)) {
-            template.return(stmt.expr);
-          } else if (isIfStmt(stmt)) {
-            template.eval(stmt);
-          } else {
-            template.return("$null");
-          }
-        } else {
-          // this expression should be appended to the current mapping template
-          template.eval(stmt);
-        }
-
-        return undefined;
-      })
-      .filter(
-        (func): func is Exclude<typeof func, undefined> => func !== undefined
-      );
-
-    return [functions, template.toVTL(), templates] as const;
-  }
-
-  /**
-   * Determines of an expression should be hoisted
-   * Hoisted - Add new variable to the current block above the
-   */
-  private doHoist(node: FunctionlessNode): node is CallExpr {
-    const parent = node.parent;
-    return (
-      isIntegrationCall(node) &&
-      // const v = task()
-      (!isStmt(parent) ||
-        // for(const i in task())
-        isForInStmt(parent) ||
-        isForOfStmt(parent)) &&
-      // v = task()
-      !(isBinaryExpr(parent) && parent.op === "=")
-    );
-  }
-
-  private getResolvableFields(api: appsync.GraphqlApi) {
-    const [pipelineConfig, responseMappingTemplate, innerTemplates] =
-      this.synthesizeFunctions(api, this.decl);
-
-    // mock integration
-    if (pipelineConfig.length === 0) {
-      const requestMappingTemplate = `{
-  "version": "2018-05-29",
-  "payload": null
-}`;
-
-      return {
-        templates: [
-          requestMappingTemplate,
-          ...innerTemplates,
-          responseMappingTemplate,
-        ],
-        dataSource: singletonConstruct(api, "None", (scope, id) =>
-          scope.addNoneDataSource(id)
-        ),
-        requestMappingTemplate: appsync.MappingTemplate.fromString(
-          requestMappingTemplate
-        ),
-        responseMappingTemplate: appsync.MappingTemplate.fromString(
-          responseMappingTemplate
-        ),
-      };
-    } else {
-      // pipeline resolver
-      const requestMappingTemplate = "{}";
-
-      return {
-        templates: [
-          requestMappingTemplate,
-          ...innerTemplates,
-          responseMappingTemplate,
-        ],
-        pipelineConfig,
-        requestMappingTemplate: appsync.MappingTemplate.fromString(
-          requestMappingTemplate
-        ),
-        responseMappingTemplate: appsync.MappingTemplate.fromString(
-          responseMappingTemplate
-        ),
-      };
-    }
->>>>>>> c559da3b
-  }
+
+  return [functions, template.toVTL(), templates] as const;
+}
+
+/**
+ * Determines of an expression should be hoisted
+ * Hoisted - Add new variable to the current block above the
+ */
+function doHoist(node: FunctionlessNode): node is CallExpr {
+  const parent = node.parent;
+  return (
+    isIntegrationCall(node) &&
+    // const v = task()
+    (!isStmt(parent) ||
+      // for(const i in task())
+      isForInStmt(parent) ||
+      isForOfStmt(parent)) &&
+    // v = task()
+    !(isBinaryExpr(parent) && parent.op === "=")
+  );
 }
 
 /**
