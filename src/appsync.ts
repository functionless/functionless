--- conflicted
+++ resolved
@@ -478,10 +478,6 @@
           // if it is nested, hoist it up (create variable, add above, replace expr with variable)
           return hoist && doHoist(node) ? hoist(updatedChild) : updatedChild;
         }
-<<<<<<< HEAD
-        return visitEachChild(node, normalizeAST);
-=======
->>>>>>> 1b6149ad
       } else if (isVariableStmt(node) && node.declList.decls.length > 1) {
         /**
          * Flatten variable declarations into multiple variable statements.
