--- conflicted
+++ resolved
@@ -6,18 +6,13 @@
   ToAttributeValue,
 } from "typesafe-dynamodb/lib/attribute-value";
 import { FunctionDecl, validateFunctionDecl } from "./declaration";
-<<<<<<< HEAD
-import { CallExpr, Expr, Identifier } from "./expression";
-import { findDeepIntegration, IntegrationImpl } from "./integration";
-import { Literal } from "./literal";
-import { AnyFunction, isInTopLevelScope, singletonConstruct } from "./util";
-=======
 import {
   Argument,
   BinaryExpr,
   CallExpr,
   ConditionExpr,
   Expr,
+  Identifier,
   isBinaryExpr,
   PropAccessExpr,
   StringLiteralExpr,
@@ -25,9 +20,8 @@
 import { findDeepIntegration, IntegrationImpl } from "./integration";
 import { Literal } from "./literal";
 import { FunctionlessNode } from "./node";
-import { singletonConstruct } from "./util";
+import { AnyFunction, isInTopLevelScope, singletonConstruct } from "./util";
 import { visitEachChild } from "./visit";
->>>>>>> fb7e5058
 import { VTL } from "./vtl";
 
 /**
@@ -399,15 +393,10 @@
       );
       const templates: string[] = [];
       let template =
-<<<<<<< HEAD
         resolverCount === 0
           ? new AppsyncVTL()
           : new AppsyncVTL(AppsyncVTL.CircuitBreaker);
-      const functions = decl.body.statements
-=======
-        resolverCount === 0 ? new VTL() : new VTL(VTL.CircuitBreaker);
       const functions = updatedDecl.body.statements
->>>>>>> fb7e5058
         .map((stmt, i) => {
           const isLastExpr = i + 1 === updatedDecl.body.statements.length;
           const service = findDeepIntegration(stmt);
