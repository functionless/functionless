--- conflicted
+++ resolved
@@ -84,13 +84,6 @@
   }
 }
 
-<<<<<<< HEAD
-/**
- * An interface used to identify interfaces owned by Functionless.
- * Interfaces cannot have static members or decorators.
- */
-export interface __FunctionlessBase {}
-=======
 export function ensureItemOf<T>(
   arr: any[],
   f: (item: any) => item is T,
@@ -136,4 +129,9 @@
     return [arr];
   }
 }
->>>>>>> ff25c84d
+
+/**
+ * An interface used to identify interfaces owned by Functionless.
+ * Interfaces cannot have static members or decorators.
+ */
+export interface __FunctionlessBase {}