--- conflicted
+++ resolved
@@ -27,8 +27,6 @@
 
 export type AnyFunction = (...args: any[]) => any;
 export type AnyAsyncFunction = (...args: any[]) => Promise<any>;
-<<<<<<< HEAD
-=======
 
 /**
  * Create a memoized function.
@@ -47,7 +45,6 @@
     return t!;
   };
 }
->>>>>>> 774ae373
 
 export function isInTopLevelScope(expr: FunctionlessNode): boolean {
   if (expr.parent === undefined) {
