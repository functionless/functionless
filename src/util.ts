--- conflicted
+++ resolved
@@ -1,14 +1,9 @@
 import { FunctionlessNode } from "./node";
 import ts from "typescript";
-<<<<<<< HEAD
-import { isTable } from "./table";
-import { isFunction, Function } from "./function";
-import { isStepFunction } from "./step-function";
+import { Function } from "./function";
 import { App } from "aws-cdk-lib";
 import { SynthesisOptions } from "aws-cdk-lib/core/lib/private/synthesis";
-=======
 import { Construct } from "constructs";
->>>>>>> c3a117e3
 
 export type AnyFunction = (...args: any[]) => any;
 
@@ -102,7 +97,15 @@
   );
 };
 
-<<<<<<< HEAD
+export const singletonConstruct = <T extends Construct, S extends Construct>(
+  scope: S,
+  id: string,
+  create: (scope: S, id: string) => T
+): T => {
+  const child = scope.node.tryFindChild(id);
+  return child ? (child as T) : create(scope, id);
+};
+
 /**
  * Experimental hack that waits for async code in CDK construct instantiation to complete before
  * calling app.synth().
@@ -111,13 +114,4 @@
   await new Promise(setImmediate);
   await Promise.all(Function.promises);
   return app.synth(options);
-=======
-export const singletonConstruct = <T extends Construct, S extends Construct>(
-  scope: S,
-  id: string,
-  create: (scope: S, id: string) => T
-): T => {
-  const child = scope.node.tryFindChild(id);
-  return child ? (child as T) : create(scope, id);
->>>>>>> c3a117e3
 };