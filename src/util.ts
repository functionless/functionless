--- conflicted
+++ resolved
@@ -274,10 +274,6 @@
   return undefined;
 };
 
-<<<<<<< HEAD
-// to prevent the closure serializer from trying to import all of functionless.
-export const deploymentOnlyModule = true;
-=======
 export class DeterministicNameGenerator {
   private readonly generatedNames = new Map<FunctionlessNode, string>();
 
@@ -296,4 +292,6 @@
     return this.generatedNames.get(node)!;
   }
 }
->>>>>>> c559da3b
+
+// to prevent the closure serializer from trying to import all of functionless.
+export const deploymentOnlyModule = true;