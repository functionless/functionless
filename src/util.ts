<<<<<<< HEAD
import { CallExpr, CanReference, Identifier } from "./expression";
import { AnyFunction } from "./function";
import { FunctionlessNode } from "./node";
import { isStmt, Stmt } from "./statement";
=======
import { CallExpr, Identifier } from "./expression";
import { AnyLambda } from "./function";
import { FunctionlessNode } from "./node";
import { AnyTable } from "./table";
import { VTL } from "./vtl";

export type AnyFunction = (...args: any[]) => any;
>>>>>>> 7548512d

export function lookupIdentifier(id: Identifier) {
  return lookup(id.parent);

  function lookup(
    expr: FunctionlessNode | undefined
  ): FunctionlessNode | undefined {
    if (expr === undefined) {
      return undefined;
    } else if (expr.kind === "VariableStmt" && expr.name === id.name) {
      return expr;
    } else if (expr.kind === "FunctionDecl" || expr.kind === "FunctionExpr") {
      const parameter = expr.parameters.find((param) => param.name === id.name);
      if (parameter) {
        return parameter;
      }
    } else if (expr.kind === "ForInStmt" || expr.kind === "ForOfStmt") {
      if (expr.variableDecl.name === id.name) {
        return expr.variableDecl;
      }
    }
    if (isStmt(expr) && expr.prev) {
      return lookup(expr.prev);
    } else {
      return lookup(expr.parent);
    }
  }
}

export function findService(expr: FunctionlessNode): CanReference | undefined {
  if (expr.kind === "ReferenceExpr") {
    return expr.ref();
  } else if (expr.kind === "PropAccessExpr") {
    return findService(expr.expr);
  } else if (expr.kind === "CallExpr") {
    return findService(expr.expr);
  } else if (expr.kind === "VariableStmt" && expr.expr) {
    return findService(expr.expr);
  } else if (expr.kind === "ReturnStmt" && expr.expr) {
    return findService(expr.expr);
  }
  return undefined;
}

// export function indent(depth: number) {
//   return Array.from(new Array(depth)).join(" ");
// }

// derives a name from an expression - this can be used to name infrastructure, such as an AppsyncResolver.
// e.g. table.getItem(..) => "table_getItem"
export function toName(expr: FunctionlessNode): string {
  if (expr.kind === "Identifier") {
    return expr.name;
  } else if (expr.kind === "PropAccessExpr") {
    return `${toName(expr.expr)}_${expr.name}`;
  } else if (expr.kind === "ReferenceExpr") {
    const ref = expr.ref();
    if (ref.kind === "AWS") {
      return "AWS";
    } else {
      return ref.resource.node.addr;
    }
  } else {
    throw new Error(`invalid expression: '${expr.kind}'`);
  }
}

export function isInTopLevelScope(expr: FunctionlessNode): boolean {
  if (expr.parent === undefined) {
    return true;
  }
  return walk(expr.parent);

  function walk(expr: FunctionlessNode): boolean {
    if (expr.kind === "FunctionDecl" || expr.kind === "FunctionExpr") {
      return expr.parent === undefined;
    } else if (expr.kind === "ForInStmt" || expr.kind === "ForOfStmt") {
      return false;
    } else if (expr.parent === undefined) {
      return true;
    }
    return walk(expr.parent);
  }
}

export function findFunction(
  call: CallExpr
): ((call: CallExpr, vtl: VTL) => string) | undefined {
  return find(call.expr);

  function find(expr: FunctionlessNode): any {
    if (expr.kind === "PropAccessExpr") {
      return find(expr.expr)?.[expr.name];
    } else if (expr.kind === "Identifier") {
      return undefined;
    } else if (expr.kind === "ReferenceExpr") {
      return expr.ref();
    } else {
      return undefined;
    }
  }
}

export function ensureItemOf<T>(
  arr: any[],
  f: (item: any) => item is T,
  message: string
): asserts arr is T[] {
  for (const item of arr) {
    if (!f(item)) {
      throw new Error(message);
    }
  }
}

export function ensure<T>(
  a: any,
  is: (a: any) => a is T,
  message: string
): asserts a is T {
  if (!is(a)) {
    debugger;
    throw new Error(message);
  }
}

type EnsureOr<T extends ((a: any) => a is any)[]> = T[number] extends (
  a: any
) => a is infer T
  ? T
  : never;

export function anyOf<T extends ((a: any) => a is any)[]>(
  ...fns: T
): (a: any) => a is EnsureOr<T> {
  return (a: any): a is EnsureOr<T> => {
    for (const f of fns) {
      if (f(a)) {
        return true;
      }
    }
    return false;
  };
}

export type AnyDepthArray<T> = T | T[] | AnyDepthArray<T>[];

export function flatten<T>(arr: AnyDepthArray<T>): T[] {
  if (Array.isArray(arr)) {
    return (arr as T[]).reduce(
      (a: T[], b: AnyDepthArray<T>) => a.concat(flatten(b)),
      []
    );
  } else {
    return [arr];
  }
}

// checks if a Stmt is terminal - meaning all branches explicitly return a value
export function isTerminal(stmt: Stmt): boolean {
  if (stmt.kind === "ReturnStmt") {
    return true;
  } else if (stmt.kind === "IfStmt") {
    return (
      isTerminal(stmt.then) &&
      stmt._else !== undefined &&
      isTerminal(stmt._else)
    );
  } else {
    return false;
  }
}<|MERGE_RESOLUTION|>--- conflicted
+++ resolved
@@ -1,17 +1,10 @@
-<<<<<<< HEAD
 import { CallExpr, CanReference, Identifier } from "./expression";
-import { AnyFunction } from "./function";
+import { isStmt, Stmt } from "./statement";
 import { FunctionlessNode } from "./node";
-import { isStmt, Stmt } from "./statement";
-=======
-import { CallExpr, Identifier } from "./expression";
-import { AnyLambda } from "./function";
-import { FunctionlessNode } from "./node";
-import { AnyTable } from "./table";
 import { VTL } from "./vtl";
+import { ASL, Task } from "./asl";
 
 export type AnyFunction = (...args: any[]) => any;
->>>>>>> 7548512d
 
 export function lookupIdentifier(id: Identifier) {
   return lookup(id.parent);
@@ -99,7 +92,10 @@
 
 export function findFunction(
   call: CallExpr
-): ((call: CallExpr, vtl: VTL) => string) | undefined {
+):
+  | (((call: CallExpr, context: VTL) => string) &
+      ((call: CallExpr, context: ASL) => Omit<Task, "Next">))
+  | undefined {
   return find(call.expr);
 
   function find(expr: FunctionlessNode): any {
