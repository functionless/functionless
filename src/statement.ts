--- conflicted
+++ resolved
@@ -54,20 +54,14 @@
 export class ExprStmt extends BaseStmt<NodeKind.ExprStmt> {
   constructor(readonly expr: Expr) {
     super(NodeKind.ExprStmt, arguments);
-<<<<<<< HEAD
-=======
-    this.ensure(expr, "expr", ["Expr"]);
->>>>>>> 2951d854
+    this.ensure(expr, "expr", ["Expr"]);
   }
 }
 
 export class VariableStmt extends BaseStmt<NodeKind.VariableStmt> {
   constructor(readonly declList: VariableDeclList) {
     super(NodeKind.VariableStmt, arguments);
-<<<<<<< HEAD
-=======
     this.ensure(declList, "declList", [NodeKind.VariableDeclList]);
->>>>>>> 2951d854
   }
 }
 
@@ -125,24 +119,16 @@
 export class ReturnStmt extends BaseStmt<NodeKind.ReturnStmt> {
   constructor(readonly expr: Expr) {
     super(NodeKind.ReturnStmt, arguments);
-<<<<<<< HEAD
-=======
-    this.ensure(expr, "expr", ["Expr"]);
->>>>>>> 2951d854
+    this.ensure(expr, "expr", ["Expr"]);
   }
 }
 
 export class IfStmt extends BaseStmt<NodeKind.IfStmt> {
   constructor(readonly when: Expr, readonly then: Stmt, readonly _else?: Stmt) {
     super(NodeKind.IfStmt, arguments);
-<<<<<<< HEAD
-    if (_else) {
-    }
-=======
     this.ensure(when, "when", ["Expr"]);
     this.ensure(then, "then", ["Stmt"]);
     this.ensure(_else, "else", ["undefined", "Stmt"]);
->>>>>>> 2951d854
   }
 }
 
@@ -160,15 +146,12 @@
     readonly isAwait: boolean
   ) {
     super(NodeKind.ForOfStmt, arguments);
-<<<<<<< HEAD
-=======
     this.ensure(initializer, "initializer", [
       NodeKind.VariableDecl,
       NodeKind.Identifier,
     ]);
     this.ensure(expr, "expr", ["Expr"]);
     this.ensure(isAwait, "isAwait", ["boolean"]);
->>>>>>> 2951d854
   }
 }
 
@@ -190,9 +173,6 @@
     readonly incrementor?: Expr
   ) {
     super(NodeKind.ForStmt, arguments);
-<<<<<<< HEAD
-    // validate
-=======
     this.ensure(body, "body", [NodeKind.BlockStmt]);
     this.ensure(initializer, "initializer", [
       "undefined",
@@ -201,7 +181,6 @@
     ]);
     this.ensure(condition, "condition", ["undefined", "Expr"]);
     this.ensure(incrementor, "incrementor", ["undefined", "Expr"]);
->>>>>>> 2951d854
   }
 }
 
