--- conflicted
+++ resolved
@@ -17,15 +17,10 @@
   | ForOfStmt
   | IfStmt
   | ReturnStmt
-<<<<<<< HEAD
-  | VariableStmt
-  | IfStmt;
-=======
   | ThrowStmt
   | TryStmt
   | VariableStmt
   | WhileStmt;
->>>>>>> ff25c84d
 
 export function isStmt(a: any): a is Stmt {
   return (
