--- conflicted
+++ resolved
@@ -243,7 +243,6 @@
       },
       "steps": [
         {
-<<<<<<< HEAD
           "exec": "npm-check-updates --dep dev --upgrade --target=minor --reject='@aws-cdk/aws-appsync-alpha,@aws-cdk/cloud-assembly-schema,@aws-cdk/cloudformation-diff,@aws-cdk/cx-api,aws-cdk-lib,aws-cdk,cdk-assets,constructs,typesafe-dynamodb,typescript,projen'"
         },
         {
@@ -262,7 +261,7 @@
           "exec": "yarn install --check-files"
         },
         {
-          "exec": "yarn upgrade @aws-cdk/aws-appsync-alpha @aws-cdk/cloud-assembly-schema @aws-cdk/cloudformation-diff @aws-cdk/cx-api @pulumi/pulumi @types/fs-extra @types/jest @types/minimatch @types/node @types/uuid @typescript-eslint/eslint-plugin @typescript-eslint/parser amplify-appsync-simulator aws-cdk-lib aws-cdk cdk-assets constructs esbuild eslint-import-resolver-node eslint-import-resolver-typescript eslint-plugin-import eslint jest jest-junit json-schema npm-check-updates promptly proxy-agent standard-version ts-jest ts-node ts-patch typesafe-dynamodb typescript @aws-cdk/aws-appsync-alpha aws-cdk-lib constructs esbuild typesafe-dynamodb typescript fs-extra minimatch"
+          "exec": "yarn upgrade @aws-cdk/aws-appsync-alpha @aws-cdk/cloud-assembly-schema @aws-cdk/cloudformation-diff @aws-cdk/cx-api @pulumi/pulumi @types/fs-extra @types/jest @types/minimatch @types/node @types/uuid @typescript-eslint/eslint-plugin @typescript-eslint/parser amplify-appsync-simulator aws-cdk-lib aws-cdk cdk-assets constructs esbuild eslint-import-resolver-node eslint-import-resolver-typescript eslint-plugin-import eslint jest jest-junit json-schema npm-check-updates promptly proxy-agent standard-version ts-jest ts-node ts-patch typesafe-dynamodb typescript aws-cdk-lib constructs esbuild typesafe-dynamodb typescript fs-extra minimatch"
         },
         {
           "exec": "npx projen"
@@ -293,30 +292,12 @@
         },
         {
           "exec": "npm-check-updates --dep bundle --upgrade --target=minor --filter='projen'"
-=======
-          "exec": "yarn upgrade npm-check-updates"
-        },
-        {
-          "exec": "npm-check-updates --dep dev --upgrade --target=minor --reject='@aws-cdk/aws-appsync-alpha,aws-cdk-lib,constructs,typesafe-dynamodb,typescript'"
-        },
-        {
-          "exec": "npm-check-updates --dep optional --upgrade --target=minor --reject='@aws-cdk/aws-appsync-alpha,aws-cdk-lib,constructs,typesafe-dynamodb,typescript'"
-        },
-        {
-          "exec": "npm-check-updates --dep peer --upgrade --target=minor --reject='@aws-cdk/aws-appsync-alpha,aws-cdk-lib,constructs,typesafe-dynamodb,typescript'"
-        },
-        {
-          "exec": "npm-check-updates --dep prod --upgrade --target=minor --reject='@aws-cdk/aws-appsync-alpha,aws-cdk-lib,constructs,typesafe-dynamodb,typescript'"
-        },
-        {
-          "exec": "npm-check-updates --dep bundle --upgrade --target=minor --reject='@aws-cdk/aws-appsync-alpha,aws-cdk-lib,constructs,typesafe-dynamodb,typescript'"
->>>>>>> d38f84d4
         },
         {
           "exec": "yarn install --check-files"
         },
         {
-          "exec": "yarn upgrade"
+          "exec": "yarn upgrade projen"
         },
         {
           "exec": "npx projen"
