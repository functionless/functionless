--- conflicted
+++ resolved
@@ -201,14 +201,7 @@
           "spawn": "test:runtime"
         },
         {
-<<<<<<< HEAD
-          "exec": "jest --passWithNoTests --all --updateSnapshot --testPathPattern '(localstack|runtime)'"
-        },
-        {
-          "exec": "jest --passWithNoTests --all --testPathIgnorePatterns '(runtime|localstack)' --updateSnapshot"
-=======
           "spawn": "test:app"
->>>>>>> e04e7127
         },
         {
           "spawn": "eslint"
@@ -227,9 +220,6 @@
       "name": "test:fast",
       "steps": [
         {
-<<<<<<< HEAD
-          "exec": "jest --testPathIgnorePatterns '(localstack|runtime)' --coverage false"
-=======
           "exec": "jest --passWithNoTests --all --updateSnapshot --testPathIgnorePatterns '(localstack|runtime)'"
         }
       ]
@@ -239,7 +229,6 @@
       "steps": [
         {
           "exec": "jest --passWithNoTests --all --updateSnapshot --testPathPattern '(localstack|runtime)' --no-cache"
->>>>>>> e04e7127
         }
       ]
     },
