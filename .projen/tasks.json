{
  "tasks": {
    "build": {
      "name": "build",
      "description": "Full release build",
      "steps": [
        {
          "spawn": "default"
        },
        {
          "spawn": "pre-compile"
        },
        {
          "spawn": "compile"
        },
        {
          "spawn": "post-compile"
        },
        {
          "spawn": "test"
        },
        {
          "spawn": "package"
        }
      ]
    },
    "build:website": {
      "name": "build:website",
      "steps": [
        {
          "exec": "npx tsc && cd ./website && yarn && yarn build"
        }
      ]
    },
    "bump": {
      "name": "bump",
      "description": "Bumps version based on latest git tag and generates a changelog entry",
      "env": {
        "OUTFILE": "package.json",
        "CHANGELOG": "dist/changelog.md",
        "BUMPFILE": "dist/version.txt",
        "RELEASETAG": "dist/releasetag.txt",
        "RELEASE_TAG_PREFIX": ""
      },
      "steps": [
        {
          "builtin": "release/bump-version"
        }
      ],
      "condition": "! git log --oneline -1 | grep -q \"chore(release):\""
    },
    "clobber": {
      "name": "clobber",
      "description": "hard resets to HEAD of origin and cleans the local repo",
      "env": {
        "BRANCH": "$(git branch --show-current)"
      },
      "steps": [
        {
          "exec": "git checkout -b scratch",
          "name": "save current HEAD in \"scratch\" branch"
        },
        {
          "exec": "git checkout $BRANCH"
        },
        {
          "exec": "git fetch origin",
          "name": "fetch latest changes from origin"
        },
        {
          "exec": "git reset --hard origin/$BRANCH",
          "name": "hard reset to origin commit"
        },
        {
          "exec": "git clean -fdx",
          "name": "clean all untracked files"
        },
        {
          "say": "ready to rock! (unpushed commits are under the \"scratch\" branch)"
        }
      ],
      "condition": "git diff --exit-code > /dev/null"
    },
    "compile": {
      "name": "compile",
      "description": "Only compile",
      "steps": [
        {
          "exec": "yarn link && cd ./test-app && yarn link functionless"
        },
        {
          "exec": "tsc --build"
        }
      ]
    },
    "default": {
      "name": "default",
      "description": "Synthesize project files",
      "steps": [
        {
          "exec": "node .projenrc.js"
        }
      ]
    },
    "eject": {
      "name": "eject",
      "description": "Remove projen from the project",
      "env": {
        "PROJEN_EJECTING": "true"
      },
      "steps": [
        {
          "spawn": "default"
        }
      ]
    },
    "eslint": {
      "name": "eslint",
      "description": "Runs eslint against the codebase",
      "steps": [
        {
          "exec": "eslint --ext .ts,.tsx --fix --no-error-on-unmatched-pattern src test build-tools .projenrc.js"
        }
      ]
    },
    "localstack": {
      "name": "localstack",
      "steps": [
        {
          "exec": "./scripts/localstack"
        }
      ]
    },
    "package": {
      "name": "package",
      "description": "Creates the distribution package",
      "steps": [
        {
          "exec": "mkdir -p dist/js"
        },
        {
          "exec": "mv $(npm pack) dist/js/"
        }
      ]
    },
    "post-compile": {
      "name": "post-compile",
      "description": "Runs after successful compilation"
    },
    "post-upgrade": {
      "name": "post-upgrade",
      "description": "Runs after upgrading dependencies"
    },
    "pre-compile": {
      "name": "pre-compile",
      "description": "Prepare the project for compilation"
    },
    "release": {
      "name": "release",
      "description": "Prepare a release from \"main\" branch",
      "env": {
        "RELEASE": "true"
      },
      "steps": [
        {
          "exec": "rm -fr dist"
        },
        {
          "spawn": "bump"
        },
        {
          "spawn": "build"
        },
        {
          "spawn": "unbump"
        },
        {
          "exec": "git diff --ignore-space-at-eol --exit-code"
        }
      ]
    },
    "test": {
      "name": "test",
      "description": "Run tests",
      "env": {
        "DEFAULT_REGION": "ap-northeast-1",
        "AWS_ACCOUNT_ID": "000000000000",
        "AWS_ACCESS_KEY_ID": "test",
        "AWS_SECRET_ACCESS_KEY": "test"
      },
      "steps": [
        {
          "exec": "./scripts/localstack"
        },
        {
          "exec": "cd ./test-app && yarn && yarn build && yarn synth --quiet"
        },
        {
          "exec": "jest --passWithNoTests --all --updateSnapshot"
        },
        {
          "spawn": "eslint"
        },
        {
          "exec": "localstack stop"
        }
      ]
    },
    "test:fast": {
      "name": "test:fast",
      "steps": [
        {
          "exec": "jest --testPathIgnorePatterns localstack --coverage false"
        }
      ]
    },
    "test:update": {
      "name": "test:update",
      "description": "Update jest snapshots",
      "steps": [
        {
          "exec": "jest --updateSnapshot"
        }
      ]
    },
    "test:watch": {
      "name": "test:watch",
      "description": "Run jest in watch mode",
      "steps": [
        {
          "exec": "jest --watch"
        }
      ]
    },
    "unbump": {
      "name": "unbump",
      "description": "Restores version to 0.0.0",
      "env": {
        "OUTFILE": "package.json",
        "CHANGELOG": "dist/changelog.md",
        "BUMPFILE": "dist/version.txt",
        "RELEASETAG": "dist/releasetag.txt",
        "RELEASE_TAG_PREFIX": ""
      },
      "steps": [
        {
          "builtin": "release/reset-version"
        }
      ]
    },
    "upgrade": {
      "name": "upgrade",
      "description": "upgrade dependencies",
      "env": {
        "CI": "0"
      },
      "steps": [
        {
          "exec": "yarn upgrade npm-check-updates"
        },
        {
<<<<<<< HEAD
          "exec": "npm-check-updates --dep dev --upgrade --target=minor --reject='@aws-cdk/aws-appsync-alpha,@aws-cdk/cloud-assembly-schema,@aws-cdk/cloudformation-diff,@aws-cdk/cx-api,@functionless/ast-reflection,aws-cdk-lib,aws-cdk,cdk-assets,constructs,typesafe-dynamodb,typescript'"
        },
        {
          "exec": "npm-check-updates --dep optional --upgrade --target=minor --reject='@aws-cdk/aws-appsync-alpha,@aws-cdk/cloud-assembly-schema,@aws-cdk/cloudformation-diff,@aws-cdk/cx-api,@functionless/ast-reflection,aws-cdk-lib,aws-cdk,cdk-assets,constructs,typesafe-dynamodb,typescript'"
        },
        {
          "exec": "npm-check-updates --dep peer --upgrade --target=minor --reject='@aws-cdk/aws-appsync-alpha,@aws-cdk/cloud-assembly-schema,@aws-cdk/cloudformation-diff,@aws-cdk/cx-api,@functionless/ast-reflection,aws-cdk-lib,aws-cdk,cdk-assets,constructs,typesafe-dynamodb,typescript'"
        },
        {
          "exec": "npm-check-updates --dep prod --upgrade --target=minor --reject='@aws-cdk/aws-appsync-alpha,@aws-cdk/cloud-assembly-schema,@aws-cdk/cloudformation-diff,@aws-cdk/cx-api,@functionless/ast-reflection,aws-cdk-lib,aws-cdk,cdk-assets,constructs,typesafe-dynamodb,typescript'"
        },
        {
          "exec": "npm-check-updates --dep bundle --upgrade --target=minor --reject='@aws-cdk/aws-appsync-alpha,@aws-cdk/cloud-assembly-schema,@aws-cdk/cloudformation-diff,@aws-cdk/cx-api,@functionless/ast-reflection,aws-cdk-lib,aws-cdk,cdk-assets,constructs,typesafe-dynamodb,typescript'"
=======
          "exec": "npm-check-updates --dep dev --upgrade --target=minor --reject='@aws-cdk/aws-appsync-alpha,@aws-cdk/cloud-assembly-schema,@aws-cdk/cloudformation-diff,@aws-cdk/cx-api,aws-cdk-lib,aws-cdk,cdk-assets,constructs,typesafe-dynamodb,typescript,@swc/core'"
        },
        {
          "exec": "npm-check-updates --dep optional --upgrade --target=minor --reject='@aws-cdk/aws-appsync-alpha,@aws-cdk/cloud-assembly-schema,@aws-cdk/cloudformation-diff,@aws-cdk/cx-api,aws-cdk-lib,aws-cdk,cdk-assets,constructs,typesafe-dynamodb,typescript,@swc/core'"
        },
        {
          "exec": "npm-check-updates --dep peer --upgrade --target=minor --reject='@aws-cdk/aws-appsync-alpha,@aws-cdk/cloud-assembly-schema,@aws-cdk/cloudformation-diff,@aws-cdk/cx-api,aws-cdk-lib,aws-cdk,cdk-assets,constructs,typesafe-dynamodb,typescript,@swc/core'"
        },
        {
          "exec": "npm-check-updates --dep prod --upgrade --target=minor --reject='@aws-cdk/aws-appsync-alpha,@aws-cdk/cloud-assembly-schema,@aws-cdk/cloudformation-diff,@aws-cdk/cx-api,aws-cdk-lib,aws-cdk,cdk-assets,constructs,typesafe-dynamodb,typescript,@swc/core'"
        },
        {
          "exec": "npm-check-updates --dep bundle --upgrade --target=minor --reject='@aws-cdk/aws-appsync-alpha,@aws-cdk/cloud-assembly-schema,@aws-cdk/cloudformation-diff,@aws-cdk/cx-api,aws-cdk-lib,aws-cdk,cdk-assets,constructs,typesafe-dynamodb,typescript,@swc/core'"
>>>>>>> f9bca042
        },
        {
          "exec": "yarn install --check-files"
        },
        {
          "exec": "yarn upgrade"
        },
        {
          "exec": "npx projen"
        },
        {
          "spawn": "post-upgrade"
        }
      ]
    },
    "watch": {
      "name": "watch",
      "description": "Watch & compile in the background",
      "steps": [
        {
          "exec": "tsc --build -w"
        }
      ]
    }
  },
  "env": {
    "PATH": "$(npx -c \"node -e \\\"console.log(process.env.PATH)\\\"\")"
  },
  "//": "~~ Generated by projen. To modify, edit .projenrc.js and run \"npx projen\"."
}<|MERGE_RESOLUTION|>--- conflicted
+++ resolved
@@ -259,35 +259,19 @@
           "exec": "yarn upgrade npm-check-updates"
         },
         {
-<<<<<<< HEAD
-          "exec": "npm-check-updates --dep dev --upgrade --target=minor --reject='@aws-cdk/aws-appsync-alpha,@aws-cdk/cloud-assembly-schema,@aws-cdk/cloudformation-diff,@aws-cdk/cx-api,@functionless/ast-reflection,aws-cdk-lib,aws-cdk,cdk-assets,constructs,typesafe-dynamodb,typescript'"
-        },
-        {
-          "exec": "npm-check-updates --dep optional --upgrade --target=minor --reject='@aws-cdk/aws-appsync-alpha,@aws-cdk/cloud-assembly-schema,@aws-cdk/cloudformation-diff,@aws-cdk/cx-api,@functionless/ast-reflection,aws-cdk-lib,aws-cdk,cdk-assets,constructs,typesafe-dynamodb,typescript'"
-        },
-        {
-          "exec": "npm-check-updates --dep peer --upgrade --target=minor --reject='@aws-cdk/aws-appsync-alpha,@aws-cdk/cloud-assembly-schema,@aws-cdk/cloudformation-diff,@aws-cdk/cx-api,@functionless/ast-reflection,aws-cdk-lib,aws-cdk,cdk-assets,constructs,typesafe-dynamodb,typescript'"
-        },
-        {
-          "exec": "npm-check-updates --dep prod --upgrade --target=minor --reject='@aws-cdk/aws-appsync-alpha,@aws-cdk/cloud-assembly-schema,@aws-cdk/cloudformation-diff,@aws-cdk/cx-api,@functionless/ast-reflection,aws-cdk-lib,aws-cdk,cdk-assets,constructs,typesafe-dynamodb,typescript'"
-        },
-        {
-          "exec": "npm-check-updates --dep bundle --upgrade --target=minor --reject='@aws-cdk/aws-appsync-alpha,@aws-cdk/cloud-assembly-schema,@aws-cdk/cloudformation-diff,@aws-cdk/cx-api,@functionless/ast-reflection,aws-cdk-lib,aws-cdk,cdk-assets,constructs,typesafe-dynamodb,typescript'"
-=======
-          "exec": "npm-check-updates --dep dev --upgrade --target=minor --reject='@aws-cdk/aws-appsync-alpha,@aws-cdk/cloud-assembly-schema,@aws-cdk/cloudformation-diff,@aws-cdk/cx-api,aws-cdk-lib,aws-cdk,cdk-assets,constructs,typesafe-dynamodb,typescript,@swc/core'"
-        },
-        {
-          "exec": "npm-check-updates --dep optional --upgrade --target=minor --reject='@aws-cdk/aws-appsync-alpha,@aws-cdk/cloud-assembly-schema,@aws-cdk/cloudformation-diff,@aws-cdk/cx-api,aws-cdk-lib,aws-cdk,cdk-assets,constructs,typesafe-dynamodb,typescript,@swc/core'"
-        },
-        {
-          "exec": "npm-check-updates --dep peer --upgrade --target=minor --reject='@aws-cdk/aws-appsync-alpha,@aws-cdk/cloud-assembly-schema,@aws-cdk/cloudformation-diff,@aws-cdk/cx-api,aws-cdk-lib,aws-cdk,cdk-assets,constructs,typesafe-dynamodb,typescript,@swc/core'"
-        },
-        {
-          "exec": "npm-check-updates --dep prod --upgrade --target=minor --reject='@aws-cdk/aws-appsync-alpha,@aws-cdk/cloud-assembly-schema,@aws-cdk/cloudformation-diff,@aws-cdk/cx-api,aws-cdk-lib,aws-cdk,cdk-assets,constructs,typesafe-dynamodb,typescript,@swc/core'"
-        },
-        {
-          "exec": "npm-check-updates --dep bundle --upgrade --target=minor --reject='@aws-cdk/aws-appsync-alpha,@aws-cdk/cloud-assembly-schema,@aws-cdk/cloudformation-diff,@aws-cdk/cx-api,aws-cdk-lib,aws-cdk,cdk-assets,constructs,typesafe-dynamodb,typescript,@swc/core'"
->>>>>>> f9bca042
+          "exec": "npm-check-updates --dep dev --upgrade --target=minor --reject='@aws-cdk/aws-appsync-alpha,@aws-cdk/cloud-assembly-schema,@aws-cdk/cloudformation-diff,@aws-cdk/cx-api,aws-cdk-lib,aws-cdk,cdk-assets,constructs,typesafe-dynamodb,typescript,@functionless/ast-reflection,@swc/core'"
+        },
+        {
+          "exec": "npm-check-updates --dep optional --upgrade --target=minor --reject='@aws-cdk/aws-appsync-alpha,@aws-cdk/cloud-assembly-schema,@aws-cdk/cloudformation-diff,@aws-cdk/cx-api,aws-cdk-lib,aws-cdk,cdk-assets,constructs,typesafe-dynamodb,typescript,@functionless/ast-reflection,@swc/core'"
+        },
+        {
+          "exec": "npm-check-updates --dep peer --upgrade --target=minor --reject='@aws-cdk/aws-appsync-alpha,@aws-cdk/cloud-assembly-schema,@aws-cdk/cloudformation-diff,@aws-cdk/cx-api,aws-cdk-lib,aws-cdk,cdk-assets,constructs,typesafe-dynamodb,typescript,@functionless/ast-reflection,@swc/core'"
+        },
+        {
+          "exec": "npm-check-updates --dep prod --upgrade --target=minor --reject='@aws-cdk/aws-appsync-alpha,@aws-cdk/cloud-assembly-schema,@aws-cdk/cloudformation-diff,@aws-cdk/cx-api,aws-cdk-lib,aws-cdk,cdk-assets,constructs,typesafe-dynamodb,typescript,@functionless/ast-reflection,@swc/core'"
+        },
+        {
+          "exec": "npm-check-updates --dep bundle --upgrade --target=minor --reject='@aws-cdk/aws-appsync-alpha,@aws-cdk/cloud-assembly-schema,@aws-cdk/cloudformation-diff,@aws-cdk/cx-api,aws-cdk-lib,aws-cdk,cdk-assets,constructs,typesafe-dynamodb,typescript,@functionless/ast-reflection,@swc/core'"
         },
         {
           "exec": "yarn install --check-files"
