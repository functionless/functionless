--- conflicted
+++ resolved
@@ -236,11 +236,7 @@
           "exec": "yarn install --check-files"
         },
         {
-<<<<<<< HEAD
-          "exec": "yarn upgrade @aws-cdk/aws-appsync-alpha @types/fs-extra @types/glob @types/jest @types/node @typescript-eslint/eslint-plugin @typescript-eslint/parser aws-cdk-lib constructs eslint-import-resolver-node eslint-import-resolver-typescript eslint-plugin-import eslint jest jest-junit json-schema npm-check-updates standard-version ts-jest ts-node ts-patch typesafe-dynamodb typescript @aws-cdk/aws-appsync-alpha aws-cdk-lib constructs typesafe-dynamodb typescript fs-extra glob"
-=======
-          "exec": "yarn upgrade @aws-cdk/aws-appsync-alpha @types/fs-extra @types/jest @types/minimatch @types/node @typescript-eslint/eslint-plugin @typescript-eslint/parser aws-cdk-lib constructs eslint-import-resolver-node eslint-import-resolver-typescript eslint-plugin-import eslint jest jest-junit json-schema npm-check-updates standard-version ts-jest ts-node ts-patch typesafe-dynamodb typescript @aws-cdk/aws-appsync-alpha aws-cdk-lib constructs typesafe-dynamodb typescript fs-extra minimatch"
->>>>>>> 423ccb66
+          "exec": "yarn upgrade @aws-cdk/aws-appsync-alpha @types/fs-extra @types/glob @types/jest @types/minimatch @types/node @typescript-eslint/eslint-plugin @typescript-eslint/parser aws-cdk-lib constructs eslint-import-resolver-node eslint-import-resolver-typescript eslint-plugin-import eslint jest jest-junit json-schema npm-check-updates standard-version ts-jest ts-node ts-patch typesafe-dynamodb typescript @aws-cdk/aws-appsync-alpha aws-cdk-lib constructs typesafe-dynamodb typescript fs-extra minimatch"
         },
         {
           "exec": "npx projen"
