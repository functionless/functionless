{
  "typescript.tsdk": "node_modules/typescript/lib",
  "[javascript]": {
    "editor.defaultFormatter": "esbenp.prettier-vscode",
    "editor.formatOnSave": true
  },
  "[json]": {
    "editor.defaultFormatter": "esbenp.prettier-vscode",
    "editor.formatOnSave": true
  },
  "[jsonc]": {
    "editor.defaultFormatter": "esbenp.prettier-vscode",
    "editor.formatOnSave": true
  },
  "[typescript]": {
    "editor.defaultFormatter": "esbenp.prettier-vscode",
    "editor.formatOnSave": true
  },
  "[typescriptreact]": {
    "editor.defaultFormatter": "esbenp.prettier-vscode",
    "editor.formatOnSave": true
  },
  "[markdown]": {
    "editor.defaultFormatter": "esbenp.prettier-vscode",
    "editor.formatOnSave": true,
    "editor.quickSuggestions": {
      "comments": "on",
      "strings": "on",
      "other": "on"
    },
    "editor.suggest.showReferences": true,
    "editor.wordWrap": "on"
  },
  "[yaml]": {
    "editor.defaultFormatter": "esbenp.prettier-vscode",
    "editor.formatOnSave": true
  },
  "editor.tabSize": 2,
  "editor.insertSpaces": true,
  "editor.formatOnSave": true,
<<<<<<< HEAD
  "eslint.format.enable": false
=======
  "eslint.format.enable": false,
  "typescript.tsdk": "node_modules/typescript/lib",
  "jest.jestCommandLine": "node_modules/.bin/jest"
>>>>>>> fb7e5058
}<|MERGE_RESOLUTION|>--- conflicted
+++ resolved
@@ -38,11 +38,7 @@
   "editor.tabSize": 2,
   "editor.insertSpaces": true,
   "editor.formatOnSave": true,
-<<<<<<< HEAD
-  "eslint.format.enable": false
-=======
   "eslint.format.enable": false,
   "typescript.tsdk": "node_modules/typescript/lib",
   "jest.jestCommandLine": "node_modules/.bin/jest"
->>>>>>> fb7e5058
 }