--- conflicted
+++ resolved
@@ -108,7 +108,6 @@
         "--coverage=false"
       ]
     },
-<<<<<<< HEAD
     {
       "name": ".projenrc.ts",
       "type": "node",
@@ -124,17 +123,11 @@
       }
     },
     {
-      "name": "generate-globals",
-=======
-
-    {
       "name": "generate aws sdk types",
->>>>>>> 1baa2f01
       "type": "node",
       "request": "launch",
       "runtimeExecutable": "node",
       "runtimeArgs": ["--nolazy", "-r", "ts-node/register/transpile-only"],
-<<<<<<< HEAD
       "args": ["./src/serialize-globals.ts"],
       "cwd": "${workspaceRoot}",
       "internalConsoleOptions": "openOnSessionStart",
@@ -142,14 +135,6 @@
       "env": {
         "TS_NODE_PROJECT": "${workspaceRoot}/tsconfig.json"
       }
-=======
-
-      "args": ["scripts/sdk-gen.ts"],
-
-      "cwd": "${workspaceRoot}",
-      "internalConsoleOptions": "openOnSessionStart",
-      "skipFiles": ["<node_internals>/**", "node_modules/**"]
->>>>>>> 1baa2f01
     }
   ]
 }