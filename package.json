--- conflicted
+++ resolved
@@ -7,25 +7,17 @@
   "license": "Apache-2.0",
   "scripts": {
     "clean:deep": "git clean -fqdx .",
-<<<<<<< HEAD
     "clean:tsbuildinfo": "find . -name tsconfig.tsbuildinfo -exec rm {} \\;",
-    "build:website": "turbo run build --filter=website",
-=======
     "build:website": "turbo run build:website",
->>>>>>> af29b8b7
     "lint": "turbo run lint",
     "typecheck": "tsc -b",
     "build": "turbo run build",
     "test": "turbo run test",
-<<<<<<< HEAD
     "prepare": "husky install && yarn doctor",
     "doctor": "yarn doctor:references && yarn doctor:readmes",
     "doctor:references": "node ./scripts/fix-ts-references.js",
-    "doctor:readmes": "node ./scripts/fix-pkg-readmes.js"
-=======
-    "prepare": "husky install",
+    "doctor:readmes": "node ./scripts/fix-pkg-readmes.js",
     "dev": "turbo run dev --parallel"
->>>>>>> af29b8b7
   },
   "workspaces": {
     "packages": [
@@ -41,11 +33,8 @@
     "lerna": "^5.5.4",
     "lint-staged": "^13.0.3",
     "turbo": "^1.5.5",
-<<<<<<< HEAD
-    "prettier": "^2.7.1"
-=======
+    "prettier": "^2.7.1",
     "typescript": "^4.8.4"
->>>>>>> af29b8b7
   },
   "lint-staged": {
     "*.{tsx,jsx,ts,js,md,css,yml,json}": [
