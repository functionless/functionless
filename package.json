{
  "name": "functionless",
  "description": "Functionless, a TypeScript plugin and Construct library for the AWS CDK",
  "bin": {
    "functionless": "./bin/functionless.js",
    "functionless.js": "bin/functionless.js"
  },
  "scripts": {
    "build": "npx projen build",
    "build:website": "npx projen build:website",
    "bump": "npx projen bump",
    "clobber": "npx projen clobber",
    "compile": "npx projen compile",
    "default": "npx projen default",
    "eject": "npx projen eject",
    "eslint": "npx projen eslint",
    "localstack": "npx projen localstack",
    "package": "npx projen package",
    "post-compile": "npx projen post-compile",
    "post-upgrade": "npx projen post-upgrade",
    "pre-compile": "npx projen pre-compile",
    "release": "npx projen release",
    "test": "npx projen test",
    "test:fast": "npx projen test:fast",
    "test:update": "npx projen test:update",
    "test:watch": "npx projen test:watch",
    "unbump": "npx projen unbump",
    "upgrade": "npx projen upgrade",
    "watch": "npx projen watch",
    "projen": "npx projen"
  },
  "devDependencies": {
    "@aws-cdk/aws-appsync-alpha": "2.28.1-alpha.0",
    "@aws-cdk/cloud-assembly-schema": "2.28.1",
    "@aws-cdk/cloudformation-diff": "2.28.1",
    "@aws-cdk/cx-api": "2.28.1",
<<<<<<< HEAD
    "@functionless/ast-reflection": "file:../swc-closure",
=======
    "@functionless/ast-reflection": "file:../ast-reflection",
>>>>>>> 31184145
    "@swc/cli": "^0.1.57",
    "@swc/core": "1.2.218",
    "@swc/jest": "^0.2.22",
    "@swc/register": "^0.1.10",
    "@types/fs-extra": "^9.0.13",
    "@types/jest": "^28.1.6",
    "@types/minimatch": "^3.0.5",
    "@types/node": "^14",
    "@types/uuid": "^8.3.4",
    "@typescript-eslint/eslint-plugin": "^5",
    "@typescript-eslint/parser": "^5",
    "amplify-appsync-simulator": "^2.4.1",
    "aws-cdk": "2.28.1",
    "aws-cdk-lib": "2.28.1",
    "axios": "^0.27.2",
    "cdk-assets": "2.28.1",
    "constructs": "10.0.0",
    "esbuild": "0.14.53",
    "eslint": "^8",
    "eslint-config-prettier": "^8.5.0",
    "eslint-import-resolver-node": "^0.3.6",
    "eslint-import-resolver-typescript": "^2.7.1",
    "eslint-plugin-import": "^2.26.0",
    "eslint-plugin-no-only-tests": "^2.6.0",
    "eslint-plugin-prettier": "^4.2.1",
    "graphql-request": "^4.3.0",
    "jest": "^28.1.3",
    "jest-junit": "^13",
    "json-schema": "^0.4.0",
    "npm-check-updates": "^15",
    "prettier": "^2.7.1",
    "projen": "^0.61.1",
    "promptly": "^3.2.0",
    "proxy-agent": "^5.0.0",
    "standard-version": "^9",
    "ts-jest": "^28.0.7",
    "ts-node": "^10.9.1",
    "ts-patch": "^2.0.1",
    "typesafe-dynamodb": "0.1.5",
    "typescript": "4.7.2",
    "uuid": "^8.3.2"
  },
  "peerDependencies": {
    "aws-cdk-lib": "^2.28.1",
    "constructs": "^10.0.0",
    "esbuild": "^0.14.53",
    "typesafe-dynamodb": "^0.1.5",
    "typescript": "^4.7.2",
    "@aws-cdk/aws-appsync-alpha": "*"
  },
  "dependencies": {
    "@functionless/nodejs-closure-serializer": "^0.1.1",
    "@types/aws-lambda": "^8.10.101",
    "fs-extra": "^10.1.0",
    "minimatch": "^5.1.0"
  },
  "main": "lib/index.js",
  "license": "Apache-2.0",
  "version": "0.0.0",
  "jest": {
    "collectCoverage": false,
    "coveragePathIgnorePatterns": [
      "/test/",
      "/node_modules/",
      "/lib"
    ],
    "moduleNameMapper": {
      "^@fnls$": "<rootDir>/lib/index"
    },
    "transform": {
      "^.+\\.(t|j)sx?$": [
        "@swc/jest",
        {}
      ]
    },
    "testMatch": [
      "<rootDir>/src/**/__tests__/**/*.ts?(x)",
      "<rootDir>/(test|src)/**/*(*.)@(spec|test).ts?(x)"
    ],
    "clearMocks": true,
    "coverageReporters": [
      "json",
      "lcov",
      "clover",
      "cobertura",
      "text"
    ],
    "coverageDirectory": "coverage",
    "testPathIgnorePatterns": [
      "/node_modules/"
    ],
    "watchPathIgnorePatterns": [
      "/node_modules/"
    ],
    "reporters": [
      "default",
      [
        "jest-junit",
        {
          "outputDirectory": "test-reports"
        }
      ]
    ]
  },
  "types": "lib/index.d.ts",
  "lint-staged": {
    "*.{tsx,jsx,ts,js,json,md,css}": [
      "eslint --fix"
    ]
  },
  "//": "~~ Generated by projen. To modify, edit .projenrc.js and run \"npx projen\"."
}<|MERGE_RESOLUTION|>--- conflicted
+++ resolved
@@ -34,11 +34,7 @@
     "@aws-cdk/cloud-assembly-schema": "2.28.1",
     "@aws-cdk/cloudformation-diff": "2.28.1",
     "@aws-cdk/cx-api": "2.28.1",
-<<<<<<< HEAD
-    "@functionless/ast-reflection": "file:../swc-closure",
-=======
     "@functionless/ast-reflection": "file:../ast-reflection",
->>>>>>> 31184145
     "@swc/cli": "^0.1.57",
     "@swc/core": "1.2.218",
     "@swc/jest": "^0.2.22",
