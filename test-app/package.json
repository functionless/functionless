{
  "name": "test",
  "private": true,
  "scripts": {
    "prepare": "ts-patch install -s",
    "build": "tsc",
    "watch": "tsc -w",
    "synth": "cdk synth",
    "deploy": "cdk deploy",
    "codegen": "graphql-codegen --config codegen.yml"
  },
  "devDependencies": {
<<<<<<< HEAD
    "@aws-cdk/aws-appsync-alpha": "^2.20.0-alpha.0",
=======
    "@aws-cdk/aws-appsync-alpha": "2.20.0-alpha.0",
>>>>>>> fd4c06f8
    "@graphql-codegen/cli": "^2.6.2",
    "@graphql-codegen/typescript": "^2.4.8",
    "@graphql-codegen/typescript-resolvers": "^2.6.1",
    "@types/node": "^14",
<<<<<<< HEAD
    "aws-cdk-lib": "^2.20.0",
    "aws-cdk": "^2.20.0",
=======
    "aws-cdk-lib": "2.20.0",
    "aws-cdk": "2.20.0",
>>>>>>> fd4c06f8
    "constructs": "10.0.0",
    "functionless": "file:../",
    "graphql": "^16.3.0",
    "ts-node": "^10.5.0",
    "ts-patch": "^2.0.1",
    "typesafe-dynamodb": "^0.1.5",
    "typescript": "^4.6.2"
  }
}<|MERGE_RESOLUTION|>--- conflicted
+++ resolved
@@ -10,22 +10,13 @@
     "codegen": "graphql-codegen --config codegen.yml"
   },
   "devDependencies": {
-<<<<<<< HEAD
-    "@aws-cdk/aws-appsync-alpha": "^2.20.0-alpha.0",
-=======
     "@aws-cdk/aws-appsync-alpha": "2.20.0-alpha.0",
->>>>>>> fd4c06f8
     "@graphql-codegen/cli": "^2.6.2",
     "@graphql-codegen/typescript": "^2.4.8",
     "@graphql-codegen/typescript-resolvers": "^2.6.1",
     "@types/node": "^14",
-<<<<<<< HEAD
-    "aws-cdk-lib": "^2.20.0",
-    "aws-cdk": "^2.20.0",
-=======
     "aws-cdk-lib": "2.20.0",
     "aws-cdk": "2.20.0",
->>>>>>> fd4c06f8
     "constructs": "10.0.0",
     "functionless": "file:../",
     "graphql": "^16.3.0",
