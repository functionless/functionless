--- conflicted
+++ resolved
@@ -19,11 +19,7 @@
     "aws-cdk": "2.20.0",
     "constructs": "10.0.0",
     "functionless": "file:../",
-<<<<<<< HEAD
     "@functionless/language-service": "^0.0.3",
-=======
-    "@functionless/language-service": "^0.0.1",
->>>>>>> 0a8b5fe2
     "graphql": "^16.3.0",
     "ts-node": "^10.5.0",
     "ts-patch": "^2.0.1",
