{
  "name": "test",
  "private": true,
  "scripts": {
    "prepare": "ts-patch install -s",
    "build": "tsc",
    "watch": "tsc -w",
    "synth": "cdk synth",
    "deploy": "cdk deploy"
  },
  "devDependencies": {
<<<<<<< HEAD
    "@aws-cdk/aws-appsync-alpha": "2.14.0-alpha.0",
    "@types/node": "^14",
    "aws-cdk": "2.14.0",
    "aws-cdk-lib": "2.14.0",
=======
    "@aws-cdk/aws-appsync-alpha": "^2.17.0-alpha.0",
    "@types/node": "^14",
    "aws-cdk-lib": "^2.17.0",
    "aws-cdk": "^2.17.0",
>>>>>>> ff25c84d
    "constructs": "10.0.0",
    "functionless": "file:../",
    "ts-node": "^10.5.0",
    "ts-patch": "^2.0.1",
    "typesafe-dynamodb": "^0.1.5",
<<<<<<< HEAD
    "typescript": "^4.5.5"
=======
    "typescript": "^4.6.2"
>>>>>>> ff25c84d
  }
}<|MERGE_RESOLUTION|>--- conflicted
+++ resolved
@@ -9,26 +9,15 @@
     "deploy": "cdk deploy"
   },
   "devDependencies": {
-<<<<<<< HEAD
-    "@aws-cdk/aws-appsync-alpha": "2.14.0-alpha.0",
-    "@types/node": "^14",
-    "aws-cdk": "2.14.0",
-    "aws-cdk-lib": "2.14.0",
-=======
     "@aws-cdk/aws-appsync-alpha": "^2.17.0-alpha.0",
     "@types/node": "^14",
     "aws-cdk-lib": "^2.17.0",
     "aws-cdk": "^2.17.0",
->>>>>>> ff25c84d
     "constructs": "10.0.0",
     "functionless": "file:../",
     "ts-node": "^10.5.0",
     "ts-patch": "^2.0.1",
     "typesafe-dynamodb": "^0.1.5",
-<<<<<<< HEAD
-    "typescript": "^4.5.5"
-=======
     "typescript": "^4.6.2"
->>>>>>> ff25c84d
   }
 }