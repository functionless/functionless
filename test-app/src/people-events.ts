--- conflicted
+++ resolved
@@ -1,8 +1,3 @@
-<<<<<<< HEAD
-import { aws_lambda } from "aws-cdk-lib";
-=======
-import * as functionless from "functionless";
->>>>>>> 0a8b5fe2
 import { Construct } from "constructs";
 import * as functionless from "functionless";
 
