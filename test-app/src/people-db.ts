--- conflicted
+++ resolved
@@ -118,19 +118,6 @@
     this.getPerson = new AppsyncResolver<
       QueryResolvers["getPerson"]["args"],
       QueryResolvers["getPerson"]["result"]
-<<<<<<< HEAD
-    >(async ($context) => {
-      let person;
-      // example of integrating with an Express Step Function from Appsync
-      person = await this.getPersonMachine({
-        input: { id: $context.arguments.id },
-      });
-
-      if (person.status === "SUCCEEDED") {
-        return person.output;
-      } else {
-        $util.error(person.cause, person.error);
-=======
     >(
       this,
       "getPerson",
@@ -139,10 +126,10 @@
         typeName: "Query",
         fieldName: "getPerson",
       },
-      ($context) => {
+      async ($context) => {
         let person;
         // example of integrating with an Express Step Function from Appsync
-        person = this.getPersonMachine({
+        person = await this.getPersonMachine({
           input: { id: $context.arguments.id },
         });
 
@@ -151,7 +138,6 @@
         } else {
           $util.error(person.cause, person.error);
         }
->>>>>>> 5ae1624e
       }
     );
 
