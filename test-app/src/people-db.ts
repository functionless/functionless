import { GraphqlApi } from "@aws-cdk/aws-appsync-alpha";
import {
  aws_dynamodb,
  aws_logs,
  aws_stepfunctions,
  RemovalPolicy,
} from "aws-cdk-lib";
import { Construct } from "constructs";
import {
  $AWS,
  Table,
  Function,
  $util,
  AppsyncResolver,
  AppsyncContext,
  ExpressStepFunction,
} from "functionless";

import {
  QueryResolvers,
  MutationResolvers,
  Person,
  ProcessedPerson,
} from "./generated-types";

export { Person };

export interface PeopleDatabaseProps {
  api: GraphqlApi;
}

export class PeopleDatabase extends Construct {
  readonly personTable;
  readonly computeScore;
  readonly getPerson;
  readonly addPerson;
  readonly updateName;
  readonly deletePerson;
  readonly getPersonMachine;
  readonly testMachine;

  constructor(scope: Construct, id: string, { api }: PeopleDatabaseProps) {
    super(scope, id);

    this.personTable = Table.fromTable<Person, "id", undefined>(
      new aws_dynamodb.Table(this, "table", {
        partitionKey: {
          name: "id",
          type: aws_dynamodb.AttributeType.STRING,
        },
      })
    );
    this.personTable.resource.applyRemovalPolicy(RemovalPolicy.DESTROY);

    this.computeScore = new Function<Person, number>(
      this,
      "ComputeScore",
      async () => {
        return 1;
      }
    );

    this.testMachine = new ExpressStepFunction(
      this,
      "TestMachine",
      async () => {
        const names = ["sam g", "sam s"];

        for (const i in names) {
          await this.computeScore({
            id: "id",
            name: names[i],
          });
        }
      }
    );

    // a synchronous Express Step Function for getting a Person
    this.getPersonMachine = new ExpressStepFunction<
      { id: string },
      undefined | ProcessedPerson
    >(
      this,
      "GetPersonMachine",
      {
        logs: {
          destination: new aws_logs.LogGroup(this, "GetPersonMachineLogs"),
          level: aws_stepfunctions.LogLevel.ALL,
        },
      },
      async (input) => {
        const person = await $AWS.DynamoDB.GetItem({
<<<<<<< HEAD
          TableName: this.personTable,
=======
          Table: this.personTable,
>>>>>>> 774ae373
          Key: {
            id: {
              S: input.id,
            },
          },
        });

        if (person.Item === undefined) {
          return undefined;
        }

        const score = await this.computeScore({
          id: person.Item.id.S,
          name: person.Item.name.S,
        });

        return {
          id: person.Item.id.S,
          name: person.Item.name.S,
          score,
        };
      }
    );

    this.getPerson = new AppsyncResolver<
      QueryResolvers["getPerson"]["args"],
      QueryResolvers["getPerson"]["result"]
<<<<<<< HEAD
    >(async ($context) => {
      let person;
      // example of integrating with an Express Step Function from Appsync
      person = await this.getPersonMachine({
        input: { id: $context.arguments.id },
      });

      if (person.status === "SUCCEEDED") {
        return person.output;
      } else {
        $util.error(person.cause, person.error);
=======
    >(
      this,
      "getPerson",
      {
        api,
        typeName: "Query",
        fieldName: "getPerson",
      },
      async ($context) => {
        let person;
        // example of integrating with an Express Step Function from Appsync
        person = await this.getPersonMachine({
          input: { id: $context.arguments.id },
        });

        if (person.status === "SUCCEEDED") {
          return person.output;
        } else {
          $util.error(person.cause, person.error);
        }
>>>>>>> 774ae373
      }
    );

    this.addPerson = new AppsyncResolver<
      MutationResolvers["addPerson"]["args"],
      MutationResolvers["addPerson"]["result"]
    >(
      this,
      "addPerson",
      {
        api,
        typeName: "Query",
        fieldName: "addPerson",
      },
      async ($context) => {
        const person = await this.personTable.appsync.putItem({
          key: {
            id: {
              S: $util.autoId(),
            },
          },
          attributeValues: {
            name: {
              S: $context.arguments.input.name,
            },
          },
        });

        return person;
      }
    );

    // example of inferring the TArguments and TResult from the function signature
    this.updateName = new AppsyncResolver(
      this,
      "updateName",
      {
        api,
        typeName: "Mutation",
        fieldName: "updateName",
      },
      ($context: AppsyncContext<MutationResolvers["updateName"]["args"]>) =>
        this.personTable.appsync.updateItem({
          key: {
            id: $util.dynamodb.toDynamoDB($context.arguments.id),
          },
          update: {
            expression: "SET #name = :name",
            expressionNames: {
              "#name": "name",
            },
            expressionValues: {
              ":name": $util.dynamodb.toDynamoDB($context.arguments.name),
            },
          },
        })
    );

    // example of explicitly specifying TArguments and TResult
    this.deletePerson = new AppsyncResolver<
      MutationResolvers["deletePerson"]["args"],
      MutationResolvers["deletePerson"]["result"]
    >(
      this,
      "deletePerson",
      {
        api,
        typeName: "Mutation",
        fieldName: "deletePerson",
      },
      ($context) =>
        this.personTable.appsync.deleteItem({
          key: {
            id: $util.dynamodb.toDynamoDB($context.arguments.id),
          },
        })
    );
  }
}<|MERGE_RESOLUTION|>--- conflicted
+++ resolved
@@ -90,11 +90,7 @@
       },
       async (input) => {
         const person = await $AWS.DynamoDB.GetItem({
-<<<<<<< HEAD
-          TableName: this.personTable,
-=======
           Table: this.personTable,
->>>>>>> 774ae373
           Key: {
             id: {
               S: input.id,
@@ -122,19 +118,6 @@
     this.getPerson = new AppsyncResolver<
       QueryResolvers["getPerson"]["args"],
       QueryResolvers["getPerson"]["result"]
-<<<<<<< HEAD
-    >(async ($context) => {
-      let person;
-      // example of integrating with an Express Step Function from Appsync
-      person = await this.getPersonMachine({
-        input: { id: $context.arguments.id },
-      });
-
-      if (person.status === "SUCCEEDED") {
-        return person.output;
-      } else {
-        $util.error(person.cause, person.error);
-=======
     >(
       this,
       "getPerson",
@@ -155,7 +138,6 @@
         } else {
           $util.error(person.cause, person.error);
         }
->>>>>>> 774ae373
       }
     );
 
