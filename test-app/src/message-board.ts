--- conflicted
+++ resolved
@@ -173,13 +173,8 @@
 >(stack, "CommentValidationWorkflow", async (input) => {
   const status = await validateComment({ commentText: input.commentText });
   if (status === "bad") {
-<<<<<<< HEAD
     await $AWS.DynamoDB.DeleteItem({
-      TableName: database,
-=======
-    $AWS.DynamoDB.DeleteItem({
       Table: database,
->>>>>>> 3a17d09f
       Key: {
         pk: {
           S: `Post|${input.postId}`,
@@ -252,44 +247,24 @@
   "deleteBus"
 );
 
-<<<<<<< HEAD
-const deleteWorkflow = new StepFunction<
-  { postId: string },
-  { status: string; postId: string }
->(stack, "DeletePostWorkflow", async (input) => {
-  while (true) {
-    try {
-      const comments = await $AWS.DynamoDB.Query({
-        TableName: database,
-        KeyConditionExpression: `pk = :pk`,
-        ExpressionAttributeValues: {
-          ":pk": {
-            S: `Post|${input.postId}`,
-=======
 const deleteWorkflow = new StepFunction<{ postId: string }, void>(
   stack,
   "DeletePostWorkflow",
-  (input) => {
+  async (input) => {
     while (true) {
       try {
-        const comments = $AWS.DynamoDB.Query({
+        const comments = await $AWS.DynamoDB.Query({
           Table: database,
           KeyConditionExpression: `pk = :pk`,
           ExpressionAttributeValues: {
             ":pk": {
               S: `Post|${input.postId}`,
             },
->>>>>>> 3a17d09f
           },
-        },
-      });
-
-<<<<<<< HEAD
-      if (comments.Items?.[0] !== undefined) {
-        await $SFN.forEach(comments.Items, async (comment) =>
-=======
+        });
+
         if (comments.Items?.[0] !== undefined) {
-          $SFN.forEach(comments.Items, (comment) =>
+          await $SFN.forEach(comments.Items, async (comment) =>
             $AWS.DynamoDB.DeleteItem({
               Table: database,
               Key: {
@@ -299,46 +274,32 @@
             })
           );
         } else {
->>>>>>> 3a17d09f
-          $AWS.DynamoDB.DeleteItem({
+          await $AWS.DynamoDB.DeleteItem({
             Table: database,
             Key: {
-              pk: comment.pk,
-              sk: comment.sk,
+              pk: {
+                S: `Post|${input.postId}`,
+              },
+              sk: {
+                S: "Post",
+              },
             },
-          })
-        );
-      } else {
-        await $AWS.DynamoDB.DeleteItem({
-          TableName: database,
-          Key: {
-            pk: {
-              S: `Post|${input.postId}`,
+          });
+
+          await customDeleteBus.putEvents({
+            "detail-type": "Delete-Post-Success",
+            source: "MessageDeleter",
+            detail: {
+              id: input.postId,
             },
-            sk: {
-              S: "Post",
-            },
-          },
-        });
-
-        await customDeleteBus.putEvents({
-          "detail-type": "Delete-Post-Success",
-          source: "MessageDeleter",
-          detail: {
-            id: input.postId,
-          },
-        });
-
-        return {
-          status: "deleted",
-          postId: input.postId,
-        };
+          });
+        }
+      } catch {
+        $SFN.waitFor(10);
       }
-    } catch {
-      $SFN.waitFor(10);
     }
   }
-});
+);
 
 export const deletePost = new AppsyncResolver<
   { postId: string },
@@ -516,13 +477,8 @@
       source: "MessageDeleter",
     });
     console.log(deleteWorkflow.describeExecution(exc.executionArn));
-<<<<<<< HEAD
     await $AWS.DynamoDB.PutItem({
-      TableName: database,
-=======
-    $AWS.DynamoDB.PutItem({
       Table: database,
->>>>>>> 3a17d09f
       Item: {
         pk: { S: "Post|1" },
         sk: { S: "Post" },
@@ -532,13 +488,8 @@
         title: { S: "myPost" },
       },
     });
-<<<<<<< HEAD
     const item = await $AWS.DynamoDB.GetItem({
-      TableName: database,
-=======
-    const item = $AWS.DynamoDB.GetItem({
       Table: database,
->>>>>>> 3a17d09f
       ConsistentRead: true,
       Key: { pk: { S: "Post|1" }, sk: { S: "Post" } },
     });
