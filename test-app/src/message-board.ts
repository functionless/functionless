--- conflicted
+++ resolved
@@ -87,15 +87,6 @@
   { nextToken?: string; limit?: number },
   CommentPage,
   Omit<Post, "comments">
-<<<<<<< HEAD
->(async ($context) => {
-  const response = await database.query({
-    query: {
-      expression: `pk = :pk and begins_with(#sk,:sk)`,
-      expressionValues: {
-        ":pk": {
-          S: $context.source.pk,
-=======
 >(
   stack,
   "comments",
@@ -104,8 +95,8 @@
     typeName: "Post",
     fieldName: "comments",
   },
-  ($context) => {
-    const response = database.appsync.query({
+  async ($context) => {
+    const response = await database.appsync.query({
       query: {
         expression: `pk = :pk and begins_with(#sk,:sk)`,
         expressionValues: {
@@ -115,7 +106,6 @@
           ":sk": {
             S: "Comment|",
           },
->>>>>>> 5ae1624e
         },
         expressionNames: {
           "#sk": "sk",
@@ -145,9 +135,9 @@
     typeName: "Mutation",
     fieldName: "createPost",
   },
-  ($context) => {
+  async ($context) => {
     const postId = $util.autoUlid();
-    const post = database.appsync.putItem({
+    const post = await database.appsync.putItem({
       key: {
         pk: {
           S: `Post|${postId}`,
@@ -200,28 +190,6 @@
 export const addComment = new AppsyncResolver<
   { postId: string; commentText: string },
   Comment
-<<<<<<< HEAD
->(async ($context) => {
-  const commentId = $util.autoUlid();
-  const comment = await database.putItem({
-    key: {
-      pk: {
-        S: `Post|${$context.arguments.postId}`,
-      },
-      sk: {
-        S: `Comment|${commentId}`,
-      },
-    },
-    attributeValues: {
-      postId: {
-        S: $context.arguments.postId,
-      },
-      commentId: {
-        S: commentId,
-      },
-      commentText: {
-        S: $context.arguments.commentText,
-=======
 >(
   stack,
   "addComment",
@@ -230,9 +198,9 @@
     typeName: "Mutation",
     fieldName: "addComment",
   },
-  ($context) => {
+  async ($context) => {
     const commentId = $util.autoUlid();
-    const comment = database.appsync.putItem({
+    const comment = await database.appsync.putItem({
       key: {
         pk: {
           S: `Post|${$context.arguments.postId}`,
@@ -240,7 +208,6 @@
         sk: {
           S: `Comment|${commentId}`,
         },
->>>>>>> 5ae1624e
       },
       attributeValues: {
         postId: {
@@ -258,13 +225,8 @@
       },
     });
 
-<<<<<<< HEAD
-  // kick off a workflow to validate the comment
-  await commentValidationWorkflow({ input: comment });
-=======
     // kick off a workflow to validate the comment
-    commentValidationWorkflow({ input: comment });
->>>>>>> 5ae1624e
+    await commentValidationWorkflow({ input: comment });
 
     return comment;
   }
@@ -301,39 +263,16 @@
         },
       });
 
-<<<<<<< HEAD
       if (comments.Items?.[0] !== undefined) {
-        await $SFN.forEach(comments.Items, async (comment) => {
-          await $AWS.DynamoDB.DeleteItem({
-=======
-        if (comments.Items?.[0] !== undefined) {
-          $SFN.forEach(comments.Items, (comment) =>
-            $AWS.DynamoDB.DeleteItem({
-              TableName: database,
-              Key: {
-                pk: comment.pk,
-                sk: comment.sk,
-              },
-            })
-          );
-        } else {
+        await $SFN.forEach(comments.Items, async (comment) =>
           $AWS.DynamoDB.DeleteItem({
->>>>>>> 5ae1624e
             TableName: database,
             Key: {
               pk: comment.pk,
               sk: comment.sk,
             },
-          });
-        });
-
-        await customDeleteBus.putEvents({
-          "detail-type": "Delete-Message-Success",
-          source: "MessageDeleter",
-          detail: {
-            count: comments.Items.length,
-          },
-        });
+          })
+        );
       } else {
         await $AWS.DynamoDB.DeleteItem({
           TableName: database,
@@ -369,16 +308,6 @@
 export const deletePost = new AppsyncResolver<
   { postId: string },
   AWS.StepFunctions.StartExecutionOutput | undefined
-<<<<<<< HEAD
->(async ($context) => {
-  const item = await database.getItem({
-    key: {
-      pk: {
-        S: `Post|${$context.arguments.postId}`,
-      },
-      sk: {
-        S: "Post",
-=======
 >(
   stack,
   "deletePost",
@@ -387,8 +316,8 @@
     typeName: "Mutation",
     fieldName: "deletePost",
   },
-  ($context) => {
-    const item = database.appsync.getItem({
+  async ($context) => {
+    const item = await database.appsync.getItem({
       key: {
         pk: {
           S: `Post|${$context.arguments.postId}`,
@@ -396,7 +325,6 @@
         sk: {
           S: "Post",
         },
->>>>>>> 5ae1624e
       },
     });
 
@@ -416,18 +344,6 @@
 export const getDeletionStatus = new AppsyncResolver<
   { executionArn: string },
   string | undefined
-<<<<<<< HEAD
->(async ($context) => {
-  const executionStatus = await deleteWorkflow.describeExecution(
-    $context.arguments.executionArn
-  );
-
-  return executionStatus.status;
-}).addResolver(api, {
-  typeName: "Query",
-  fieldName: "getDeletionStatus",
-});
-=======
 >(
   stack,
   "getDeletionStatus",
@@ -436,15 +352,14 @@
     typeName: "Query",
     fieldName: "getDeletionStatus",
   },
-  ($context) => {
-    const executionStatus = deleteWorkflow.describeExecution(
+  async ($context) => {
+    const executionStatus = await deleteWorkflow.describeExecution(
       $context.arguments.executionArn
     );
 
     return executionStatus.status;
   }
 );
->>>>>>> 5ae1624e
 
 export interface CommentPage {
   nextToken?: string;
@@ -674,13 +589,13 @@
         limit: appsync.GraphqlType.int(),
       },
     },
-    (
+    async (
       $context: AppsyncContext<
         { nextToken?: string; limit?: number },
         Omit<Post, "comments">
       >
-    ): CommentPage => {
-      const response = database.appsync.query({
+    ): Promise<CommentPage> => {
+      const response = await database.appsync.query({
         query: {
           expression: `pk = :pk and begins_with(#sk,:sk)`,
           expressionValues: {
