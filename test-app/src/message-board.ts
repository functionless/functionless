import * as path from "path";
import * as appsync from "@aws-cdk/aws-appsync-alpha";
import {
  App,
  aws_dynamodb,
  RemovalPolicy,
  Stack,
  aws_events,
  Duration,
} from "aws-cdk-lib";
import {
  $AWS,
  $SFN,
  $util,
  AppsyncResolver,
  Function,
  StepFunction,
  Table,
  EventBus,
  Event,
  ExpressStepFunction,
  AppsyncField,
  AppsyncContext,
} from "functionless";

export const app = new App();
export const stack = new Stack(app, "message-board");

const database = Table.fromTable<Post | Comment, "pk", "sk">(
  new aws_dynamodb.Table(stack, "MessageBoard", {
    tableName: "MessageBoard",
    partitionKey: {
      name: "pk",
      type: aws_dynamodb.AttributeType.STRING,
    },
    sortKey: {
      name: "sk",
      type: aws_dynamodb.AttributeType.STRING,
    },
    billingMode: aws_dynamodb.BillingMode.PAY_PER_REQUEST,
    removalPolicy: RemovalPolicy.DESTROY,
  })
);

const schema = new appsync.Schema({
  filePath: path.join(__dirname, "..", "message-board.gql"),
});

const api = new appsync.GraphqlApi(stack, "Api", {
  name: "MessageBoard",
  schema,
  authorizationConfig: {
    defaultAuthorization: {
      authorizationType: appsync.AuthorizationType.IAM,
    },
  },
  xrayEnabled: true,
  logConfig: {
    fieldLogLevel: appsync.FieldLogLevel.ALL,
    excludeVerboseContent: false,
  },
});

new AppsyncResolver<{ postId: string }, Post | undefined>(
  stack,
  "getPost",
  {
    api,
    typeName: "Query",
    fieldName: "getPost",
  },
  ($context) => {
    return database.appsync.getItem({
      key: {
        pk: {
          S: `Post|${$context.arguments.postId}`,
        },
        sk: {
          S: "Post",
        },
      },
    });
  }
);

new AppsyncResolver<
  { nextToken?: string; limit?: number },
  CommentPage,
  Omit<Post, "comments">
<<<<<<< HEAD
>(async ($context) => {
  const response = await database.query({
    query: {
      expression: `pk = :pk and begins_with(#sk,:sk)`,
      expressionValues: {
        ":pk": {
          S: $context.source.pk,
=======
>(
  stack,
  "comments",
  {
    api,
    typeName: "Post",
    fieldName: "comments",
  },
  async ($context) => {
    const response = await database.appsync.query({
      query: {
        expression: `pk = :pk and begins_with(#sk,:sk)`,
        expressionValues: {
          ":pk": {
            S: $context.source.pk,
          },
          ":sk": {
            S: "Comment|",
          },
>>>>>>> 774ae373
        },
        expressionNames: {
          "#sk": "sk",
        },
      },
      nextToken: $context.arguments.nextToken,
      limit: $context.arguments.limit,
    });

    if (response.items !== undefined) {
      return {
        comments: response.items as Comment[],
        nextToken: response.nextToken,
      };
    }
    return {
      comments: [],
    };
  }
);

export const createPost = new AppsyncResolver<{ title: string }, Post>(
  stack,
  "createPost",
  {
    api,
    typeName: "Mutation",
    fieldName: "createPost",
  },
  async ($context) => {
    const postId = $util.autoUlid();
    const post = await database.appsync.putItem({
      key: {
        pk: {
          S: `Post|${postId}`,
        },
        sk: {
          S: "Post",
        },
      },
      attributeValues: {
        postId: {
          S: postId,
        },
        title: {
          S: $context.arguments.title,
        },
      },
    });

    return post;
  }
);

export const validateComment = new Function<
  { commentText: string },
  "ok" | "bad"
>(stack, "ValidateComment", async () => {
  return "ok" as const;
});

export const commentValidationWorkflow = new StepFunction<
  { postId: string; commentId: string; commentText: string },
  void
>(stack, "CommentValidationWorkflow", async (input) => {
  const status = await validateComment({ commentText: input.commentText });
  if (status === "bad") {
    await $AWS.DynamoDB.DeleteItem({
<<<<<<< HEAD
      TableName: database,
=======
      Table: database,
>>>>>>> 774ae373
      Key: {
        pk: {
          S: `Post|${input.postId}`,
        },
        sk: {
          S: `Comment|${input.commentId}`,
        },
      },
    });
  }
});

export const addComment = new AppsyncResolver<
  { postId: string; commentText: string },
  Comment
<<<<<<< HEAD
>(async ($context) => {
  const commentId = $util.autoUlid();
  const comment = await database.putItem({
    key: {
      pk: {
        S: `Post|${$context.arguments.postId}`,
      },
      sk: {
        S: `Comment|${commentId}`,
      },
    },
    attributeValues: {
      postId: {
        S: $context.arguments.postId,
      },
      commentId: {
        S: commentId,
      },
      commentText: {
        S: $context.arguments.commentText,
=======
>(
  stack,
  "addComment",
  {
    api,
    typeName: "Mutation",
    fieldName: "addComment",
  },
  async ($context) => {
    const commentId = $util.autoUlid();
    const comment = await database.appsync.putItem({
      key: {
        pk: {
          S: `Post|${$context.arguments.postId}`,
        },
        sk: {
          S: `Comment|${commentId}`,
        },
>>>>>>> 774ae373
      },
      attributeValues: {
        postId: {
          S: $context.arguments.postId,
        },
        commentId: {
          S: commentId,
        },
        commentText: {
          S: $context.arguments.commentText,
        },
        createdTime: {
          S: $util.time.nowISO8601(),
        },
      },
    });

<<<<<<< HEAD
  // kick off a workflow to validate the comment
  await commentValidationWorkflow({ input: comment });
=======
    // kick off a workflow to validate the comment
    await commentValidationWorkflow({ input: comment });
>>>>>>> 774ae373

    return comment;
  }
);

interface MessageDeletedEvent
  extends Event<
    { count: number },
    "Delete-Message-Success",
    "MessageDeleter"
  > {}

interface PostDeletedEvent
  extends Event<{ id: string }, "Delete-Post-Success", "MessageDeleter"> {}

const customDeleteBus = new EventBus<MessageDeletedEvent | PostDeletedEvent>(
  stack,
  "deleteBus"
);

<<<<<<< HEAD
const deleteWorkflow = new StepFunction<
  { postId: string },
  { status: string; postId: string }
>(stack, "DeletePostWorkflow", async (input) => {
  while (true) {
    try {
      const comments = await $AWS.DynamoDB.Query({
        TableName: database,
        KeyConditionExpression: `pk = :pk`,
        ExpressionAttributeValues: {
          ":pk": {
            S: `Post|${input.postId}`,
=======
const deleteWorkflow = new StepFunction<{ postId: string }, void>(
  stack,
  "DeletePostWorkflow",
  async (input) => {
    while (true) {
      try {
        const comments = await $AWS.DynamoDB.Query({
          Table: database,
          KeyConditionExpression: `pk = :pk`,
          ExpressionAttributeValues: {
            ":pk": {
              S: `Post|${input.postId}`,
            },
>>>>>>> 774ae373
          },
        },
      });

<<<<<<< HEAD
      if (comments.Items?.[0] !== undefined) {
        await $SFN.forEach(comments.Items, async (comment) => {
          await $AWS.DynamoDB.DeleteItem({
            TableName: database,
=======
        if (comments.Items?.[0] !== undefined) {
          await $SFN.forEach(comments.Items, async (comment) =>
            $AWS.DynamoDB.DeleteItem({
              Table: database,
              Key: {
                pk: comment.pk,
                sk: comment.sk,
              },
            })
          );
        } else {
          await $AWS.DynamoDB.DeleteItem({
            Table: database,
>>>>>>> 774ae373
            Key: {
              pk: comment.pk,
              sk: comment.sk,
            },
          });
        });

<<<<<<< HEAD
        await customDeleteBus.putEvents({
          "detail-type": "Delete-Message-Success",
          source: "MessageDeleter",
          detail: {
            count: comments.Items.length,
          },
        });
      } else {
        await $AWS.DynamoDB.DeleteItem({
          TableName: database,
          Key: {
            pk: {
              S: `Post|${input.postId}`,
            },
            sk: {
              S: "Post",
            },
          },
        });

        await customDeleteBus.putEvents({
          "detail-type": "Delete-Post-Success",
          source: "MessageDeleter",
          detail: {
            id: input.postId,
          },
        });

        return {
          status: "deleted",
          postId: input.postId,
        };
=======
          await customDeleteBus.putEvents({
            "detail-type": "Delete-Post-Success",
            source: "MessageDeleter",
            detail: {
              id: input.postId,
            },
          });
        }
      } catch {
        $SFN.waitFor(10);
>>>>>>> 774ae373
      }
    } catch {
      $SFN.waitFor(10);
    }
  }
});

export const deletePost = new AppsyncResolver<
  { postId: string },
  AWS.StepFunctions.StartExecutionOutput | undefined
<<<<<<< HEAD
>(async ($context) => {
  const item = await database.getItem({
    key: {
      pk: {
        S: `Post|${$context.arguments.postId}`,
      },
      sk: {
        S: "Post",
=======
>(
  stack,
  "deletePost",
  {
    api,
    typeName: "Mutation",
    fieldName: "deletePost",
  },
  async ($context) => {
    const item = await database.appsync.getItem({
      key: {
        pk: {
          S: `Post|${$context.arguments.postId}`,
        },
        sk: {
          S: "Post",
        },
>>>>>>> 774ae373
      },
    });

    if (item === undefined) {
      $util.log.info("Item was undefined");
      return undefined;
    }

    return deleteWorkflow({
      input: {
        postId: $context.arguments.postId,
      },
    });
  }
);

export const getDeletionStatus = new AppsyncResolver<
  { executionArn: string },
  string | undefined
<<<<<<< HEAD
>(async ($context) => {
  const executionStatus = await deleteWorkflow.describeExecution(
    $context.arguments.executionArn
  );

  return executionStatus.status;
}).addResolver(api, {
  typeName: "Query",
  fieldName: "getDeletionStatus",
});
=======
>(
  stack,
  "getDeletionStatus",
  {
    api,
    typeName: "Query",
    fieldName: "getDeletionStatus",
  },
  async ($context) => {
    const executionStatus = await deleteWorkflow.describeExecution(
      $context.arguments.executionArn
    );

    return executionStatus.status;
  }
);
>>>>>>> 774ae373

export interface CommentPage {
  nextToken?: string;
  comments: Comment[];
}

interface Notification {
  message: string;
}

interface TestDeleteEvent extends Event<{ postId: string }, "Delete", "test"> {}

const sendNotification = new Function<Notification, void>(
  stack,
  "sendNotification",
  async (event) => {
    console.log("notification: ", event);
  }
);

const defaultBus = EventBus.default<TestDeleteEvent>(stack);

deleteWorkflow
  .onSucceeded(stack, "deleteSuccessfulEvent")
  .map((event) => ({
    message: `post deleted ${event.id} using ${deleteWorkflow.resource.stateMachineName}`,
  }))
  .pipe(sendNotification);

defaultBus
  .when(stack, "testDelete", (event) => event.source === "test")
  .map((event) => event.detail)
  .pipe(deleteWorkflow);

customDeleteBus
  .when(
    stack,
    "Delete Message Rule",
    (event) => event["detail-type"] === "Delete-Message-Success"
  )
  .map(
    (event) =>
      <Notification>{
        message: `Messages deleted: ${
          (<MessageDeletedEvent>event).detail.count
        }`,
      }
  )
  .pipe(sendNotification);

customDeleteBus
  .when(
    stack,
    "Delete Post Rule",
    (event) => event["detail-type"] === "Delete-Post-Success"
  )
  .map(
    (event) =>
      <Notification>{
        message: `Post Deleted: ${(<PostDeletedEvent>event).detail.id}`,
      }
  )
  .pipe(sendNotification);

/**
 * Native Function test
 */

new aws_events.EventBus(stack, "busbus");

const b = { bus: customDeleteBus };

const func = new Function<undefined, string>(stack, "testFunc2", async () => {
  return "hi";
});

const exprSfn = new ExpressStepFunction(stack, "exp", () => {
  return "woo";
});

new Function(
  stack,
  "testFunc",
  {
    timeout: Duration.minutes(1),
  },
  async () => {
    const result = func();
    console.log(`function result: ${result}`);
    await customDeleteBus.putEvents({
      "detail-type": "Delete-Post-Success",
      source: "MessageDeleter",
      detail: {
        id: "from the test method!!",
      },
    });
    const result2 = await $AWS.EventBridge.putEvents({
      Entries: [
        {
          EventBusName: customDeleteBus.eventBusArn,
          Source: "MessageDeleter",
          Detail: JSON.stringify({
            id: "from the sdk put event method!",
          }),
          DetailType: "Delete-Post-Success",
        },
      ],
    });
    console.log(`bus: ${JSON.stringify(result2)}`);
    const exc = await deleteWorkflow({
      input: {
        postId: "something",
      },
    });
    const { bus } = b;
    await bus.putEvents({
      "detail-type": "Delete-Message-Success",
      detail: { count: 0 },
      source: "MessageDeleter",
    });
    console.log(deleteWorkflow.describeExecution(exc.executionArn));
    await $AWS.DynamoDB.PutItem({
<<<<<<< HEAD
      TableName: database,
=======
      Table: database,
>>>>>>> 774ae373
      Item: {
        pk: { S: "Post|1" },
        sk: { S: "Post" },
        postId: {
          S: "1",
        },
        title: { S: "myPost" },
      },
    });
    const item = await $AWS.DynamoDB.GetItem({
<<<<<<< HEAD
      TableName: database,
=======
      Table: database,
>>>>>>> 774ae373
      ConsistentRead: true,
      Key: { pk: { S: "Post|1" }, sk: { S: "Post" } },
    });
    console.log(item.Item?.pk?.S);
    return exprSfn({});
    // return "hi";
  }
);

/**
 * GraphQL created with Code-First
 */
const api2 = new appsync.GraphqlApi(stack, "Api2", {
  name: "MessageReader",
});

/*
  type Query {
    getPost(postId: string!): Post
  }

 type Post {
  postId: ID!
  title: String!
  comments(nextToken: String, limit: Int): CommentPage
 }

 type CommentPage {
  nextToken: String
  comments: [Comment]!
 }

 type Comment {
  postId: ID!
  commentId: ID!
  commentText: String!
  createdTime: String!
 }
 */

const post = api2.addType(
  new appsync.ObjectType("Post", {
    definition: {
      postId: appsync.GraphqlType.id({
        isRequired: true,
      }),
      title: appsync.GraphqlType.string({
        isRequired: true,
      }),
    },
  })
);

const comment = api2.addType(
  new appsync.ObjectType("Comment", {
    definition: {
      postId: appsync.GraphqlType.id({
        isRequired: true,
      }),
      commentId: appsync.GraphqlType.id({
        isRequired: true,
      }),
      commentText: appsync.GraphqlType.string({
        isRequired: true,
      }),
      createdTime: appsync.GraphqlType.string({
        isRequired: true,
      }),
    },
  })
);

const commentPage = api2.addType(
  new appsync.ObjectType("CommentPage", {
    definition: {
      nextToken: appsync.GraphqlType.string(),
      comments: appsync.GraphqlType.intermediate({
        intermediateType: comment,
        isRequiredList: true,
      }),
    },
  })
);

post.addField({
  fieldName: "comments",
  field: new AppsyncField(
    {
      api: api2,
      returnType: commentPage.attribute(),
      args: {
        nextToken: appsync.GraphqlType.string(),
        limit: appsync.GraphqlType.int(),
      },
    },
    async (
      $context: AppsyncContext<
        { nextToken?: string; limit?: number },
        Omit<Post, "comments">
      >
    ): Promise<CommentPage> => {
      const response = await database.appsync.query({
        query: {
          expression: `pk = :pk and begins_with(#sk,:sk)`,
          expressionValues: {
            ":pk": {
              S: $context.source.pk,
            },
            ":sk": {
              S: "Comment|",
            },
          },
          expressionNames: {
            "#sk": "sk",
          },
        },
        nextToken: $context.arguments.nextToken,
        limit: $context.arguments.limit,
      });

      if (response.items !== undefined) {
        return {
          comments: response.items as Comment[],
          nextToken: response.nextToken,
        };
      }
      return {
        comments: [],
      };
    }
  ),
});

api2.addQuery(
  "getPost",
  new AppsyncField(
    {
      api: api2,
      returnType: post.attribute(),
      args: {
        postId: appsync.GraphqlType.string({ isRequired: true }),
      },
    },
    ($context) => {
      return database.appsync.getItem({
        key: {
          pk: {
            S: `Post|${$context.arguments.postId}`,
          },
          sk: {
            S: "Post",
          },
        },
      });
    }
  )
);

export interface Post<PostID extends string = string> {
  pk: `Post|${PostID}`;
  sk: "Post";
  postId: PostID;
  title: string;
}

export interface Comment<
  PostID extends string = string,
  CommentID extends string = string
> {
  pk: `Post|${PostID}`;
  sk: `Comment|${CommentID}`;
  postId: PostID;
  commentId: CommentID;
  commentText: string;
  createdTime: string;
}<|MERGE_RESOLUTION|>--- conflicted
+++ resolved
@@ -87,15 +87,6 @@
   { nextToken?: string; limit?: number },
   CommentPage,
   Omit<Post, "comments">
-<<<<<<< HEAD
->(async ($context) => {
-  const response = await database.query({
-    query: {
-      expression: `pk = :pk and begins_with(#sk,:sk)`,
-      expressionValues: {
-        ":pk": {
-          S: $context.source.pk,
-=======
 >(
   stack,
   "comments",
@@ -115,7 +106,6 @@
           ":sk": {
             S: "Comment|",
           },
->>>>>>> 774ae373
         },
         expressionNames: {
           "#sk": "sk",
@@ -184,11 +174,7 @@
   const status = await validateComment({ commentText: input.commentText });
   if (status === "bad") {
     await $AWS.DynamoDB.DeleteItem({
-<<<<<<< HEAD
-      TableName: database,
-=======
       Table: database,
->>>>>>> 774ae373
       Key: {
         pk: {
           S: `Post|${input.postId}`,
@@ -204,28 +190,6 @@
 export const addComment = new AppsyncResolver<
   { postId: string; commentText: string },
   Comment
-<<<<<<< HEAD
->(async ($context) => {
-  const commentId = $util.autoUlid();
-  const comment = await database.putItem({
-    key: {
-      pk: {
-        S: `Post|${$context.arguments.postId}`,
-      },
-      sk: {
-        S: `Comment|${commentId}`,
-      },
-    },
-    attributeValues: {
-      postId: {
-        S: $context.arguments.postId,
-      },
-      commentId: {
-        S: commentId,
-      },
-      commentText: {
-        S: $context.arguments.commentText,
-=======
 >(
   stack,
   "addComment",
@@ -244,7 +208,6 @@
         sk: {
           S: `Comment|${commentId}`,
         },
->>>>>>> 774ae373
       },
       attributeValues: {
         postId: {
@@ -262,13 +225,8 @@
       },
     });
 
-<<<<<<< HEAD
-  // kick off a workflow to validate the comment
-  await commentValidationWorkflow({ input: comment });
-=======
     // kick off a workflow to validate the comment
     await commentValidationWorkflow({ input: comment });
->>>>>>> 774ae373
 
     return comment;
   }
@@ -289,20 +247,6 @@
   "deleteBus"
 );
 
-<<<<<<< HEAD
-const deleteWorkflow = new StepFunction<
-  { postId: string },
-  { status: string; postId: string }
->(stack, "DeletePostWorkflow", async (input) => {
-  while (true) {
-    try {
-      const comments = await $AWS.DynamoDB.Query({
-        TableName: database,
-        KeyConditionExpression: `pk = :pk`,
-        ExpressionAttributeValues: {
-          ":pk": {
-            S: `Post|${input.postId}`,
-=======
 const deleteWorkflow = new StepFunction<{ postId: string }, void>(
   stack,
   "DeletePostWorkflow",
@@ -316,17 +260,9 @@
             ":pk": {
               S: `Post|${input.postId}`,
             },
->>>>>>> 774ae373
           },
-        },
-      });
-
-<<<<<<< HEAD
-      if (comments.Items?.[0] !== undefined) {
-        await $SFN.forEach(comments.Items, async (comment) => {
-          await $AWS.DynamoDB.DeleteItem({
-            TableName: database,
-=======
+        });
+
         if (comments.Items?.[0] !== undefined) {
           await $SFN.forEach(comments.Items, async (comment) =>
             $AWS.DynamoDB.DeleteItem({
@@ -340,48 +276,16 @@
         } else {
           await $AWS.DynamoDB.DeleteItem({
             Table: database,
->>>>>>> 774ae373
             Key: {
-              pk: comment.pk,
-              sk: comment.sk,
+              pk: {
+                S: `Post|${input.postId}`,
+              },
+              sk: {
+                S: "Post",
+              },
             },
           });
-        });
-
-<<<<<<< HEAD
-        await customDeleteBus.putEvents({
-          "detail-type": "Delete-Message-Success",
-          source: "MessageDeleter",
-          detail: {
-            count: comments.Items.length,
-          },
-        });
-      } else {
-        await $AWS.DynamoDB.DeleteItem({
-          TableName: database,
-          Key: {
-            pk: {
-              S: `Post|${input.postId}`,
-            },
-            sk: {
-              S: "Post",
-            },
-          },
-        });
-
-        await customDeleteBus.putEvents({
-          "detail-type": "Delete-Post-Success",
-          source: "MessageDeleter",
-          detail: {
-            id: input.postId,
-          },
-        });
-
-        return {
-          status: "deleted",
-          postId: input.postId,
-        };
-=======
+
           await customDeleteBus.putEvents({
             "detail-type": "Delete-Post-Success",
             source: "MessageDeleter",
@@ -392,27 +296,14 @@
         }
       } catch {
         $SFN.waitFor(10);
->>>>>>> 774ae373
       }
-    } catch {
-      $SFN.waitFor(10);
     }
   }
-});
+);
 
 export const deletePost = new AppsyncResolver<
   { postId: string },
   AWS.StepFunctions.StartExecutionOutput | undefined
-<<<<<<< HEAD
->(async ($context) => {
-  const item = await database.getItem({
-    key: {
-      pk: {
-        S: `Post|${$context.arguments.postId}`,
-      },
-      sk: {
-        S: "Post",
-=======
 >(
   stack,
   "deletePost",
@@ -430,7 +321,6 @@
         sk: {
           S: "Post",
         },
->>>>>>> 774ae373
       },
     });
 
@@ -450,18 +340,6 @@
 export const getDeletionStatus = new AppsyncResolver<
   { executionArn: string },
   string | undefined
-<<<<<<< HEAD
->(async ($context) => {
-  const executionStatus = await deleteWorkflow.describeExecution(
-    $context.arguments.executionArn
-  );
-
-  return executionStatus.status;
-}).addResolver(api, {
-  typeName: "Query",
-  fieldName: "getDeletionStatus",
-});
-=======
 >(
   stack,
   "getDeletionStatus",
@@ -478,7 +356,6 @@
     return executionStatus.status;
   }
 );
->>>>>>> 774ae373
 
 export interface CommentPage {
   nextToken?: string;
@@ -601,11 +478,7 @@
     });
     console.log(deleteWorkflow.describeExecution(exc.executionArn));
     await $AWS.DynamoDB.PutItem({
-<<<<<<< HEAD
-      TableName: database,
-=======
       Table: database,
->>>>>>> 774ae373
       Item: {
         pk: { S: "Post|1" },
         sk: { S: "Post" },
@@ -616,11 +489,7 @@
       },
     });
     const item = await $AWS.DynamoDB.GetItem({
-<<<<<<< HEAD
-      TableName: database,
-=======
       Table: database,
->>>>>>> 774ae373
       ConsistentRead: true,
       Key: { pk: { S: "Post|1" }, sk: { S: "Post" } },
     });
