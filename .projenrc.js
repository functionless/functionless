const { readFileSync, writeFileSync } = require("fs");
const { join } = require("path");
const { typescript } = require("projen");

<<<<<<< HEAD
const MIN_CDK_VERSION = "2.20.0";

const project = new typescript.TypeScriptProject({
=======
/**
 * Projen does not currently support a way to set `*` for deerDependency versions.
 * https://github.com/projen/projen/issues/1802
 *
 * Why do we need `*` for peer dependencies?
 *
 * @aws-cdk 2.0 uses pre-release version tags (ex: 2.17.0-alpha.0) for all experimental features.
 * NPM/Semver does not allow version ranges for versions with pre-release tags (ex: 2.17.0-alpha.0)
 * 
 * This means we cannot specify a peer version range for @aws-cdk/aws-appsync-alpha, pinning consumers to one CDK version
 * or ignoring/overriding npm/yarn errors and warnings.
 * 
 * TODO: Remove this hack once https://github.com/projen/projen/issues/1802 is resolved.
 */
class CustomTypescriptProject extends typescript.TypeScriptProject {
  constructor(opts) {
    super(opts);

    this.postSynthesize = this.postSynthesize.bind(this);
  }
  postSynthesize() {
    super.postSynthesize();

    const outdir = this.outdir;
    const rootPackageJson = join(outdir, "package.json");

    const packageJson = JSON.parse(readFileSync(rootPackageJson));

    const updated = {
      ...packageJson,
      peerDependencies: {
        ...packageJson.peerDependencies,
        "@aws-cdk/aws-appsync-alpha": "*",
      },
    };

    writeFileSync(rootPackageJson, JSON.stringify(updated, null, 2));
  }
}

const project = new CustomTypescriptProject({
>>>>>>> d38f84d4
  defaultReleaseBranch: "main",
  name: "functionless",
  deps: ["fs-extra", "minimatch"],
  devDeps: [
    "@types/fs-extra",
    "@types/minimatch",
    "@types/uuid",
    "amplify-appsync-simulator",
<<<<<<< HEAD
    "aws-cdk-lib",
    "constructs",
    "esbuild",
    "@pulumi/pulumi",
    "ts-node",
    "ts-patch",
    "typesafe-dynamodb",
    "typescript",
    /**
     * For CDK Local Stack tests
     */
    `@aws-cdk/cloud-assembly-schema@${MIN_CDK_VERSION}`,
    `@aws-cdk/cloudformation-diff@${MIN_CDK_VERSION}`,
    `@aws-cdk/cx-api@${MIN_CDK_VERSION}`,
    `aws-cdk@${MIN_CDK_VERSION}`,
    `cdk-assets@${MIN_CDK_VERSION}`,
    "promptly",
    "proxy-agent",
    /**
     * End Local
     */
=======
    "ts-node",
    "ts-patch",
>>>>>>> d38f84d4
  ],
  scripts: {
    localstack: "./scripts/localstack",
  },
  peerDeps: [
    `@aws-cdk/aws-appsync-alpha@^${MIN_CDK_VERSION}-alpha.0`,
    `aws-cdk-lib@^${MIN_CDK_VERSION}`,
    "constructs@^10.0.0",
    "esbuild",
    "typesafe-dynamodb@^0.1.5",
    "typescript@^4.6.2",
  ],
  eslintOptions: {
    ignorePatterns: ["**"],
    lintProjenRc: true,
  },
  tsconfig: {
    compilerOptions: {
      declarationMap: true,
      lib: ["dom", "ES2019"],
    },
  },
  tsconfigDev: {
    compilerOptions: {
      plugins: [
        {
          transform: "./lib/compile",
          // exclude the source of this package while running tests.
          exclude: ["./src/{,**}/*"],
        },
      ],
    },
  },
  gitignore: [".DS_Store"],
  releaseToNpm: true,
  jestOptions: {
    jestConfig: {
      coveragePathIgnorePatterns: ["/test/", "/node_modules/"],
    },
  },
});

project.compileTask.prependExec(
  "yarn link && cd ./test-app && yarn link functionless"
);

project.testTask.prependExec(
  "cd ./test-app && yarn && yarn build && yarn synth"
);
project.testTask.prependExec("ts-patch install -s");
project.testTask.prependExec("./scripts/localstack");
project.testTask.exec("localstack stop");

project.testTask.env("DEFAULT_REGION", "ap-northeast-1");
project.testTask.env("AWS_ACCOUNT_ID", "000000000000");
project.testTask.env("AWS_ACCESS_KEY_ID", "test");
project.testTask.env("AWS_SECRET_ACCESS_KEY", "test");

project.addPackageIgnore("/test-app");

project.synth();<|MERGE_RESOLUTION|>--- conflicted
+++ resolved
@@ -2,11 +2,8 @@
 const { join } = require("path");
 const { typescript } = require("projen");
 
-<<<<<<< HEAD
 const MIN_CDK_VERSION = "2.20.0";
 
-const project = new typescript.TypeScriptProject({
-=======
 /**
  * Projen does not currently support a way to set `*` for deerDependency versions.
  * https://github.com/projen/projen/issues/1802
@@ -15,10 +12,10 @@
  *
  * @aws-cdk 2.0 uses pre-release version tags (ex: 2.17.0-alpha.0) for all experimental features.
  * NPM/Semver does not allow version ranges for versions with pre-release tags (ex: 2.17.0-alpha.0)
- * 
+ *
  * This means we cannot specify a peer version range for @aws-cdk/aws-appsync-alpha, pinning consumers to one CDK version
  * or ignoring/overriding npm/yarn errors and warnings.
- * 
+ *
  * TODO: Remove this hack once https://github.com/projen/projen/issues/1802 is resolved.
  */
 class CustomTypescriptProject extends typescript.TypeScriptProject {
@@ -48,24 +45,18 @@
 }
 
 const project = new CustomTypescriptProject({
->>>>>>> d38f84d4
   defaultReleaseBranch: "main",
   name: "functionless",
   deps: ["fs-extra", "minimatch"],
   devDeps: [
+    `@aws-cdk/aws-appsync-alpha@${MIN_CDK_VERSION}-alpha.0`,
     "@types/fs-extra",
     "@types/minimatch",
     "@types/uuid",
     "amplify-appsync-simulator",
-<<<<<<< HEAD
-    "aws-cdk-lib",
-    "constructs",
-    "esbuild",
     "@pulumi/pulumi",
     "ts-node",
     "ts-patch",
-    "typesafe-dynamodb",
-    "typescript",
     /**
      * For CDK Local Stack tests
      */
@@ -79,16 +70,11 @@
     /**
      * End Local
      */
-=======
-    "ts-node",
-    "ts-patch",
->>>>>>> d38f84d4
   ],
   scripts: {
     localstack: "./scripts/localstack",
   },
   peerDeps: [
-    `@aws-cdk/aws-appsync-alpha@^${MIN_CDK_VERSION}-alpha.0`,
     `aws-cdk-lib@^${MIN_CDK_VERSION}`,
     "constructs@^10.0.0",
     "esbuild",
