const { readFileSync, writeFileSync, chmodSync } = require("fs");
const { join } = require("path");
const { typescript, TextFile } = require("projen");

/**
 * Adds githooks into the .git/hooks folder during projen synth.
 *
 * @see https://git-scm.com/docs/githooks
 */
class GitHooksPreCommitComponent extends TextFile {
  constructor(project) {
    super(project, ".git/hooks/pre-commit", {
      lines: ["#!/bin/sh", "npx -y lint-staged"],
    });
  }

  postSynthesize() {
    chmodSync(this.path, "755");
  }
}

const MIN_CDK_VERSION = "2.20.0";

/**
 * Projen does not currently support a way to set `*` for deerDependency versions.
 * https://github.com/projen/projen/issues/1802
 *
 * Why do we need `*` for peer dependencies?
 *
 * @aws-cdk 2.0 uses pre-release version tags (ex: 2.17.0-alpha.0) for all experimental features.
 * NPM/Semver does not allow version ranges for versions with pre-release tags (ex: 2.17.0-alpha.0)
 *
 * This means we cannot specify a peer version range for @aws-cdk/aws-appsync-alpha, pinning consumers to one CDK version
 * or ignoring/overriding npm/yarn errors and warnings.
 *
 * TODO: Remove this hack once https://github.com/projen/projen/issues/1802 is resolved.
 */
class CustomTypescriptProject extends typescript.TypeScriptProject {
  constructor(opts) {
    super(opts);

    new GitHooksPreCommitComponent(this);

    this.postSynthesize = this.postSynthesize.bind(this);
  }

  postSynthesize() {
    super.postSynthesize();

    /**
     * Hack to fix peer dep issue
     */

    const outdir = this.outdir;
    const rootPackageJson = join(outdir, "package.json");

    const packageJson = JSON.parse(readFileSync(rootPackageJson));

    const updated = {
      ...packageJson,
      peerDependencies: {
        ...packageJson.peerDependencies,
        "@aws-cdk/aws-appsync-alpha": "*",
      },
    };

    writeFileSync(rootPackageJson, `${JSON.stringify(updated, null, 2)}\n`);
  }
}

const project = new CustomTypescriptProject({
  defaultReleaseBranch: "main",
  name: "functionless",
  deps: ["fs-extra", "minimatch"],
  devDeps: [
    `@aws-cdk/aws-appsync-alpha@${MIN_CDK_VERSION}-alpha.0`,
    "@types/fs-extra",
    "@types/minimatch",
    "@types/uuid",
    "amplify-appsync-simulator",
<<<<<<< HEAD
    "@pulumi/pulumi",
=======
    "prettier",
>>>>>>> b741fdfc
    "ts-node",
    "ts-patch",
    /**
     * For CDK Local Stack tests
     */
    `@aws-cdk/cloud-assembly-schema@${MIN_CDK_VERSION}`,
    `@aws-cdk/cloudformation-diff@${MIN_CDK_VERSION}`,
    `@aws-cdk/cx-api@${MIN_CDK_VERSION}`,
    `aws-cdk@${MIN_CDK_VERSION}`,
    `cdk-assets@${MIN_CDK_VERSION}`,
    "promptly",
    "proxy-agent",
    /**
     * End Local
     */
  ],
  scripts: {
    localstack: "./scripts/localstack",
  },
  peerDeps: [
    `aws-cdk-lib@^${MIN_CDK_VERSION}`,
    "constructs@^10.0.0",
    "esbuild",
    "typesafe-dynamodb@^0.1.5",
    "typescript@^4.6.2",
  ],
  eslintOptions: {
    ignorePatterns: ["**"],
    lintProjenRc: true,
  },
  tsconfig: {
    compilerOptions: {
      declarationMap: true,
      lib: ["dom", "ES2019"],
    },
  },
  tsconfigDev: {
    compilerOptions: {
      plugins: [
        {
          transform: "./lib/compile",
          // exclude the source of this package while running tests.
          exclude: ["./src/{,**}/*"],
        },
      ],
    },
  },
  gitignore: [".DS_Store"],
  releaseToNpm: true,
  jestOptions: {
    jestConfig: {
      coveragePathIgnorePatterns: ["/test/", "/node_modules/"],
    },
  },
});

const packageJson = project.tryFindObjectFile("package.json");

packageJson.addOverride("lint-staged", {
  "*.{ts,js,json}": "prettier --write",
});

project.compileTask.prependExec(
  "yarn link && cd ./test-app && yarn link functionless"
);

project.testTask.prependExec(
  "cd ./test-app && yarn && yarn build && yarn synth"
);
project.testTask.prependExec("ts-patch install -s");
project.testTask.prependExec("./scripts/localstack");
project.testTask.exec("localstack stop");

project.testTask.env("DEFAULT_REGION", "ap-northeast-1");
project.testTask.env("AWS_ACCOUNT_ID", "000000000000");
project.testTask.env("AWS_ACCESS_KEY_ID", "test");
project.testTask.env("AWS_SECRET_ACCESS_KEY", "test");

project.addPackageIgnore("/test-app");

project.synth();<|MERGE_RESOLUTION|>--- conflicted
+++ resolved
@@ -78,11 +78,7 @@
     "@types/minimatch",
     "@types/uuid",
     "amplify-appsync-simulator",
-<<<<<<< HEAD
-    "@pulumi/pulumi",
-=======
     "prettier",
->>>>>>> b741fdfc
     "ts-node",
     "ts-patch",
     /**
