const { typescript } = require("projen");
const project = new typescript.TypeScriptProject({
  defaultReleaseBranch: "main",
  name: "functionless",
  deps: ["fs-extra"],
  devDeps: [
    "@aws-cdk/aws-appsync-alpha",
    "@types/fs-extra",
    "aws-cdk-lib",
    "constructs",
    "ts-node",
    "ts-patch",
    "typesafe-dynamodb",
    "typescript",
  ],
  peerDeps: [
    "@aws-cdk/aws-appsync-alpha@^2.15.0-alpha.0",
    "aws-cdk-lib@^2.15.0",
    "constructs@^10.0.0",
    "typesafe-dynamodb@^0.1.5",
<<<<<<< HEAD
    "typescript@^4.6.2",
=======
    "typescript@^4.5.5",
>>>>>>> ee687d53
  ],
  eslintOptions: {
    ignorePatterns: ["**"],
  },
  tsconfig: {
    compilerOptions: {
      declarationMap: true,
      lib: ["dom"],
    },
  },
  tsconfigDev: {
    compilerOptions: {
      plugins: [
        {
          transform: "./lib/compile",
        },
      ],
    },
  },
  gitignore: [".DS_Store"],
  releaseToNpm: true,
});

project.compileTask.prependExec(
  "yarn link && cd ./test-app && yarn link functionless"
);

project.testTask.prependExec(
  "cd ./test-app && yarn && yarn build && yarn synth"
);
project.testTask.prependExec("ts-patch install -s");

project.addPackageIgnore("/test-app");

project.synth();<|MERGE_RESOLUTION|>--- conflicted
+++ resolved
@@ -14,15 +14,11 @@
     "typescript",
   ],
   peerDeps: [
-    "@aws-cdk/aws-appsync-alpha@^2.15.0-alpha.0",
-    "aws-cdk-lib@^2.15.0",
+    "@aws-cdk/aws-appsync-alpha@^2.17.0-alpha.0",
+    "aws-cdk-lib@^2.17.0",
     "constructs@^10.0.0",
     "typesafe-dynamodb@^0.1.5",
-<<<<<<< HEAD
     "typescript@^4.6.2",
-=======
-    "typescript@^4.5.5",
->>>>>>> ee687d53
   ],
   eslintOptions: {
     ignorePatterns: ["**"],
