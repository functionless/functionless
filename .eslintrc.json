{
  "env": {
    "jest": true,
    "node": true
  },
  "root": true,
  "plugins": [
    "@typescript-eslint",
    "import",
    "prettier"
  ],
  "parser": "@typescript-eslint/parser",
  "parserOptions": {
    "ecmaVersion": 2018,
    "sourceType": "module",
    "project": "./tsconfig.dev.json"
  },
  "extends": [
    "plugin:import/typescript",
    "prettier",
    "plugin:prettier/recommended"
  ],
  "settings": {
    "import/parsers": {
      "@typescript-eslint/parser": [
        ".ts",
        ".tsx"
      ]
    },
    "import/resolver": {
      "node": {},
      "typescript": {
        "project": "./tsconfig.dev.json",
        "alwaysTryTypes": true
      }
    }
  },
  "ignorePatterns": [
    "jest.config.ts",
    "scripts/**",
    "register.js",
<<<<<<< HEAD
    "hook.js",
=======
    "jest.js",
    "swc-config.js",
>>>>>>> e16dcdb3
    "!.projenrc.ts",
    "!projenrc/**/*.ts"
  ],
  "rules": {
    "prettier/prettier": [
      "error"
    ],
    "@typescript-eslint/no-require-imports": [
      "error"
    ],
    "import/no-extraneous-dependencies": [
      "error",
      {
        "devDependencies": [
          "**/test/**",
          "**/build-tools/**",
          "**/projenrc/**",
          ".projenrc.ts",
          "projenrc/**/*.ts"
        ],
        "optionalDependencies": false,
        "peerDependencies": true
      }
    ],
    "import/no-unresolved": [
      "error"
    ],
    "import/order": [
      "warn",
      {
        "groups": [
          "builtin",
          "external"
        ],
        "alphabetize": {
          "order": "asc",
          "caseInsensitive": true
        }
      }
    ],
    "no-duplicate-imports": [
      "error"
    ],
    "no-shadow": [
      "off"
    ],
    "@typescript-eslint/no-shadow": "off",
    "key-spacing": [
      "error"
    ],
    "no-multiple-empty-lines": [
      "error"
    ],
    "@typescript-eslint/no-floating-promises": [
      "error"
    ],
    "no-return-await": [
      "off"
    ],
    "@typescript-eslint/return-await": [
      "error"
    ],
    "no-trailing-spaces": [
      "error"
    ],
    "dot-notation": [
      "error"
    ],
    "no-bitwise": [
      "error"
    ],
    "@typescript-eslint/member-ordering": "off",
    "quotes": "off",
    "comma-dangle": "off",
    "quote-props": "off",
    "@typescript-eslint/indent": "off",
    "brace-style": "off",
    "@typescript-eslint/explicit-member-accessibility": "off",
    "no-debugger": "error"
  },
  "overrides": [
    {
      "files": [
        ".projenrc.ts"
      ],
      "rules": {
        "@typescript-eslint/no-require-imports": "off",
        "import/no-extraneous-dependencies": "off"
      }
    },
    {
      "files": [
        "*.ts",
        "*.mts",
        "*.cts",
        "*.tsx"
      ],
      "plugins": [
        "no-only-tests"
      ],
      "parserOptions": {
        "project": [
          "./tsconfig.dev.json",
          "./test-app/tsconfig.json",
          "./website/tsconfig.json",
          "./test/tsconfig.json"
        ]
      },
      "rules": {
        "@typescript-eslint/explicit-member-accessibility": [
          "error",
          {
            "accessibility": "explicit",
            "overrides": {
              "accessors": "explicit",
              "constructors": "no-public",
              "methods": "explicit",
              "properties": "off",
              "parameterProperties": "off"
            }
          }
        ],
        "no-only-tests/no-only-tests": [
          "error",
          {
            "fix": true,
            "block": [
              "test."
            ]
          }
        ]
      }
    }
  ]
}<|MERGE_RESOLUTION|>--- conflicted
+++ resolved
@@ -36,15 +36,11 @@
     }
   },
   "ignorePatterns": [
-    "jest.config.ts",
     "scripts/**",
     "register.js",
-<<<<<<< HEAD
-    "hook.js",
-=======
     "jest.js",
     "swc-config.js",
->>>>>>> e16dcdb3
+    "website/**",
     "!.projenrc.ts",
     "!projenrc/**/*.ts"
   ],
