{
  "env": {
    "jest": true,
    "node": true
  },
  "root": true,
  "plugins": [
    "@typescript-eslint",
    "import",
    "prettier"
  ],
  "parser": "@typescript-eslint/parser",
  "parserOptions": {
    "ecmaVersion": 2018,
    "sourceType": "module",
    "project": "./tsconfig.dev.json"
  },
  "extends": [
    "plugin:import/typescript",
    "prettier",
    "plugin:prettier/recommended"
  ],
  "settings": {
    "import/parsers": {
      "@typescript-eslint/parser": [
        ".ts",
        ".tsx"
      ]
    },
    "import/resolver": {
      "node": {},
      "typescript": {
        "project": "./tsconfig.dev.json",
        "alwaysTryTypes": true
      }
    }
  },
  "ignorePatterns": [
<<<<<<< HEAD
    "jest.config.ts",
=======
    "*.js",
    "!.projenrc.ts",
    "*.d.ts",
    "node_modules/",
    "*.generated.ts",
    "coverage",
>>>>>>> 2c5c7fad
    "!.projenrc.ts",
    "!projenrc/**/*.ts"
  ],
  "rules": {
    "prettier/prettier": [
      "error"
    ],
    "@typescript-eslint/no-require-imports": [
      "error"
    ],
    "import/no-extraneous-dependencies": [
      "error",
      {
        "devDependencies": [
          "**/test/**",
          "**/build-tools/**",
          "**/projenrc/**",
          ".projenrc.ts",
          "projenrc/**/*.ts"
        ],
        "optionalDependencies": false,
        "peerDependencies": true
      }
    ],
    "import/no-unresolved": [
      "error"
    ],
    "import/order": [
      "warn",
      {
        "groups": [
          "builtin",
          "external"
        ],
        "alphabetize": {
          "order": "asc",
          "caseInsensitive": true
        }
      }
    ],
    "no-duplicate-imports": [
      "error"
    ],
    "no-shadow": [
      "off"
    ],
    "@typescript-eslint/no-shadow": "off",
    "key-spacing": [
      "error"
    ],
    "no-multiple-empty-lines": [
      "error"
    ],
    "@typescript-eslint/no-floating-promises": [
      "error"
    ],
    "no-return-await": [
      "off"
    ],
    "@typescript-eslint/return-await": [
      "error"
    ],
    "no-trailing-spaces": [
      "error"
    ],
    "dot-notation": [
      "error"
    ],
    "no-bitwise": [
      "error"
    ],
    "@typescript-eslint/member-ordering": "off",
    "quotes": "off",
    "comma-dangle": "off",
    "quote-props": "off",
    "@typescript-eslint/indent": "off",
    "brace-style": "off",
    "@typescript-eslint/explicit-member-accessibility": "off",
    "no-debugger": "error"
  },
  "overrides": [
    {
      "files": [
        ".projenrc.ts"
      ],
      "rules": {
        "@typescript-eslint/no-require-imports": "off",
        "import/no-extraneous-dependencies": "off"
      }
    },
    {
      "files": [
        "*.ts",
        "*.mts",
        "*.cts",
        "*.tsx"
      ],
      "plugins": [
        "no-only-tests"
      ],
      "parserOptions": {
        "project": [
          "./tsconfig.dev.json",
          "./test-app/tsconfig.json",
          "./website/tsconfig.json",
          "./test/tsconfig.json"
        ]
      },
      "rules": {
        "@typescript-eslint/explicit-member-accessibility": [
          "error",
          {
            "accessibility": "explicit",
            "overrides": {
              "accessors": "explicit",
              "constructors": "no-public",
              "methods": "explicit",
              "properties": "off",
              "parameterProperties": "off"
            }
          }
        ],
        "no-only-tests/no-only-tests": [
          "error",
          {
            "fix": true,
            "block": [
              "test."
            ]
          }
        ]
      }
    }
  ]
}<|MERGE_RESOLUTION|>--- conflicted
+++ resolved
@@ -36,16 +36,13 @@
     }
   },
   "ignorePatterns": [
-<<<<<<< HEAD
     "jest.config.ts",
-=======
     "*.js",
     "!.projenrc.ts",
     "*.d.ts",
     "node_modules/",
     "*.generated.ts",
     "coverage",
->>>>>>> 2c5c7fad
     "!.projenrc.ts",
     "!projenrc/**/*.ts"
   ],
