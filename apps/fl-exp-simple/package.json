{
  "name": "fl-exp-simple",
  "version": "0.1.0",
  "private": true,
  "scripts": {
    "typecheck": "tsc -b",
    "build": "npm run synth",
    "deploy": "cdk deploy",
    "local": "fl local",
    "synth": "cdk synth",
    "test": "jest --passWithNoTests",
    "validate": "functionless"
  },
  "devDependencies": {
    "@aws-cdk/aws-appsync-alpha": "2.44.0-alpha.0",
    "@functionless/ast-reflection": "^0.3.1",
<<<<<<< HEAD
    "@functionless/aws-lib": "*",
    "@functionless/aws-lib-constructs": "*",
=======
    "@functionless/aws-constructs": "*",
>>>>>>> 312ddd3b
    "@functionless/fl-exp": "*",
    "@functionless/language-service": "^0.0.4",
    "@functionless/register": "*",
    "@types/jest": "^29.0.3",
    "@types/node": "^18.0.0",
    "@types/uuid": "^8.3.4",
    "aws-cdk-lib": "2.44.0",
    "aws-cdk": "2.44.0",
    "aws-sdk": "^2",
    "constructs": "10.0.0",
    "esbuild": "0.15.9",
    "jest": "^29.0.3",
    "typesafe-dynamodb": "0.2.3",
    "typescript": "^4.8.3"
  },
  "jest": {
    "transform": {
      "^.+\\.(t|j)sx?$": [
        "functionless/jest",
        {}
      ]
    }
  },
  "dependencies": {
    "aws-lambda": "^1.0.7",
    "typesafe-dynamodb": "^0.2.3",
    "uuid": "^9.0.0"
  }
}<|MERGE_RESOLUTION|>--- conflicted
+++ resolved
@@ -14,12 +14,8 @@
   "devDependencies": {
     "@aws-cdk/aws-appsync-alpha": "2.44.0-alpha.0",
     "@functionless/ast-reflection": "^0.3.1",
-<<<<<<< HEAD
     "@functionless/aws-lib": "*",
-    "@functionless/aws-lib-constructs": "*",
-=======
     "@functionless/aws-constructs": "*",
->>>>>>> 312ddd3b
     "@functionless/fl-exp": "*",
     "@functionless/language-service": "^0.0.4",
     "@functionless/register": "*",
