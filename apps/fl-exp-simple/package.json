--- conflicted
+++ resolved
@@ -1,11 +1,6 @@
 {
-<<<<<<< HEAD
   "name": "fl-exp-simple",
-  "version": "0.1.0",
-=======
-  "name": "simple",
   "version": "0.0.0",
->>>>>>> 0d8a1a3c
   "private": true,
   "scripts": {
     "typecheck": "tsc --noEmit",
