/* eslint-disable import/no-unresolved */
<<<<<<< HEAD
import clsx from "clsx";
import Layout from "@theme/Layout";
=======
>>>>>>> 55c6d40c
import Link from "@docusaurus/Link";
import Layout from "@theme/Layout";
import clsx from "clsx";
import HomepageFeatures from "../components/HomepageFeatures";
import styles from "./index.module.css";

export default function Home(): JSX.Element {
  return (
    <Layout>
      <HomepageHeader />
      <main>
        <HomepageFeatures />
      </main>
    </Layout>
  );
}

function HomepageHeader() {
  return (
    <header className={clsx("hero hero--primary", styles.heroBanner)}>
      <div className="container">
        <h1 className="hero__title">
          Unified Infrastructure and Application Code
        </h1>

        <p className="hero__subtitle">
          Integrates with the AWS CDK, translates TypeScript application code to
          cloud resources and domain specific languages, and infers optimal IAM
          policies from business logic.
        </p>

        <div className="row">
          <div className="col col--2 col--offset-4 margin-top--md">
            <HomeButton to="/docs/what-is-functionless" label="Learn More" />
          </div>
          <div className="col col--2 margin-top--md">
            <HomeButton to="/docs/getting-started" label="Get Started" />
          </div>
        </div>
      </div>
    </header>
  );
}

function HomeButton(props: { to: string; label: string }) {
  return (
    <div className={styles.buttons}>
      <Link className="button button--secondary button--lg" to={props.to}>
        {props.label}
      </Link>
    </div>
  );
}<|MERGE_RESOLUTION|>--- conflicted
+++ resolved
@@ -1,9 +1,4 @@
 /* eslint-disable import/no-unresolved */
-<<<<<<< HEAD
-import clsx from "clsx";
-import Layout from "@theme/Layout";
-=======
->>>>>>> 55c6d40c
 import Link from "@docusaurus/Link";
 import Layout from "@theme/Layout";
 import clsx from "clsx";
