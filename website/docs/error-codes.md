---
title: "Error Codes"
sidebar_position: 3
---

# Error Codes

### Cannot perform arithmetic on variables in Step Function

**Error Code**: Functionless(100)

The computations that [Amazon States Language](https://docs.aws.amazon.com/step-functions/latest/dg/concepts-amazon-states-language.html)
can do is restricted by JSON Path and the limited [Intrinsic Functions](https://docs.aws.amazon.com/step-functions/latest/dg/amazon-states-language-intrinsic-functions.html). Currently, arithmetic expressions are not supported.

```ts
// ok
new StepFunction(scope, id, () => 1 + 2);

// illegal!
new StepFunction(scope, id, (input: { num: number }) => input.number + 1);
```

To workaround, use a Lambda Function to implement the arithmetic expression. Be aware that this comes with added cost and operational risk.

```ts
const add = new Function(
  scope,
  "add",
  (input: { a: number; b: number }) => input.a + input.b
);

new StepFunction(scope, id, async (input: { num: number }) => {
  await add({ a: input.number, b: 1 });
});
<<<<<<< HEAD
```
=======
```

---

### Function not compiled by Functionless plugin

**Error Code**: Functionless(101)

During CDK synth a function was encountered which was not compiled by the Functionless compiler plugin.
This suggests that the plugin was not correctly configured for this project.

Ensure you follow the instructions at https://functionless.org/docs/getting-started.
>>>>>>> 8d6c96ec
<|MERGE_RESOLUTION|>--- conflicted
+++ resolved
@@ -32,9 +32,6 @@
 new StepFunction(scope, id, async (input: { num: number }) => {
   await add({ a: input.number, b: 1 });
 });
-<<<<<<< HEAD
-```
-=======
 ```
 
 ---
@@ -46,5 +43,4 @@
 During CDK synth a function was encountered which was not compiled by the Functionless compiler plugin.
 This suggests that the plugin was not correctly configured for this project.
 
-Ensure you follow the instructions at https://functionless.org/docs/getting-started.
->>>>>>> 8d6c96ec
+Ensure you follow the instructions at https://functionless.org/docs/getting-started.