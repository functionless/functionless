{
  "name": "@functionless/aws",
  "version": "0.27.2",
  "main": "./lib/index.js",
  "types": "./lib/index.d.ts",
  "files": [
    "lib",
    "docs"
  ],
  "scripts": {
<<<<<<< HEAD
    "build": "tsc --build && fls-typedoc",
=======
    "build": "tsc -b",
>>>>>>> af29b8b7
    "typecheck": "tsc --noEmit",
    "dev": "tsc --watch"
  },
  "dependencies": {
<<<<<<< HEAD
    "@functionless/aws-util": "^0.27.0",
    "@functionless/util": "^0.27.0",
=======
    "@functionless/aws-constructs": "^0.27.2",
    "@functionless/aws-util": "^0.27.2",
    "@functionless/util": "^0.27.2",
>>>>>>> af29b8b7
    "typesafe-dynamodb": "^0.2.3"
  },
  "devDependencies": {
    "typescript": "^4.8.3",
    "functionless-build-utils": "*"
  },
  "publishConfig": {
    "access": "public"
  }
}<|MERGE_RESOLUTION|>--- conflicted
+++ resolved
@@ -8,23 +8,13 @@
     "docs"
   ],
   "scripts": {
-<<<<<<< HEAD
     "build": "tsc --build && fls-typedoc",
-=======
-    "build": "tsc -b",
->>>>>>> af29b8b7
     "typecheck": "tsc --noEmit",
     "dev": "tsc --watch"
   },
   "dependencies": {
-<<<<<<< HEAD
-    "@functionless/aws-util": "^0.27.0",
-    "@functionless/util": "^0.27.0",
-=======
-    "@functionless/aws-constructs": "^0.27.2",
     "@functionless/aws-util": "^0.27.2",
     "@functionless/util": "^0.27.2",
->>>>>>> af29b8b7
     "typesafe-dynamodb": "^0.2.3"
   },
   "devDependencies": {
