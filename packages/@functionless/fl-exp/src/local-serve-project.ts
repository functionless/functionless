import path from "path";
import express, { Router, Response } from "express";
import {
  ExpressStepFunction,
  isExpressStepFunction,
  isLambdaFunction,
  isMethod,
  isTableDecl,
  LambdaFunction,
  Resource,
  StepFunction,
} from "@functionless/aws-lib";
import { Project } from "./project";
import type {
  APIGatewayProxyEventQueryStringParameters,
  APIGatewayProxyResult,
  APIGatewayProxyEvent,
} from "aws-lambda";
import http from "http";
import { bundleLambdaFunction, getBundleOutFolder } from "./bundle-lambda";
import { logicalIdForPath, resolveStackDetail } from "./logical-id";

import Lambda from "aws-sdk/clients/lambda";
import StepFunctions from "aws-sdk/clients/stepfunctions";
import STS from "aws-sdk/clients/sts";
import IAM from "aws-sdk/clients/iam";
<<<<<<< HEAD
import { isStepFunction } from "@functionless/aws-lib-constructs";
import { getClientProps } from "@functionless/aws-util";
import { getEnvironmentVariableName } from "@functionless/util";
=======
import { isStepFunction } from "@functionless/aws-constructs";
import { getClientProps } from "./credentials";
import { getEnvironmentVariableName } from "./util";
>>>>>>> 312ddd3b
import { Tree } from "./tree/tree";
import { isFile } from "./tree/file";

const lambda = new Lambda(getClientProps());
const stepFunctions = new StepFunctions(getClientProps());

const sts = new STS(getClientProps());

const iam = new IAM(getClientProps());

interface FunctionMetadata {
  roleArn: string;
  functionArn: string;
}

type LocalRunnableFunction =
  | LambdaFunction
  | StepFunction
  | ExpressStepFunction;

function isLocalRunnableFunction(
  resource: Resource
): resource is LocalRunnableFunction {
  return (
    isLambdaFunction(resource) ||
    isStepFunction(resource) ||
    isExpressStepFunction(resource)
  );
}

export async function localServeProject(project: Project): Promise<void> {
  const functionArns = new Map<LocalRunnableFunction, FunctionMetadata>();
  await Promise.all(
    Object.values(project.module.tree).map(async (file) => {
      await setEnvironment(file);
      (await getFunctionArns(file)).forEach(([func, functionArn]) =>
        functionArns.set(func, functionArn)
      );
    })
  );

  // eslint-disable-next-line turbo/no-undeclared-env-vars
  process.env.FL_LOCAL = "true";
  const app = express().use(express.json());
  Object.values(project.module.tree)
    .flatMap((stack) =>
      Object.values(stack).flatMap((resource) =>
        "_resource" in resource &&
        "kind" in resource._resource.resource &&
        resource._resource.resource.kind === "fl.RestApi"
          ? expandResourceTree(resource)
          : []
      )
    )
    .forEach((r) => route(project, app, "", "", r, functionArns));
  http.createServer(app).listen(3000);
  console.log("server running on port 3000");
}

async function setEnvironment(node: Tree) {
  if (isFile(node)) {
    if (isTableDecl(node.resource)) {
      const resourceId = node.address;
      const logicalId = logicalIdForPath(resourceId);
      const envKey = getEnvironmentVariableName(resourceId);

      const tableArn = (await resolveStackDetail(node.stackName, logicalId))
        ?.PhysicalResourceId!;

      const tableName = path.basename(tableArn);

      process.env[`${envKey}_NAME`] = tableName;
      process.env[`${envKey}_ARN`] = tableArn;
    }
  } else {
    await Promise.all(node.files.map(setEnvironment));
  }
}

async function getRoleArn(
  resource: LocalRunnableFunction,
  functionArn: string
) {
  if (isLambdaFunction(resource)) {
    const functionResponse = await lambda
      .getFunction({
        FunctionName: path.basename(functionArn),
      })
      .promise();

    return functionResponse.Configuration?.Role!;
  } else if (isStepFunction(resource) || isExpressStepFunction(resource)) {
    const response = await stepFunctions
      .describeStateMachine({ stateMachineArn: functionArn })
      .promise();
    return response.roleArn;
  }
  return undefined;
}

async function getFunctionArns(node: Tree): Promise<
  [
    LocalRunnableFunction,
    {
      roleArn: string;
      functionArn: string;
    }
  ][]
> {
  if (isFile(node)) {
    if (isMethod(node.resource)) {
      return getFunctionArns(node);
    } else if (isLocalRunnableFunction(node.resource)) {
      const logicalId = logicalIdForPath(node.address);

      const functionArn = (await resolveStackDetail(node.stackName, logicalId))
        ?.PhysicalResourceId!;

      const roleArn = await getRoleArn(node.resource, functionArn);
      if (!roleArn) {
        console.error(`Couldn't get role arn for ${functionArn}`);
        return [];
      }
      const roleName = path.basename(roleArn);

      const [role, whoami] = await Promise.all([
        iam
          .getRole({
            RoleName: roleName,
          })
          .promise(),
        sts.getCallerIdentity().promise(),
      ] as const);
      const assumeRolePolicyDocument: {
        Version: string;
        Statement: {
          Action: string;
          Effect: string;
          Principal: {
            Service?: string;
            AWS?: string;
          };
        }[];
      } = JSON.parse(decodeURIComponent(role.Role.AssumeRolePolicyDocument!));

      const existing = assumeRolePolicyDocument.Statement?.find(
        (stmt) => whoami.Arn && stmt.Principal.AWS === whoami.Arn
      );
      if (!existing) {
        assumeRolePolicyDocument.Statement.push({
          Action: "sts:AssumeRole",
          Effect: "Allow",
          Principal: {
            AWS: whoami.Arn,
          },
        });
        await iam
          .updateAssumeRolePolicy({
            RoleName: roleName,
            PolicyDocument: JSON.stringify(assumeRolePolicyDocument),
          })
          .promise();

        await (async function wait(waitTime: number) {
          try {
            await sts
              .assumeRole({
                RoleArn: roleArn,
                RoleSessionName: "FL_LOCAL",
              })
              .promise();
          } catch (err: any) {
            if (err.code === "AccessDenied") {
              console.log(`waiting ${waitTime}ms for Role`);
              await new Promise((resolve) => setTimeout(resolve, waitTime));
              await wait(Math.min(waitTime * 1.5, 10 * 1000));
            }
          }
        })(100);
      }

      return [
        [
          node.resource,
          {
            functionArn,
            roleArn,
          },
        ],
      ];
    }
    return [];
  } else {
    return (await Promise.all(node.files.map(getFunctionArns))).flat();
  }
}

function expandResourceTree(tree: Tree) {
  return Object.entries(tree).filter(([path]) => path != "_resource");
}

function expressifyPathSegment(segment: string) {
  return segment.replace(/\[(.*)\]/, ":$1");
}

async function route(
  project: Project,
  router: Router,
  id: string,
  path: string,
  [segment, resource]: [string, Tree],
  functionArns: Map<LocalRunnableFunction, FunctionMetadata>
) {
  if (isFile(resource)) {
    if (isMethod(resource.resource)) {
      if (isLocalRunnableFunction(resource.resource.handler)) {
        const isLambda = isLambdaFunction(resource.resource.handler);
        const method = resource.resource;
        const handlers = {
          GET: router.get,
          POST: router.post,
          PUT: router.put,
          DELETE: router.delete,
        };
        console.log(`${path} - ${method.props.httpMethod}`);
        const outFolder = getBundleOutFolder(`${id}_${segment}`);
        const bundle = await bundleLambdaFunction(
          project,
          resource.filePath,
          outFolder,
          functionArns.get(resource.resource.handler)?.roleArn
        );
        handlers[method.props.httpMethod as keyof typeof handlers].bind(router)(
          path,
          async (req, res) => {
            try {
              const { default: wrapper } = await import(bundle);

              const event = {
                body: JSON.stringify(req.body),
                headers: req.headers as any,
                httpMethod: req.method,
                path,
                queryStringParameters:
                  req.query as APIGatewayProxyEventQueryStringParameters,
                pathParameters: req.params,
              } as APIGatewayProxyEvent;
              if (isLambda) {
                const result: APIGatewayProxyResult = await wrapper(event);
                setExpressResult(res, result);
              } else {
                const result = await wrapper.handler.handler(event);
                setExpressResult(res, result);
              }
            } catch (e) {
              console.error(e);
            }
          }
        );
      }
    }
  } else {
    expandResourceTree(resource).forEach((r) =>
      route(
        project,
        router,
        `${id ? `${id}_` : ""}${r[0]}`,
        `${path}/${expressifyPathSegment(segment)}`,
        r,
        functionArns
      )
    );
  }
}
function setExpressResult(res: Response<any>, result: APIGatewayProxyResult) {
  res.status(result.statusCode);
  if (result.headers) {
    Object.entries(result.headers).forEach(([header, value]) => {
      res.header(header, value.toString());
    });
  }
  res.send(result.body);
}<|MERGE_RESOLUTION|>--- conflicted
+++ resolved
@@ -24,15 +24,9 @@
 import StepFunctions from "aws-sdk/clients/stepfunctions";
 import STS from "aws-sdk/clients/sts";
 import IAM from "aws-sdk/clients/iam";
-<<<<<<< HEAD
-import { isStepFunction } from "@functionless/aws-lib-constructs";
+import { isStepFunction } from "@functionless/aws-constructs";
 import { getClientProps } from "@functionless/aws-util";
 import { getEnvironmentVariableName } from "@functionless/util";
-=======
-import { isStepFunction } from "@functionless/aws-constructs";
-import { getClientProps } from "./credentials";
-import { getEnvironmentVariableName } from "./util";
->>>>>>> 312ddd3b
 import { Tree } from "./tree/tree";
 import { isFile } from "./tree/file";
 
