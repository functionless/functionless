{
  "extends": "../../../tsconfig-base.json",
  "compilerOptions": {
    "outDir": "lib",
    "declaration": true,
    "inlineSourceMap": true,
    "rootDir": "src"
  },
  "include": ["src"],
  "exclude": ["lib", "test", "node_modules"],
  "references": [
    {
<<<<<<< HEAD
      "path": "../../@functionless/ast"
    },
    {
      "path": "../../@functionless/aws"
    },
    {
      "path": "../../@functionless/aws-constructs"
=======
      "path": "../aws-constructs"
>>>>>>> 17b0ae35
    }
  ]
}<|MERGE_RESOLUTION|>--- conflicted
+++ resolved
@@ -10,17 +10,13 @@
   "exclude": ["lib", "test", "node_modules"],
   "references": [
     {
-<<<<<<< HEAD
-      "path": "../../@functionless/ast"
+      "path": "../ast"
     },
     {
-      "path": "../../@functionless/aws"
+      "path": "../aws"
     },
     {
-      "path": "../../@functionless/aws-constructs"
-=======
       "path": "../aws-constructs"
->>>>>>> 17b0ae35
     }
   ]
 }