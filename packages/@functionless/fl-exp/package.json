{
  "name": "@functionless/fl-exp",
  "version": "0.26.0",
  "main": "./lib/index.js",
  "types": "./lib/index.d.ts",
  "bin": {
    "fl": "./bin/cli.js"
  },
  "files": [
    "bin",
    "lib"
  ],
  "scripts": {
    "build": "tsc --build",
    "typecheck": "tsc --noEmit",
    "deploy": "cdk deploy",
    "synth": "cdk synth",
    "test": "jest --passWithNoTests",
    "validate": "functionless",
    "dev": "tsc --watch"
  },
  "dependencies": {
    "@babel/core": "^7.19.3",
    "@babel/plugin-transform-typescript": "^7.19.3",
    "@functionless/ast-reflection": "^0.3.1",
    "@functionless/aws": "^0.26.0",
    "@functionless/aws-constructs": "^0.26.0",
    "@functionless/aws-util": "^0.26.0",
    "@functionless/util": "^0.26.0",
    "@types/aws-lambda": "^8.10.106",
    "commander": "^9.4.0",
    "dependency-tree": "^8.1.2",
    "express": "^4.18.1",
    "open": "^8.4.0",
    "toposort": "^2.0.2"
  },
  "devDependencies": {
    "@aws-cdk/aws-appsync-alpha": "2.44.0-alpha.0",
<<<<<<< HEAD
    "@functionless/ast-reflection": "^0.3.1",
    "@functionless/aws-constructs": "*",
    "@functionless/aws": "*",
    "@functionless/util": "*",
=======
    "@aws-sdk/client-dynamodb": "*",
>>>>>>> 55ad4323
    "@functionless/language-service": "^0.0.4",
    "@swc/jest": "^0.2.22",
    "@types/express": "^4.17.14",
    "@types/jest": "^29.0.3",
    "@types/node": "^16",
    "@types/toposort": "^2.0.3",
    "aws-cdk": "2.44.0",
    "aws-cdk-lib": "2.44.0",
    "aws-sdk": "^2",
    "constructs": "10.0.0",
    "esbuild": "0.15.9",
    "jest": "^29.0.3",
    "ts-node": "^10.9.1",
    "tsconfig": "*",
    "typescript": "^4.8.3"
  },
  "jest": {
    "transform": {
      "^.+\\.(t|j)sx?$": [
        "@functionless/jest",
        {}
      ]
    }
  },
  "publishConfig": {
    "access": "public"
  }
}<|MERGE_RESOLUTION|>--- conflicted
+++ resolved
@@ -36,14 +36,10 @@
   },
   "devDependencies": {
     "@aws-cdk/aws-appsync-alpha": "2.44.0-alpha.0",
-<<<<<<< HEAD
     "@functionless/ast-reflection": "^0.3.1",
     "@functionless/aws-constructs": "*",
     "@functionless/aws": "*",
     "@functionless/util": "*",
-=======
-    "@aws-sdk/client-dynamodb": "*",
->>>>>>> 55ad4323
     "@functionless/language-service": "^0.0.4",
     "@swc/jest": "^0.2.22",
     "@types/express": "^4.17.14",
