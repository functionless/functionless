--- conflicted
+++ resolved
@@ -37,11 +37,8 @@
     "@aws-cdk/aws-appsync-alpha": "2.44.0-alpha.0",
     "@functionless/ast-reflection": "^0.3.1",
     "@functionless/aws-constructs": "*",
-<<<<<<< HEAD
     "@functionless/aws": "*",
     "@functionless/util": "*",
-=======
->>>>>>> d43e06e4
     "@functionless/language-service": "^0.0.4",
     "@swc/jest": "^0.2.22",
     "@types/express": "^4.17.14",
