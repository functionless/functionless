--- conflicted
+++ resolved
@@ -2,15 +2,11 @@
   "$schema": "node_modules/lerna/schemas/lerna-schema.json",
   "npmClient": "yarn",
   "useWorkspaces": true,
-<<<<<<< HEAD
-  "packages": ["packages/*"],
-=======
   "packages": [
     "packages/create-functionless",
     "packages/functionless",
     "packages/@functionless/*"
   ],
->>>>>>> fa70e835
   "conventionalCommits": true,
   "commitHooks": false,
   "private": false,
