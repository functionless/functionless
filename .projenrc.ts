--- conflicted
+++ resolved
@@ -161,17 +161,14 @@
     "typescript@^4.8.2",
   ],
   eslintOptions: {
-<<<<<<< HEAD
     dirs: ["src"],
-=======
-    dirs: ["src", "test"],
->>>>>>> d2425876
     ignorePatterns: [
       "scripts/**",
       "register.js",
       "jest.js",
       "swc-config.js",
       "website/**",
+      "test-app/hook.js",
     ],
     lintProjenRc: false,
   },
@@ -255,18 +252,7 @@
 
 project.compileTask.prependExec("ts-node ./scripts/sdk-gen.ts");
 
-<<<<<<< HEAD
-// start over...
 project.testTask.reset();
-=======
-project.testTask.prependExec(
-  "jest --passWithNoTests --all --updateSnapshot --testPathPattern '(localstack|runtime)'"
-);
-
-project.testTask.prependExec(
-  "cd ./test-app && yarn && yarn build && yarn synth --quiet"
-);
->>>>>>> d2425876
 
 // To run tests on github using localstack instead of AWS, uncomment the below and comment out TEST_DEPLOY_TARGET.
 // project.testTask.prependExec("./scripts/localstack");
@@ -278,7 +264,6 @@
 project.testTask.env("TEST_DEPLOY_TARGET", "AWS");
 project.testTask.env("NODE_OPTIONS", "--max-old-space-size=4096");
 
-<<<<<<< HEAD
 const testFast = project.addTask("test:fast", {
   exec: "jest --passWithNoTests --all --updateSnapshot --testPathIgnorePatterns '(localstack|runtime)'",
 });
@@ -295,12 +280,6 @@
 project.testTask.spawn(testRuntime);
 project.testTask.spawn(testApp);
 project.testTask.spawn(project.tasks.tryFind("eslint")!);
-=======
-const testFast = project.addTask("test:fast");
-testFast.exec(
-  "jest --testPathIgnorePatterns '(localstack|runtime)' --coverage false"
-);
->>>>>>> d2425876
 
 project.addPackageIgnore("/test-app");
 project.addPackageIgnore("/website");
