--- conflicted
+++ resolved
@@ -170,11 +170,7 @@
   ],
   eslintOptions: {
     dirs: ["src", "test"],
-<<<<<<< HEAD
-    ignorePatterns: ["jest.config.ts", "scripts/**"],
-=======
-    ignorePatterns: ["scripts/**", "register.js"],
->>>>>>> 40f83cd8
+    ignorePatterns: ["jest.config.ts", "scripts/**", "register.js"],
     lintProjenRc: false,
   },
   tsconfig: {
